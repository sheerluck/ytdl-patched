import base64
import calendar
import copy
import datetime
import enum
import hashlib
import itertools
import json
import math
import os.path
import random
import re
import sys
import threading
import time
import traceback
import urllib.error
import urllib.parse

from .common import InfoExtractor, SearchInfoExtractor
from ..compat import functools
from ..jsinterp import JSInterpreter
from ..utils import (
    NO_DEFAULT,
    ExtractorError,
    LazyList,
    UserNotLive,
    bug_reports_message,
    classproperty,
    clean_html,
    datetime_from_str,
    dict_get,
    filter_dict,
    float_or_none,
    format_field,
    get_first,
    int_or_none,
    is_html,
    join_nonempty,
    js_to_json,
    mimetype2ext,
    network_exceptions,
    orderedSet,
    parse_codecs,
    parse_count,
    parse_duration,
    parse_iso8601,
    parse_qs,
    qualities,
    remove_start,
    smuggle_url,
    str_or_none,
    str_to_int,
    strftime_or_none,
    traverse_obj,
    try_get,
    unescapeHTML,
    unified_strdate,
    unified_timestamp,
    unsmuggle_url,
    update_url_query,
    url_or_none,
    urljoin,
    variadic,
)

# any clients starting with _ cannot be explicitly requested by the user
INNERTUBE_CLIENTS = {
    'web': {
        'INNERTUBE_API_KEY': 'AIzaSyAO_FJ2SlqU8Q4STEHLGCilw_Y9_11qcW8',
        'INNERTUBE_CONTEXT': {
            'client': {
                'clientName': 'WEB',
                'clientVersion': '2.20220801.00.00',
            }
        },
        'INNERTUBE_CONTEXT_CLIENT_NAME': 1
    },
    'web_embedded': {
        'INNERTUBE_API_KEY': 'AIzaSyAO_FJ2SlqU8Q4STEHLGCilw_Y9_11qcW8',
        'INNERTUBE_CONTEXT': {
            'client': {
                'clientName': 'WEB_EMBEDDED_PLAYER',
                'clientVersion': '1.20220731.00.00',
            },
        },
        'INNERTUBE_CONTEXT_CLIENT_NAME': 56
    },
    'web_music': {
        'INNERTUBE_API_KEY': 'AIzaSyC9XL3ZjWddXya6X74dJoCTL-WEYFDNX30',
        'INNERTUBE_HOST': 'music.youtube.com',
        'INNERTUBE_CONTEXT': {
            'client': {
                'clientName': 'WEB_REMIX',
                'clientVersion': '1.20220727.01.00',
            }
        },
        'INNERTUBE_CONTEXT_CLIENT_NAME': 67,
    },
    'web_creator': {
        'INNERTUBE_API_KEY': 'AIzaSyBUPetSUmoZL-OhlxA7wSac5XinrygCqMo',
        'INNERTUBE_CONTEXT': {
            'client': {
                'clientName': 'WEB_CREATOR',
                'clientVersion': '1.20220726.00.00',
            }
        },
        'INNERTUBE_CONTEXT_CLIENT_NAME': 62,
    },
    'android': {
        'INNERTUBE_API_KEY': 'AIzaSyA8eiZmM1FaDVjRy-df2KTyQ_vz_yYM39w',
        'INNERTUBE_CONTEXT': {
            'client': {
                'clientName': 'ANDROID',
                'clientVersion': '17.31.35',
                'androidSdkVersion': 30,
                'userAgent': 'com.google.android.youtube/17.31.35 (Linux; U; Android 11) gzip'
            }
        },
        'INNERTUBE_CONTEXT_CLIENT_NAME': 3,
        'REQUIRE_JS_PLAYER': False
    },
    'android_embedded': {
        'INNERTUBE_API_KEY': 'AIzaSyCjc_pVEDi4qsv5MtC2dMXzpIaDoRFLsxw',
        'INNERTUBE_CONTEXT': {
            'client': {
                'clientName': 'ANDROID_EMBEDDED_PLAYER',
                'clientVersion': '17.31.35',
                'androidSdkVersion': 30,
                'userAgent': 'com.google.android.youtube/17.31.35 (Linux; U; Android 11) gzip'
            },
        },
        'INNERTUBE_CONTEXT_CLIENT_NAME': 55,
        'REQUIRE_JS_PLAYER': False
    },
    'android_music': {
        'INNERTUBE_API_KEY': 'AIzaSyAOghZGza2MQSZkY_zfZ370N-PUdXEo8AI',
        'INNERTUBE_CONTEXT': {
            'client': {
                'clientName': 'ANDROID_MUSIC',
                'clientVersion': '5.16.51',
                'androidSdkVersion': 30,
                'userAgent': 'com.google.android.apps.youtube.music/5.16.51 (Linux; U; Android 11) gzip'
            }
        },
        'INNERTUBE_CONTEXT_CLIENT_NAME': 21,
        'REQUIRE_JS_PLAYER': False
    },
    'android_creator': {
        'INNERTUBE_API_KEY': 'AIzaSyD_qjV8zaaUMehtLkrKFgVeSX_Iqbtyws8',
        'INNERTUBE_CONTEXT': {
            'client': {
                'clientName': 'ANDROID_CREATOR',
                'clientVersion': '22.30.100',
                'androidSdkVersion': 30,
                'userAgent': 'com.google.android.apps.youtube.creator/22.30.100 (Linux; U; Android 11) gzip'
            },
        },
        'INNERTUBE_CONTEXT_CLIENT_NAME': 14,
        'REQUIRE_JS_PLAYER': False
    },
    # iOS clients have HLS live streams. Setting device model to get 60fps formats.
    # See: https://github.com/TeamNewPipe/NewPipeExtractor/issues/680#issuecomment-1002724558
    'ios': {
        'INNERTUBE_API_KEY': 'AIzaSyB-63vPrdThhKuerbB2N_l7Kwwcxj6yUAc',
        'INNERTUBE_CONTEXT': {
            'client': {
                'clientName': 'IOS',
                'clientVersion': '17.33.2',
                'deviceModel': 'iPhone14,3',
                'userAgent': 'com.google.ios.youtube/17.33.2 (iPhone14,3; U; CPU iOS 15_6 like Mac OS X)'
            }
        },
        'INNERTUBE_CONTEXT_CLIENT_NAME': 5,
        'REQUIRE_JS_PLAYER': False
    },
    'ios_embedded': {
        'INNERTUBE_CONTEXT': {
            'client': {
                'clientName': 'IOS_MESSAGES_EXTENSION',
                'clientVersion': '17.33.2',
                'deviceModel': 'iPhone14,3',
                'userAgent': 'com.google.ios.youtube/17.33.2 (iPhone14,3; U; CPU iOS 15_6 like Mac OS X)'
            },
        },
        'INNERTUBE_CONTEXT_CLIENT_NAME': 66,
        'REQUIRE_JS_PLAYER': False
    },
    'ios_music': {
        'INNERTUBE_API_KEY': 'AIzaSyBAETezhkwP0ZWA02RsqT1zu78Fpt0bC_s',
        'INNERTUBE_CONTEXT': {
            'client': {
                'clientName': 'IOS_MUSIC',
                'clientVersion': '5.21',
                'deviceModel': 'iPhone14,3',
                'userAgent': 'com.google.ios.youtubemusic/5.21 (iPhone14,3; U; CPU iOS 15_6 like Mac OS X)'
            },
        },
        'INNERTUBE_CONTEXT_CLIENT_NAME': 26,
        'REQUIRE_JS_PLAYER': False
    },
    'ios_creator': {
        'INNERTUBE_CONTEXT': {
            'client': {
                'clientName': 'IOS_CREATOR',
                'clientVersion': '22.33.101',
                'deviceModel': 'iPhone14,3',
                'userAgent': 'com.google.ios.ytcreator/22.33.101 (iPhone14,3; U; CPU iOS 15_6 like Mac OS X)'
            },
        },
        'INNERTUBE_CONTEXT_CLIENT_NAME': 15,
        'REQUIRE_JS_PLAYER': False
    },
    # mweb has 'ultralow' formats
    # See: https://github.com/yt-dlp/yt-dlp/pull/557
    'mweb': {
        'INNERTUBE_API_KEY': 'AIzaSyAO_FJ2SlqU8Q4STEHLGCilw_Y9_11qcW8',
        'INNERTUBE_CONTEXT': {
            'client': {
                'clientName': 'MWEB',
                'clientVersion': '2.20220801.00.00',
            }
        },
        'INNERTUBE_CONTEXT_CLIENT_NAME': 2
    },
    # This client can access age restricted videos (unless the uploader has disabled the 'allow embedding' option)
    # See: https://github.com/zerodytrash/YouTube-Internal-Clients
    'tv_embedded': {
        'INNERTUBE_API_KEY': 'AIzaSyAO_FJ2SlqU8Q4STEHLGCilw_Y9_11qcW8',
        'INNERTUBE_CONTEXT': {
            'client': {
                'clientName': 'TVHTML5_SIMPLY_EMBEDDED_PLAYER',
                'clientVersion': '2.0',
            },
        },
        'INNERTUBE_CONTEXT_CLIENT_NAME': 85
    },
}


def _split_innertube_client(client_name):
    variant, *base = client_name.rsplit('.', 1)
    if base:
        return variant, base[0], variant
    base, *variant = client_name.split('_', 1)
    return client_name, base, variant[0] if variant else None


def build_innertube_clients():
    THIRD_PARTY = {
        'embedUrl': 'https://www.youtube.com/',  # Can be any valid URL
    }
    BASE_CLIENTS = ('android', 'web', 'tv', 'ios', 'mweb')
    priority = qualities(BASE_CLIENTS[::-1])

    for client, ytcfg in tuple(INNERTUBE_CLIENTS.items()):
        ytcfg.setdefault('INNERTUBE_API_KEY', 'AIzaSyDCU8hByM-4DrUqRUYnGn-3llEO78bcxq8')
        ytcfg.setdefault('INNERTUBE_HOST', 'www.youtube.com')
        ytcfg.setdefault('REQUIRE_JS_PLAYER', True)
        ytcfg['INNERTUBE_CONTEXT']['client'].setdefault('hl', 'en')

        _, base_client, variant = _split_innertube_client(client)
        ytcfg['priority'] = 10 * priority(base_client)

        if not variant:
            INNERTUBE_CLIENTS[f'{client}_embedscreen'] = embedscreen = copy.deepcopy(ytcfg)
            embedscreen['INNERTUBE_CONTEXT']['client']['clientScreen'] = 'EMBED'
            embedscreen['INNERTUBE_CONTEXT']['thirdParty'] = THIRD_PARTY
            embedscreen['priority'] -= 3
        elif variant == 'embedded':
            ytcfg['INNERTUBE_CONTEXT']['thirdParty'] = THIRD_PARTY
            ytcfg['priority'] -= 2
        else:
            ytcfg['priority'] -= 3


build_innertube_clients()


class BadgeType(enum.Enum):
    AVAILABILITY_UNLISTED = enum.auto()
    AVAILABILITY_PRIVATE = enum.auto()
    AVAILABILITY_PUBLIC = enum.auto()
    AVAILABILITY_PREMIUM = enum.auto()
    AVAILABILITY_SUBSCRIPTION = enum.auto()
    LIVE_NOW = enum.auto()


class YoutubeBaseInfoExtractor(InfoExtractor):
    """Provide base functions for Youtube extractors"""

    _RESERVED_NAMES = (
        r'channel|c|user|playlist|watch|w|v|embed|e|watch_popup|clip|'
        r'shorts|movies|results|search|shared|hashtag|trending|explore|feed|feeds|'
        r'browse|oembed|get_video_info|iframe_api|s/player|source|'
        r'storefront|oops|index|account|t/terms|about|upload|signin|logout')

    _PLAYLIST_ID_RE = r'(?:(?:PL|LL|EC|UU|FL|RD|UL|TL|PU|OLAK5uy_)[0-9A-Za-z-_]{10,}|RDMM|WL|LL|LM)'

    # _NETRC_MACHINE = 'youtube'

    # If True it will raise an error if no login info is provided
    _LOGIN_REQUIRED = False

    _INVIDIOUS_SITES = (
        # invidious-redirect websites
        r'(?:www\.)?redirect\.invidious\.io',
        r'(?:(?:www|dev)\.)?invidio\.us',
        # Invidious instances taken from https://github.com/iv-org/documentation/blob/master/docs/instances.md
        r'(?:www\.)?invidious\.pussthecat\.org',
        r'(?:www\.)?invidious\.zee\.li',
        r'(?:www\.)?invidious\.ethibox\.fr',
        r'(?:www\.)?invidious\.3o7z6yfxhbw7n3za4rss6l434kmv55cgw2vuziwuigpwegswvwzqipyd\.onion',
        r'(?:www\.)?osbivz6guyeahrwp2lnwyjk2xos342h4ocsxyqrlaopqjuhwn2djiiyd\.onion',
        r'(?:www\.)?u2cvlit75owumwpy4dj2hsmvkq7nvrclkpht7xgyye2pyoxhpmclkrad\.onion',
        # youtube-dl invidious instances list
        r'(?:(?:www|no)\.)?invidiou\.sh',
        r'(?:(?:www|fi)\.)?invidious\.snopyta\.org',
        r'(?:www\.)?invidious\.kabi\.tk',
        r'(?:www\.)?invidious\.mastodon\.host',
        r'(?:www\.)?invidious\.zapashcanon\.fr',
        r'(?:www\.)?(?:invidious(?:-us)?|piped)\.kavin\.rocks',
        r'(?:www\.)?invidious\.tinfoil-hat\.net',
        r'(?:www\.)?invidious\.himiko\.cloud',
        r'(?:www\.)?invidious\.reallyancient\.tech',
        r'(?:www\.)?invidious\.tube',
        r'(?:www\.)?invidiou\.site',
        r'(?:www\.)?invidious\.site',
        r'(?:www\.)?invidious\.xyz',
        r'(?:www\.)?invidious\.nixnet\.xyz',
        r'(?:www\.)?invidious\.048596\.xyz',
        r'(?:www\.)?invidious\.drycat\.fr',
        r'(?:www\.)?inv\.skyn3t\.in',
        r'(?:www\.)?tube\.poal\.co',
        r'(?:www\.)?tube\.connect\.cafe',
        r'(?:www\.)?vid\.wxzm\.sx',
        r'(?:www\.)?vid\.mint\.lgbt',
        r'(?:www\.)?vid\.puffyan\.us',
        r'(?:www\.)?yewtu\.be',
        r'(?:www\.)?yt\.elukerio\.org',
        r'(?:www\.)?yt\.lelux\.fi',
        r'(?:www\.)?invidious\.ggc-project\.de',
        r'(?:www\.)?yt\.maisputain\.ovh',
        r'(?:www\.)?ytprivate\.com',
        r'(?:www\.)?invidious\.13ad\.de',
        r'(?:www\.)?invidious\.toot\.koeln',
        r'(?:www\.)?invidious\.fdn\.fr',
        r'(?:www\.)?watch\.nettohikari\.com',
        r'(?:www\.)?invidious\.namazso\.eu',
        r'(?:www\.)?invidious\.silkky\.cloud',
        r'(?:www\.)?invidious\.exonip\.de',
        r'(?:www\.)?invidious\.riverside\.rocks',
        r'(?:www\.)?invidious\.blamefran\.net',
        r'(?:www\.)?invidious\.moomoo\.de',
        r'(?:www\.)?ytb\.trom\.tf',
        r'(?:www\.)?yt\.cyberhost\.uk',
        r'(?:www\.)?kgg2m7yk5aybusll\.onion',
        r'(?:www\.)?qklhadlycap4cnod\.onion',
        r'(?:www\.)?axqzx4s6s54s32yentfqojs3x5i7faxza6xo3ehd4bzzsg2ii4fv2iid\.onion',
        r'(?:www\.)?c7hqkpkpemu6e7emz5b4vyz7idjgdvgaaa3dyimmeojqbgpea3xqjoid\.onion',
        r'(?:www\.)?fz253lmuao3strwbfbmx46yu7acac2jz27iwtorgmbqlkurlclmancad\.onion',
        r'(?:www\.)?invidious\.l4qlywnpwqsluw65ts7md3khrivpirse744un3x7mlskqauz5pyuzgqd\.onion',
        r'(?:www\.)?owxfohz4kjyv25fvlqilyxast7inivgiktls3th44jhk3ej3i7ya\.b32\.i2p',
        r'(?:www\.)?4l2dgddgsrkf2ous66i6seeyi6etzfgrue332grh2n7madpwopotugyd\.onion',
        r'(?:www\.)?w6ijuptxiku4xpnnaetxvnkc5vqcdu7mgns2u77qefoixi63vbvnpnqd\.onion',
        r'(?:www\.)?kbjggqkzv65ivcqj6bumvp337z6264huv5kpkwuv6gu5yjiskvan7fad\.onion',
        r'(?:www\.)?grwp24hodrefzvjjuccrkw3mjq4tzhaaq32amf33dzpmuxe7ilepcmad\.onion',
        r'(?:www\.)?hpniueoejy4opn7bc4ftgazyqjoeqwlvh2uiku2xqku6zpoa4bf5ruid\.onion',
        # piped instances from https://github.com/TeamPiped/Piped/wiki/Instances
        r'(?:www\.)?piped\.kavin\.rocks',
        r'(?:www\.)?piped\.tokhmi\.xyz',
        r'(?:www\.)?piped\.syncpundit\.io',
        r'(?:www\.)?piped\.mha\.fi',
        r'(?:www\.)?watch\.whatever\.social',
        r'(?:www\.)?piped\.garudalinux\.org',
        r'(?:www\.)?piped\.rivo\.lol',
        r'(?:www\.)?piped-libre\.kavin\.rocks',
        r'(?:www\.)?yt\.jae\.fi',
        r'(?:www\.)?piped\.mint\.lgbt',
        r'(?:www\.)?il\.ax',
        r'(?:www\.)?piped\.esmailelbob\.xyz',
        r'(?:www\.)?piped\.projectsegfau\.lt',
        r'(?:www\.)?piped\.privacydev\.net',
        r'(?:www\.)?piped\.palveluntarjoaja\.eu',
        r'(?:www\.)?piped\.smnz\.de',
        r'(?:www\.)?piped\.adminforge\.de',
        r'(?:www\.)?watch\.whatevertinfoil\.de',
        r'(?:www\.)?piped\.qdi\.fi',
    )

    # extracted from account/account_menu ep
    # XXX: These are the supported YouTube UI and API languages,
    # which is slightly different from languages supported for translation in YouTube studio
    _SUPPORTED_LANG_CODES = [
        'af', 'az', 'id', 'ms', 'bs', 'ca', 'cs', 'da', 'de', 'et', 'en-IN', 'en-GB', 'en', 'es',
        'es-419', 'es-US', 'eu', 'fil', 'fr', 'fr-CA', 'gl', 'hr', 'zu', 'is', 'it', 'sw', 'lv',
        'lt', 'hu', 'nl', 'no', 'uz', 'pl', 'pt-PT', 'pt', 'ro', 'sq', 'sk', 'sl', 'sr-Latn', 'fi',
        'sv', 'vi', 'tr', 'be', 'bg', 'ky', 'kk', 'mk', 'mn', 'ru', 'sr', 'uk', 'el', 'hy', 'iw',
        'ur', 'ar', 'fa', 'ne', 'mr', 'hi', 'as', 'bn', 'pa', 'gu', 'or', 'ta', 'te', 'kn', 'ml',
        'si', 'th', 'lo', 'my', 'ka', 'am', 'km', 'zh-CN', 'zh-TW', 'zh-HK', 'ja', 'ko'
    ]

    _IGNORED_WARNINGS = {'Unavailable videos will be hidden during playback'}

    @functools.cached_property
    def _preferred_lang(self):
        """
        Returns a language code supported by YouTube for the user preferred language.
        Returns None if no preferred language set.
        """
        preferred_lang = self._configuration_arg('lang', ie_key='Youtube', casesense=True, default=[''])[0]
        if not preferred_lang:
            preferred_lang = self._configuration_arg('preferred_langs', ie_key='Youtube', casesense=True, default=[''])[0]
        if not preferred_lang:
            return
        if preferred_lang not in self._SUPPORTED_LANG_CODES:
            raise ExtractorError(
                f'Unsupported language code: {preferred_lang}. Supported language codes (case-sensitive): {join_nonempty(*self._SUPPORTED_LANG_CODES, delim=", ")}.',
                expected=True)
        elif preferred_lang != 'en' and not self._localize_by_dataapi:
            self.report_warning(
                f'Preferring "{preferred_lang}" translated fields. Note that some metadata extraction may fail or be incorrect.')
        return preferred_lang

    @functools.cached_property
    def _innertube_preferred_lang(self):
        return None if self._localize_by_dataapi else self._preferred_lang

    @functools.cached_property
    def _localize_by_dataapi(self):
        return self._configuration_arg('localization_mode', ie_key='Youtube', casesense=True, default=['default'])[0] == 'dataapi'

    def _initialize_consent(self):
        cookies = self._get_cookies('https://www.youtube.com/')
        if cookies.get('__Secure-3PSID'):
            return
        consent_id = None
        consent = cookies.get('CONSENT')
        if consent:
            if 'YES' in consent.value:
                return
            consent_id = self._search_regex(
                r'PENDING\+(\d+)', consent.value, 'consent', default=None)
        if not consent_id:
            consent_id = random.randint(100, 999)
        self._set_cookie('.youtube.com', 'CONSENT', 'YES+cb.20210328-17-p0.en+FX+%s' % consent_id)

    def _initialize_pref(self):
        cookies = self._get_cookies('https://www.youtube.com/')
        pref_cookie = cookies.get('PREF')
        pref = {}
        if pref_cookie:
            try:
                pref = dict(urllib.parse.parse_qsl(pref_cookie.value))
            except ValueError:
                self.report_warning('Failed to parse user PREF cookie' + bug_reports_message())
        pref.update({'hl': self._innertube_preferred_lang or 'en', 'tz': 'UTC'})
        self._set_cookie('.youtube.com', name='PREF', value=urllib.parse.urlencode(pref))

    def _real_initialize(self):
        self._initialize_pref()
        self._initialize_consent()
        self._check_login_required()

    def _check_login_required(self):
        if self._LOGIN_REQUIRED and not self._cookies_passed:
            self.raise_login_required('Login details are needed to download this content', method='cookies')

    _YT_INITIAL_DATA_RE = r'(?:window\s*\[\s*["\']ytInitialData["\']\s*\]|ytInitialData)\s*='
    _YT_INITIAL_PLAYER_RESPONSE_RE = r'ytInitialPlayerResponse\s*='

    def _get_default_ytcfg(self, client='web'):
        return copy.deepcopy(INNERTUBE_CLIENTS[client])

    def _get_innertube_host(self, client='web'):
        return INNERTUBE_CLIENTS[client]['INNERTUBE_HOST']

    def _ytcfg_get_safe(self, ytcfg, getter, expected_type=None, default_client='web'):
        # try_get but with fallback to default ytcfg client values when present
        _func = lambda y: try_get(y, getter, expected_type)
        return _func(ytcfg) or _func(self._get_default_ytcfg(default_client))

    def _extract_client_name(self, ytcfg, default_client='web'):
        return self._ytcfg_get_safe(
            ytcfg, (lambda x: x['INNERTUBE_CLIENT_NAME'],
                    lambda x: x['INNERTUBE_CONTEXT']['client']['clientName']), str, default_client)

    def _extract_client_version(self, ytcfg, default_client='web'):
        return self._ytcfg_get_safe(
            ytcfg, (lambda x: x['INNERTUBE_CLIENT_VERSION'],
                    lambda x: x['INNERTUBE_CONTEXT']['client']['clientVersion']), str, default_client)

    def _select_api_hostname(self, req_api_hostname, default_client=None):
        return (self._configuration_arg('innertube_host', [''], ie_key=YoutubeIE.ie_key())[0]
                or req_api_hostname or self._get_innertube_host(default_client or 'web'))

    def _extract_api_key(self, ytcfg=None, default_client='web'):
        return self._ytcfg_get_safe(ytcfg, lambda x: x['INNERTUBE_API_KEY'], str, default_client)

    def _extract_context(self, ytcfg=None, default_client='web'):
        context = get_first(
            (ytcfg, self._get_default_ytcfg(default_client)), 'INNERTUBE_CONTEXT', expected_type=dict)
        # Enforce language and tz for extraction
        client_context = traverse_obj(context, 'client', expected_type=dict, default={})
        client_context.update({'hl': self._innertube_preferred_lang or 'en', 'timeZone': 'UTC', 'utcOffsetMinutes': 0})
        return context

    _SAPISID = None

    def _generate_sapisidhash_header(self, origin='https://www.youtube.com'):
        time_now = round(time.time())
        if self._SAPISID is None:
            yt_cookies = self._get_cookies('https://www.youtube.com')
            # Sometimes SAPISID cookie isn't present but __Secure-3PAPISID is.
            # See: https://github.com/yt-dlp/yt-dlp/issues/393
            sapisid_cookie = dict_get(
                yt_cookies, ('__Secure-3PAPISID', 'SAPISID'))
            if sapisid_cookie and sapisid_cookie.value:
                self._SAPISID = sapisid_cookie.value
                self.write_debug('Extracted SAPISID cookie')
                # SAPISID cookie is required if not already present
                if not yt_cookies.get('SAPISID'):
                    self.write_debug('Copying __Secure-3PAPISID cookie to SAPISID cookie')
                    self._set_cookie(
                        '.youtube.com', 'SAPISID', self._SAPISID, secure=True, expire_time=time_now + 3600)
            else:
                self._SAPISID = False
        if not self._SAPISID:
            return None
        # SAPISIDHASH algorithm from https://stackoverflow.com/a/32065323
        sapisidhash = hashlib.sha1(
            f'{time_now} {self._SAPISID} {origin}'.encode()).hexdigest()
        return f'SAPISIDHASH {time_now}_{sapisidhash}'

    def _call_api(self, ep, query, video_id, fatal=True, headers=None,
                  note='Downloading API JSON', errnote='Unable to download API page',
                  context=None, api_key=None, api_hostname=None, default_client='web'):

        data = {'context': context} if context else {'context': self._extract_context(default_client=default_client)}
        data.update(query)
        real_headers = self.generate_api_headers(default_client=default_client)
        real_headers.update({'content-type': 'application/json'})
        if headers:
            real_headers.update(headers)
        api_key = (self._configuration_arg('innertube_key', [''], ie_key=YoutubeIE.ie_key(), casesense=True)[0]
                   or api_key or self._extract_api_key(default_client=default_client))
        return self._download_json(
            f'https://{self._select_api_hostname(api_hostname, default_client)}/youtubei/v1/{ep}',
            video_id=video_id, fatal=fatal, note=note, errnote=errnote,
            data=json.dumps(data).encode('utf8'), headers=real_headers,
            query={'key': api_key, 'prettyPrint': 'false'})

    def extract_yt_initial_data(self, item_id, webpage, fatal=True):
        return self._search_json(self._YT_INITIAL_DATA_RE, webpage, 'yt initial data', item_id, fatal=fatal)

    @staticmethod
    def _extract_session_index(*data):
        """
        Index of current account in account list.
        See: https://github.com/yt-dlp/yt-dlp/pull/519
        """
        for ytcfg in data:
            session_index = int_or_none(try_get(ytcfg, lambda x: x['SESSION_INDEX']))
            if session_index is not None:
                return session_index

    # Deprecated?
    def _extract_identity_token(self, ytcfg=None, webpage=None):
        if ytcfg:
            token = try_get(ytcfg, lambda x: x['ID_TOKEN'], str)
            if token:
                return token
        if webpage:
            return self._search_regex(
                r'\bID_TOKEN["\']\s*:\s*["\'](.+?)["\']', webpage,
                'identity token', default=None, fatal=False)

    @staticmethod
    def _extract_account_syncid(*args):
        """
        Extract syncId required to download private playlists of secondary channels
        @params response and/or ytcfg
        """
        for data in args:
            # ytcfg includes channel_syncid if on secondary channel
            delegated_sid = try_get(data, lambda x: x['DELEGATED_SESSION_ID'], str)
            if delegated_sid:
                return delegated_sid
            sync_ids = (try_get(
                data, (lambda x: x['responseContext']['mainAppWebResponseContext']['datasyncId'],
                       lambda x: x['DATASYNC_ID']), str) or '').split('||')
            if len(sync_ids) >= 2 and sync_ids[1]:
                # datasyncid is of the form "channel_syncid||user_syncid" for secondary channel
                # and just "user_syncid||" for primary channel. We only want the channel_syncid
                return sync_ids[0]

    @staticmethod
    def _extract_visitor_data(*args):
        """
        Extracts visitorData from an API response or ytcfg
        Appears to be used to track session state
        """
        return get_first(
            args, [('VISITOR_DATA', ('INNERTUBE_CONTEXT', 'client', 'visitorData'), ('responseContext', 'visitorData'))],
            expected_type=str)

    @functools.cached_property
    def is_authenticated(self):
        return bool(self._generate_sapisidhash_header())

    def extract_ytcfg(self, video_id, webpage):
        if not webpage:
            return {}
        return self._parse_json(
            self._search_regex(
                r'ytcfg\.set\s*\(\s*({.+?})\s*\)\s*;', webpage, 'ytcfg',
                default='{}'), video_id, fatal=False) or {}

    def generate_api_headers(
            self, *, ytcfg=None, account_syncid=None, session_index=None,
            visitor_data=None, identity_token=None, api_hostname=None, default_client='web'):

        origin = 'https://' + (self._select_api_hostname(api_hostname, default_client))
        headers = {
            'X-YouTube-Client-Name': str(
                self._ytcfg_get_safe(ytcfg, lambda x: x['INNERTUBE_CONTEXT_CLIENT_NAME'], default_client=default_client)),
            'X-YouTube-Client-Version': self._extract_client_version(ytcfg, default_client),
            'Origin': origin,
            'X-Youtube-Identity-Token': identity_token or self._extract_identity_token(ytcfg),
            'X-Goog-PageId': account_syncid or self._extract_account_syncid(ytcfg),
            'X-Goog-Visitor-Id': visitor_data or self._extract_visitor_data(ytcfg),
            'User-Agent': self._ytcfg_get_safe(ytcfg, lambda x: x['INNERTUBE_CONTEXT']['client']['userAgent'], default_client=default_client)
        }
        if session_index is None:
            session_index = self._extract_session_index(ytcfg)
        if account_syncid or session_index is not None:
            headers['X-Goog-AuthUser'] = session_index if session_index is not None else 0

        auth = self._generate_sapisidhash_header(origin)
        if auth is not None:
            headers['Authorization'] = auth
            headers['X-Origin'] = origin
        return filter_dict(headers)

    def _download_ytcfg(self, client, video_id):
        url = {
            'web': 'https://www.youtube.com',
            'web_music': 'https://music.youtube.com',
            'web_embedded': f'https://www.youtube.com/embed/{video_id}?html5=1'
        }.get(client)
        if not url:
            return {}
        webpage = self._download_webpage(
            url, video_id, fatal=False, note=f'Downloading {client.replace("_", " ").strip()} client config')
        return self.extract_ytcfg(video_id, webpage) or {}

    @staticmethod
    def _build_api_continuation_query(continuation, ctp=None):
        query = {
            'continuation': continuation
        }
        # TODO: Inconsistency with clickTrackingParams.
        # Currently we have a fixed ctp contained within context (from ytcfg)
        # and a ctp in root query for continuation.
        if ctp:
            query['clickTracking'] = {'clickTrackingParams': ctp}
        return query

    @classmethod
    def _extract_next_continuation_data(cls, renderer):
        next_continuation = try_get(
            renderer, (lambda x: x['continuations'][0]['nextContinuationData'],
                       lambda x: x['continuation']['reloadContinuationData']), dict)
        if not next_continuation:
            return
        continuation = next_continuation.get('continuation')
        if not continuation:
            return
        ctp = next_continuation.get('clickTrackingParams')
        return cls._build_api_continuation_query(continuation, ctp)

    @classmethod
    def _extract_continuation_ep_data(cls, continuation_ep: dict):
        if isinstance(continuation_ep, dict):
            continuation = try_get(
                continuation_ep, lambda x: x['continuationCommand']['token'], str)
            if not continuation:
                return
            ctp = continuation_ep.get('clickTrackingParams')
            return cls._build_api_continuation_query(continuation, ctp)

    @classmethod
    def _extract_continuation(cls, renderer):
        next_continuation = cls._extract_next_continuation_data(renderer)
        if next_continuation:
            return next_continuation

        return traverse_obj(renderer, (
            ('contents', 'items', 'rows'), ..., 'continuationItemRenderer',
            ('continuationEndpoint', ('button', 'buttonRenderer', 'command'))
        ), get_all=False, expected_type=cls._extract_continuation_ep_data)

    @classmethod
    def _extract_alerts(cls, data):
        for alert_dict in try_get(data, lambda x: x['alerts'], list) or []:
            if not isinstance(alert_dict, dict):
                continue
            for alert in alert_dict.values():
                alert_type = alert.get('type')
                if not alert_type:
                    continue
                message = cls._get_text(alert, 'text')
                if message:
                    yield alert_type, message

    def _report_alerts(self, alerts, expected=True, fatal=True, only_once=False):
        errors, warnings = [], []
        for alert_type, alert_message in alerts:
            if alert_type.lower() == 'error' and fatal:
                errors.append([alert_type, alert_message])
            elif alert_message not in self._IGNORED_WARNINGS:
                warnings.append([alert_type, alert_message])

        for alert_type, alert_message in (warnings + errors[:-1]):
            self.report_warning(f'YouTube said: {alert_type} - {alert_message}', only_once=only_once)
        if errors:
            raise ExtractorError('YouTube said: %s' % errors[-1][1], expected=expected)

    def _extract_and_report_alerts(self, data, *args, **kwargs):
        return self._report_alerts(self._extract_alerts(data), *args, **kwargs)

    def _extract_badges(self, renderer: dict):
        privacy_icon_map = {
            'PRIVACY_UNLISTED': BadgeType.AVAILABILITY_UNLISTED,
            'PRIVACY_PRIVATE': BadgeType.AVAILABILITY_PRIVATE,
            'PRIVACY_PUBLIC': BadgeType.AVAILABILITY_PUBLIC
        }

        badge_style_map = {
            'BADGE_STYLE_TYPE_MEMBERS_ONLY': BadgeType.AVAILABILITY_SUBSCRIPTION,
            'BADGE_STYLE_TYPE_PREMIUM': BadgeType.AVAILABILITY_PREMIUM,
            'BADGE_STYLE_TYPE_LIVE_NOW': BadgeType.LIVE_NOW
        }

        label_map = {
            'unlisted': BadgeType.AVAILABILITY_UNLISTED,
            'private': BadgeType.AVAILABILITY_PRIVATE,
            'members only': BadgeType.AVAILABILITY_SUBSCRIPTION,
            'live': BadgeType.LIVE_NOW,
            'premium': BadgeType.AVAILABILITY_PREMIUM
        }

        badges = []
        for badge in traverse_obj(renderer, ('badges', ..., 'metadataBadgeRenderer'), default=[]):
            badge_type = (
                privacy_icon_map.get(traverse_obj(badge, ('icon', 'iconType'), expected_type=str))
                or badge_style_map.get(traverse_obj(badge, 'style'))
            )
            if badge_type:
                badges.append({'type': badge_type})
                continue

            # fallback, won't work in some languages
            label = traverse_obj(badge, 'label', expected_type=str, default='')
            for match, label_badge_type in label_map.items():
                if match in label.lower():
                    badges.append({'type': badge_type})
                    continue

        return badges

    @staticmethod
    def _has_badge(badges, badge_type):
        return bool(traverse_obj(badges, lambda _, v: v['type'] == badge_type))

    @staticmethod
    def _get_text(data, *path_list, max_runs=None):
        for path in path_list or [None]:
            if path is None:
                obj = [data]
            else:
                obj = traverse_obj(data, path, default=[])
                if not any(key is ... or isinstance(key, (list, tuple)) for key in variadic(path)):
                    obj = [obj]
            for item in obj:
                text = try_get(item, lambda x: x['simpleText'], str)
                if text:
                    return text
                runs = try_get(item, lambda x: x['runs'], list) or []
                if not runs and isinstance(item, list):
                    runs = item

                runs = runs[:min(len(runs), max_runs or len(runs))]
                text = ''.join(traverse_obj(runs, (..., 'text'), expected_type=str, default=[]))
                if text:
                    return text

    def _get_count(self, data, *path_list):
        count_text = self._get_text(data, *path_list) or ''
        count = parse_count(count_text)
        if count is None:
            count = str_to_int(
                self._search_regex(r'^([\d,]+)', re.sub(r'\s', '', count_text), 'count', default=None))
        return count

    @staticmethod
    def _extract_thumbnails(data, *path_list):
        """
        Extract thumbnails from thumbnails dict
        @param path_list: path list to level that contains 'thumbnails' key
        """
        thumbnails = []
        for path in path_list or [()]:
            for thumbnail in traverse_obj(data, (*variadic(path), 'thumbnails', ...), default=[]):
                thumbnail_url = url_or_none(thumbnail.get('url'))
                if not thumbnail_url:
                    continue
                # Sometimes youtube gives a wrong thumbnail URL. See:
                # https://github.com/yt-dlp/yt-dlp/issues/233
                # https://github.com/ytdl-org/youtube-dl/issues/28023
                if 'maxresdefault' in thumbnail_url:
                    thumbnail_url = thumbnail_url.split('?')[0]
                thumbnails.append({
                    'url': thumbnail_url,
                    'height': int_or_none(thumbnail.get('height')),
                    'width': int_or_none(thumbnail.get('width')),
                })
        return thumbnails

    @staticmethod
    def extract_relative_time(relative_time_text):
        """
        Extracts a relative time from string and converts to dt object
        e.g. 'streamed 6 days ago', '5 seconds ago (edited)', 'updated today'
        """
        mobj = re.search(r'(?P<start>today|yesterday|now)|(?P<time>\d+)\s*(?P<unit>microsecond|second|minute|hour|day|week|month|year)s?\s*ago', relative_time_text)
        if mobj:
            start = mobj.group('start')
            if start:
                return datetime_from_str(start)
            try:
                return datetime_from_str('now-%s%s' % (mobj.group('time'), mobj.group('unit')))
            except ValueError:
                return None

    def _parse_time_text(self, text):
        if not text:
            return
        dt = self.extract_relative_time(text)
        timestamp = None
        if isinstance(dt, datetime.datetime):
            timestamp = calendar.timegm(dt.timetuple())

        if timestamp is None:
            timestamp = (
                unified_timestamp(text) or unified_timestamp(
                    self._search_regex(
                        (r'([a-z]+\s*\d{1,2},?\s*20\d{2})', r'(?:.+|^)(?:live|premieres|ed|ing)(?:\s*(?:on|for))?\s*(.+\d)'),
                        text.lower(), 'time text', default=None)))

        if text and timestamp is None and self._innertube_preferred_lang in (None, 'en'):
            self.report_warning(
                f'Cannot parse localized time text "{text}"', only_once=True)
        return timestamp

    def _extract_response(self, item_id, query, note='Downloading API JSON', headers=None,
                          ytcfg=None, check_get_keys=None, ep='browse', fatal=True, api_hostname=None,
                          default_client='web'):
        for retry in self.RetryManager():
            try:
                response = self._call_api(
                    ep=ep, fatal=True, headers=headers,
                    video_id=item_id, query=query, note=note,
                    context=self._extract_context(ytcfg, default_client),
                    api_key=self._extract_api_key(ytcfg, default_client),
                    api_hostname=api_hostname, default_client=default_client)
            except ExtractorError as e:
                if not isinstance(e.cause, network_exceptions):
                    return self._error_or_warning(e, fatal=fatal)
                elif not isinstance(e.cause, urllib.error.HTTPError):
                    retry.error = e
                    continue

                first_bytes = e.cause.read(512)
                if not is_html(first_bytes):
                    yt_error = try_get(
                        self._parse_json(
                            self._webpage_read_content(e.cause, None, item_id, prefix=first_bytes) or '{}', item_id, fatal=False),
                        lambda x: x['error']['message'], str)
                    if yt_error:
                        self._report_alerts([('ERROR', yt_error)], fatal=False)
                # Downloading page may result in intermittent 5xx HTTP error
                # Sometimes a 404 is also recieved. See: https://github.com/ytdl-org/youtube-dl/issues/28289
                # We also want to catch all other network exceptions since errors in later pages can be troublesome
                # See https://github.com/yt-dlp/yt-dlp/issues/507#issuecomment-880188210
                if e.cause.code not in (403, 429):
                    retry.error = e
                    continue
                return self._error_or_warning(e, fatal=fatal)

            try:
                self._extract_and_report_alerts(response, only_once=True)
            except ExtractorError as e:
                # YouTube servers may return errors we want to retry on in a 200 OK response
                # See: https://github.com/yt-dlp/yt-dlp/issues/839
                if 'unknown error' in e.msg.lower():
                    retry.error = e
                    continue
                return self._error_or_warning(e, fatal=fatal)
            # Youtube sometimes sends incomplete data
            # See: https://github.com/ytdl-org/youtube-dl/issues/28194
            if not traverse_obj(response, *variadic(check_get_keys)):
                retry.error = ExtractorError('Incomplete data received', expected=True)
                continue

            return response

    @staticmethod
    def is_music_url(url):
        return re.match(r'https?://music\.youtube\.com/', url) is not None

    def _extract_video(self, renderer):
        video_id = renderer.get('videoId')
        title = self._get_text(renderer, 'title')
        description = self._get_text(renderer, 'descriptionSnippet')

        duration = int_or_none(renderer.get('lengthSeconds'))
        if duration is None:
            duration = parse_duration(self._get_text(
                renderer, 'lengthText', ('thumbnailOverlays', ..., 'thumbnailOverlayTimeStatusRenderer', 'text')))
        if duration is None:
            duration = parse_duration(self._search_regex(
                r'(?i)(ago)(?!.*\1)\s+(?P<duration>[a-z0-9 ,]+?)(?:\s+[\d,]+\s+views)?(?:\s+-\s+play\s+short)?$',
                traverse_obj(renderer, ('title', 'accessibility', 'accessibilityData', 'label'), default='', expected_type=str),
                video_id, default=None, group='duration'))

        # videoInfo is a string like '50K views • 10 years ago'.
        view_count = self._get_count(renderer, 'viewCountText', 'shortViewCountText', 'videoInfo')
        uploader = self._get_text(renderer, 'ownerText', 'shortBylineText')
        channel_id = traverse_obj(
            renderer, ('shortBylineText', 'runs', ..., 'navigationEndpoint', 'browseEndpoint', 'browseId'),
            expected_type=str, get_all=False)
        time_text = self._get_text(renderer, 'publishedTimeText', 'videoInfo') or ''
        scheduled_timestamp = str_to_int(traverse_obj(renderer, ('upcomingEventData', 'startTime'), get_all=False))
        overlay_style = traverse_obj(
            renderer, ('thumbnailOverlays', ..., 'thumbnailOverlayTimeStatusRenderer', 'style'),
            get_all=False, expected_type=str)
        badges = self._extract_badges(renderer)
        thumbnails = self._extract_thumbnails(renderer, 'thumbnail')
        navigation_url = urljoin('https://www.youtube.com/', traverse_obj(
            renderer, ('navigationEndpoint', 'commandMetadata', 'webCommandMetadata', 'url'),
            expected_type=str)) or ''
        url = f'https://www.youtube.com/watch?v={video_id}'
        if overlay_style == 'SHORTS' or '/shorts/' in navigation_url:
            url = f'https://www.youtube.com/shorts/{video_id}'

        live_status = (
            'is_upcoming' if scheduled_timestamp is not None
            else 'was_live' if 'streamed' in time_text.lower()
            else 'is_live' if overlay_style == 'LIVE' or self._has_badge(badges, BadgeType.LIVE_NOW)
            else None)

        return {
            '_type': 'url',
            'ie_key': YoutubeIE.ie_key(),
            'id': video_id,
            'url': url,
            'title': title,
            'description': description,
            'duration': duration,
            'uploader': uploader,
            'channel_id': channel_id,
            'thumbnails': thumbnails,
            'timestamp': (self._parse_time_text(time_text)
                          if self._configuration_arg('approximate_date', ie_key=YoutubeTabIE)
                          else None),
            'release_timestamp': scheduled_timestamp,
            'availability':
                'public' if self._has_badge(badges, BadgeType.AVAILABILITY_PUBLIC)
                else self._availability(
                    is_private=self._has_badge(badges, BadgeType.AVAILABILITY_PRIVATE) or None,
                    needs_premium=self._has_badge(badges, BadgeType.AVAILABILITY_PREMIUM) or None,
                    needs_subscription=self._has_badge(badges, BadgeType.AVAILABILITY_SUBSCRIPTION) or None,
                    is_unlisted=self._has_badge(badges, BadgeType.AVAILABILITY_UNLISTED) or None),
            'concurrent_view_count' if live_status in ('is_live', 'is_upcoming') else 'view_count': view_count,
            'live_status': live_status
        }


class YoutubeIE(YoutubeBaseInfoExtractor):
    IE_DESC = 'YouTube'
    _VALID_URL = r"""(?x)^
                     (
                         (?:https?://|//)                                    # http(s):// or protocol-independent URL
                         (?:(?:(?:(?:\w+\.)?[yY][oO][uU][tT][uU][bB][eE](?:-nocookie|kids)?\.com|
                            (?:www\.)?deturl\.com/www\.youtube\.com|
                            (?:www\.)?pwnyoutube\.com|
                            (?:www\.)?hooktube\.com|
                            (?:www\.)?yourepeat\.com|
                            tube\.majestyc\.net|
                            %(invidious)s|
                            youtube\.googleapis\.com)/                        # the various hostnames, with wildcard subdomains
                         (?:.*?\#/)?                                          # handle anchor (#/) redirect urls
                         (?:                                                  # the various things that can precede the ID:
                             (?:(?:v|embed|e|shorts)/(?!videoseries|live_stream))  # v/ or embed/ or e/ or shorts/
                             |(?:                                             # or the v= param in all its forms
                                 (?:(?:watch|movie)(?:_popup)?(?:\.php)?/?)?  # preceding watch(_popup|.php) or nothing (like /?v=xxxx)
                                 (?:\?|\#!?)                                  # the params delimiter ? or # or #!
                                 (?:.*?[&;])??                                # any other preceding param (like /?s=tuff&v=xxxx or ?s=tuff&amp;v=V36LpHqtcDY)
                                 v=
                             )
                         ))
                         |(?:
                            youtu\.be|                                        # just youtu.be/xxxx
                            vid\.plus|                                        # or vid.plus/xxxx
                            zwearz\.com/watch|                                # or zwearz.com/watch/xxxx
                            i\.ytimg\.com/vi|                                 # or i.ytimg.com/vi/xxx
                            y2u\.be|                                          # or y2x.be/xxxx
                            %(invidious)s
                         )/
                         |(?:www\.)?cleanvideosearch\.com/media/action/yt/watch\?videoId=
                         )
                     )?                                                       # all until now is optional -> you can pass the naked ID
                     (?P<id>[0-9A-Za-z_-]{11})                                # here is it! the YouTube video ID
                     (?(1).+)?                                                # if we found the ID, everything can follow
                     (?:\#|$)""" % {
        'invidious': '|'.join(YoutubeBaseInfoExtractor._INVIDIOUS_SITES),
    }
    _EMBED_REGEX = [
        r'''(?x)
            (?:
                <(?:[0-9A-Za-z-]+?)?iframe[^>]+?src=|
                data-video-url=|
                <embed[^>]+?src=|
                embedSWF\(?:\s*|
                <object[^>]+data=|
                new\s+SWFObject\(
            )
            (["\'])
                (?P<url>(?:https?:)?//(?:www\.)?youtube(?:-nocookie)?\.com/
                (?:embed|v|p)/[0-9A-Za-z_-]{11}.*?)
            \1''',
        # https://wordpress.org/plugins/lazy-load-for-videos/
        r'''(?xs)
            <a\s[^>]*\bhref="(?P<url>https://www\.youtube\.com/watch\?v=[0-9A-Za-z_-]{11})"
            \s[^>]*\bclass="[^"]*\blazy-load-youtube''',
    ]

    _PLAYER_INFO_RE = (
        r'/s/player/(?P<id>[a-zA-Z0-9_-]{8,})/player',
        r'/(?P<id>[a-zA-Z0-9_-]{8,})/player(?:_ias\.vflset(?:/[a-zA-Z]{2,3}_[a-zA-Z]{2,3})?|-plasma-ias-(?:phone|tablet)-[a-z]{2}_[A-Z]{2}\.vflset)/base\.js$',
        r'\b(?P<id>vfl[a-zA-Z0-9_-]+)\b.*?\.js$',
    )
    _formats = {
        '5': {'ext': 'flv', 'width': 400, 'height': 240, 'acodec': 'mp3', 'abr': 64, 'vcodec': 'h263'},
        '6': {'ext': 'flv', 'width': 450, 'height': 270, 'acodec': 'mp3', 'abr': 64, 'vcodec': 'h263'},
        '13': {'ext': '3gp', 'acodec': 'aac', 'vcodec': 'mp4v'},
        '17': {'ext': '3gp', 'width': 176, 'height': 144, 'acodec': 'aac', 'abr': 24, 'vcodec': 'mp4v'},
        '18': {'ext': 'mp4', 'width': 640, 'height': 360, 'acodec': 'aac', 'abr': 96, 'vcodec': 'h264'},
        '22': {'ext': 'mp4', 'width': 1280, 'height': 720, 'acodec': 'aac', 'abr': 192, 'vcodec': 'h264'},
        '34': {'ext': 'flv', 'width': 640, 'height': 360, 'acodec': 'aac', 'abr': 128, 'vcodec': 'h264'},
        '35': {'ext': 'flv', 'width': 854, 'height': 480, 'acodec': 'aac', 'abr': 128, 'vcodec': 'h264'},
        # itag 36 videos are either 320x180 (BaW_jenozKc) or 320x240 (__2ABJjxzNo), abr varies as well
        '36': {'ext': '3gp', 'width': 320, 'acodec': 'aac', 'vcodec': 'mp4v'},
        '37': {'ext': 'mp4', 'width': 1920, 'height': 1080, 'acodec': 'aac', 'abr': 192, 'vcodec': 'h264'},
        '38': {'ext': 'mp4', 'width': 4096, 'height': 3072, 'acodec': 'aac', 'abr': 192, 'vcodec': 'h264'},
        '43': {'ext': 'webm', 'width': 640, 'height': 360, 'acodec': 'vorbis', 'abr': 128, 'vcodec': 'vp8'},
        '44': {'ext': 'webm', 'width': 854, 'height': 480, 'acodec': 'vorbis', 'abr': 128, 'vcodec': 'vp8'},
        '45': {'ext': 'webm', 'width': 1280, 'height': 720, 'acodec': 'vorbis', 'abr': 192, 'vcodec': 'vp8'},
        '46': {'ext': 'webm', 'width': 1920, 'height': 1080, 'acodec': 'vorbis', 'abr': 192, 'vcodec': 'vp8'},
        '59': {'ext': 'mp4', 'width': 854, 'height': 480, 'acodec': 'aac', 'abr': 128, 'vcodec': 'h264'},
        '78': {'ext': 'mp4', 'width': 854, 'height': 480, 'acodec': 'aac', 'abr': 128, 'vcodec': 'h264'},


        # 3D videos
        '82': {'ext': 'mp4', 'height': 360, 'format_note': '3D', 'acodec': 'aac', 'abr': 128, 'vcodec': 'h264', 'preference': -20},
        '83': {'ext': 'mp4', 'height': 480, 'format_note': '3D', 'acodec': 'aac', 'abr': 128, 'vcodec': 'h264', 'preference': -20},
        '84': {'ext': 'mp4', 'height': 720, 'format_note': '3D', 'acodec': 'aac', 'abr': 192, 'vcodec': 'h264', 'preference': -20},
        '85': {'ext': 'mp4', 'height': 1080, 'format_note': '3D', 'acodec': 'aac', 'abr': 192, 'vcodec': 'h264', 'preference': -20},
        '100': {'ext': 'webm', 'height': 360, 'format_note': '3D', 'acodec': 'vorbis', 'abr': 128, 'vcodec': 'vp8', 'preference': -20},
        '101': {'ext': 'webm', 'height': 480, 'format_note': '3D', 'acodec': 'vorbis', 'abr': 192, 'vcodec': 'vp8', 'preference': -20},
        '102': {'ext': 'webm', 'height': 720, 'format_note': '3D', 'acodec': 'vorbis', 'abr': 192, 'vcodec': 'vp8', 'preference': -20},

        # Apple HTTP Live Streaming
        '91': {'ext': 'mp4', 'height': 144, 'format_note': 'HLS', 'acodec': 'aac', 'abr': 48, 'vcodec': 'h264', 'preference': -10},
        '92': {'ext': 'mp4', 'height': 240, 'format_note': 'HLS', 'acodec': 'aac', 'abr': 48, 'vcodec': 'h264', 'preference': -10},
        '93': {'ext': 'mp4', 'height': 360, 'format_note': 'HLS', 'acodec': 'aac', 'abr': 128, 'vcodec': 'h264', 'preference': -10},
        '94': {'ext': 'mp4', 'height': 480, 'format_note': 'HLS', 'acodec': 'aac', 'abr': 128, 'vcodec': 'h264', 'preference': -10},
        '95': {'ext': 'mp4', 'height': 720, 'format_note': 'HLS', 'acodec': 'aac', 'abr': 256, 'vcodec': 'h264', 'preference': -10},
        '96': {'ext': 'mp4', 'height': 1080, 'format_note': 'HLS', 'acodec': 'aac', 'abr': 256, 'vcodec': 'h264', 'preference': -10},
        '132': {'ext': 'mp4', 'height': 240, 'format_note': 'HLS', 'acodec': 'aac', 'abr': 48, 'vcodec': 'h264', 'preference': -10},
        '151': {'ext': 'mp4', 'height': 72, 'format_note': 'HLS', 'acodec': 'aac', 'abr': 24, 'vcodec': 'h264', 'preference': -10},

        # DASH mp4 video
        '133': {'ext': 'mp4', 'height': 240, 'format_note': 'DASH video', 'vcodec': 'h264'},
        '134': {'ext': 'mp4', 'height': 360, 'format_note': 'DASH video', 'vcodec': 'h264'},
        '135': {'ext': 'mp4', 'height': 480, 'format_note': 'DASH video', 'vcodec': 'h264'},
        '136': {'ext': 'mp4', 'height': 720, 'format_note': 'DASH video', 'vcodec': 'h264'},
        '137': {'ext': 'mp4', 'height': 1080, 'format_note': 'DASH video', 'vcodec': 'h264'},
        '138': {'ext': 'mp4', 'format_note': 'DASH video', 'vcodec': 'h264'},  # Height can vary (https://github.com/ytdl-org/youtube-dl/issues/4559)
        '160': {'ext': 'mp4', 'height': 144, 'format_note': 'DASH video', 'vcodec': 'h264'},
        '212': {'ext': 'mp4', 'height': 480, 'format_note': 'DASH video', 'vcodec': 'h264'},
        '264': {'ext': 'mp4', 'height': 1440, 'format_note': 'DASH video', 'vcodec': 'h264'},
        '298': {'ext': 'mp4', 'height': 720, 'format_note': 'DASH video', 'vcodec': 'h264', 'fps': 60},
        '299': {'ext': 'mp4', 'height': 1080, 'format_note': 'DASH video', 'vcodec': 'h264', 'fps': 60},
        '266': {'ext': 'mp4', 'height': 2160, 'format_note': 'DASH video', 'vcodec': 'h264'},

        # Dash mp4 audio
        '139': {'ext': 'm4a', 'format_note': 'DASH audio', 'acodec': 'aac', 'abr': 48, 'container': 'm4a_dash'},
        '140': {'ext': 'm4a', 'format_note': 'DASH audio', 'acodec': 'aac', 'abr': 128, 'container': 'm4a_dash'},
        '141': {'ext': 'm4a', 'format_note': 'DASH audio', 'acodec': 'aac', 'abr': 256, 'container': 'm4a_dash'},
        '256': {'ext': 'm4a', 'format_note': 'DASH audio', 'acodec': 'aac', 'container': 'm4a_dash'},
        '258': {'ext': 'm4a', 'format_note': 'DASH audio', 'acodec': 'aac', 'container': 'm4a_dash'},
        '325': {'ext': 'm4a', 'format_note': 'DASH audio', 'acodec': 'dtse', 'container': 'm4a_dash'},
        '328': {'ext': 'm4a', 'format_note': 'DASH audio', 'acodec': 'ec-3', 'container': 'm4a_dash'},

        # Dash webm
        '167': {'ext': 'webm', 'height': 360, 'width': 640, 'format_note': 'DASH video', 'container': 'webm', 'vcodec': 'vp8'},
        '168': {'ext': 'webm', 'height': 480, 'width': 854, 'format_note': 'DASH video', 'container': 'webm', 'vcodec': 'vp8'},
        '169': {'ext': 'webm', 'height': 720, 'width': 1280, 'format_note': 'DASH video', 'container': 'webm', 'vcodec': 'vp8'},
        '170': {'ext': 'webm', 'height': 1080, 'width': 1920, 'format_note': 'DASH video', 'container': 'webm', 'vcodec': 'vp8'},
        '218': {'ext': 'webm', 'height': 480, 'width': 854, 'format_note': 'DASH video', 'container': 'webm', 'vcodec': 'vp8'},
        '219': {'ext': 'webm', 'height': 480, 'width': 854, 'format_note': 'DASH video', 'container': 'webm', 'vcodec': 'vp8'},
        '278': {'ext': 'webm', 'height': 144, 'format_note': 'DASH video', 'container': 'webm', 'vcodec': 'vp9'},
        '242': {'ext': 'webm', 'height': 240, 'format_note': 'DASH video', 'vcodec': 'vp9'},
        '243': {'ext': 'webm', 'height': 360, 'format_note': 'DASH video', 'vcodec': 'vp9'},
        '244': {'ext': 'webm', 'height': 480, 'format_note': 'DASH video', 'vcodec': 'vp9'},
        '245': {'ext': 'webm', 'height': 480, 'format_note': 'DASH video', 'vcodec': 'vp9'},
        '246': {'ext': 'webm', 'height': 480, 'format_note': 'DASH video', 'vcodec': 'vp9'},
        '247': {'ext': 'webm', 'height': 720, 'format_note': 'DASH video', 'vcodec': 'vp9'},
        '248': {'ext': 'webm', 'height': 1080, 'format_note': 'DASH video', 'vcodec': 'vp9'},
        '271': {'ext': 'webm', 'height': 1440, 'format_note': 'DASH video', 'vcodec': 'vp9'},
        # itag 272 videos are either 3840x2160 (e.g. RtoitU2A-3E) or 7680x4320 (sLprVF6d7Ug)
        '272': {'ext': 'webm', 'height': 2160, 'format_note': 'DASH video', 'vcodec': 'vp9'},
        '302': {'ext': 'webm', 'height': 720, 'format_note': 'DASH video', 'vcodec': 'vp9', 'fps': 60},
        '303': {'ext': 'webm', 'height': 1080, 'format_note': 'DASH video', 'vcodec': 'vp9', 'fps': 60},
        '308': {'ext': 'webm', 'height': 1440, 'format_note': 'DASH video', 'vcodec': 'vp9', 'fps': 60},
        '313': {'ext': 'webm', 'height': 2160, 'format_note': 'DASH video', 'vcodec': 'vp9'},
        '315': {'ext': 'webm', 'height': 2160, 'format_note': 'DASH video', 'vcodec': 'vp9', 'fps': 60},

        # Dash webm audio
        '171': {'ext': 'webm', 'acodec': 'vorbis', 'format_note': 'DASH audio', 'abr': 128},
        '172': {'ext': 'webm', 'acodec': 'vorbis', 'format_note': 'DASH audio', 'abr': 256},

        # Dash webm audio with opus inside
        '249': {'ext': 'webm', 'format_note': 'DASH audio', 'acodec': 'opus', 'abr': 50},
        '250': {'ext': 'webm', 'format_note': 'DASH audio', 'acodec': 'opus', 'abr': 70},
        '251': {'ext': 'webm', 'format_note': 'DASH audio', 'acodec': 'opus', 'abr': 160},

        # RTMP (unnamed)
        '_rtmp': {'protocol': 'rtmp'},

        # av01 video only formats sometimes served with "unknown" codecs
        '394': {'ext': 'mp4', 'height': 144, 'format_note': 'DASH video', 'vcodec': 'av01.0.00M.08'},
        '395': {'ext': 'mp4', 'height': 240, 'format_note': 'DASH video', 'vcodec': 'av01.0.00M.08'},
        '396': {'ext': 'mp4', 'height': 360, 'format_note': 'DASH video', 'vcodec': 'av01.0.01M.08'},
        '397': {'ext': 'mp4', 'height': 480, 'format_note': 'DASH video', 'vcodec': 'av01.0.04M.08'},
        '398': {'ext': 'mp4', 'height': 720, 'format_note': 'DASH video', 'vcodec': 'av01.0.05M.08'},
        '399': {'ext': 'mp4', 'height': 1080, 'format_note': 'DASH video', 'vcodec': 'av01.0.08M.08'},
        '400': {'ext': 'mp4', 'height': 1440, 'format_note': 'DASH video', 'vcodec': 'av01.0.12M.08'},
        '401': {'ext': 'mp4', 'height': 2160, 'format_note': 'DASH video', 'vcodec': 'av01.0.12M.08'},
    }
    _SUBTITLE_FORMATS = ('json3', 'srv1', 'srv2', 'srv3', 'ttml', 'vtt')

    _GEO_BYPASS = False

    IE_NAME = 'youtube'
    _TESTS = [
        {
            'url': 'https://www.youtube.com/watch?v=BaW_jenozKc&t=1s&end=9',
            'info_dict': {
                'id': 'BaW_jenozKc',
                'ext': 'mp4',
                'title': 'youtube-dl test video "\'/\\ä↭𝕐',
                'uploader': 'Philipp Hagemeister',
                'uploader_id': 'phihag',
                'uploader_url': r're:https?://(?:www\.)?youtube\.com/user/phihag',
                'channel': 'Philipp Hagemeister',
                'channel_id': 'UCLqxVugv74EIW3VWh2NOa3Q',
                'channel_url': r're:https?://(?:www\.)?youtube\.com/channel/UCLqxVugv74EIW3VWh2NOa3Q',
                'upload_date': '20121002',
                'description': 'md5:8fb536f4877b8a7455c2ec23794dbc22',
                'categories': ['Science & Technology'],
                'tags': ['youtube-dl'],
                'duration': 10,
                'view_count': int,
                'like_count': int,
                'availability': 'public',
                'playable_in_embed': True,
                'thumbnail': 'https://i.ytimg.com/vi/BaW_jenozKc/maxresdefault.jpg',
                'live_status': 'not_live',
                'age_limit': 0,
                'start_time': 1,
                'end_time': 9,
                'comment_count': int,
                'channel_follower_count': int
            }
        },
        {
            'url': '//www.YouTube.com/watch?v=yZIXLfi8CZQ',
            'note': 'Embed-only video (#1746)',
            'info_dict': {
                'id': 'yZIXLfi8CZQ',
                'ext': 'mp4',
                'upload_date': '20120608',
                'title': 'Principal Sexually Assaults A Teacher - Episode 117 - 8th June 2012',
                'description': 'md5:09b78bd971f1e3e289601dfba15ca4f7',
                'uploader': 'SET India',
                'uploader_id': 'setindia',
                'uploader_url': r're:https?://(?:www\.)?youtube\.com/user/setindia',
                'age_limit': 18,
            },
            'skip': 'Private video',
        },
        {
            'url': 'https://www.youtube.com/watch?v=BaW_jenozKc&v=yZIXLfi8CZQ',
            'note': 'Use the first video ID in the URL',
            'info_dict': {
                'id': 'BaW_jenozKc',
                'ext': 'mp4',
                'title': 'youtube-dl test video "\'/\\ä↭𝕐',
                'uploader': 'Philipp Hagemeister',
                'uploader_id': 'phihag',
                'uploader_url': r're:https?://(?:www\.)?youtube\.com/user/phihag',
                'channel': 'Philipp Hagemeister',
                'channel_id': 'UCLqxVugv74EIW3VWh2NOa3Q',
                'channel_url': r're:https?://(?:www\.)?youtube\.com/channel/UCLqxVugv74EIW3VWh2NOa3Q',
                'upload_date': '20121002',
                'description': 'md5:8fb536f4877b8a7455c2ec23794dbc22',
                'categories': ['Science & Technology'],
                'tags': ['youtube-dl'],
                'duration': 10,
                'view_count': int,
                'like_count': int,
                'availability': 'public',
                'playable_in_embed': True,
                'thumbnail': 'https://i.ytimg.com/vi/BaW_jenozKc/maxresdefault.jpg',
                'live_status': 'not_live',
                'age_limit': 0,
                'comment_count': int,
                'channel_follower_count': int
            },
            'params': {
                'skip_download': True,
            },
        },
        {
            'url': 'https://www.youtube.com/watch?v=a9LDPn-MO4I',
            'note': '256k DASH audio (format 141) via DASH manifest',
            'info_dict': {
                'id': 'a9LDPn-MO4I',
                'ext': 'm4a',
                'upload_date': '20121002',
                'uploader_id': '8KVIDEO',
                'uploader_url': r're:https?://(?:www\.)?youtube\.com/user/8KVIDEO',
                'description': '',
                'uploader': '8KVIDEO',
                'title': 'UHDTV TEST 8K VIDEO.mp4'
            },
            'params': {
                'youtube_include_dash_manifest': True,
                'format': '141',
            },
            'skip': 'format 141 not served anymore',
        },
        # DASH manifest with encrypted signature
        {
            'url': 'https://www.youtube.com/watch?v=IB3lcPjvWLA',
            'info_dict': {
                'id': 'IB3lcPjvWLA',
                'ext': 'm4a',
                'title': 'Afrojack, Spree Wilson - The Spark (Official Music Video) ft. Spree Wilson',
                'description': 'md5:8f5e2b82460520b619ccac1f509d43bf',
                'duration': 244,
                'uploader': 'AfrojackVEVO',
                'uploader_id': 'AfrojackVEVO',
                'upload_date': '20131011',
                'abr': 129.495,
                'like_count': int,
                'channel_id': 'UChuZAo1RKL85gev3Eal9_zg',
                'playable_in_embed': True,
                'channel_url': 'https://www.youtube.com/channel/UChuZAo1RKL85gev3Eal9_zg',
                'view_count': int,
                'track': 'The Spark',
                'live_status': 'not_live',
                'thumbnail': 'https://i.ytimg.com/vi_webp/IB3lcPjvWLA/maxresdefault.webp',
                'channel': 'Afrojack',
                'uploader_url': 'http://www.youtube.com/user/AfrojackVEVO',
                'tags': 'count:19',
                'availability': 'public',
                'categories': ['Music'],
                'age_limit': 0,
                'alt_title': 'The Spark',
                'channel_follower_count': int
            },
            'params': {
                'youtube_include_dash_manifest': True,
                'format': '141/bestaudio[ext=m4a]',
            },
        },
        # Age-gate videos. See https://github.com/yt-dlp/yt-dlp/pull/575#issuecomment-888837000
        {
            'note': 'Embed allowed age-gate video',
            'url': 'https://youtube.com/watch?v=HtVdAasjOgU',
            'info_dict': {
                'id': 'HtVdAasjOgU',
                'ext': 'mp4',
                'title': 'The Witcher 3: Wild Hunt - The Sword Of Destiny Trailer',
                'description': r're:(?s).{100,}About the Game\n.*?The Witcher 3: Wild Hunt.{100,}',
                'duration': 142,
                'uploader': 'The Witcher',
                'uploader_id': 'WitcherGame',
                'uploader_url': r're:https?://(?:www\.)?youtube\.com/user/WitcherGame',
                'upload_date': '20140605',
                'age_limit': 18,
                'categories': ['Gaming'],
                'thumbnail': 'https://i.ytimg.com/vi_webp/HtVdAasjOgU/maxresdefault.webp',
                'availability': 'needs_auth',
                'channel_url': 'https://www.youtube.com/channel/UCzybXLxv08IApdjdN0mJhEg',
                'like_count': int,
                'channel': 'The Witcher',
                'live_status': 'not_live',
                'tags': 'count:17',
                'channel_id': 'UCzybXLxv08IApdjdN0mJhEg',
                'playable_in_embed': True,
                'view_count': int,
                'channel_follower_count': int
            },
        },
        {
            'note': 'Age-gate video with embed allowed in public site',
            'url': 'https://youtube.com/watch?v=HsUATh_Nc2U',
            'info_dict': {
                'id': 'HsUATh_Nc2U',
                'ext': 'mp4',
                'title': 'Godzilla 2 (Official Video)',
                'description': 'md5:bf77e03fcae5529475e500129b05668a',
                'upload_date': '20200408',
                'uploader_id': 'FlyingKitty900',
                'uploader': 'FlyingKitty',
                'age_limit': 18,
                'availability': 'needs_auth',
                'channel_id': 'UCYQT13AtrJC0gsM1far_zJg',
                'uploader_url': 'http://www.youtube.com/user/FlyingKitty900',
                'channel': 'FlyingKitty',
                'channel_url': 'https://www.youtube.com/channel/UCYQT13AtrJC0gsM1far_zJg',
                'view_count': int,
                'categories': ['Entertainment'],
                'live_status': 'not_live',
                'tags': ['Flyingkitty', 'godzilla 2'],
                'thumbnail': 'https://i.ytimg.com/vi/HsUATh_Nc2U/maxresdefault.jpg',
                'like_count': int,
                'duration': 177,
                'playable_in_embed': True,
                'channel_follower_count': int
            },
        },
        {
            'note': 'Age-gate video embedable only with clientScreen=EMBED',
            'url': 'https://youtube.com/watch?v=Tq92D6wQ1mg',
            'info_dict': {
                'id': 'Tq92D6wQ1mg',
                'title': '[MMD] Adios - EVERGLOW [+Motion DL]',
                'ext': 'mp4',
                'upload_date': '20191228',
                'uploader_id': 'UC1yoRdFoFJaCY-AGfD9W0wQ',
                'uploader': 'Projekt Melody',
                'description': 'md5:17eccca93a786d51bc67646756894066',
                'age_limit': 18,
                'like_count': int,
                'availability': 'needs_auth',
                'uploader_url': 'http://www.youtube.com/channel/UC1yoRdFoFJaCY-AGfD9W0wQ',
                'channel_id': 'UC1yoRdFoFJaCY-AGfD9W0wQ',
                'view_count': int,
                'thumbnail': 'https://i.ytimg.com/vi_webp/Tq92D6wQ1mg/sddefault.webp',
                'channel': 'Projekt Melody',
                'live_status': 'not_live',
                'tags': ['mmd', 'dance', 'mikumikudance', 'kpop', 'vtuber'],
                'playable_in_embed': True,
                'categories': ['Entertainment'],
                'duration': 106,
                'channel_url': 'https://www.youtube.com/channel/UC1yoRdFoFJaCY-AGfD9W0wQ',
                'comment_count': int,
                'channel_follower_count': int
            },
        },
        {
            'note': 'Non-Agegated non-embeddable video',
            'url': 'https://youtube.com/watch?v=MeJVWBSsPAY',
            'info_dict': {
                'id': 'MeJVWBSsPAY',
                'ext': 'mp4',
                'title': 'OOMPH! - Such Mich Find Mich (Lyrics)',
                'uploader': 'Herr Lurik',
                'uploader_id': 'st3in234',
                'description': 'Fan Video. Music & Lyrics by OOMPH!.',
                'upload_date': '20130730',
                'track': 'Such mich find mich',
                'age_limit': 0,
                'tags': ['oomph', 'such mich find mich', 'lyrics', 'german industrial', 'musica industrial'],
                'like_count': int,
                'playable_in_embed': False,
                'creator': 'OOMPH!',
                'thumbnail': 'https://i.ytimg.com/vi/MeJVWBSsPAY/sddefault.jpg',
                'view_count': int,
                'alt_title': 'Such mich find mich',
                'duration': 210,
                'channel': 'Herr Lurik',
                'channel_id': 'UCdR3RSDPqub28LjZx0v9-aA',
                'categories': ['Music'],
                'availability': 'public',
                'uploader_url': 'http://www.youtube.com/user/st3in234',
                'channel_url': 'https://www.youtube.com/channel/UCdR3RSDPqub28LjZx0v9-aA',
                'live_status': 'not_live',
                'artist': 'OOMPH!',
                'channel_follower_count': int
            },
        },
        {
            'note': 'Non-bypassable age-gated video',
            'url': 'https://youtube.com/watch?v=Cr381pDsSsA',
            'only_matching': True,
        },
        # video_info is None (https://github.com/ytdl-org/youtube-dl/issues/4421)
        # YouTube Red ad is not captured for creator
        {
            'url': '__2ABJjxzNo',
            'info_dict': {
                'id': '__2ABJjxzNo',
                'ext': 'mp4',
                'duration': 266,
                'upload_date': '20100430',
                'uploader_id': 'deadmau5',
                'uploader_url': r're:https?://(?:www\.)?youtube\.com/user/deadmau5',
                'creator': 'deadmau5',
                'description': 'md5:6cbcd3a92ce1bc676fc4d6ab4ace2336',
                'uploader': 'deadmau5',
                'title': 'Deadmau5 - Some Chords (HD)',
                'alt_title': 'Some Chords',
                'availability': 'public',
                'tags': 'count:14',
                'channel_id': 'UCYEK6xds6eo-3tr4xRdflmQ',
                'view_count': int,
                'live_status': 'not_live',
                'channel': 'deadmau5',
                'thumbnail': 'https://i.ytimg.com/vi_webp/__2ABJjxzNo/maxresdefault.webp',
                'like_count': int,
                'track': 'Some Chords',
                'artist': 'deadmau5',
                'playable_in_embed': True,
                'age_limit': 0,
                'channel_url': 'https://www.youtube.com/channel/UCYEK6xds6eo-3tr4xRdflmQ',
                'categories': ['Music'],
                'album': 'Some Chords',
                'channel_follower_count': int
            },
            'expected_warnings': [
                'DASH manifest missing',
            ]
        },
        # Olympics (https://github.com/ytdl-org/youtube-dl/issues/4431)
        {
            'url': 'lqQg6PlCWgI',
            'info_dict': {
                'id': 'lqQg6PlCWgI',
                'ext': 'mp4',
                'duration': 6085,
                'upload_date': '20150827',
                'uploader_id': 'olympic',
                'uploader_url': r're:https?://(?:www\.)?youtube\.com/user/olympic',
                'description': 'md5:04bbbf3ccceb6795947572ca36f45904',
                'uploader': 'Olympics',
                'title': 'Hockey - Women -  GER-AUS - London 2012 Olympic Games',
                'like_count': int,
                'release_timestamp': 1343767800,
                'playable_in_embed': True,
                'categories': ['Sports'],
                'release_date': '20120731',
                'channel': 'Olympics',
                'tags': ['Hockey', '2012-07-31', '31 July 2012', 'Riverbank Arena', 'Session', 'Olympics', 'Olympic Games', 'London 2012', '2012 Summer Olympics', 'Summer Games'],
                'channel_id': 'UCTl3QQTvqHFjurroKxexy2Q',
                'thumbnail': 'https://i.ytimg.com/vi/lqQg6PlCWgI/maxresdefault.jpg',
                'age_limit': 0,
                'availability': 'public',
                'live_status': 'was_live',
                'view_count': int,
                'channel_url': 'https://www.youtube.com/channel/UCTl3QQTvqHFjurroKxexy2Q',
                'channel_follower_count': int
            },
            'params': {
                'skip_download': 'requires avconv',
            }
        },
        # Non-square pixels
        {
            'url': 'https://www.youtube.com/watch?v=_b-2C3KPAM0',
            'info_dict': {
                'id': '_b-2C3KPAM0',
                'ext': 'mp4',
                'stretched_ratio': 16 / 9.,
                'duration': 85,
                'upload_date': '20110310',
                'uploader_id': 'AllenMeow',
                'uploader_url': r're:https?://(?:www\.)?youtube\.com/user/AllenMeow',
                'description': 'made by Wacom from Korea | 字幕&加油添醋 by TY\'s Allen | 感謝heylisa00cavey1001同學熱情提供梗及翻譯',
                'uploader': '孫ᄋᄅ',
                'title': '[A-made] 變態妍字幕版 太妍 我就是這樣的人',
                'playable_in_embed': True,
                'channel': '孫ᄋᄅ',
                'age_limit': 0,
                'tags': 'count:11',
                'channel_url': 'https://www.youtube.com/channel/UCS-xxCmRaA6BFdmgDPA_BIw',
                'channel_id': 'UCS-xxCmRaA6BFdmgDPA_BIw',
                'thumbnail': 'https://i.ytimg.com/vi/_b-2C3KPAM0/maxresdefault.jpg',
                'view_count': int,
                'categories': ['People & Blogs'],
                'like_count': int,
                'live_status': 'not_live',
                'availability': 'unlisted',
                'comment_count': int,
                'channel_follower_count': int
            },
        },
        # url_encoded_fmt_stream_map is empty string
        {
            'url': 'qEJwOuvDf7I',
            'info_dict': {
                'id': 'qEJwOuvDf7I',
                'ext': 'webm',
                'title': 'Обсуждение судебной практики по выборам 14 сентября 2014 года в Санкт-Петербурге',
                'description': '',
                'upload_date': '20150404',
                'uploader_id': 'spbelect',
                'uploader': 'Наблюдатели Петербурга',
            },
            'params': {
                'skip_download': 'requires avconv',
            },
            'skip': 'This live event has ended.',
        },
        # Extraction from multiple DASH manifests (https://github.com/ytdl-org/youtube-dl/pull/6097)
        {
            'url': 'https://www.youtube.com/watch?v=FIl7x6_3R5Y',
            'info_dict': {
                'id': 'FIl7x6_3R5Y',
                'ext': 'webm',
                'title': 'md5:7b81415841e02ecd4313668cde88737a',
                'description': 'md5:116377fd2963b81ec4ce64b542173306',
                'duration': 220,
                'upload_date': '20150625',
                'uploader_id': 'dorappi2000',
                'uploader_url': r're:https?://(?:www\.)?youtube\.com/user/dorappi2000',
                'uploader': 'dorappi2000',
                'formats': 'mincount:31',
            },
            'skip': 'not actual anymore',
        },
        # DASH manifest with segment_list
        {
            'url': 'https://www.youtube.com/embed/CsmdDsKjzN8',
            'md5': '8ce563a1d667b599d21064e982ab9e31',
            'info_dict': {
                'id': 'CsmdDsKjzN8',
                'ext': 'mp4',
                'upload_date': '20150501',  # According to '<meta itemprop="datePublished"', but in other places it's 20150510
                'uploader': 'Airtek',
                'description': 'Retransmisión en directo de la XVIII media maratón de Zaragoza.',
                'uploader_id': 'UCzTzUmjXxxacNnL8I3m4LnQ',
                'title': 'Retransmisión XVIII Media maratón Zaragoza 2015',
            },
            'params': {
                'youtube_include_dash_manifest': True,
                'format': '135',  # bestvideo
            },
            'skip': 'This live event has ended.',
        },
        {
            # Multifeed videos (multiple cameras), URL is for Main Camera
            'url': 'https://www.youtube.com/watch?v=jvGDaLqkpTg',
            'info_dict': {
                'id': 'jvGDaLqkpTg',
                'title': 'Tom Clancy Free Weekend Rainbow Whatever',
                'description': 'md5:e03b909557865076822aa169218d6a5d',
            },
            'playlist': [{
                'info_dict': {
                    'id': 'jvGDaLqkpTg',
                    'ext': 'mp4',
                    'title': 'Tom Clancy Free Weekend Rainbow Whatever (Main Camera)',
                    'description': 'md5:e03b909557865076822aa169218d6a5d',
                    'duration': 10643,
                    'upload_date': '20161111',
                    'uploader': 'Team PGP',
                    'uploader_id': 'UChORY56LMMETTuGjXaJXvLg',
                    'uploader_url': r're:https?://(?:www\.)?youtube\.com/channel/UChORY56LMMETTuGjXaJXvLg',
                },
            }, {
                'info_dict': {
                    'id': '3AKt1R1aDnw',
                    'ext': 'mp4',
                    'title': 'Tom Clancy Free Weekend Rainbow Whatever (Camera 2)',
                    'description': 'md5:e03b909557865076822aa169218d6a5d',
                    'duration': 10991,
                    'upload_date': '20161111',
                    'uploader': 'Team PGP',
                    'uploader_id': 'UChORY56LMMETTuGjXaJXvLg',
                    'uploader_url': r're:https?://(?:www\.)?youtube\.com/channel/UChORY56LMMETTuGjXaJXvLg',
                },
            }, {
                'info_dict': {
                    'id': 'RtAMM00gpVc',
                    'ext': 'mp4',
                    'title': 'Tom Clancy Free Weekend Rainbow Whatever (Camera 3)',
                    'description': 'md5:e03b909557865076822aa169218d6a5d',
                    'duration': 10995,
                    'upload_date': '20161111',
                    'uploader': 'Team PGP',
                    'uploader_id': 'UChORY56LMMETTuGjXaJXvLg',
                    'uploader_url': r're:https?://(?:www\.)?youtube\.com/channel/UChORY56LMMETTuGjXaJXvLg',
                },
            }, {
                'info_dict': {
                    'id': '6N2fdlP3C5U',
                    'ext': 'mp4',
                    'title': 'Tom Clancy Free Weekend Rainbow Whatever (Camera 4)',
                    'description': 'md5:e03b909557865076822aa169218d6a5d',
                    'duration': 10990,
                    'upload_date': '20161111',
                    'uploader': 'Team PGP',
                    'uploader_id': 'UChORY56LMMETTuGjXaJXvLg',
                    'uploader_url': r're:https?://(?:www\.)?youtube\.com/channel/UChORY56LMMETTuGjXaJXvLg',
                },
            }],
            'params': {
                'skip_download': True,
            },
            'skip': 'Not multifeed anymore',
        },
        {
            # Multifeed video with comma in title (see https://github.com/ytdl-org/youtube-dl/issues/8536)
            'url': 'https://www.youtube.com/watch?v=gVfLd0zydlo',
            'info_dict': {
                'id': 'gVfLd0zydlo',
                'title': 'DevConf.cz 2016 Day 2 Workshops 1 14:00 - 15:30',
            },
            'playlist_count': 2,
            'skip': 'Not multifeed anymore',
        },
        {
            'url': 'https://vid.plus/FlRa-iH7PGw',
            'only_matching': True,
        },
        {
            'url': 'https://zwearz.com/watch/9lWxNJF-ufM/electra-woman-dyna-girl-official-trailer-grace-helbig.html',
            'only_matching': True,
        },
        {
            # Title with JS-like syntax "};" (see https://github.com/ytdl-org/youtube-dl/issues/7468)
            # Also tests cut-off URL expansion in video description (see
            # https://github.com/ytdl-org/youtube-dl/issues/1892,
            # https://github.com/ytdl-org/youtube-dl/issues/8164)
            'url': 'https://www.youtube.com/watch?v=lsguqyKfVQg',
            'info_dict': {
                'id': 'lsguqyKfVQg',
                'ext': 'mp4',
                'title': '{dark walk}; Loki/AC/Dishonored; collab w/Elflover21',
                'alt_title': 'Dark Walk',
                'description': 'md5:8085699c11dc3f597ce0410b0dcbb34a',
                'duration': 133,
                'upload_date': '20151119',
                'uploader_id': 'IronSoulElf',
                'uploader_url': r're:https?://(?:www\.)?youtube\.com/user/IronSoulElf',
                'uploader': 'IronSoulElf',
                'creator': 'Todd Haberman;\nDaniel Law Heath and Aaron Kaplan',
                'track': 'Dark Walk',
                'artist': 'Todd Haberman;\nDaniel Law Heath and Aaron Kaplan',
                'album': 'Position Music - Production Music Vol. 143 - Dark Walk',
                'thumbnail': 'https://i.ytimg.com/vi_webp/lsguqyKfVQg/maxresdefault.webp',
                'categories': ['Film & Animation'],
                'view_count': int,
                'live_status': 'not_live',
                'channel_url': 'https://www.youtube.com/channel/UCTSRgz5jylBvFt_S7wnsqLQ',
                'channel_id': 'UCTSRgz5jylBvFt_S7wnsqLQ',
                'tags': 'count:13',
                'availability': 'public',
                'channel': 'IronSoulElf',
                'playable_in_embed': True,
                'like_count': int,
                'age_limit': 0,
                'channel_follower_count': int
            },
            'params': {
                'skip_download': True,
            },
        },
        {
            # Tags with '};' (see https://github.com/ytdl-org/youtube-dl/issues/7468)
            'url': 'https://www.youtube.com/watch?v=Ms7iBXnlUO8',
            'only_matching': True,
        },
        {
            # Video with yt:stretch=17:0
            'url': 'https://www.youtube.com/watch?v=Q39EVAstoRM',
            'info_dict': {
                'id': 'Q39EVAstoRM',
                'ext': 'mp4',
                'title': 'Clash Of Clans#14 Dicas De Ataque Para CV 4',
                'description': 'md5:ee18a25c350637c8faff806845bddee9',
                'upload_date': '20151107',
                'uploader_id': 'UCCr7TALkRbo3EtFzETQF1LA',
                'uploader': 'CH GAMER DROID',
            },
            'params': {
                'skip_download': True,
            },
            'skip': 'This video does not exist.',
        },
        {
            # Video with incomplete 'yt:stretch=16:'
            'url': 'https://www.youtube.com/watch?v=FRhJzUSJbGI',
            'only_matching': True,
        },
        {
            # Video licensed under Creative Commons
            'url': 'https://www.youtube.com/watch?v=M4gD1WSo5mA',
            'info_dict': {
                'id': 'M4gD1WSo5mA',
                'ext': 'mp4',
                'title': 'md5:e41008789470fc2533a3252216f1c1d1',
                'description': 'md5:a677553cf0840649b731a3024aeff4cc',
                'duration': 721,
                'upload_date': '20150128',
                'uploader_id': 'BerkmanCenter',
                'uploader_url': r're:https?://(?:www\.)?youtube\.com/user/BerkmanCenter',
                'uploader': 'The Berkman Klein Center for Internet & Society',
                'license': 'Creative Commons Attribution license (reuse allowed)',
                'channel_id': 'UCuLGmD72gJDBwmLw06X58SA',
                'channel_url': 'https://www.youtube.com/channel/UCuLGmD72gJDBwmLw06X58SA',
                'like_count': int,
                'age_limit': 0,
                'tags': ['Copyright (Legal Subject)', 'Law (Industry)', 'William W. Fisher (Author)'],
                'channel': 'The Berkman Klein Center for Internet & Society',
                'availability': 'public',
                'view_count': int,
                'categories': ['Education'],
                'thumbnail': 'https://i.ytimg.com/vi_webp/M4gD1WSo5mA/maxresdefault.webp',
                'live_status': 'not_live',
                'playable_in_embed': True,
                'comment_count': int,
                'channel_follower_count': int,
                'chapters': list,
            },
            'params': {
                'skip_download': True,
            },
        },
        {
            # Channel-like uploader_url
            'url': 'https://www.youtube.com/watch?v=eQcmzGIKrzg',
            'info_dict': {
                'id': 'eQcmzGIKrzg',
                'ext': 'mp4',
                'title': 'Democratic Socialism and Foreign Policy | Bernie Sanders',
                'description': 'md5:13a2503d7b5904ef4b223aa101628f39',
                'duration': 4060,
                'upload_date': '20151120',
                'uploader': 'Bernie Sanders',
                'uploader_id': 'UCH1dpzjCEiGAt8CXkryhkZg',
                'uploader_url': r're:https?://(?:www\.)?youtube\.com/channel/UCH1dpzjCEiGAt8CXkryhkZg',
                'license': 'Creative Commons Attribution license (reuse allowed)',
                'playable_in_embed': True,
                'tags': 'count:12',
                'like_count': int,
                'channel_id': 'UCH1dpzjCEiGAt8CXkryhkZg',
                'age_limit': 0,
                'availability': 'public',
                'categories': ['News & Politics'],
                'channel': 'Bernie Sanders',
                'thumbnail': 'https://i.ytimg.com/vi_webp/eQcmzGIKrzg/maxresdefault.webp',
                'view_count': int,
                'live_status': 'not_live',
                'channel_url': 'https://www.youtube.com/channel/UCH1dpzjCEiGAt8CXkryhkZg',
                'comment_count': int,
                'channel_follower_count': int,
                'chapters': list,
            },
            'params': {
                'skip_download': True,
            },
        },
        {
            'url': 'https://www.youtube.com/watch?feature=player_embedded&amp;amp;v=V36LpHqtcDY',
            'only_matching': True,
        },
        {
            # YouTube Red paid video (https://github.com/ytdl-org/youtube-dl/issues/10059)
            'url': 'https://www.youtube.com/watch?v=i1Ko8UG-Tdo',
            'only_matching': True,
        },
        {
            # Rental video preview
            'url': 'https://www.youtube.com/watch?v=yYr8q0y5Jfg',
            'info_dict': {
                'id': 'uGpuVWrhIzE',
                'ext': 'mp4',
                'title': 'Piku - Trailer',
                'description': 'md5:c36bd60c3fd6f1954086c083c72092eb',
                'upload_date': '20150811',
                'uploader': 'FlixMatrix',
                'uploader_id': 'FlixMatrixKaravan',
                'uploader_url': r're:https?://(?:www\.)?youtube\.com/user/FlixMatrixKaravan',
                'license': 'Standard YouTube License',
            },
            'params': {
                'skip_download': True,
            },
            'skip': 'This video is not available.',
        },
        {
            # YouTube Red video with episode data
            'url': 'https://www.youtube.com/watch?v=iqKdEhx-dD4',
            'info_dict': {
                'id': 'iqKdEhx-dD4',
                'ext': 'mp4',
                'title': 'Isolation - Mind Field (Ep 1)',
                'description': 'md5:f540112edec5d09fc8cc752d3d4ba3cd',
                'duration': 2085,
                'upload_date': '20170118',
                'uploader': 'Vsauce',
                'uploader_id': 'Vsauce',
                'uploader_url': r're:https?://(?:www\.)?youtube\.com/user/Vsauce',
                'series': 'Mind Field',
                'season_number': 1,
                'episode_number': 1,
                'thumbnail': 'https://i.ytimg.com/vi_webp/iqKdEhx-dD4/maxresdefault.webp',
                'tags': 'count:12',
                'view_count': int,
                'availability': 'public',
                'age_limit': 0,
                'channel': 'Vsauce',
                'episode': 'Episode 1',
                'categories': ['Entertainment'],
                'season': 'Season 1',
                'channel_id': 'UC6nSFpj9HTCZ5t-N3Rm3-HA',
                'channel_url': 'https://www.youtube.com/channel/UC6nSFpj9HTCZ5t-N3Rm3-HA',
                'like_count': int,
                'playable_in_embed': True,
                'live_status': 'not_live',
                'channel_follower_count': int
            },
            'params': {
                'skip_download': True,
            },
            'expected_warnings': [
                'Skipping DASH manifest',
            ],
        },
        {
            # The following content has been identified by the YouTube community
            # as inappropriate or offensive to some audiences.
            'url': 'https://www.youtube.com/watch?v=6SJNVb0GnPI',
            'info_dict': {
                'id': '6SJNVb0GnPI',
                'ext': 'mp4',
                'title': 'Race Differences in Intelligence',
                'description': 'md5:5d161533167390427a1f8ee89a1fc6f1',
                'duration': 965,
                'upload_date': '20140124',
                'uploader': 'New Century Foundation',
                'uploader_id': 'UCEJYpZGqgUob0zVVEaLhvVg',
                'uploader_url': r're:https?://(?:www\.)?youtube\.com/channel/UCEJYpZGqgUob0zVVEaLhvVg',
            },
            'params': {
                'skip_download': True,
            },
            'skip': 'This video has been removed for violating YouTube\'s policy on hate speech.',
        },
        {
            # itag 212
            'url': '1t24XAntNCY',
            'only_matching': True,
        },
        {
            # geo restricted to JP
            'url': 'sJL6WA-aGkQ',
            'only_matching': True,
        },
        {
            'url': 'https://invidio.us/watch?v=BaW_jenozKc',
            'only_matching': True,
        },
        {
            'url': 'https://redirect.invidious.io/watch?v=BaW_jenozKc',
            'only_matching': True,
        },
        {
            # from https://nitter.pussthecat.org/YouTube/status/1360363141947944964#m
            'url': 'https://redirect.invidious.io/Yh0AhrY9GjA',
            'only_matching': True,
        },
        {
            # DRM protected
            'url': 'https://www.youtube.com/watch?v=s7_qI6_mIXc',
            'only_matching': True,
        },
        {
            # Video with unsupported adaptive stream type formats
            'url': 'https://www.youtube.com/watch?v=Z4Vy8R84T1U',
            'info_dict': {
                'id': 'Z4Vy8R84T1U',
                'ext': 'mp4',
                'title': 'saman SMAN 53 Jakarta(Sancety) opening COFFEE4th at SMAN 53 Jakarta',
                'description': 'md5:d41d8cd98f00b204e9800998ecf8427e',
                'duration': 433,
                'upload_date': '20130923',
                'uploader': 'Amelia Putri Harwita',
                'uploader_id': 'UCpOxM49HJxmC1qCalXyB3_Q',
                'uploader_url': r're:https?://(?:www\.)?youtube\.com/channel/UCpOxM49HJxmC1qCalXyB3_Q',
                'formats': 'maxcount:10',
            },
            'params': {
                'skip_download': True,
                'youtube_include_dash_manifest': False,
            },
            'skip': 'not actual anymore',
        },
        {
            # Youtube Music Auto-generated description
            'url': 'https://music.youtube.com/watch?v=MgNrAu2pzNs',
            'info_dict': {
                'id': 'MgNrAu2pzNs',
                'ext': 'mp4',
                'title': 'Voyeur Girl',
                'description': 'md5:7ae382a65843d6df2685993e90a8628f',
                'upload_date': '20190312',
                'uploader': 'Stephen - Topic',
                'uploader_id': 'UC-pWHpBjdGG69N9mM2auIAA',
                'artist': 'Stephen',
                'track': 'Voyeur Girl',
                'album': 'it\'s too much love to know my dear',
                'release_date': '20190313',
                'release_year': 2019,
                'alt_title': 'Voyeur Girl',
                'view_count': int,
                'uploader_url': 'http://www.youtube.com/channel/UC-pWHpBjdGG69N9mM2auIAA',
                'playable_in_embed': True,
                'like_count': int,
                'categories': ['Music'],
                'channel_url': 'https://www.youtube.com/channel/UC-pWHpBjdGG69N9mM2auIAA',
                'channel': 'Stephen',
                'availability': 'public',
                'creator': 'Stephen',
                'duration': 169,
                'thumbnail': 'https://i.ytimg.com/vi_webp/MgNrAu2pzNs/maxresdefault.webp',
                'age_limit': 0,
                'channel_id': 'UC-pWHpBjdGG69N9mM2auIAA',
                'tags': 'count:11',
                'live_status': 'not_live',
                'channel_follower_count': int
            },
            'params': {
                'skip_download': True,
            },
        },
        {
            'url': 'https://www.youtubekids.com/watch?v=3b8nCWDgZ6Q',
            'only_matching': True,
        },
        {
            # invalid -> valid video id redirection
            'url': 'DJztXj2GPfl',
            'info_dict': {
                'id': 'DJztXj2GPfk',
                'ext': 'mp4',
                'title': 'Panjabi MC - Mundian To Bach Ke (The Dictator Soundtrack)',
                'description': 'md5:bf577a41da97918e94fa9798d9228825',
                'upload_date': '20090125',
                'uploader': 'Prochorowka',
                'uploader_id': 'Prochorowka',
                'uploader_url': r're:https?://(?:www\.)?youtube\.com/user/Prochorowka',
                'artist': 'Panjabi MC',
                'track': 'Beware of the Boys (Mundian to Bach Ke) - Motivo Hi-Lectro Remix',
                'album': 'Beware of the Boys (Mundian To Bach Ke)',
            },
            'params': {
                'skip_download': True,
            },
            'skip': 'Video unavailable',
        },
        {
            # empty description results in an empty string
            'url': 'https://www.youtube.com/watch?v=x41yOUIvK2k',
            'info_dict': {
                'id': 'x41yOUIvK2k',
                'ext': 'mp4',
                'title': 'IMG 3456',
                'description': '',
                'upload_date': '20170613',
                'uploader_id': 'ElevageOrVert',
                'uploader': 'ElevageOrVert',
                'view_count': int,
                'thumbnail': 'https://i.ytimg.com/vi_webp/x41yOUIvK2k/maxresdefault.webp',
                'uploader_url': 'http://www.youtube.com/user/ElevageOrVert',
                'like_count': int,
                'channel_id': 'UCo03ZQPBW5U4UC3regpt1nw',
                'tags': [],
                'channel_url': 'https://www.youtube.com/channel/UCo03ZQPBW5U4UC3regpt1nw',
                'availability': 'public',
                'age_limit': 0,
                'categories': ['Pets & Animals'],
                'duration': 7,
                'playable_in_embed': True,
                'live_status': 'not_live',
                'channel': 'ElevageOrVert',
                'channel_follower_count': int
            },
            'params': {
                'skip_download': True,
            },
        },
        {
            # with '};' inside yt initial data (see [1])
            # see [2] for an example with '};' inside ytInitialPlayerResponse
            # 1. https://github.com/ytdl-org/youtube-dl/issues/27093
            # 2. https://github.com/ytdl-org/youtube-dl/issues/27216
            'url': 'https://www.youtube.com/watch?v=CHqg6qOn4no',
            'info_dict': {
                'id': 'CHqg6qOn4no',
                'ext': 'mp4',
                'title': 'Part 77   Sort a list of simple types in c#',
                'description': 'md5:b8746fa52e10cdbf47997903f13b20dc',
                'upload_date': '20130831',
                'uploader_id': 'kudvenkat',
                'uploader': 'kudvenkat',
                'channel_id': 'UCCTVrRB5KpIiK6V2GGVsR1Q',
                'like_count': int,
                'uploader_url': 'http://www.youtube.com/user/kudvenkat',
                'channel_url': 'https://www.youtube.com/channel/UCCTVrRB5KpIiK6V2GGVsR1Q',
                'live_status': 'not_live',
                'categories': ['Education'],
                'availability': 'public',
                'thumbnail': 'https://i.ytimg.com/vi/CHqg6qOn4no/sddefault.jpg',
                'tags': 'count:12',
                'playable_in_embed': True,
                'age_limit': 0,
                'view_count': int,
                'duration': 522,
                'channel': 'kudvenkat',
                'comment_count': int,
                'channel_follower_count': int,
                'chapters': list,
            },
            'params': {
                'skip_download': True,
            },
        },
        {
            # another example of '};' in ytInitialData
            'url': 'https://www.youtube.com/watch?v=gVfgbahppCY',
            'only_matching': True,
        },
        {
            'url': 'https://www.youtube.com/watch_popup?v=63RmMXCd_bQ',
            'only_matching': True,
        },
        {
            # https://github.com/ytdl-org/youtube-dl/pull/28094
            'url': 'OtqTfy26tG0',
            'info_dict': {
                'id': 'OtqTfy26tG0',
                'ext': 'mp4',
                'title': 'Burn Out',
                'description': 'md5:8d07b84dcbcbfb34bc12a56d968b6131',
                'upload_date': '20141120',
                'uploader': 'The Cinematic Orchestra - Topic',
                'uploader_id': 'UCIzsJBIyo8hhpFm1NK0uLgw',
                'uploader_url': r're:https?://(?:www\.)?youtube\.com/channel/UCIzsJBIyo8hhpFm1NK0uLgw',
                'artist': 'The Cinematic Orchestra',
                'track': 'Burn Out',
                'album': 'Every Day',
                'like_count': int,
                'live_status': 'not_live',
                'alt_title': 'Burn Out',
                'duration': 614,
                'age_limit': 0,
                'view_count': int,
                'channel_url': 'https://www.youtube.com/channel/UCIzsJBIyo8hhpFm1NK0uLgw',
                'creator': 'The Cinematic Orchestra',
                'channel': 'The Cinematic Orchestra',
                'tags': ['The Cinematic Orchestra', 'Every Day', 'Burn Out'],
                'channel_id': 'UCIzsJBIyo8hhpFm1NK0uLgw',
                'availability': 'public',
                'thumbnail': 'https://i.ytimg.com/vi/OtqTfy26tG0/maxresdefault.jpg',
                'categories': ['Music'],
                'playable_in_embed': True,
                'channel_follower_count': int
            },
            'params': {
                'skip_download': True,
            },
        },
        {
            # controversial video, only works with bpctr when authenticated with cookies
            'url': 'https://www.youtube.com/watch?v=nGC3D_FkCmg',
            'only_matching': True,
        },
        {
            # controversial video, requires bpctr/contentCheckOk
            'url': 'https://www.youtube.com/watch?v=SZJvDhaSDnc',
            'info_dict': {
                'id': 'SZJvDhaSDnc',
                'ext': 'mp4',
                'title': 'San Diego teen commits suicide after bullying over embarrassing video',
                'channel_id': 'UC-SJ6nODDmufqBzPBwCvYvQ',
                'uploader': 'CBS Mornings',
                'uploader_id': 'CBSThisMorning',
                'upload_date': '20140716',
                'description': 'md5:acde3a73d3f133fc97e837a9f76b53b7',
                'duration': 170,
                'categories': ['News & Politics'],
                'uploader_url': 'http://www.youtube.com/user/CBSThisMorning',
                'view_count': int,
                'channel': 'CBS Mornings',
                'tags': ['suicide', 'bullying', 'video', 'cbs', 'news'],
                'thumbnail': 'https://i.ytimg.com/vi/SZJvDhaSDnc/hqdefault.jpg',
                'age_limit': 18,
                'availability': 'needs_auth',
                'channel_url': 'https://www.youtube.com/channel/UC-SJ6nODDmufqBzPBwCvYvQ',
                'like_count': int,
                'live_status': 'not_live',
                'playable_in_embed': True,
                'channel_follower_count': int
            }
        },
        {
            # restricted location, https://github.com/ytdl-org/youtube-dl/issues/28685
            'url': 'cBvYw8_A0vQ',
            'info_dict': {
                'id': 'cBvYw8_A0vQ',
                'ext': 'mp4',
                'title': '4K Ueno Okachimachi  Street  Scenes  上野御徒町歩き',
                'description': 'md5:ea770e474b7cd6722b4c95b833c03630',
                'upload_date': '20201120',
                'uploader': 'Walk around Japan',
                'uploader_id': 'UC3o_t8PzBmXf5S9b7GLx1Mw',
                'uploader_url': r're:https?://(?:www\.)?youtube\.com/channel/UC3o_t8PzBmXf5S9b7GLx1Mw',
                'duration': 1456,
                'categories': ['Travel & Events'],
                'channel_id': 'UC3o_t8PzBmXf5S9b7GLx1Mw',
                'view_count': int,
                'channel': 'Walk around Japan',
                'tags': ['Ueno Tokyo', 'Okachimachi Tokyo', 'Ameyoko Street', 'Tokyo attraction', 'Travel in Tokyo'],
                'thumbnail': 'https://i.ytimg.com/vi_webp/cBvYw8_A0vQ/hqdefault.webp',
                'age_limit': 0,
                'availability': 'public',
                'channel_url': 'https://www.youtube.com/channel/UC3o_t8PzBmXf5S9b7GLx1Mw',
                'live_status': 'not_live',
                'playable_in_embed': True,
                'channel_follower_count': int
            },
            'params': {
                'skip_download': True,
            },
        }, {
            # Has multiple audio streams
            'url': 'WaOKSUlf4TM',
            'only_matching': True
        }, {
            # Requires Premium: has format 141 when requested using YTM url
            'url': 'https://music.youtube.com/watch?v=XclachpHxis',
            'only_matching': True
        }, {
            # multiple subtitles with same lang_code
            'url': 'https://www.youtube.com/watch?v=wsQiKKfKxug',
            'only_matching': True,
        }, {
            # Force use android client fallback
            'url': 'https://www.youtube.com/watch?v=YOelRv7fMxY',
            'info_dict': {
                'id': 'YOelRv7fMxY',
                'title': 'DIGGING A SECRET TUNNEL Part 1',
                'ext': '3gp',
                'upload_date': '20210624',
                'channel_id': 'UCp68_FLety0O-n9QU6phsgw',
                'uploader': 'colinfurze',
                'uploader_id': 'colinfurze',
                'channel_url': r're:https?://(?:www\.)?youtube\.com/channel/UCp68_FLety0O-n9QU6phsgw',
                'description': 'md5:5d5991195d599b56cd0c4148907eec50',
                'duration': 596,
                'categories': ['Entertainment'],
                'uploader_url': 'http://www.youtube.com/user/colinfurze',
                'view_count': int,
                'channel': 'colinfurze',
                'tags': ['Colin', 'furze', 'Terry', 'tunnel', 'underground', 'bunker'],
                'thumbnail': 'https://i.ytimg.com/vi/YOelRv7fMxY/maxresdefault.jpg',
                'age_limit': 0,
                'availability': 'public',
                'like_count': int,
                'live_status': 'not_live',
                'playable_in_embed': True,
                'channel_follower_count': int,
                'chapters': list,
            },
            'params': {
                'format': '17',  # 3gp format available on android
                'extractor_args': {'youtube': {'player_client': ['android']}},
            },
        },
        {
            # Skip download of additional client configs (remix client config in this case)
            'url': 'https://music.youtube.com/watch?v=MgNrAu2pzNs',
            'only_matching': True,
            'params': {
                'extractor_args': {'youtube': {'player_skip': ['configs']}},
            },
        }, {
            # shorts
            'url': 'https://www.youtube.com/shorts/BGQWPY4IigY',
            'only_matching': True,
        }, {
            'note': 'Storyboards',
            'url': 'https://www.youtube.com/watch?v=5KLPxDtMqe8',
            'info_dict': {
                'id': '5KLPxDtMqe8',
                'ext': 'mhtml',
                'format_id': 'sb0',
                'title': 'Your Brain is Plastic',
                'uploader_id': 'scishow',
                'description': 'md5:89cd86034bdb5466cd87c6ba206cd2bc',
                'upload_date': '20140324',
                'uploader': 'SciShow',
                'like_count': int,
                'channel_id': 'UCZYTClx2T1of7BRZ86-8fow',
                'channel_url': 'https://www.youtube.com/channel/UCZYTClx2T1of7BRZ86-8fow',
                'view_count': int,
                'thumbnail': 'https://i.ytimg.com/vi/5KLPxDtMqe8/maxresdefault.jpg',
                'playable_in_embed': True,
                'tags': 'count:12',
                'uploader_url': 'http://www.youtube.com/user/scishow',
                'availability': 'public',
                'channel': 'SciShow',
                'live_status': 'not_live',
                'duration': 248,
                'categories': ['Education'],
                'age_limit': 0,
                'channel_follower_count': int,
                'chapters': list,
            }, 'params': {'format': 'mhtml', 'skip_download': True}
        }, {
            # Ensure video upload_date is in UTC timezone (video was uploaded 1641170939)
            'url': 'https://www.youtube.com/watch?v=2NUZ8W2llS4',
            'info_dict': {
                'id': '2NUZ8W2llS4',
                'ext': 'mp4',
                'title': 'The NP that test your phone performance 🙂',
                'description': 'md5:144494b24d4f9dfacb97c1bbef5de84d',
                'uploader': 'Leon Nguyen',
                'uploader_id': 'VNSXIII',
                'uploader_url': 'http://www.youtube.com/user/VNSXIII',
                'channel_id': 'UCRqNBSOHgilHfAczlUmlWHA',
                'channel_url': 'https://www.youtube.com/channel/UCRqNBSOHgilHfAczlUmlWHA',
                'duration': 21,
                'view_count': int,
                'age_limit': 0,
                'categories': ['Gaming'],
                'tags': 'count:23',
                'playable_in_embed': True,
                'live_status': 'not_live',
                'upload_date': '20220103',
                'like_count': int,
                'availability': 'public',
                'channel': 'Leon Nguyen',
                'thumbnail': 'https://i.ytimg.com/vi_webp/2NUZ8W2llS4/maxresdefault.webp',
                'comment_count': int,
                'channel_follower_count': int
            }
        }, {
            # Same video as above, but with --compat-opt no-youtube-prefer-utc-upload-date
            'url': 'https://www.youtube.com/watch?v=2NUZ8W2llS4',
            'info_dict': {
                'id': '2NUZ8W2llS4',
                'ext': 'mp4',
                'title': 'The NP that test your phone performance 🙂',
                'description': 'md5:144494b24d4f9dfacb97c1bbef5de84d',
                'uploader': 'Leon Nguyen',
                'uploader_id': 'VNSXIII',
                'uploader_url': 'http://www.youtube.com/user/VNSXIII',
                'channel_id': 'UCRqNBSOHgilHfAczlUmlWHA',
                'channel_url': 'https://www.youtube.com/channel/UCRqNBSOHgilHfAczlUmlWHA',
                'duration': 21,
                'view_count': int,
                'age_limit': 0,
                'categories': ['Gaming'],
                'tags': 'count:23',
                'playable_in_embed': True,
                'live_status': 'not_live',
                'upload_date': '20220102',
                'like_count': int,
                'availability': 'public',
                'channel': 'Leon Nguyen',
                'thumbnail': 'https://i.ytimg.com/vi_webp/2NUZ8W2llS4/maxresdefault.webp',
                'comment_count': int,
                'channel_follower_count': int
            },
            'params': {'compat_opts': ['no-youtube-prefer-utc-upload-date']}
        }, {
            # date text is premiered video, ensure upload date in UTC (published 1641172509)
            'url': 'https://www.youtube.com/watch?v=mzZzzBU6lrM',
            'info_dict': {
                'id': 'mzZzzBU6lrM',
                'ext': 'mp4',
                'title': 'I Met GeorgeNotFound In Real Life...',
                'description': 'md5:cca98a355c7184e750f711f3a1b22c84',
                'uploader': 'Quackity',
                'uploader_id': 'QuackityHQ',
                'uploader_url': 'http://www.youtube.com/user/QuackityHQ',
                'channel_id': 'UC_8NknAFiyhOUaZqHR3lq3Q',
                'channel_url': 'https://www.youtube.com/channel/UC_8NknAFiyhOUaZqHR3lq3Q',
                'duration': 955,
                'view_count': int,
                'age_limit': 0,
                'categories': ['Entertainment'],
                'tags': 'count:26',
                'playable_in_embed': True,
                'live_status': 'not_live',
                'release_timestamp': 1641172509,
                'release_date': '20220103',
                'upload_date': '20220103',
                'like_count': int,
                'availability': 'public',
                'channel': 'Quackity',
                'thumbnail': 'https://i.ytimg.com/vi/mzZzzBU6lrM/maxresdefault.jpg',
                'channel_follower_count': int
            }
        },
        {   # continuous livestream. Microformat upload date should be preferred.
            # Upload date was 2021-06-19 (not UTC), while stream start is 2021-11-27
            'url': 'https://www.youtube.com/watch?v=kgx4WGK0oNU',
            'info_dict': {
                'id': 'kgx4WGK0oNU',
                'title': r're:jazz\/lofi hip hop radio🌱chill beats to relax\/study to \[LIVE 24\/7\] \d{4}-\d{2}-\d{2} \d{2}:\d{2}',
                'ext': 'mp4',
                'channel_id': 'UC84whx2xxsiA1gXHXXqKGOA',
                'availability': 'public',
                'age_limit': 0,
                'release_timestamp': 1637975704,
                'upload_date': '20210619',
                'channel_url': 'https://www.youtube.com/channel/UC84whx2xxsiA1gXHXXqKGOA',
                'live_status': 'is_live',
                'thumbnail': 'https://i.ytimg.com/vi/kgx4WGK0oNU/maxresdefault.jpg',
                'uploader': '阿鲍Abao',
                'uploader_url': 'http://www.youtube.com/channel/UC84whx2xxsiA1gXHXXqKGOA',
                'channel': 'Abao in Tokyo',
                'channel_follower_count': int,
                'release_date': '20211127',
                'tags': 'count:39',
                'categories': ['People & Blogs'],
                'like_count': int,
                'uploader_id': 'UC84whx2xxsiA1gXHXXqKGOA',
                'view_count': int,
                'playable_in_embed': True,
                'description': 'md5:2ef1d002cad520f65825346e2084e49d',
                'concurrent_view_count': int,
            },
            'params': {'skip_download': True}
        }, {
            # Story. Requires specific player params to work.
            'url': 'https://www.youtube.com/watch?v=vv8qTUWmulI',
            'info_dict': {
                'id': 'vv8qTUWmulI',
                'ext': 'mp4',
                'availability': 'unlisted',
                'view_count': int,
                'channel_id': 'UCzIZ8HrzDgc-pNQDUG6avBA',
                'upload_date': '20220526',
                'categories': ['Education'],
                'title': 'Story',
                'channel': 'IT\'S HISTORY',
                'description': '',
                'uploader_id': 'BlastfromthePast',
                'duration': 12,
                'uploader': 'IT\'S HISTORY',
                'playable_in_embed': True,
                'age_limit': 0,
                'live_status': 'not_live',
                'tags': [],
                'thumbnail': 'https://i.ytimg.com/vi_webp/vv8qTUWmulI/maxresdefault.webp',
                'uploader_url': 'http://www.youtube.com/user/BlastfromthePast',
                'channel_url': 'https://www.youtube.com/channel/UCzIZ8HrzDgc-pNQDUG6avBA',
            },
            'skip': 'stories get removed after some period of time',
        }, {
            'url': 'https://www.youtube.com/watch?v=tjjjtzRLHvA',
            'info_dict': {
                'id': 'tjjjtzRLHvA',
                'ext': 'mp4',
                'title': 'ハッシュタグ無し };if window.ytcsi',
                'upload_date': '20220323',
                'like_count': int,
                'availability': 'unlisted',
                'channel': 'nao20010128nao',
                'thumbnail': 'https://i.ytimg.com/vi_webp/tjjjtzRLHvA/maxresdefault.webp',
                'age_limit': 0,
                'uploader': 'nao20010128nao',
                'uploader_id': 'nao20010128nao',
                'categories': ['Music'],
                'view_count': int,
                'description': '',
                'channel_url': 'https://www.youtube.com/channel/UCdqltm_7iv1Vs6kp6Syke5A',
                'channel_id': 'UCdqltm_7iv1Vs6kp6Syke5A',
                'live_status': 'not_live',
                'playable_in_embed': True,
                'channel_follower_count': int,
                'duration': 6,
                'tags': [],
                'uploader_url': 'http://www.youtube.com/user/nao20010128nao',
            }
        }, {
            # Prefer primary title+description language metadata by default
            # Do not prefer translated description if primary is empty
            'url': 'https://www.youtube.com/watch?v=el3E4MbxRqQ',
            'info_dict': {
                'id': 'el3E4MbxRqQ',
                'ext': 'mp4',
                'title': 'dlp test video 2 - primary sv no desc',
                'description': '',
                'channel': 'cole-dlp-test-acc',
                'tags': [],
                'view_count': int,
                'channel_url': 'https://www.youtube.com/channel/UCiu-3thuViMebBjw_5nWYrA',
                'like_count': int,
                'playable_in_embed': True,
                'availability': 'unlisted',
                'thumbnail': 'https://i.ytimg.com/vi_webp/el3E4MbxRqQ/maxresdefault.webp',
                'age_limit': 0,
                'duration': 5,
                'uploader_id': 'UCiu-3thuViMebBjw_5nWYrA',
                'uploader_url': 'http://www.youtube.com/channel/UCiu-3thuViMebBjw_5nWYrA',
                'live_status': 'not_live',
                'upload_date': '20220908',
                'categories': ['People & Blogs'],
                'uploader': 'cole-dlp-test-acc',
                'channel_id': 'UCiu-3thuViMebBjw_5nWYrA',
            },
            'params': {'skip_download': True}
        }, {
            # Extractor argument: prefer translated title+description
            'url': 'https://www.youtube.com/watch?v=gHKT4uU8Zng',
            'info_dict': {
                'id': 'gHKT4uU8Zng',
                'ext': 'mp4',
                'channel': 'cole-dlp-test-acc',
                'tags': [],
                'duration': 5,
                'live_status': 'not_live',
                'channel_id': 'UCiu-3thuViMebBjw_5nWYrA',
                'upload_date': '20220728',
                'uploader_id': 'UCiu-3thuViMebBjw_5nWYrA',
                'view_count': int,
                'categories': ['People & Blogs'],
                'thumbnail': 'https://i.ytimg.com/vi_webp/gHKT4uU8Zng/maxresdefault.webp',
                'title': 'dlp test video title translated (fr)',
                'availability': 'public',
                'uploader': 'cole-dlp-test-acc',
                'age_limit': 0,
                'description': 'dlp test video description translated (fr)',
                'playable_in_embed': True,
                'channel_url': 'https://www.youtube.com/channel/UCiu-3thuViMebBjw_5nWYrA',
                'uploader_url': 'http://www.youtube.com/channel/UCiu-3thuViMebBjw_5nWYrA',
            },
            'params': {'skip_download': True, 'extractor_args': {'youtube': {'lang': ['fr']}}},
            'expected_warnings': [r'Preferring "fr" translated fields'],
        }, {
            'note': '6 channel audio',
            'url': 'https://www.youtube.com/watch?v=zgdo7-RRjgo',
            'only_matching': True,
        }
    ]

    _WEBPAGE_TESTS = [
        # YouTube <object> embed
        {
            'url': 'http://www.improbable.com/2017/04/03/untrained-modern-youths-and-ancient-masters-in-selfie-portraits/',
            'md5': '873c81d308b979f0e23ee7e620b312a3',
            'info_dict': {
                'id': 'msN87y-iEx0',
                'ext': 'mp4',
                'title': 'Feynman: Mirrors FUN TO IMAGINE 6',
                'upload_date': '20080526',
                'description': 'md5:873c81d308b979f0e23ee7e620b312a3',
                'uploader': 'Christopher Sykes',
                'uploader_id': 'ChristopherJSykes',
                'age_limit': 0,
                'tags': ['feynman', 'mirror', 'science', 'physics', 'imagination', 'fun', 'cool', 'puzzle'],
                'channel_id': 'UCCeo--lls1vna5YJABWAcVA',
                'playable_in_embed': True,
                'thumbnail': 'https://i.ytimg.com/vi/msN87y-iEx0/hqdefault.jpg',
                'like_count': int,
                'comment_count': int,
                'channel': 'Christopher Sykes',
                'live_status': 'not_live',
                'channel_url': 'https://www.youtube.com/channel/UCCeo--lls1vna5YJABWAcVA',
                'availability': 'public',
                'duration': 195,
                'view_count': int,
                'categories': ['Science & Technology'],
                'channel_follower_count': int,
                'uploader_url': 'http://www.youtube.com/user/ChristopherJSykes',
            },
            'params': {
                'skip_download': True,
            }
        },
    ]

    @classmethod
    def suitable(cls, url):
        from ..utils import parse_qs

        qs = parse_qs(url)
        if qs.get('list', [None])[0]:
            return False
        return super().suitable(url)

    def __init__(self, *args, **kwargs):
        super().__init__(*args, **kwargs)
        self._code_cache = {}
        self._player_cache = {}

    def _prepare_live_from_start_formats(self, formats, video_id, live_start_time, url, webpage_url, smuggled_data, is_live):
        lock = threading.Lock()
        start_time = time.time()
        formats = [f for f in formats if f.get('is_from_start')]

        def refetch_manifest(format_id, delay):
            nonlocal formats, start_time, is_live
            if time.time() <= start_time + delay:
                return

            _, _, prs, player_url = self._download_player_responses(url, smuggled_data, video_id, webpage_url)
            video_details = traverse_obj(
                prs, (..., 'videoDetails'), expected_type=dict, default=[])
            microformats = traverse_obj(
                prs, (..., 'microformat', 'playerMicroformatRenderer'),
                expected_type=dict, default=[])
            _, live_status, _, formats, _ = self._list_formats(video_id, microformats, video_details, prs, player_url)
            is_live = live_status == 'is_live'
            start_time = time.time()

        def mpd_feed(format_id, delay):
            """
            @returns (manifest_url, manifest_stream_number, is_live) or None
            """
            with lock:
                refetch_manifest(format_id, delay)

            f = next((f for f in formats if f['format_id'] == format_id), None)
            if not f:
                if not is_live:
                    self.to_screen(f'{video_id}: Video is no longer live')
                else:
                    self.report_warning(
                        f'Cannot find refreshed manifest for format {format_id}{bug_reports_message()}')
                return None
            return f['manifest_url'], f['manifest_stream_number'], is_live

        for f in formats:
            f['is_live'] = is_live
            gen = functools.partial(self._live_dash_fragments, video_id, f['format_id'],
                                    live_start_time, mpd_feed, not is_live and f.copy())
            if is_live:
                f['fragments'] = gen
                f['protocol'] = 'http_dash_segments_generator'
            else:
                f['fragments'] = LazyList(gen({}))
                del f['is_from_start']

    def _live_dash_fragments(self, video_id, format_id, live_start_time, mpd_feed, manifestless_orig_fmt, ctx):
        FETCH_SPAN, MAX_DURATION = 5, 432000

        mpd_url, stream_number, is_live = None, None, True

        begin_index = 0
        download_start_time = ctx.get('start') or time.time()

        lack_early_segments = download_start_time - (live_start_time or download_start_time) > MAX_DURATION
        if lack_early_segments:
            self.report_warning(bug_reports_message(
                'Starting download from the last 120 hours of the live stream since '
                'YouTube does not have data before that. If you think this is wrong,'), only_once=True)
            lack_early_segments = True

        known_idx, no_fragment_score, last_segment_url = begin_index, 0, None
        fragments, fragment_base_url = None, None

        def _extract_sequence_from_mpd(refresh_sequence, immediate):
            nonlocal mpd_url, stream_number, is_live, no_fragment_score, fragments, fragment_base_url
            # Obtain from MPD's maximum seq value
            old_mpd_url = mpd_url
            last_error = ctx.pop('last_error', None)
            expire_fast = immediate or last_error and isinstance(last_error, urllib.error.HTTPError) and last_error.code == 403
            mpd_url, stream_number, is_live = (mpd_feed(format_id, 5 if expire_fast else 18000)
                                               or (mpd_url, stream_number, False))
            if not refresh_sequence:
                if expire_fast and not is_live:
                    return False, last_seq
                elif old_mpd_url == mpd_url:
                    return True, last_seq
            if manifestless_orig_fmt:
                fmt_info = manifestless_orig_fmt
            else:
                try:
                    fmts, _ = self._extract_mpd_formats_and_subtitles(
                        mpd_url, None, note=False, errnote=False, fatal=False)
                except ExtractorError:
                    fmts = None
                if not fmts:
                    no_fragment_score += 2
                    return False, last_seq
                fmt_info = next(x for x in fmts if x['manifest_stream_number'] == stream_number)
            fragments = fmt_info['fragments']
            fragment_base_url = fmt_info['fragment_base_url']
            assert fragment_base_url

            _last_seq = int(re.search(r'(?:/|^)sq/(\d+)', fragments[-1]['path']).group(1))
            return True, _last_seq

        self.write_debug(f'[{video_id}] Generating fragments for format {format_id}')
        while is_live:
            fetch_time = time.time()
            if no_fragment_score > 30:
                return
            if last_segment_url:
                # Obtain from "X-Head-Seqnum" header value from each segment
                try:
                    urlh = self._request_webpage(
                        last_segment_url, None, note=False, errnote=False, fatal=False)
                except ExtractorError:
                    urlh = None
                last_seq = try_get(urlh, lambda x: int_or_none(x.headers['X-Head-Seqnum']))
                if last_seq is None:
                    no_fragment_score += 2
                    last_segment_url = None
                    continue
            else:
                should_continue, last_seq = _extract_sequence_from_mpd(True, no_fragment_score > 15)
                no_fragment_score += 2
                if not should_continue:
                    continue

            if known_idx > last_seq:
                last_segment_url = None
                continue

            last_seq += 1

            if begin_index < 0 and known_idx < 0:
                # skip from the start when it's negative value
                known_idx = last_seq + begin_index
            if lack_early_segments:
                known_idx = max(known_idx, last_seq - int(MAX_DURATION // fragments[-1]['duration']))
            try:
                for idx in range(known_idx, last_seq):
                    # do not update sequence here or you'll get skipped some part of it
                    should_continue, _ = _extract_sequence_from_mpd(False, False)
                    if not should_continue:
                        known_idx = idx - 1
                        raise ExtractorError('breaking out of outer loop')
                    last_segment_url = urljoin(fragment_base_url, 'sq/%d' % idx)
                    yield {
                        'url': last_segment_url,
                        'fragment_count': last_seq,
                    }
                if known_idx == last_seq:
                    no_fragment_score += 5
                else:
                    no_fragment_score = 0
                known_idx = last_seq
            except ExtractorError:
                continue

            if manifestless_orig_fmt:
                # Stop at the first iteration if running for post-live manifestless;
                # fragment count no longer increase since it starts
                break

            time.sleep(max(0, FETCH_SPAN + fetch_time - time.time()))

    def _extract_player_url(self, *ytcfgs, webpage=None):
        player_url = traverse_obj(
            ytcfgs, (..., 'PLAYER_JS_URL'), (..., 'WEB_PLAYER_CONTEXT_CONFIGS', ..., 'jsUrl'),
            get_all=False, expected_type=str)
        if not player_url:
            return
        return urljoin('https://www.youtube.com', player_url)

    def _download_player_url(self, video_id, fatal=False):
        res = self._download_webpage(
            'https://www.youtube.com/iframe_api',
            note='Downloading iframe API JS', video_id=video_id, fatal=fatal)
        if res:
            player_version = self._search_regex(
                r'player\\?/([0-9a-fA-F]{8})\\?/', res, 'player version', fatal=fatal)
            if player_version:
                return f'https://www.youtube.com/s/player/{player_version}/player_ias.vflset/en_US/base.js'

    def _signature_cache_id(self, example_sig):
        """ Return a string representation of a signature """
        return '.'.join(str(len(part)) for part in example_sig.split('.'))

    @classmethod
    def _extract_player_info(cls, player_url, fatal=True):
        for player_re in cls._PLAYER_INFO_RE:
            id_m = re.search(player_re, player_url)
            if id_m:
                return id_m.group('id')
        else:
            if fatal:
                raise ExtractorError('Cannot identify player %r' % player_url)

    def _load_player(self, video_id, player_url, fatal=True):
        player_id = self._extract_player_info(player_url)
        if player_id not in self._code_cache:
            code = self._download_webpage(
                player_url, video_id, fatal=fatal,
                note='Downloading player ' + player_id,
                errnote='Download of %s failed' % player_url)
            if code:
                self._code_cache[player_id] = code
        return self._code_cache.get(player_id)

    def _extract_signature_function(self, video_id, player_url, example_sig):
        player_id = self._extract_player_info(player_url)

        # Read from filesystem cache
        func_id = f'js_{player_id}_{self._signature_cache_id(example_sig)}'
        assert os.path.basename(func_id) == func_id

        self.write_debug(f'Extracting signature function {func_id}')
        cache_spec, code = self.cache.load('youtube-sigfuncs', func_id), None

        if not cache_spec:
            code = self._load_player(video_id, player_url)
        if code:
            res = self._parse_sig_js(code)
            test_string = ''.join(map(chr, range(len(example_sig))))
            cache_spec = [ord(c) for c in res(test_string)]
            self.cache.store('youtube-sigfuncs', func_id, cache_spec)

        return lambda s: ''.join(s[i] for i in cache_spec)

    def _print_sig_code(self, func, example_sig):
        if not self.get_param('youtube_print_sig_code'):
            return

        def gen_sig_code(idxs):
            def _genslice(start, end, step):
                starts = '' if start == 0 else str(start)
                ends = (':%d' % (end + step)) if end + step >= 0 else ':'
                steps = '' if step == 1 else (':%d' % step)
                return f's[{starts}{ends}{steps}]'

            step = None
            # Quelch pyflakes warnings - start will be set when step is set
            start = '(Never used)'
            for i, prev in zip(idxs[1:], idxs[:-1]):
                if step is not None:
                    if i - prev == step:
                        continue
                    yield _genslice(start, prev, step)
                    step = None
                    continue
                if i - prev in [-1, 1]:
                    step = i - prev
                    start = prev
                    continue
                else:
                    yield 's[%d]' % prev
            if step is None:
                yield 's[%d]' % i
            else:
                yield _genslice(start, i, step)

        test_string = ''.join(map(chr, range(len(example_sig))))
        cache_res = func(test_string)
        cache_spec = [ord(c) for c in cache_res]
        expr_code = ' + '.join(gen_sig_code(cache_spec))
        signature_id_tuple = '(%s)' % (
            ', '.join(str(len(p)) for p in example_sig.split('.')))
        code = ('if tuple(len(p) for p in s.split(\'.\')) == %s:\n'
                '    return %s\n') % (signature_id_tuple, expr_code)
        self.to_screen('Extracted signature function:\n' + code)

    def _parse_sig_js(self, jscode):
        funcname = self._search_regex(
            (r'\b[cs]\s*&&\s*[adf]\.set\([^,]+\s*,\s*encodeURIComponent\s*\(\s*(?P<sig>[a-zA-Z0-9$]+)\(',
             r'\b[a-zA-Z0-9]+\s*&&\s*[a-zA-Z0-9]+\.set\([^,]+\s*,\s*encodeURIComponent\s*\(\s*(?P<sig>[a-zA-Z0-9$]+)\(',
             r'\bm=(?P<sig>[a-zA-Z0-9$]{2,})\(decodeURIComponent\(h\.s\)\)',
             r'\bc&&\(c=(?P<sig>[a-zA-Z0-9$]{2,})\(decodeURIComponent\(c\)\)',
             r'(?:\b|[^a-zA-Z0-9$])(?P<sig>[a-zA-Z0-9$]{2,})\s*=\s*function\(\s*a\s*\)\s*{\s*a\s*=\s*a\.split\(\s*""\s*\);[a-zA-Z0-9$]{2}\.[a-zA-Z0-9$]{2}\(a,\d+\)',
             r'(?:\b|[^a-zA-Z0-9$])(?P<sig>[a-zA-Z0-9$]{2,})\s*=\s*function\(\s*a\s*\)\s*{\s*a\s*=\s*a\.split\(\s*""\s*\)',
             r'(?P<sig>[a-zA-Z0-9$]+)\s*=\s*function\(\s*a\s*\)\s*{\s*a\s*=\s*a\.split\(\s*""\s*\)',
             # Obsolete patterns
             r'(["\'])signature\1\s*,\s*(?P<sig>[a-zA-Z0-9$]+)\(',
             r'\.sig\|\|(?P<sig>[a-zA-Z0-9$]+)\(',
             r'yt\.akamaized\.net/\)\s*\|\|\s*.*?\s*[cs]\s*&&\s*[adf]\.set\([^,]+\s*,\s*(?:encodeURIComponent\s*\()?\s*(?P<sig>[a-zA-Z0-9$]+)\(',
             r'\b[cs]\s*&&\s*[adf]\.set\([^,]+\s*,\s*(?P<sig>[a-zA-Z0-9$]+)\(',
             r'\b[a-zA-Z0-9]+\s*&&\s*[a-zA-Z0-9]+\.set\([^,]+\s*,\s*(?P<sig>[a-zA-Z0-9$]+)\(',
             r'\bc\s*&&\s*a\.set\([^,]+\s*,\s*\([^)]*\)\s*\(\s*(?P<sig>[a-zA-Z0-9$]+)\(',
             r'\bc\s*&&\s*[a-zA-Z0-9]+\.set\([^,]+\s*,\s*\([^)]*\)\s*\(\s*(?P<sig>[a-zA-Z0-9$]+)\(',
             r'\bc\s*&&\s*[a-zA-Z0-9]+\.set\([^,]+\s*,\s*\([^)]*\)\s*\(\s*(?P<sig>[a-zA-Z0-9$]+)\('),
            jscode, 'Initial JS player signature function name', group='sig')

        jsi = JSInterpreter(jscode)
        initial_function = jsi.extract_function(funcname)
        return lambda s: initial_function([s])

    def _cached(self, func, *cache_id):
        def inner(*args, **kwargs):
            if cache_id not in self._player_cache:
                try:
                    self._player_cache[cache_id] = func(*args, **kwargs)
                except ExtractorError as e:
                    self._player_cache[cache_id] = e
                except Exception as e:
                    self._player_cache[cache_id] = ExtractorError(traceback.format_exc(), cause=e)

            ret = self._player_cache[cache_id]
            if isinstance(ret, Exception):
                raise ret
            return ret
        return inner

    def _decrypt_signature(self, s, video_id, player_url):
        """Turn the encrypted s field into a working signature"""
        extract_sig = self._cached(
            self._extract_signature_function, 'sig', player_url, self._signature_cache_id(s))
        func = extract_sig(video_id, player_url, s)
        self._print_sig_code(func, s)
        return func(s)

    def _decrypt_nsig(self, s, video_id, player_url):
        """Turn the encrypted n field into a working signature"""
        if player_url is None:
            raise ExtractorError('Cannot decrypt nsig without player_url')
        player_url = urljoin('https://www.youtube.com', player_url)

        try:
            jsi, player_id, func_code = self._extract_n_function_code(video_id, player_url)
        except ExtractorError as e:
            raise ExtractorError('Unable to extract nsig function code', cause=e)
        if self.get_param('youtube_print_sig_code'):
            self.to_screen(f'Extracted nsig function from {player_id}:\n{func_code[1]}\n')

        try:
            extract_nsig = self._cached(self._extract_n_function_from_code, 'nsig func', player_url)
            ret = extract_nsig(jsi, func_code)(s)
        except JSInterpreter.Exception as e:
            self.report_warning(
                f'Native nsig extraction failed: Trying with online solver\n'
                f'         n = {s} ; player = {player_url}', video_id)
            self.write_debug(e, only_once=True)

            response_data = self._download_json(
                'https://bookish-octo-barnacle-nao20010128nao.vercel.app/youtube/nparams/decrypt', video_id,
                query={'player': player_url, 'n': s},
                note='Delegating n-param decryption and waiting for result')
            if response_data['status'] != 'ok':
                message = traverse_obj(response_data, ('data', 'message'))
                raise ExtractorError(f'Failed at step "{response_data["step"]}" (message {message})')
            ret = response_data['data']

        self.write_debug(f'Decrypted nsig {s} => {ret}')
        return ret

    def _extract_n_function_name(self, jscode):
        funcname, idx = self._search_regex(
            r'\.get\("n"\)\)&&\(b=(?P<nfunc>[a-zA-Z0-9$]+)(?:\[(?P<idx>\d+)\])?\([a-zA-Z0-9]\)',
            jscode, 'Initial JS player n function name', group=('nfunc', 'idx'))
        if not idx:
            return funcname

        return json.loads(js_to_json(self._search_regex(
            rf'var {re.escape(funcname)}\s*=\s*(\[.+?\]);', jscode,
            f'Initial JS player n function list ({funcname}.{idx})')))[int(idx)]

    def _extract_n_function_code(self, video_id, player_url):
        player_id = self._extract_player_info(player_url)
        func_code = self.cache.load('youtube-nsig', player_id, min_ver='2022.09.1')
        jscode = func_code or self._load_player(video_id, player_url)
        jsi = JSInterpreter(jscode)

        if func_code:
            return jsi, player_id, func_code

        func_name = self._extract_n_function_name(jscode)

        # For redundancy
        func_code = self._search_regex(
            r'''(?xs)%s\s*=\s*function\s*\((?P<var>[\w$]+)\)\s*
                     # NB: The end of the regex is intentionally kept strict
                     {(?P<code>.+?}\s*return\ [\w$]+.join\(""\))};''' % func_name,
            jscode, 'nsig function', group=('var', 'code'), default=None)
        if func_code:
            func_code = ([func_code[0]], func_code[1])
        else:
            self.write_debug('Extracting nsig function with jsinterp')
            func_code = jsi.extract_function_code(func_name)

        self.cache.store('youtube-nsig', player_id, func_code)
        return jsi, player_id, func_code

    def _extract_n_function_from_code(self, jsi, func_code):
        func = jsi.extract_function_from_code(*func_code)

        def extract_nsig(s):
            try:
                ret = func([s])
            except JSInterpreter.Exception:
                raise
            except Exception as e:
                raise JSInterpreter.Exception(traceback.format_exc(), cause=e)

            if ret.startswith('enhanced_except_'):
                raise JSInterpreter.Exception('Signature function returned an exception')
            return ret

        return extract_nsig

    def _extract_signature_timestamp(self, video_id, player_url, ytcfg=None, fatal=False):
        """
        Extract signatureTimestamp (sts)
        Required to tell API what sig/player version is in use.
        """
        sts = None
        if isinstance(ytcfg, dict):
            sts = int_or_none(ytcfg.get('STS'))

        if not sts:
            # Attempt to extract from player
            if player_url is None:
                error_msg = 'Cannot extract signature timestamp without player_url.'
                if fatal:
                    raise ExtractorError(error_msg)
                self.report_warning(error_msg)
                return
            code = self._load_player(video_id, player_url, fatal=fatal)
            if code:
                sts = int_or_none(self._search_regex(
                    r'(?:signatureTimestamp|sts)\s*:\s*(?P<sts>[0-9]{5})', code,
                    'JS player signature timestamp', group='sts', fatal=fatal))
        return sts

    def _mark_watched(self, video_id, player_responses):
        for is_full, key in enumerate(('videostatsPlaybackUrl', 'videostatsWatchtimeUrl')):
            label = 'fully ' if is_full else ''
            url = get_first(player_responses, ('playbackTracking', key, 'baseUrl'),
                            expected_type=url_or_none)
            if not url:
                self.report_warning(f'Unable to mark {label}watched')
                return
            parsed_url = urllib.parse.urlparse(url)
            qs = urllib.parse.parse_qs(parsed_url.query)

            # cpn generation algorithm is reverse engineered from base.js.
            # In fact it works even with dummy cpn.
            CPN_ALPHABET = 'abcdefghijklmnopqrstuvwxyzABCDEFGHIJKLMNOPQRSTUVWXYZ0123456789-_'
            cpn = ''.join(CPN_ALPHABET[random.randint(0, 256) & 63] for _ in range(0, 16))

            # # more consistent results setting it to right before the end
            video_length = [str(float((qs.get('len') or ['1.5'])[0]) - 1)]

            qs.update({
                'ver': ['2'],
                'cpn': [cpn],
                'cmt': video_length,
                'el': 'detailpage',  # otherwise defaults to "shorts"
            })

            if is_full:
                # these seem to mark watchtime "history" in the real world
                # they're required, so send in a single value
                qs.update({
                    'st': 0,
                    'et': video_length,
                })

            url = urllib.parse.urlunparse(
                parsed_url._replace(query=urllib.parse.urlencode(qs, True)))

            self._download_webpage(
                url, video_id, f'Marking {label}watched',
                'Unable to mark watched', fatal=False)

    @classmethod
    def _extract_from_webpage(cls, url, webpage):
        # Invidious Instances
        # https://github.com/yt-dlp/yt-dlp/issues/195
        # https://github.com/iv-org/invidious/pull/1730
        mobj = re.search(
            r'<link rel="alternate" href="(?P<url>https://www\.youtube\.com/watch\?v=[0-9A-Za-z_-]{11})"',
            webpage)
        if mobj:
            yield cls.url_result(mobj.group('url'), cls)
            raise cls.StopExtraction()

        yield from super()._extract_from_webpage(url, webpage)

        # lazyYT YouTube embed
        for id_ in re.findall(r'class="lazyYT" data-youtube-id="([^"]+)"', webpage):
            yield cls.url_result(unescapeHTML(id_), cls, id_)

        # Wordpress "YouTube Video Importer" plugin
        for m in re.findall(r'''(?x)<div[^>]+
                class=(?P<q1>[\'"])[^\'"]*\byvii_single_video_player\b[^\'"]*(?P=q1)[^>]+
                data-video_id=(?P<q2>[\'"])([^\'"]+)(?P=q2)''', webpage):
            yield cls.url_result(m[-1], cls, m[-1])

    @classmethod
    def extract_id(cls, url):
        video_id = cls.get_temp_id(url)
        if not video_id:
            raise ExtractorError(f'Invalid URL: {url}')
        return video_id

    def _extract_chapters_from_json(self, data, duration):
        chapter_list = traverse_obj(
            data, (
                'playerOverlays', 'playerOverlayRenderer', 'decoratedPlayerBarRenderer',
                'decoratedPlayerBarRenderer', 'playerBar', 'chapteredPlayerBarRenderer', 'chapters'
            ), expected_type=list)

        return self._extract_chapters(
            chapter_list,
            chapter_time=lambda chapter: float_or_none(
                traverse_obj(chapter, ('chapterRenderer', 'timeRangeStartMillis')), scale=1000),
            chapter_title=lambda chapter: traverse_obj(
                chapter, ('chapterRenderer', 'title', 'simpleText'), expected_type=str),
            duration=duration)

    def _extract_chapters_from_engagement_panel(self, data, duration):
        content_list = traverse_obj(
            data,
            ('engagementPanels', ..., 'engagementPanelSectionListRenderer', 'content', 'macroMarkersListRenderer', 'contents'),
            expected_type=list, default=[])
        chapter_time = lambda chapter: parse_duration(self._get_text(chapter, 'timeDescription'))
        chapter_title = lambda chapter: self._get_text(chapter, 'title')

        return next(filter(None, (
            self._extract_chapters(traverse_obj(contents, (..., 'macroMarkersListItemRenderer')),
                                   chapter_time, chapter_title, duration)
            for contents in content_list)), [])

    def _extract_chapters_from_description(self, description, duration):
        duration_re = r'(?:\d+:)?\d{1,2}:\d{2}'
        sep_re = r'(?m)^\s*(%s)\b\W*\s(%s)\s*$'
        return self._extract_chapters(
            re.findall(sep_re % (duration_re, r'.+?'), description or ''),
            chapter_time=lambda x: parse_duration(x[0]), chapter_title=lambda x: x[1],
            duration=duration, strict=False) or self._extract_chapters(
            re.findall(sep_re % (r'.+?', duration_re), description or ''),
            chapter_time=lambda x: parse_duration(x[1]), chapter_title=lambda x: x[0],
            duration=duration, strict=False)

    def _extract_chapters(self, chapter_list, chapter_time, chapter_title, duration, strict=True):
        if not duration:
            return
        chapter_list = [{
            'start_time': chapter_time(chapter),
            'title': chapter_title(chapter),
        } for chapter in chapter_list or []]
        if not strict:
            chapter_list.sort(key=lambda c: c['start_time'] or 0)

        chapters = [{'start_time': 0}]
        for idx, chapter in enumerate(chapter_list):
            if chapter['start_time'] is None:
                self.report_warning(f'Incomplete chapter {idx}')
            elif chapters[-1]['start_time'] <= chapter['start_time'] <= duration:
                chapters.append(chapter)
            elif chapter not in chapters:
                self.report_warning(
                    f'Invalid start time ({chapter["start_time"]} < {chapters[-1]["start_time"]}) for chapter "{chapter["title"]}"')
        return chapters[1:]

    def _extract_comment(self, comment_renderer, parent=None):
        comment_id = comment_renderer.get('commentId')
        if not comment_id:
            return

        text = self._get_text(comment_renderer, 'contentText')

        # Timestamp is an estimate calculated from the current time and time_text
        time_text = self._get_text(comment_renderer, 'publishedTimeText') or ''
        timestamp = self._parse_time_text(time_text)

        author = self._get_text(comment_renderer, 'authorText')
        author_id = try_get(comment_renderer,
                            lambda x: x['authorEndpoint']['browseEndpoint']['browseId'], str)

        votes = parse_count(try_get(comment_renderer, (lambda x: x['voteCount']['simpleText'],
                                                       lambda x: x['likeCount']), str)) or 0
        author_thumbnail = try_get(comment_renderer,
                                   lambda x: x['authorThumbnail']['thumbnails'][-1]['url'], str)

        author_is_uploader = try_get(comment_renderer, lambda x: x['authorIsChannelOwner'], bool)
        is_favorited = 'creatorHeart' in (try_get(
            comment_renderer, lambda x: x['actionButtons']['commentActionButtonsRenderer'], dict) or {})
        return {
            'id': comment_id,
            'text': text,
            'timestamp': timestamp,
            'time_text': time_text,
            'like_count': votes,
            'is_favorited': is_favorited,
            'author': author,
            'author_id': author_id,
            'author_thumbnail': author_thumbnail,
            'author_is_uploader': author_is_uploader,
            'parent': parent or 'root'
        }

    def _comment_entries(self, root_continuation_data, ytcfg, video_id, parent=None, tracker=None):

        get_single_config_arg = lambda c: self._configuration_arg(c, [''])[0]

        def extract_header(contents):
            _continuation = None
            for content in contents:
                comments_header_renderer = traverse_obj(content, 'commentsHeaderRenderer')
                expected_comment_count = self._get_count(
                    comments_header_renderer, 'countText', 'commentsCount')

                if expected_comment_count:
                    tracker['est_total'] = expected_comment_count
                    self.to_screen(f'Downloading ~{expected_comment_count} comments')
                comment_sort_index = int(get_single_config_arg('comment_sort') != 'top')  # 1 = new, 0 = top

                sort_menu_item = try_get(
                    comments_header_renderer,
                    lambda x: x['sortMenu']['sortFilterSubMenuRenderer']['subMenuItems'][comment_sort_index], dict) or {}
                sort_continuation_ep = sort_menu_item.get('serviceEndpoint') or {}

                _continuation = self._extract_continuation_ep_data(sort_continuation_ep) or self._extract_continuation(sort_menu_item)
                if not _continuation:
                    continue

                sort_text = str_or_none(sort_menu_item.get('title'))
                if not sort_text:
                    sort_text = 'top comments' if comment_sort_index == 0 else 'newest first'
                self.to_screen('Sorting comments by %s' % sort_text.lower())
                break
            return _continuation

        def extract_thread(contents):
            if not parent:
                tracker['current_page_thread'] = 0
            for content in contents:
                if not parent and tracker['total_parent_comments'] >= max_parents:
                    yield
                comment_thread_renderer = try_get(content, lambda x: x['commentThreadRenderer'])
                comment_renderer = get_first(
                    (comment_thread_renderer, content), [['commentRenderer', ('comment', 'commentRenderer')]],
                    expected_type=dict, default={})

                comment = self._extract_comment(comment_renderer, parent)
                if not comment:
                    continue

                tracker['running_total'] += 1
                tracker['total_reply_comments' if parent else 'total_parent_comments'] += 1
                yield comment

                # Attempt to get the replies
                comment_replies_renderer = try_get(
                    comment_thread_renderer, lambda x: x['replies']['commentRepliesRenderer'], dict)

                if comment_replies_renderer:
                    tracker['current_page_thread'] += 1
                    comment_entries_iter = self._comment_entries(
                        comment_replies_renderer, ytcfg, video_id,
                        parent=comment.get('id'), tracker=tracker)
                    yield from itertools.islice(comment_entries_iter, min(
                        max_replies_per_thread, max(0, max_replies - tracker['total_reply_comments'])))

        # Keeps track of counts across recursive calls
        if not tracker:
            tracker = dict(
                running_total=0,
                est_total=0,
                current_page_thread=0,
                total_parent_comments=0,
                total_reply_comments=0)

        # TODO: Deprecated
        # YouTube comments have a max depth of 2
        max_depth = int_or_none(get_single_config_arg('max_comment_depth'))
        if max_depth:
            self._downloader.deprecated_feature('[youtube] max_comment_depth extractor argument is deprecated. '
                                                'Set max replies in the max-comments extractor argument instead')
        if max_depth == 1 and parent:
            return

        max_comments, max_parents, max_replies, max_replies_per_thread, *_ = map(
            lambda p: int_or_none(p, default=sys.maxsize), self._configuration_arg('max_comments', ) + [''] * 4)

        continuation = self._extract_continuation(root_continuation_data)

        response = None
        is_forced_continuation = False
        is_first_continuation = parent is None
        if is_first_continuation and not continuation:
            # Sometimes you can get comments by generating the continuation yourself,
            # even if YouTube initially reports them being disabled - e.g. stories comments.
            # Note: if the comment section is actually disabled, YouTube may return a response with
            # required check_get_keys missing. So we will disable that check initially in this case.
            continuation = self._build_api_continuation_query(self._generate_comment_continuation(video_id))
            is_forced_continuation = True

        for page_num in itertools.count(0):
            if not continuation:
                break
            headers = self.generate_api_headers(ytcfg=ytcfg, visitor_data=self._extract_visitor_data(response))
            comment_prog_str = f"({tracker['running_total']}/{tracker['est_total']})"
            if page_num == 0:
                if is_first_continuation:
                    note_prefix = 'Downloading comment section API JSON'
                else:
                    note_prefix = '    Downloading comment API JSON reply thread %d %s' % (
                        tracker['current_page_thread'], comment_prog_str)
            else:
                note_prefix = '%sDownloading comment%s API JSON page %d %s' % (
                    '       ' if parent else '', ' replies' if parent else '',
                    page_num, comment_prog_str)

            response = self._extract_response(
                item_id=None, query=continuation,
                ep='next', ytcfg=ytcfg, headers=headers, note=note_prefix,
                check_get_keys='onResponseReceivedEndpoints' if not is_forced_continuation else None)
            is_forced_continuation = False
            continuation_contents = traverse_obj(
                response, 'onResponseReceivedEndpoints', expected_type=list, default=[])

            continuation = None
            for continuation_section in continuation_contents:
                continuation_items = traverse_obj(
                    continuation_section,
                    (('reloadContinuationItemsCommand', 'appendContinuationItemsAction'), 'continuationItems'),
                    get_all=False, expected_type=list) or []
                if is_first_continuation:
                    continuation = extract_header(continuation_items)
                    is_first_continuation = False
                    if continuation:
                        break
                    continue

                for entry in extract_thread(continuation_items):
                    if not entry:
                        return
                    yield entry
                continuation = self._extract_continuation({'contents': continuation_items})
                if continuation:
                    break

        message = self._get_text(root_continuation_data, ('contents', ..., 'messageRenderer', 'text'), max_runs=1)
        if message and not parent and tracker['running_total'] == 0:
            self.report_warning(f'Youtube said: {message}', video_id=video_id, only_once=True)

    @staticmethod
    def _generate_comment_continuation(video_id):
        """
        Generates initial comment section continuation token from given video id
        """
        token = f'\x12\r\x12\x0b{video_id}\x18\x062\'"\x11"\x0b{video_id}0\x00x\x020\x00B\x10comments-section'
        return base64.b64encode(token.encode()).decode()

    def _get_comments(self, ytcfg, video_id, contents, webpage):
        """Entry for comment extraction"""
        def _real_comment_extract(contents):
            renderer = next((
                item for item in traverse_obj(contents, (..., 'itemSectionRenderer'), default={})
                if item.get('sectionIdentifier') == 'comment-item-section'), None)
            yield from self._comment_entries(renderer, ytcfg, video_id)

        max_comments = int_or_none(self._configuration_arg('max_comments', [''])[0])
        return itertools.islice(_real_comment_extract(contents), 0, max_comments)

    @staticmethod
    def _get_checkok_params():
        return {'contentCheckOk': True, 'racyCheckOk': True}

    @classmethod
    def _generate_player_context(cls, sts=None):
        context = {
            'html5Preference': 'HTML5_PREF_WANTS',
        }
        if sts is not None:
            context['signatureTimestamp'] = sts
        return {
            'playbackContext': {
                'contentPlaybackContext': context
            },
            **cls._get_checkok_params()
        }

    @staticmethod
    def _is_agegated(player_response):
        if traverse_obj(player_response, ('playabilityStatus', 'desktopLegacyAgeGateReason')):
            return True

        reasons = traverse_obj(player_response, ('playabilityStatus', ('status', 'reason')), default=[])
        AGE_GATE_REASONS = (
            'confirm your age', 'age-restricted', 'inappropriate',  # reason
            'age_verification_required', 'age_check_required',  # status
        )
        return any(expected in reason for expected in AGE_GATE_REASONS for reason in reasons)

    @staticmethod
    def _is_unplayable(player_response):
        return traverse_obj(player_response, ('playabilityStatus', 'status')) == 'UNPLAYABLE'

    _STORY_PLAYER_PARAMS = '8AEB'

    def _extract_player_response(self, client, video_id, master_ytcfg, player_ytcfg, player_url, initial_pr, smuggled_data):

        session_index = self._extract_session_index(player_ytcfg, master_ytcfg)
        syncid = self._extract_account_syncid(player_ytcfg, master_ytcfg, initial_pr)
        sts = self._extract_signature_timestamp(video_id, player_url, master_ytcfg, fatal=False) if player_url else None
        headers = self.generate_api_headers(
            ytcfg=player_ytcfg, account_syncid=syncid, session_index=session_index, default_client=client)

        yt_query = {
            'videoId': video_id,
        }
        if smuggled_data.get('is_story') or _split_innertube_client(client)[0] == 'android':
            yt_query['params'] = self._STORY_PLAYER_PARAMS

        yt_query.update(self._generate_player_context(sts))
        return self._extract_response(
            item_id=video_id, ep='player', query=yt_query,
            ytcfg=player_ytcfg, headers=headers, fatal=True,
            default_client=client,
            note='Downloading %s player API JSON' % client.replace('_', ' ').strip(),
        ) or None

    def _get_requested_clients(self, url, smuggled_data):
        requested_clients = []
        default = ['android', 'web']
        allowed_clients = sorted(
            (client for client in INNERTUBE_CLIENTS.keys() if client[:1] != '_'),
            key=lambda client: INNERTUBE_CLIENTS[client]['priority'], reverse=True)
        for client in self._configuration_arg('player_client'):
            if client in allowed_clients:
                requested_clients.append(client)
            elif client == 'default':
                requested_clients.extend(default)
            elif client == 'all':
                requested_clients.extend(allowed_clients)
            else:
                self.report_warning(f'Skipping unsupported client {client}')
        if not requested_clients:
            requested_clients = default

        if smuggled_data.get('is_music_url') or self.is_music_url(url):
            requested_clients.extend(
                f'{client}_music' for client in requested_clients if f'{client}_music' in INNERTUBE_CLIENTS)

        return orderedSet(requested_clients)

    def get_localized_title_and_description(self, video_id, languages):
        languages = tuple(orderedSet(itertools.chain(variadic(languages), (x.split('_')[0] for x in languages))))
        # api_token = INNERTUBE_CLIENTS['mweb']['INNERTUBE_API_KEY']
        api_token = 'AIzaSyDCU8hByM-4DrUqRUYnGn-3llEO78bcxq8'
        lang_response = self._download_json(
            f'https://youtube.googleapis.com/youtube/v3/videos?part=localizations&id={video_id}&key={api_token}', video_id,
            note='Requesting localized title', fatal=False, headers={
                'Accept': 'application/json',
            })
        if not lang_response:
            return None, None
        extracted_lang = traverse_obj(
            lang_response, ('items', ..., 'localizations', languages),
            expected_type=dict, get_all=False)
        if not extracted_lang:
            return None, None
        return extracted_lang.get('title'), extracted_lang.get('description')

    def _extract_player_responses(self, clients, video_id, webpage, master_ytcfg, smuggled_data):
        initial_pr = None
        if webpage:
            initial_pr = self._search_json(
                self._YT_INITIAL_PLAYER_RESPONSE_RE, webpage, 'initial player response', video_id, fatal=False)

        all_clients = set(clients)
        clients = clients[::-1]
        prs = []

        def append_client(*client_names):
            """ Append the first client name that exists but not already used """
            for client_name in client_names:
                actual_client = _split_innertube_client(client_name)[0]
                if actual_client in INNERTUBE_CLIENTS:
                    if actual_client not in all_clients:
                        clients.append(client_name)
                        all_clients.add(actual_client)
                        return

        # Android player_response does not have microFormats which are needed for
        # extraction of some data. So we return the initial_pr with formats
        # stripped out even if not requested by the user
        # See: https://github.com/yt-dlp/yt-dlp/issues/501
        if initial_pr:
            pr = dict(initial_pr)
            pr['streamingData'] = None
            prs.append(pr)

        last_error = None
        tried_iframe_fallback = False
        player_url = None
        while clients:
            client, base_client, variant = _split_innertube_client(clients.pop())
            player_ytcfg = master_ytcfg if client == 'web' else {}
            if 'configs' not in self._configuration_arg('player_skip') and client != 'web':
                player_ytcfg = self._download_ytcfg(client, video_id) or player_ytcfg

            player_url = player_url or self._extract_player_url(master_ytcfg, player_ytcfg, webpage=webpage)
            require_js_player = self._get_default_ytcfg(client).get('REQUIRE_JS_PLAYER')
            if 'js' in self._configuration_arg('player_skip'):
                require_js_player = False
                player_url = None

            if not player_url and not tried_iframe_fallback and require_js_player:
                player_url = self._download_player_url(video_id)
                tried_iframe_fallback = True

            try:
                pr = initial_pr if client == 'web' and initial_pr else self._extract_player_response(
                    client, video_id, player_ytcfg or master_ytcfg, player_ytcfg, player_url if require_js_player else None, initial_pr, smuggled_data)
            except ExtractorError as e:
                if last_error:
                    self.report_warning(last_error)
                last_error = e
                continue

            if pr:
                # YouTube may return a different video player response than expected.
                # See: https://github.com/TeamNewPipe/NewPipe/issues/8713
                pr_video_id = traverse_obj(pr, ('videoDetails', 'videoId'))
                if pr_video_id and pr_video_id != video_id:
                    self.report_warning(
                        f'Skipping player response from {client} client (got player response for video "{pr_video_id}" instead of "{video_id}")' + bug_reports_message())
                else:
                    prs.append(pr)

            # creator clients can bypass AGE_VERIFICATION_REQUIRED if logged in
            if variant == 'embedded' and self._is_unplayable(pr) and self.is_authenticated:
                append_client(f'{base_client}_creator')
            elif self._is_agegated(pr):
                if variant == 'tv_embedded':
                    append_client(f'{base_client}_embedded')
                elif not variant:
                    append_client(f'tv_embedded.{base_client}', f'{base_client}_embedded')

        if last_error:
            if not len(prs):
                raise last_error
            self.report_warning(last_error)
        return prs, player_url

    def _needs_live_processing(self, live_status, duration):
        if (live_status == 'is_live' and self.get_param('live_from_start')
                or live_status == 'post_live' and (duration or 0) > 4 * 3600):
            return live_status

    def _extract_formats_and_subtitles(self, streaming_data, video_id, player_url, live_status, duration):
        itags, stream_ids = {}, []
        itag_qualities, res_qualities = {}, {0: None}
        q = qualities([
            # Normally tiny is the smallest video-only formats. But
            # audio-only formats with unknown quality may get tagged as tiny
            'tiny',
            'audio_quality_ultralow', 'audio_quality_low', 'audio_quality_medium', 'audio_quality_high',  # Audio only formats
            'small', 'medium', 'large', 'hd720', 'hd1080', 'hd1440', 'hd2160', 'hd2880', 'highres'
        ])
        streaming_formats = traverse_obj(streaming_data, (..., ('formats', 'adaptiveFormats'), ...), default=[])

        for fmt in streaming_formats:
            if fmt.get('targetDurationSec'):
                continue

            itag = str_or_none(fmt.get('itag'))
            audio_track = fmt.get('audioTrack') or {}
            stream_id = '%s.%s' % (itag or '', audio_track.get('id', ''))
            if stream_id in stream_ids:
                continue

            quality = fmt.get('quality')
            height = int_or_none(fmt.get('height'))
            if quality == 'tiny' or not quality:
                quality = fmt.get('audioQuality', '').lower() or quality
            # The 3gp format (17) in android client has a quality of "small",
            # but is actually worse than other formats
            if itag == '17':
                quality = 'tiny'
            if quality:
                if itag:
                    itag_qualities[itag] = quality
                if height:
                    res_qualities[height] = quality
            # FORMAT_STREAM_TYPE_OTF(otf=1) requires downloading the init fragment
            # (adding `&sq=0` to the URL) and parsing emsg box to determine the
            # number of fragment that would subsequently requested with (`&sq=N`)
            if fmt.get('type') == 'FORMAT_STREAM_TYPE_OTF':
                continue

            fmt_url = fmt.get('url')
            if not fmt_url:
                sc = urllib.parse.parse_qs(fmt.get('signatureCipher'))
                fmt_url = url_or_none(try_get(sc, lambda x: x['url'][0]))
                encrypted_sig = try_get(sc, lambda x: x['s'][0])
                if not all((sc, fmt_url, player_url, encrypted_sig)):
                    continue
                try:
                    fmt_url += '&%s=%s' % (
                        traverse_obj(sc, ('sp', -1)) or 'signature',
                        self._decrypt_signature(encrypted_sig, video_id, player_url)
                    )
                except ExtractorError as e:
                    self.report_warning('Signature extraction failed: Some formats may be missing',
                                        video_id=video_id, only_once=True)
                    self.write_debug(e, only_once=True)
                    continue

            query = parse_qs(fmt_url)
            client_name = traverse_obj(query, ('c', 0), expected_type=str, default='')
            throttled = False
            if query.get('n'):
                try:
                    decrypt_nsig = self._cached(self._decrypt_nsig, 'nsig', query['n'][0])
                    fmt_url = update_url_query(fmt_url, {
                        'n': decrypt_nsig(query['n'][0], video_id, player_url)
                    })
                except ExtractorError as e:
                    if player_url:
                        self.report_warning(
                            f'nsig extraction failed: You may experience throttling for some formats\n'
                            f'         n = {query["n"][0]} ; player = {player_url}', video_id=video_id, only_once=True)
                        self.write_debug(e, only_once=True)
                    else:
                        self.report_warning(
                            'Cannot decrypt nsig without player_url: You may experience throttling for some formats',
                            video_id=video_id, only_once=True)
                    throttled = True

            if client_name:
                client_name = client_name[0:3]

            if itag:
                itags[itag] = 'https'
                stream_ids.append(stream_id)

            tbr = float_or_none(fmt.get('averageBitrate') or fmt.get('bitrate'), 1000)
            language_preference = (
                10 if audio_track.get('audioIsDefault') and 10
                else -10 if 'descriptive' in (audio_track.get('displayName') or '').lower() and -10
                else -1)
            # Some formats may have much smaller duration than others (possibly damaged during encoding)
            # E.g. 2-nOtRESiUc Ref: https://github.com/yt-dlp/yt-dlp/issues/2823
            # Make sure to avoid false positives with small duration differences.
            # E.g. __2ABJjxzNo, ySuUZEjARPY
            is_damaged = try_get(fmt, lambda x: float(x['approxDurationMs']) / duration < 500)
            if is_damaged:
                self.report_warning(
                    f'{video_id}: Some formats are possibly damaged. They will be deprioritized', only_once=True)
            dct = {
                'asr': int_or_none(fmt.get('audioSampleRate')),
                'filesize': int_or_none(fmt.get('contentLength')),
                'format_id': itag,
                'format_note': join_nonempty(
                    '%s%s' % (audio_track.get('displayName') or '',
                              ' (default)' if language_preference > 0 else ''),
                    fmt.get('qualityLabel') or quality.replace('audio_quality_', ''),
                    try_get(fmt, lambda x: x['projectionType'].replace('RECTANGULAR', '').lower()),
                    try_get(fmt, lambda x: x['spatialAudioType'].replace('SPATIAL_AUDIO_TYPE_', '').lower()),
                    throttled and 'THROTTLED', client_name, is_damaged and 'DAMAGED', delim=', '),
                # Format 22 is likely to be damaged. See https://github.com/yt-dlp/yt-dlp/issues/3372
                'source_preference': -10 if throttled else -5 if itag == '22' else -1,
                'fps': int_or_none(fmt.get('fps')) or None,
                'audio_channels': fmt.get('audioChannels'),
                'height': height,
                'quality': q(quality),
                'has_drm': bool(fmt.get('drmFamilies')),
                'tbr': tbr,
                'url': fmt_url,
                'width': int_or_none(fmt.get('width')),
                'language': join_nonempty(audio_track.get('id', '').split('.')[0],
                                          'desc' if language_preference < -1 else ''),
                'language_preference': language_preference,
                # Strictly de-prioritize damaged and 3gp formats
                'preference': -10 if is_damaged else -2 if itag == '17' else None,
            }
            mime_mobj = re.match(
                r'((?:[^/]+)/(?:[^;]+))(?:;\s*codecs="([^"]+)")?', fmt.get('mimeType') or '')
            if mime_mobj:
                dct['ext'] = mimetype2ext(mime_mobj.group(1))
                dct.update(parse_codecs(mime_mobj.group(2)))
            no_audio = dct.get('acodec') == 'none'
            no_video = dct.get('vcodec') == 'none'
            if no_audio:
                dct['vbr'] = tbr
            if no_video:
                dct['abr'] = tbr
            if no_audio or no_video:
                dct['downloader_options'] = {
                    # Youtube throttles chunks >~10M
                    'http_chunk_size': 10485760,
                }
                if dct.get('ext'):
                    dct['container'] = dct['ext'] + '_dash'
            yield dct

        needs_live_processing = self._needs_live_processing(live_status, duration)
        skip_bad_formats = not self._configuration_arg('include_incomplete_formats')

        skip_manifests = set(self._configuration_arg('skip'))
        if (not self.get_param('youtube_include_hls_manifest', True)
                or needs_live_processing == 'is_live'  # These will be filtered out by YoutubeDL anyway
                or needs_live_processing and skip_bad_formats):
            skip_manifests.add('hls')

        if not self.get_param('youtube_include_dash_manifest', True):
            skip_manifests.add('dash')
        if self._configuration_arg('include_live_dash'):
            self._downloader.deprecated_feature('[youtube] include_live_dash extractor argument is deprecated. '
                                                'Use include_incomplete_formats extractor argument instead')
        elif skip_bad_formats and live_status == 'is_live' and needs_live_processing != 'is_live':
            skip_manifests.add('dash')

        def process_manifest_format(f, proto, itag):
            if itag in itags:
                if itags[itag] == proto or f'{itag}-{proto}' in itags:
                    return False
                itag = f'{itag}-{proto}'
            if itag:
                f['format_id'] = itag
                itags[itag] = proto

            f['quality'] = q(itag_qualities.get(try_get(f, lambda f: f['format_id'].split('-')[0]), -1))
            if f['quality'] == -1 and f.get('height'):
                f['quality'] = q(res_qualities[min(res_qualities, key=lambda x: abs(x - f['height']))])
            return True

        subtitles = {}
        for sd in streaming_data:
            hls_manifest_url = 'hls' not in skip_manifests and sd.get('hlsManifestUrl')
            if hls_manifest_url:
                fmts, subs = self._extract_m3u8_formats_and_subtitles(
                    hls_manifest_url, video_id, 'mp4', fatal=False, live=live_status == 'is_live')
                subtitles = self._merge_subtitles(subs, subtitles)
                for f in fmts:
                    if process_manifest_format(f, 'hls', self._search_regex(
                            r'/itag/(\d+)', f['url'], 'itag', default=None)):
                        yield f

            dash_manifest_url = 'dash' not in skip_manifests and sd.get('dashManifestUrl')
            if dash_manifest_url:
                formats, subs = self._extract_mpd_formats_and_subtitles(dash_manifest_url, video_id, fatal=False)
                subtitles = self._merge_subtitles(subs, subtitles)  # Prioritize HLS subs over DASH
                for f in formats:
                    if process_manifest_format(f, 'dash', f['format_id']):
                        f['filesize'] = int_or_none(self._search_regex(
                            r'/clen/(\d+)', f.get('fragment_base_url') or f['url'], 'file size', default=None))
                        if needs_live_processing:
                            f['is_from_start'] = True

                        yield f
        yield subtitles

    def _extract_storyboard(self, player_responses, duration):
        spec = get_first(
            player_responses, ('storyboards', 'playerStoryboardSpecRenderer', 'spec'), default='').split('|')[::-1]
        base_url = url_or_none(urljoin('https://i.ytimg.com/', spec.pop() or None))
        if not base_url:
            return
        L = len(spec) - 1
        for i, args in enumerate(spec):
            args = args.split('#')
            counts = list(map(int_or_none, args[:5]))
            if len(args) != 8 or not all(counts):
                self.report_warning(f'Malformed storyboard {i}: {"#".join(args)}{bug_reports_message()}')
                continue
            width, height, frame_count, cols, rows = counts
            N, sigh = args[6:]

            url = base_url.replace('$L', str(L - i)).replace('$N', N) + f'&sigh={sigh}'
            fragment_count = frame_count / (cols * rows)
            fragment_duration = duration / fragment_count
            yield {
                'format_id': f'sb{i}',
                'format_note': 'storyboard',
                'ext': 'mhtml',
                'protocol': 'mhtml',
                'acodec': 'none',
                'vcodec': 'none',
                'url': url,
                'width': width,
                'height': height,
                'fps': frame_count / duration,
                'rows': rows,
                'columns': cols,
                'fragments': [{
                    'url': url.replace('$M', str(j)),
                    'duration': min(fragment_duration, duration - (j * fragment_duration)),
                } for j in range(math.ceil(fragment_count))],
            }

    def _download_player_responses(self, url, smuggled_data, video_id, webpage_url):
        webpage = None
        if 'webpage' not in self._configuration_arg('player_skip'):
            query = {'bpctr': '9999999999', 'has_verified': '1'}
            if smuggled_data.get('is_story'):
                query['pp'] = self._STORY_PLAYER_PARAMS
            webpage = self._download_webpage(
                webpage_url, video_id, fatal=False, query=query)

        master_ytcfg = self.extract_ytcfg(video_id, webpage) or self._get_default_ytcfg()

        player_responses, player_url = self._extract_player_responses(
            self._get_requested_clients(url, smuggled_data),
            video_id, webpage, master_ytcfg, smuggled_data)

        return webpage, master_ytcfg, player_responses, player_url

    def _list_formats(self, video_id, microformats, video_details, player_responses, player_url, duration=None):
        live_broadcast_details = traverse_obj(microformats, (..., 'liveBroadcastDetails'))
        is_live = get_first(video_details, 'isLive')
        if is_live is None:
            is_live = get_first(live_broadcast_details, 'isLiveNow')
        live_content = get_first(video_details, 'isLiveContent')
        is_upcoming = get_first(video_details, 'isUpcoming')
        post_live = get_first(video_details, 'isPostLiveDvr')
        live_status = ('post_live' if post_live
                       else 'is_live' if is_live
                       else 'is_upcoming' if is_upcoming
                       else 'was_live' if live_content
                       else 'not_live' if False in (is_live, live_content)
                       else None)
        streaming_data = traverse_obj(player_responses, (..., 'streamingData'), default=[])
        *formats, subtitles = self._extract_formats_and_subtitles(streaming_data, video_id, player_url, live_status, duration)

        return live_broadcast_details, live_status, streaming_data, formats, subtitles

    def _real_extract(self, url):
        url, smuggled_data = unsmuggle_url(url, {})
        video_id = self._match_id(url)

        base_url = self.http_scheme() + '//www.youtube.com/'
        webpage_url = base_url + 'watch?v=' + video_id

        webpage, master_ytcfg, player_responses, player_url = self._download_player_responses(url, smuggled_data, video_id, webpage_url)

        playability_statuses = traverse_obj(
            player_responses, (..., 'playabilityStatus'), expected_type=dict, default=[])

        trailer_video_id = get_first(
            playability_statuses,
            ('errorScreen', 'playerLegacyDesktopYpcTrailerRenderer', 'trailerVideoId'),
            expected_type=str)
        if trailer_video_id:
            return self.url_result(
                trailer_video_id, self.ie_key(), trailer_video_id)

        search_meta = ((lambda x: self._html_search_meta(x, webpage, default=None))
                       if webpage else (lambda x: None))

        video_details = traverse_obj(
            player_responses, (..., 'videoDetails'), expected_type=dict, default=[])
        microformats = traverse_obj(
            player_responses, (..., 'microformat', 'playerMicroformatRenderer'),
            expected_type=dict, default=[])

        if self._localize_by_dataapi:
            translated_title, translated_description = self.get_localized_title_and_description(video_id, self._preferred_lang)
        else:
            translated_title = self._get_text(microformats, (..., 'title'))
            translated_description = self._get_text(microformats, (..., 'description'))

        original_video_title = (get_first(video_details, 'title')  # primary
                                or translated_title
                                or search_meta(['og:title', 'twitter:title', 'title']))
        video_title = self._preferred_lang and translated_title or original_video_title
        original_description = get_first(video_details, 'shortDescription')
        video_description = (
            self._preferred_lang and translated_description
            # If original description is blank, it will be an empty string.
            # Do not prefer translated description in this case.
            or original_description if original_description is not None else translated_description)

        multifeed_metadata_list = get_first(
            player_responses,
            ('multicamera', 'playerLegacyMulticameraRenderer', 'metadataList'),
            expected_type=str)
        if multifeed_metadata_list and not smuggled_data.get('force_singlefeed'):
            if self.get_param('noplaylist'):
                self.to_screen('Downloading just video %s because of --no-playlist' % video_id)
            else:
                entries = []
                feed_ids = []
                for feed in multifeed_metadata_list.split(','):
                    # Unquote should take place before split on comma (,) since textual
                    # fields may contain comma as well (see
                    # https://github.com/ytdl-org/youtube-dl/issues/8536)
                    feed_data = urllib.parse.parse_qs(
                        urllib.parse.unquote_plus(feed))

                    def feed_entry(name):
                        return try_get(
                            feed_data, lambda x: x[name][0], str)

                    feed_id = feed_entry('id')
                    if not feed_id:
                        continue
                    feed_title = feed_entry('title')
                    title = video_title
                    if feed_title:
                        title += ' (%s)' % feed_title
                    entries.append({
                        '_type': 'url_transparent',
                        'ie_key': 'Youtube',
                        'url': smuggle_url(
                            '%swatch?v=%s' % (base_url, feed_data['id'][0]),
                            {'force_singlefeed': True}),
                        'title': title,
                    })
                    feed_ids.append(feed_id)
                self.to_screen(
                    'Downloading multifeed video (%s) - add --no-playlist to just download video %s'
                    % (', '.join(feed_ids), video_id))
                return self.playlist_result(
                    entries, video_id, video_title, video_description)

        duration = (int_or_none(get_first(video_details, 'lengthSeconds'))
                    or int_or_none(get_first(microformats, 'lengthSeconds'))
                    or parse_duration(search_meta('duration')) or None)

        live_broadcast_details, live_status, streaming_data, formats, automatic_captions = \
            self._list_formats(video_id, microformats, video_details, player_responses, player_url, duration)
        if live_status == 'post_live':
            self.write_debug(f'{video_id}: Video is in Post-Live Manifestless mode')

        if not formats:
            if not self.get_param('allow_unplayable_formats') and traverse_obj(streaming_data, (..., 'licenseInfos')):
                self.report_drm(video_id)
            pemr = get_first(
                playability_statuses,
                ('errorScreen', 'playerErrorMessageRenderer'), expected_type=dict) or {}
            reason = self._get_text(pemr, 'reason') or get_first(playability_statuses, 'reason')
            subreason = clean_html(self._get_text(pemr, 'subreason') or '')
            if subreason:
                if subreason == 'The uploader has not made this video available in your country.':
                    countries = get_first(microformats, 'availableCountries')
                    if not countries:
                        regions_allowed = search_meta('regionsAllowed')
                        countries = regions_allowed.split(',') if regions_allowed else None
                    self.raise_geo_restricted(subreason, countries, metadata_available=True)
                reason += f'. {subreason}'
            if reason:
                self.raise_no_formats(reason, expected=True)

        keywords = get_first(video_details, 'keywords', expected_type=list) or []
        if not keywords and webpage:
            keywords = [
                unescapeHTML(m.group('content'))
                for m in re.finditer(self._meta_regex('og:video:tag'), webpage)]
        for keyword in keywords:
            if keyword.startswith('yt:stretch='):
                mobj = re.search(r'(\d+)\s*:\s*(\d+)', keyword)
                if mobj:
                    # NB: float is intentional for forcing float division
                    w, h = (float(v) for v in mobj.groups())
                    if w > 0 and h > 0:
                        ratio = w / h
                        for f in formats:
                            if f.get('vcodec') != 'none':
                                f['stretched_ratio'] = ratio
                        break
        thumbnails = self._extract_thumbnails((video_details, microformats), (..., ..., 'thumbnail'))
        thumbnail_url = search_meta(['og:image', 'twitter:image'])
        if thumbnail_url:
            thumbnails.append({
                'url': thumbnail_url,
            })
        original_thumbnails = thumbnails.copy()

        # The best resolution thumbnails sometimes does not appear in the webpage
        # See: https://github.com/yt-dlp/yt-dlp/issues/340
        # List of possible thumbnails - Ref: <https://stackoverflow.com/a/20542029>
        thumbnail_names = [
            # While the *1,*2,*3 thumbnails are just below their corresponding "*default" variants
            # in resolution, these are not the custom thumbnail. So de-prioritize them
            'maxresdefault', 'hq720', 'sddefault', 'hqdefault', '0', 'mqdefault', 'default',
            'sd1', 'sd2', 'sd3', 'hq1', 'hq2', 'hq3', 'mq1', 'mq2', 'mq3', '1', '2', '3'
        ]
        n_thumbnail_names = len(thumbnail_names)
        thumbnails.extend({
            'url': 'https://i.ytimg.com/vi{webp}/{video_id}/{name}{live}.{ext}'.format(
                video_id=video_id, name=name, ext=ext,
                webp='_webp' if ext == 'webp' else '', live='_live' if live_status == 'is_live' else ''),
        } for name in thumbnail_names for ext in ('webp', 'jpg'))
        for thumb in thumbnails:
            i = next((i for i, t in enumerate(thumbnail_names) if f'/{video_id}/{t}' in thumb['url']), n_thumbnail_names)
            thumb['preference'] = (0 if '.webp' in thumb['url'] else -1) - (2 * i)
        self._remove_duplicate_formats(thumbnails)
        self._downloader._sort_thumbnails(original_thumbnails)

        category = get_first(microformats, 'category') or search_meta('genre')
        channel_id = str_or_none(
            get_first(video_details, 'channelId')
            or get_first(microformats, 'externalChannelId')
            or search_meta('channelId'))
        owner_profile_url = get_first(microformats, 'ownerProfileUrl')

        live_start_time = parse_iso8601(get_first(live_broadcast_details, 'startTimestamp'))
        live_end_time = parse_iso8601(get_first(live_broadcast_details, 'endTimestamp'))
        if not duration and live_end_time and live_start_time:
            duration = live_end_time - live_start_time

        needs_live_processing = self._needs_live_processing(live_status, duration)

        def is_bad_format(fmt):
            if needs_live_processing and not fmt.get('is_from_start'):
                return True
            elif (live_status == 'is_live' and needs_live_processing != 'is_live'
                    and fmt.get('protocol') == 'http_dash_segments'):
                return True

        for fmt in filter(is_bad_format, formats):
            fmt['preference'] = (fmt.get('preference') or -1) - 10
            fmt['format_note'] = join_nonempty(fmt.get('format_note'), '(Last 4 hours)', delim=' ')

        if needs_live_processing:
            self._prepare_live_from_start_formats(
                formats, video_id, live_start_time, url, webpage_url, smuggled_data, live_status == 'is_live')

        # formats.extend(self._extract_storyboard(player_responses, duration))

        # source_preference is lower for throttled/potentially damaged formats
        self._sort_formats(formats, (
            'quality', 'res', 'fps', 'hdr:12', 'source', 'vcodec:vp9.2', 'channels', 'acodec', 'lang', 'proto'))

        info = {
            'id': video_id,
            'title': video_title,
            'orig_title': original_video_title,
            'formats': formats,
            'thumbnails': thumbnails,
            # The best thumbnail that we are sure exists. Prevents unnecessary
            # URL checking if user don't care about getting the best possible thumbnail
            'thumbnail': traverse_obj(original_thumbnails, (-1, 'url')),
            'description': video_description,
            'orig_description': original_description,
            'uploader': get_first(video_details, 'author'),
            'uploader_id': self._search_regex(r'/(?:channel|user)/([^/?&#]+)', owner_profile_url, 'uploader id') if owner_profile_url else None,
            'uploader_url': owner_profile_url,
            'channel_id': channel_id,
            'channel_url': format_field(channel_id, None, 'https://www.youtube.com/channel/%s'),
            'duration': duration,
            'view_count': int_or_none(
                get_first((video_details, microformats), (..., 'viewCount'))
                or search_meta('interactionCount')),
            'average_rating': float_or_none(get_first(video_details, 'averageRating')),
            'age_limit': 18 if (
                get_first(microformats, 'isFamilySafe') is False
                or search_meta('isFamilyFriendly') == 'false'
                or search_meta('og:restrictions:age') == '18+') else 0,
            'webpage_url': webpage_url,
            'categories': [category] if category else None,
            'tags': keywords,
            'playable_in_embed': get_first(playability_statuses, 'playableInEmbed'),
            'live_status': live_status,
            'release_timestamp': live_start_time,

            # retry when any of the following codes is returned;
            # no more fragments or data can be downloaded anymore
            'unrecoverable_http_error': (401, 503),
        }

        subtitles = {}
        pctr = traverse_obj(player_responses, (..., 'captions', 'playerCaptionsTracklistRenderer'), expected_type=dict)
        if pctr:
            def get_lang_code(track):
                return (remove_start(track.get('vssId') or '', '.').replace('.', '-')
                        or track.get('languageCode'))

            # Converted into dicts to remove duplicates
            captions = {
                get_lang_code(sub): sub
                for sub in traverse_obj(pctr, (..., 'captionTracks', ...), default=[])}
            translation_languages = {
                lang.get('languageCode'): self._get_text(lang.get('languageName'), max_runs=1)
                for lang in traverse_obj(pctr, (..., 'translationLanguages', ...), default=[])}

            def process_language(container, base_url, lang_code, sub_name, query):
                lang_subs = container.setdefault(lang_code, [])
                for fmt in self._SUBTITLE_FORMATS:
                    query.update({
                        'fmt': fmt,
                    })
                    lang_subs.append({
                        'ext': fmt,
                        'url': urljoin('https://www.youtube.com', update_url_query(base_url, query)),
                        'name': sub_name,
                    })

            # NB: Constructing the full subtitle dictionary is slow
            get_translated_subs = 'translated_subs' not in self._configuration_arg('skip') and (
                self.get_param('writeautomaticsub', False) or self.get_param('listsubtitles'))
            for lang_code, caption_track in captions.items():
                base_url = caption_track.get('baseUrl')
                orig_lang = parse_qs(base_url).get('lang', [None])[-1]
                if not base_url:
                    continue
                lang_name = self._get_text(caption_track, 'name', max_runs=1)
                if caption_track.get('kind') != 'asr':
                    if not lang_code:
                        continue
                    process_language(
                        subtitles, base_url, lang_code, lang_name, {})
                    if not caption_track.get('isTranslatable'):
                        continue
                for trans_code, trans_name in translation_languages.items():
                    if not trans_code:
                        continue
                    orig_trans_code = trans_code
                    if caption_track.get('kind') != 'asr':
                        if not get_translated_subs:
                            continue
                        trans_code += f'-{lang_code}'
                        trans_name += format_field(lang_name, None, ' from %s')
                    # Add an "-orig" label to the original language so that it can be distinguished.
                    # The subs are returned without "-orig" as well for compatibility
                    if lang_code == f'a-{orig_trans_code}':
                        process_language(
                            automatic_captions, base_url, f'{trans_code}-orig', f'{trans_name} (Original)', {})
                    # Setting tlang=lang returns damaged subtitles.
                    process_language(automatic_captions, base_url, trans_code, trans_name,
                                     {} if orig_lang == orig_trans_code else {'tlang': trans_code})

        info['automatic_captions'] = automatic_captions
        info['subtitles'] = subtitles

        parsed_url = urllib.parse.urlparse(url)
        for component in [parsed_url.fragment, parsed_url.query]:
            query = urllib.parse.parse_qs(component)
            for k, v in query.items():
                for d_k, s_ks in [('start', ('start', 't')), ('end', ('end',))]:
                    d_k += '_time'
                    if d_k not in info and k in s_ks:
                        info[d_k] = parse_duration(query[k][0])

        # Youtube Music Auto-generated description
        if video_description:
            mobj = re.search(
                r'''(?xs)
                    (?P<track>[^·\n]+)·(?P<artist>[^\n]+)\n+
                    (?P<album>[^\n]+)
                    (?:.+?℗\s*(?P<release_year>\d{4})(?!\d))?
                    (?:.+?Released on\s*:\s*(?P<release_date>\d{4}-\d{2}-\d{2}))?
                    (.+?\nArtist\s*:\s*(?P<clean_artist>[^\n]+))?
                    .+\nAuto-generated\ by\ YouTube\.\s*$
                ''', video_description)
            if mobj:
                release_year = mobj.group('release_year')
                release_date = mobj.group('release_date')
                if release_date:
                    release_date = release_date.replace('-', '')
                    if not release_year:
                        release_year = release_date[:4]
                info.update({
                    'album': mobj.group('album'.strip()),
                    'artist': mobj.group('clean_artist') or ', '.join(a.strip() for a in mobj.group('artist').split('·')),
                    'track': mobj.group('track').strip(),
                    'release_date': release_date,
                    'release_year': int_or_none(release_year),
                })

        initial_data = None
        if webpage:
            initial_data = self.extract_yt_initial_data(video_id, webpage, fatal=False)
        if not initial_data:
            query = {'videoId': video_id}
            query.update(self._get_checkok_params())
            initial_data = self._extract_response(
                item_id=video_id, ep='next', fatal=False,
                ytcfg=master_ytcfg, query=query,
                headers=self.generate_api_headers(ytcfg=master_ytcfg),
                note='Downloading initial data API JSON')

        info['comment_count'] = traverse_obj(initial_data, (
            'contents', 'twoColumnWatchNextResults', 'results', 'results', 'contents', ..., 'itemSectionRenderer',
            'contents', ..., 'commentsEntryPointHeaderRenderer', 'commentCount', 'simpleText'
        ), (
            'engagementPanels', lambda _, v: v['engagementPanelSectionListRenderer']['panelIdentifier'] == 'comment-item-section',
            'engagementPanelSectionListRenderer', 'header', 'engagementPanelTitleHeaderRenderer', 'contextualInfo', 'runs', ..., 'text'
        ), expected_type=int_or_none, get_all=False)

        try:  # This will error if there is no livechat
            initial_data['contents']['twoColumnWatchNextResults']['conversationBar']['liveChatRenderer']['continuations'][0]['reloadContinuationData']['continuation']
        except (KeyError, IndexError, TypeError):
            pass
        else:
            info.setdefault('subtitles', {})['live_chat'] = [{
                # url is needed to set cookies
                'url': f'https://www.youtube.com/watch?v={video_id}&bpctr=9999999999&has_verified=1',
                'video_id': video_id,
                'ext': 'json',
                'protocol': ('youtube_live_chat' if live_status in ('is_live', 'is_upcoming')
                             else 'youtube_live_chat_replay'),
            }]

        if initial_data:
            info['chapters'] = (
                self._extract_chapters_from_json(initial_data, duration)
                or self._extract_chapters_from_engagement_panel(initial_data, duration)
                or self._extract_chapters_from_description(video_description, duration)
                or None)

        contents = traverse_obj(
            initial_data, ('contents', 'twoColumnWatchNextResults', 'results', 'results', 'contents'),
            expected_type=list, default=[])

        vpir = get_first(contents, 'videoPrimaryInfoRenderer')
        if vpir:
            stl = vpir.get('superTitleLink')
            if stl:
                stl = self._get_text(stl)
                if try_get(
                        vpir,
                        lambda x: x['superTitleIcon']['iconType']) == 'LOCATION_PIN':
                    info['location'] = stl
                else:
                    mobj = re.search(r'(.+?)\s*S(\d+)\s*•?\s*E(\d+)', stl)
                    if mobj:
                        info.update({
                            'series': mobj.group(1),
                            'season_number': int(mobj.group(2)),
                            'episode_number': int(mobj.group(3)),
                        })
            for tlb in (try_get(
                    vpir,
                    lambda x: x['videoActions']['menuRenderer']['topLevelButtons'],
                    list) or []):
                tbrs = variadic(
                    traverse_obj(
                        tlb, 'toggleButtonRenderer',
                        ('segmentedLikeDislikeButtonRenderer', ..., 'toggleButtonRenderer'),
                        default=[]))
                for tbr in tbrs:
                    for getter, regex in [(
                            lambda x: x['defaultText']['accessibility']['accessibilityData'],
                            r'(?P<count>[\d,]+)\s*(?P<type>(?:dis)?like)'), ([
                                lambda x: x['accessibility'],
                                lambda x: x['accessibilityData']['accessibilityData'],
                            ], r'(?P<type>(?:dis)?like) this video along with (?P<count>[\d,]+) other people')]:
                        label = (try_get(tbr, getter, dict) or {}).get('label')
                        if label:
                            mobj = re.match(regex, label)
                            if mobj:
                                info[mobj.group('type') + '_count'] = str_to_int(mobj.group('count'))
                                break
            sbr_tooltip = try_get(
                vpir, lambda x: x['sentimentBar']['sentimentBarRenderer']['tooltip'])
            if sbr_tooltip:
                like_count, dislike_count = sbr_tooltip.split(' / ')
                info.update({
                    'like_count': str_to_int(like_count),
                    'dislike_count': str_to_int(dislike_count),
                })
            vcr = traverse_obj(vpir, ('viewCount', 'videoViewCountRenderer'))
            if vcr:
                vc = self._get_count(vcr, 'viewCount')
                # Upcoming premieres with waiting count are treated as live here
                if vcr.get('isLive'):
                    info['concurrent_view_count'] = vc
                elif info.get('view_count') is None:
                    info['view_count'] = vc

        vsir = get_first(contents, 'videoSecondaryInfoRenderer')
        if vsir:
            vor = traverse_obj(vsir, ('owner', 'videoOwnerRenderer'))
            info.update({
                'channel': self._get_text(vor, 'title'),
                'channel_follower_count': self._get_count(vor, 'subscriberCountText')})

            rows = try_get(
                vsir,
                lambda x: x['metadataRowContainer']['metadataRowContainerRenderer']['rows'],
                list) or []
            multiple_songs = False
            for row in rows:
                if try_get(row, lambda x: x['metadataRowRenderer']['hasDividerLine']) is True:
                    multiple_songs = True
                    break
            for row in rows:
                mrr = row.get('metadataRowRenderer') or {}
                mrr_title = mrr.get('title')
                if not mrr_title:
                    continue
                mrr_title = self._get_text(mrr, 'title')
                mrr_contents_text = self._get_text(mrr, ('contents', 0))
                if mrr_title == 'License':
                    info['license'] = mrr_contents_text
                elif not multiple_songs:
                    if mrr_title == 'Album':
                        info['album'] = mrr_contents_text
                    elif mrr_title == 'Artist':
                        info['artist'] = mrr_contents_text
                    elif mrr_title == 'Song':
                        info['track'] = mrr_contents_text

        fallbacks = {
            'channel': 'uploader',
            'channel_id': 'uploader_id',
            'channel_url': 'uploader_url',
        }

        # The upload date for scheduled, live and past live streams / premieres in microformats
        # may be different from the stream date. Although not in UTC, we will prefer it in this case.
        # See: https://github.com/yt-dlp/yt-dlp/pull/2223#issuecomment-1008485139
        upload_date = (
            unified_strdate(get_first(microformats, 'uploadDate'))
            or unified_strdate(search_meta('uploadDate')))
        if not upload_date or (
            live_status in ('not_live', None)
            and 'no-youtube-prefer-utc-upload-date' not in self.get_param('compat_opts', [])
        ):
            upload_date = strftime_or_none(
                self._parse_time_text(self._get_text(vpir, 'dateText')), '%Y%m%d') or upload_date
        info['upload_date'] = upload_date

        for to, frm in fallbacks.items():
            if not info.get(to):
                info[to] = info.get(frm)

        for s_k, d_k in [('artist', 'creator'), ('track', 'alt_title')]:
            v = info.get(s_k)
            if v:
                info[d_k] = v

        badges = self._extract_badges(traverse_obj(contents, (..., 'videoPrimaryInfoRenderer'), get_all=False))

        is_private = (self._has_badge(badges, BadgeType.AVAILABILITY_PRIVATE)
                      or get_first(video_details, 'isPrivate', expected_type=bool))

        info['availability'] = (
            'public' if self._has_badge(badges, BadgeType.AVAILABILITY_PUBLIC)
            else self._availability(
                is_private=is_private,
                needs_premium=(
                    self._has_badge(badges, BadgeType.AVAILABILITY_PREMIUM)
                    or False if initial_data and is_private is not None else None),
                needs_subscription=(
                    self._has_badge(badges, BadgeType.AVAILABILITY_SUBSCRIPTION)
                    or False if initial_data and is_private is not None else None),
                needs_auth=info['age_limit'] >= 18,
                is_unlisted=None if is_private is None else (
                    self._has_badge(badges, BadgeType.AVAILABILITY_UNLISTED)
                    or get_first(microformats, 'isUnlisted', expected_type=bool))))

        info['__post_extractor'] = self.extract_comments(master_ytcfg, video_id, contents, webpage)

        self.mark_watched(video_id, player_responses)

        return info


class YoutubeTabBaseInfoExtractor(YoutubeBaseInfoExtractor):

    @staticmethod
    def passthrough_smuggled_data(func):
        def _smuggle(entries, smuggled_data):
            for entry in entries:
                # TODO: Convert URL to music.youtube instead.
                # Do we need to passthrough any other smuggled_data?
                entry['url'] = smuggle_url(entry['url'], smuggled_data)
                yield entry

        @functools.wraps(func)
        def wrapper(self, url):
            url, smuggled_data = unsmuggle_url(url, {})
            if self.is_music_url(url):
                smuggled_data['is_music_url'] = True
            info_dict = func(self, url, smuggled_data)
            if smuggled_data and info_dict.get('entries'):
                info_dict['entries'] = _smuggle(info_dict['entries'], smuggled_data)
            return info_dict
        return wrapper

    def _extract_channel_id(self, webpage):
        channel_id = self._html_search_meta(
            'channelId', webpage, 'channel id', default=None)
        if channel_id:
            return channel_id
        channel_url = self._html_search_meta(
            ('og:url', 'al:ios:url', 'al:android:url', 'al:web:url',
             'twitter:url', 'twitter:app:url:iphone', 'twitter:app:url:ipad',
             'twitter:app:url:googleplay'), webpage, 'channel url')
        return self._search_regex(
            r'https?://(?:www\.)?youtube\.com/channel/([^/?#&])+',
            channel_url, 'channel id')

    @staticmethod
    def _extract_basic_item_renderer(item):
        # Modified from _extract_grid_item_renderer
        known_basic_renderers = (
            'playlistRenderer', 'videoRenderer', 'channelRenderer', 'showRenderer', 'reelItemRenderer'
        )
        for key, renderer in item.items():
            if not isinstance(renderer, dict):
                continue
            elif key in known_basic_renderers:
                return renderer
            elif key.startswith('grid') and key.endswith('Renderer'):
                return renderer

    def _grid_entries(self, grid_renderer):
        for item in grid_renderer['items']:
            if not isinstance(item, dict):
                continue
            renderer = self._extract_basic_item_renderer(item)
            if not isinstance(renderer, dict):
                continue
            title = self._get_text(renderer, 'title')

            # playlist
            playlist_id = renderer.get('playlistId')
            if playlist_id:
                yield self.url_result(
                    'https://www.youtube.com/playlist?list=%s' % playlist_id,
                    ie=YoutubeTabIE.ie_key(), video_id=playlist_id,
                    video_title=title)
                continue
            # video
            video_id = renderer.get('videoId')
            if video_id:
                yield self._extract_video(renderer)
                continue
            # channel
            channel_id = renderer.get('channelId')
            if channel_id:
                yield self.url_result(
                    'https://www.youtube.com/channel/%s' % channel_id,
                    ie=YoutubeTabIE.ie_key(), video_title=title)
                continue
            # generic endpoint URL support
            ep_url = urljoin('https://www.youtube.com/', try_get(
                renderer, lambda x: x['navigationEndpoint']['commandMetadata']['webCommandMetadata']['url'],
                str))
            if ep_url:
                for ie in (YoutubeTabIE, YoutubePlaylistIE, YoutubeIE):
                    if ie.suitable(ep_url):
                        yield self.url_result(
                            ep_url, ie=ie.ie_key(), video_id=ie._match_id(ep_url), video_title=title)
                        break

    def _music_reponsive_list_entry(self, renderer):
        video_id = traverse_obj(renderer, ('playlistItemData', 'videoId'))
        if video_id:
            return self.url_result(f'https://music.youtube.com/watch?v={video_id}',
                                   ie=YoutubeIE.ie_key(), video_id=video_id)
        playlist_id = traverse_obj(renderer, ('navigationEndpoint', 'watchEndpoint', 'playlistId'))
        if playlist_id:
            video_id = traverse_obj(renderer, ('navigationEndpoint', 'watchEndpoint', 'videoId'))
            if video_id:
                return self.url_result(f'https://music.youtube.com/watch?v={video_id}&list={playlist_id}',
                                       ie=YoutubeTabIE.ie_key(), video_id=playlist_id)
            return self.url_result(f'https://music.youtube.com/playlist?list={playlist_id}',
                                   ie=YoutubeTabIE.ie_key(), video_id=playlist_id)
        browse_id = traverse_obj(renderer, ('navigationEndpoint', 'browseEndpoint', 'browseId'))
        if browse_id:
            return self.url_result(f'https://music.youtube.com/browse/{browse_id}',
                                   ie=YoutubeTabIE.ie_key(), video_id=browse_id)

    def _shelf_entries_from_content(self, shelf_renderer):
        content = shelf_renderer.get('content')
        if not isinstance(content, dict):
            return
        renderer = content.get('gridRenderer') or content.get('expandedShelfContentsRenderer')
        if renderer:
            # TODO: add support for nested playlists so each shelf is processed
            # as separate playlist
            # TODO: this includes only first N items
            yield from self._grid_entries(renderer)
        renderer = content.get('horizontalListRenderer')
        if renderer:
            # TODO
            pass

    def _shelf_entries(self, shelf_renderer, skip_channels=False):
        ep = try_get(
            shelf_renderer, lambda x: x['endpoint']['commandMetadata']['webCommandMetadata']['url'],
            str)
        shelf_url = urljoin('https://www.youtube.com', ep)
        if shelf_url:
            # Skipping links to another channels, note that checking for
            # endpoint.commandMetadata.webCommandMetadata.webPageTypwebPageType == WEB_PAGE_TYPE_CHANNEL
            # will not work
            if skip_channels and '/channels?' in shelf_url:
                return
            title = self._get_text(shelf_renderer, 'title')
            yield self.url_result(shelf_url, video_title=title)
        # Shelf may not contain shelf URL, fallback to extraction from content
        yield from self._shelf_entries_from_content(shelf_renderer)

    def _playlist_entries(self, video_list_renderer):
        for content in video_list_renderer['contents']:
            if not isinstance(content, dict):
                continue
            renderer = content.get('playlistVideoRenderer') or content.get('playlistPanelVideoRenderer')
            if not isinstance(renderer, dict):
                continue
            video_id = renderer.get('videoId')
            if not video_id:
                continue
            yield self._extract_video(renderer)

    def _rich_entries(self, rich_grid_renderer):
        renderer = traverse_obj(
            rich_grid_renderer, ('content', ('videoRenderer', 'reelItemRenderer')), get_all=False) or {}
        video_id = renderer.get('videoId')
        if not video_id:
            return
        yield self._extract_video(renderer)

    def _video_entry(self, video_renderer):
        video_id = video_renderer.get('videoId')
        if video_id:
            return self._extract_video(video_renderer)

    def _hashtag_tile_entry(self, hashtag_tile_renderer):
        url = urljoin('https://youtube.com', traverse_obj(
            hashtag_tile_renderer, ('onTapCommand', 'commandMetadata', 'webCommandMetadata', 'url')))
        if url:
            return self.url_result(
                url, ie=YoutubeTabIE.ie_key(), title=self._get_text(hashtag_tile_renderer, 'hashtag'))

    def _post_thread_entries(self, post_thread_renderer):
        post_renderer = try_get(
            post_thread_renderer, lambda x: x['post']['backstagePostRenderer'], dict)
        if not post_renderer:
            return
        # video attachment
        video_renderer = try_get(
            post_renderer, lambda x: x['backstageAttachment']['videoRenderer'], dict) or {}
        video_id = video_renderer.get('videoId')
        if video_id:
            entry = self._extract_video(video_renderer)
            if entry:
                yield entry
        # playlist attachment
        playlist_id = try_get(
            post_renderer, lambda x: x['backstageAttachment']['playlistRenderer']['playlistId'], str)
        if playlist_id:
            yield self.url_result(
                'https://www.youtube.com/playlist?list=%s' % playlist_id,
                ie=YoutubeTabIE.ie_key(), video_id=playlist_id)
        # inline video links
        runs = try_get(post_renderer, lambda x: x['contentText']['runs'], list) or []
        for run in runs:
            if not isinstance(run, dict):
                continue
            ep_url = try_get(
                run, lambda x: x['navigationEndpoint']['urlEndpoint']['url'], str)
            if not ep_url:
                continue
            if not YoutubeIE.suitable(ep_url):
                continue
            ep_video_id = YoutubeIE._match_id(ep_url)
            if video_id == ep_video_id:
                continue
            yield self.url_result(ep_url, ie=YoutubeIE.ie_key(), video_id=ep_video_id)

    def _post_thread_continuation_entries(self, post_thread_continuation):
        contents = post_thread_continuation.get('contents')
        if not isinstance(contents, list):
            return
        for content in contents:
            renderer = content.get('backstagePostThreadRenderer')
            if isinstance(renderer, dict):
                yield from self._post_thread_entries(renderer)
                continue
            renderer = content.get('videoRenderer')
            if isinstance(renderer, dict):
                yield self._video_entry(renderer)

    r''' # unused
    def _rich_grid_entries(self, contents):
        for content in contents:
            video_renderer = try_get(content, lambda x: x['richItemRenderer']['content']['videoRenderer'], dict)
            if video_renderer:
                entry = self._video_entry(video_renderer)
                if entry:
                    yield entry
    '''

    def _report_history_entries(self, renderer):
        for url in traverse_obj(renderer, (
                'rows', ..., 'reportHistoryTableRowRenderer', 'cells', ...,
                'reportHistoryTableCellRenderer', 'cell', 'reportHistoryTableTextCellRenderer', 'text', 'runs', ...,
                'navigationEndpoint', 'commandMetadata', 'webCommandMetadata', 'url')):
            yield self.url_result(urljoin('https://www.youtube.com', url), YoutubeIE)

    def _extract_entries(self, parent_renderer, continuation_list):
        # continuation_list is modified in-place with continuation_list = [continuation_token]
        continuation_list[:] = [None]
        contents = try_get(parent_renderer, lambda x: x['contents'], list) or []
        for content in contents:
            if not isinstance(content, dict):
                continue
            is_renderer = traverse_obj(
                content, 'itemSectionRenderer', 'musicShelfRenderer', 'musicShelfContinuation',
                expected_type=dict)
            if not is_renderer:
                if content.get('richItemRenderer'):
                    for entry in self._rich_entries(content['richItemRenderer']):
                        yield entry
                    continuation_list[0] = self._extract_continuation(parent_renderer)
                elif content.get('reportHistorySectionRenderer'):  # https://www.youtube.com/reporthistory
                    table = traverse_obj(content, ('reportHistorySectionRenderer', 'table', 'tableRenderer'))
                    yield from self._report_history_entries(table)
                    continuation_list[0] = self._extract_continuation(table)
                continue

            isr_contents = try_get(is_renderer, lambda x: x['contents'], list) or []
            for isr_content in isr_contents:
                if not isinstance(isr_content, dict):
                    continue

                known_renderers = {
                    'playlistVideoListRenderer': self._playlist_entries,
                    'gridRenderer': self._grid_entries,
                    'reelShelfRenderer': self._grid_entries,
                    'shelfRenderer': self._shelf_entries,
                    'musicResponsiveListItemRenderer': lambda x: [self._music_reponsive_list_entry(x)],
                    'backstagePostThreadRenderer': self._post_thread_entries,
                    'videoRenderer': lambda x: [self._video_entry(x)],
                    'playlistRenderer': lambda x: self._grid_entries({'items': [{'playlistRenderer': x}]}),
                    'channelRenderer': lambda x: self._grid_entries({'items': [{'channelRenderer': x}]}),
                    'hashtagTileRenderer': lambda x: [self._hashtag_tile_entry(x)]
                }
                for key, renderer in isr_content.items():
                    if key not in known_renderers:
                        continue
                    for entry in known_renderers[key](renderer):
                        if entry:
                            yield entry
                    continuation_list[0] = self._extract_continuation(renderer)
                    break

            if not continuation_list[0]:
                continuation_list[0] = self._extract_continuation(is_renderer)

        if not continuation_list[0]:
            continuation_list[0] = self._extract_continuation(parent_renderer)

    def _entries(self, tab, item_id, ytcfg, account_syncid, visitor_data):
        continuation_list = [None]
        extract_entries = lambda x: self._extract_entries(x, continuation_list)
        tab_content = try_get(tab, lambda x: x['content'], dict)
        if not tab_content:
            return
        parent_renderer = (
            try_get(tab_content, lambda x: x['sectionListRenderer'], dict)
            or try_get(tab_content, lambda x: x['richGridRenderer'], dict) or {})
        yield from extract_entries(parent_renderer)
        continuation = continuation_list[0]

        for page_num in itertools.count(1):
            if not continuation:
                break
            headers = self.generate_api_headers(
                ytcfg=ytcfg, account_syncid=account_syncid, visitor_data=visitor_data)
            response = self._extract_response(
                item_id=f'{item_id} page {page_num}',
                query=continuation, headers=headers, ytcfg=ytcfg,
                check_get_keys=('continuationContents', 'onResponseReceivedActions', 'onResponseReceivedEndpoints'))

            if not response:
                break
            # Extracting updated visitor data is required to prevent an infinite extraction loop in some cases
            # See: https://github.com/ytdl-org/youtube-dl/issues/28702
            visitor_data = self._extract_visitor_data(response) or visitor_data

            known_renderers = {
                'videoRenderer': (self._grid_entries, 'items'),  # for membership tab
                'gridPlaylistRenderer': (self._grid_entries, 'items'),
                'gridVideoRenderer': (self._grid_entries, 'items'),
                'gridChannelRenderer': (self._grid_entries, 'items'),
                'playlistVideoRenderer': (self._playlist_entries, 'contents'),
                'itemSectionRenderer': (extract_entries, 'contents'),  # for feeds
                'richItemRenderer': (extract_entries, 'contents'),  # for hashtag
                'backstagePostThreadRenderer': (self._post_thread_continuation_entries, 'contents'),
                'reportHistoryTableRowRenderer': (self._report_history_entries, 'rows'),
                'playlistVideoListContinuation': (self._playlist_entries, None),
                'gridContinuation': (self._grid_entries, None),
                'itemSectionContinuation': (self._post_thread_continuation_entries, None),
                'sectionListContinuation': (extract_entries, None),  # for feeds
            }

            continuation_items = traverse_obj(response, (
                ('onResponseReceivedActions', 'onResponseReceivedEndpoints'), ...,
                'appendContinuationItemsAction', 'continuationItems'
            ), 'continuationContents', get_all=False)
            continuation_item = traverse_obj(continuation_items, 0, None, expected_type=dict, default={})

            video_items_renderer = None
            for key in continuation_item.keys():
                if key not in known_renderers:
                    continue
                func, parent_key = known_renderers[key]
                video_items_renderer = {parent_key: continuation_items} if parent_key else continuation_items
                continuation_list = [None]
                yield from func(video_items_renderer)
                continuation = continuation_list[0] or self._extract_continuation(video_items_renderer)

            if not video_items_renderer:
                break

    @staticmethod
    def _extract_selected_tab(tabs, fatal=True):
        for tab_renderer in tabs:
            if tab_renderer.get('selected'):
                return tab_renderer
        if fatal:
            raise ExtractorError('Unable to find selected tab')

    @staticmethod
    def _extract_tab_renderers(response):
        return traverse_obj(
            response, ('contents', 'twoColumnBrowseResultsRenderer', 'tabs', ..., ('tabRenderer', 'expandableTabRenderer')), expected_type=dict)

    def _extract_from_tabs(self, item_id, ytcfg, data, tabs):
        playlist_id = title = description = channel_url = channel_name = channel_id = None
        tags = []

        selected_tab = self._extract_selected_tab(tabs)
        # Deprecated - remove when layout discontinued
        primary_sidebar_renderer = self._extract_sidebar_info_renderer(data, 'playlistSidebarPrimaryInfoRenderer')
        playlist_header_renderer = traverse_obj(data, ('header', 'playlistHeaderRenderer'), expected_type=dict)
        metadata_renderer = try_get(
            data, lambda x: x['metadata']['channelMetadataRenderer'], dict)
        if metadata_renderer:
            channel_name = metadata_renderer.get('title')
            channel_url = metadata_renderer.get('channelUrl')
            channel_id = metadata_renderer.get('externalId')
        else:
            metadata_renderer = try_get(
                data, lambda x: x['metadata']['playlistMetadataRenderer'], dict)

        if metadata_renderer:
            title = metadata_renderer.get('title')
            description = metadata_renderer.get('description', '')
            playlist_id = channel_id
            tags = metadata_renderer.get('keywords', '').split()

        # We can get the uncropped banner/avatar by replacing the crop params with '=s0'
        # See: https://github.com/yt-dlp/yt-dlp/issues/2237#issuecomment-1013694714
        def _get_uncropped(url):
            return url_or_none((url or '').split('=')[0] + '=s0')

        avatar_thumbnails = self._extract_thumbnails(metadata_renderer, 'avatar')
        if avatar_thumbnails:
            uncropped_avatar = _get_uncropped(avatar_thumbnails[0]['url'])
            if uncropped_avatar:
                avatar_thumbnails.append({
                    'url': uncropped_avatar,
                    'id': 'avatar_uncropped',
                    'preference': 1
                })

        channel_banners = self._extract_thumbnails(
            data, ('header', ..., ['banner', 'mobileBanner', 'tvBanner']))
        for banner in channel_banners:
            banner['preference'] = -10

        if channel_banners:
            uncropped_banner = _get_uncropped(channel_banners[0]['url'])
            if uncropped_banner:
                channel_banners.append({
                    'url': uncropped_banner,
                    'id': 'banner_uncropped',
                    'preference': -5
                })

        # Deprecated - remove when old layout is discontinued
        primary_thumbnails = self._extract_thumbnails(
            primary_sidebar_renderer, ('thumbnailRenderer', ('playlistVideoThumbnailRenderer', 'playlistCustomThumbnailRenderer'), 'thumbnail'))

        playlist_thumbnails = self._extract_thumbnails(
            playlist_header_renderer, ('playlistHeaderBanner', 'heroPlaylistThumbnailRenderer', 'thumbnail'))

        if playlist_id is None:
            playlist_id = item_id

        # Deprecated - remove primary_sidebar_renderer when old layout discontinued
        # Playlist stats is a text runs array containing [video count, view count, last updated].
        # last updated or (view count and last updated) may be missing.
        playlist_stats = get_first(
            (primary_sidebar_renderer, playlist_header_renderer), (('stats', 'briefStats', 'numVideosText'),))
        last_updated_unix = self._parse_time_text(
            self._get_text(playlist_stats, 2)  # deprecated, remove when old layout discontinued
            or self._get_text(playlist_header_renderer, ('byline', 1, 'playlistBylineRenderer', 'text')))

        view_count = self._get_count(playlist_stats, 1)
        if view_count is None:
            view_count = self._get_count(playlist_header_renderer, 'viewCountText')

        playlist_count = self._get_count(playlist_stats, 0)
        if playlist_count is None:
            playlist_count = self._get_count(playlist_header_renderer, ('byline', 0, 'playlistBylineRenderer', 'text'))

        if title is None:
            title = self._get_text(data, ('header', 'hashtagHeaderRenderer', 'hashtag')) or playlist_id
        title += format_field(selected_tab, 'title', ' - %s')
        title += format_field(selected_tab, 'expandedText', ' - %s')

        metadata = {
            'playlist_id': playlist_id,
            'playlist_title': title,
            'playlist_description': description,
            'uploader': channel_name,
            'uploader_id': channel_id,
            'uploader_url': channel_url,
            'thumbnails': (primary_thumbnails or playlist_thumbnails) + avatar_thumbnails + channel_banners,
            'tags': tags,
            'view_count': view_count,
            'availability': self._extract_availability(data),
            'modified_date': strftime_or_none(last_updated_unix, '%Y%m%d'),
            'playlist_count': playlist_count,
            'channel_follower_count': self._get_count(data, ('header', ..., 'subscriberCountText')),
        }
        if not channel_id:
            owner = traverse_obj(playlist_header_renderer, 'ownerText')
            if not owner:
                # Deprecated
                owner = traverse_obj(
                    self._extract_sidebar_info_renderer(data, 'playlistSidebarSecondaryInfoRenderer'),
                    ('videoOwner', 'videoOwnerRenderer', 'title'))
            owner_text = self._get_text(owner)
            browse_ep = traverse_obj(owner, ('runs', 0, 'navigationEndpoint', 'browseEndpoint')) or {}
            metadata.update(filter_dict({
                'uploader': self._search_regex(r'^by (.+) and \d+ others?$', owner_text, 'uploader', default=owner_text),
                'uploader_id': browse_ep.get('browseId'),
                'uploader_url': urljoin('https://www.youtube.com', browse_ep.get('canonicalBaseUrl'))
            }))

        metadata.update({
            'channel': metadata['uploader'],
            'channel_id': metadata['uploader_id'],
            'channel_url': metadata['uploader_url']})
        return self.playlist_result(
            self._entries(
                selected_tab, playlist_id, ytcfg,
                self._extract_account_syncid(ytcfg, data),
                self._extract_visitor_data(data, ytcfg)),
            **metadata)

    def _extract_inline_playlist(self, playlist, playlist_id, data, ytcfg):
        first_id = last_id = response = None
        for page_num in itertools.count(1):
            videos = list(self._playlist_entries(playlist))
            if not videos:
                return
            start = next((i for i, v in enumerate(videos) if v['id'] == last_id), -1) + 1
            if start >= len(videos):
                return
            yield from videos[start:]
            first_id = first_id or videos[0]['id']
            last_id = videos[-1]['id']
            watch_endpoint = try_get(
                playlist, lambda x: x['contents'][-1]['playlistPanelVideoRenderer']['navigationEndpoint']['watchEndpoint'])
            headers = self.generate_api_headers(
                ytcfg=ytcfg, account_syncid=self._extract_account_syncid(ytcfg, data),
                visitor_data=self._extract_visitor_data(response, data, ytcfg))
            query = {
                'playlistId': playlist_id,
                'videoId': watch_endpoint.get('videoId') or last_id,
                'index': watch_endpoint.get('index') or len(videos),
                'params': watch_endpoint.get('params') or 'OAE%3D'
            }
            response = self._extract_response(
                item_id='%s page %d' % (playlist_id, page_num),
                query=query, ep='next', headers=headers, ytcfg=ytcfg,
                check_get_keys='contents'
            )
            playlist = try_get(
                response, lambda x: x['contents']['twoColumnWatchNextResults']['playlist']['playlist'], dict)

    def _extract_from_playlist(self, item_id, url, data, playlist, ytcfg):
        title = playlist.get('title') or try_get(
            data, lambda x: x['titleText']['simpleText'], str)
        playlist_id = playlist.get('playlistId') or item_id

        # Delegating everything except mix playlists to regular tab-based playlist URL
        playlist_url = urljoin(url, try_get(
            playlist, lambda x: x['endpoint']['commandMetadata']['webCommandMetadata']['url'],
            str))

        # Some playlists are unviewable but YouTube still provides a link to the (broken) playlist page [1]
        # [1] MLCT, RLTDwFCb4jeqaKWnciAYM-ZVHg
        is_known_unviewable = re.fullmatch(r'MLCT|RLTD[\w-]{22}', playlist_id)

        if playlist_url and playlist_url != url and not is_known_unviewable:
            return self.url_result(
                playlist_url, ie=YoutubeTabIE.ie_key(), video_id=playlist_id,
                video_title=title)

        return self.playlist_result(
            self._extract_inline_playlist(playlist, playlist_id, data, ytcfg),
            playlist_id=playlist_id, playlist_title=title)

    def _extract_availability(self, data):
        """
        Gets the availability of a given playlist/tab.
        Note: Unless YouTube tells us explicitly, we do not assume it is public
        @param data: response
        """
        sidebar_renderer = self._extract_sidebar_info_renderer(data, 'playlistSidebarPrimaryInfoRenderer') or {}
        playlist_header_renderer = traverse_obj(data, ('header', 'playlistHeaderRenderer')) or {}
        player_header_privacy = playlist_header_renderer.get('privacy')

        badges = self._extract_badges(sidebar_renderer)

        # Personal playlists, when authenticated, have a dropdown visibility selector instead of a badge
        privacy_setting_icon = get_first(
            (playlist_header_renderer, sidebar_renderer),
            ('privacyForm', 'dropdownFormFieldRenderer', 'dropdown', 'dropdownRenderer', 'entries',
             lambda _, v: v['privacyDropdownItemRenderer']['isSelected'], 'privacyDropdownItemRenderer', 'icon', 'iconType'),
            expected_type=str)

        microformats_is_unlisted = traverse_obj(
            data, ('microformat', 'microformatDataRenderer', 'unlisted'), expected_type=bool)

        return (
            'public' if (
                self._has_badge(badges, BadgeType.AVAILABILITY_PUBLIC)
                or player_header_privacy == 'PUBLIC'
                or privacy_setting_icon == 'PRIVACY_PUBLIC')
            else self._availability(
                is_private=(
                    self._has_badge(badges, BadgeType.AVAILABILITY_PRIVATE)
                    or player_header_privacy == 'PRIVATE' if player_header_privacy is not None
                    else privacy_setting_icon == 'PRIVACY_PRIVATE' if privacy_setting_icon is not None else None),
                is_unlisted=(
                    self._has_badge(badges, BadgeType.AVAILABILITY_UNLISTED)
                    or player_header_privacy == 'UNLISTED' if player_header_privacy is not None
                    else privacy_setting_icon == 'PRIVACY_UNLISTED' if privacy_setting_icon is not None
                    else microformats_is_unlisted if microformats_is_unlisted is not None else None),
                needs_subscription=self._has_badge(badges, BadgeType.AVAILABILITY_SUBSCRIPTION) or None,
                needs_premium=self._has_badge(badges, BadgeType.AVAILABILITY_PREMIUM) or None,
                needs_auth=False))

    @staticmethod
    def _extract_sidebar_info_renderer(data, info_renderer, expected_type=dict):
        sidebar_renderer = try_get(
            data, lambda x: x['sidebar']['playlistSidebarRenderer']['items'], list) or []
        for item in sidebar_renderer:
            renderer = try_get(item, lambda x: x[info_renderer], expected_type)
            if renderer:
                return renderer

    def _reload_with_unavailable_videos(self, item_id, data, ytcfg):
        """
        Reload playlists with unavailable videos (e.g. private videos, region blocked, etc.)
        """
        is_playlist = bool(traverse_obj(
            data, ('metadata', 'playlistMetadataRenderer'), ('header', 'playlistHeaderRenderer')))
        if not is_playlist:
            return
        headers = self.generate_api_headers(
            ytcfg=ytcfg, account_syncid=self._extract_account_syncid(ytcfg, data),
            visitor_data=self._extract_visitor_data(data, ytcfg))
        query = {
            'params': 'wgYCCAA=',
            'browseId': f'VL{item_id}'
        }
        return self._extract_response(
            item_id=item_id, headers=headers, query=query,
            check_get_keys='contents', fatal=False, ytcfg=ytcfg,
            note='Redownloading playlist API JSON with unavailable videos')

    @functools.cached_property
    def skip_webpage(self):
        return 'webpage' in self._configuration_arg('skip', ie_key=YoutubeTabIE.ie_key())

    def _extract_webpage(self, url, item_id, fatal=True):
        webpage, data = None, None
        for retry in self.RetryManager(fatal=fatal):
            try:
                webpage = self._download_webpage(url, item_id, note='Downloading webpage')
                data = self.extract_yt_initial_data(item_id, webpage or '', fatal=fatal) or {}
            except ExtractorError as e:
                if isinstance(e.cause, network_exceptions):
                    if not isinstance(e.cause, urllib.error.HTTPError) or e.cause.code not in (403, 429):
                        retry.error = e
                        continue
                self._error_or_warning(e, fatal=fatal)
                break

            try:
                self._extract_and_report_alerts(data)
            except ExtractorError as e:
                self._error_or_warning(e, fatal=fatal)
                break

            # Sometimes youtube returns a webpage with incomplete ytInitialData
            # See: https://github.com/yt-dlp/yt-dlp/issues/116
            if not traverse_obj(data, 'contents', 'currentVideoEndpoint', 'onResponseReceivedActions'):
                retry.error = ExtractorError('Incomplete yt initial data received')
                continue

        return webpage, data

    def _report_playlist_authcheck(self, ytcfg, fatal=True):
        """Use if failed to extract ytcfg (and data) from initial webpage"""
        if not ytcfg and self.is_authenticated:
            msg = 'Playlists that require authentication may not extract correctly without a successful webpage download'
            if 'authcheck' not in self._configuration_arg('skip', ie_key=YoutubeTabIE.ie_key()) and fatal:
                raise ExtractorError(
                    f'{msg}. If you are not downloading private content, or '
                    'your cookies are only for the first account and channel,'
                    ' pass "--extractor-args youtubetab:skip=authcheck" to skip this check',
                    expected=True)
            self.report_warning(msg, only_once=True)

    def _extract_data(self, url, item_id, ytcfg=None, fatal=True, webpage_fatal=False, default_client='web'):
        data = None
        if not self.skip_webpage:
            webpage, data = self._extract_webpage(url, item_id, fatal=webpage_fatal)
            ytcfg = ytcfg or self.extract_ytcfg(item_id, webpage)
            # Reject webpage data if redirected to home page without explicitly requesting
            selected_tab = self._extract_selected_tab(self._extract_tab_renderers(data), fatal=False) or {}
            if (url != 'https://www.youtube.com/feed/recommended'
                    and selected_tab.get('tabIdentifier') == 'FEwhat_to_watch'  # Home page
                    and 'no-youtube-channel-redirect' not in self.get_param('compat_opts', [])):
                msg = 'The channel/playlist does not exist and the URL redirected to youtube.com home page'
                if fatal:
                    raise ExtractorError(msg, expected=True)
                self.report_warning(msg, only_once=True)
        if not data:
            self._report_playlist_authcheck(ytcfg, fatal=fatal)
            data = self._extract_tab_endpoint(url, item_id, ytcfg, fatal=fatal, default_client=default_client)
        return data, ytcfg

    def _extract_tab_endpoint(self, url, item_id, ytcfg=None, fatal=True, default_client='web'):
        headers = self.generate_api_headers(ytcfg=ytcfg, default_client=default_client)
        resolve_response = self._extract_response(
            item_id=item_id, query={'url': url}, check_get_keys='endpoint', headers=headers, ytcfg=ytcfg, fatal=fatal,
            ep='navigation/resolve_url', note='Downloading API parameters API JSON', default_client=default_client)
        endpoints = {'browseEndpoint': 'browse', 'watchEndpoint': 'next'}
        for ep_key, ep in endpoints.items():
            params = try_get(resolve_response, lambda x: x['endpoint'][ep_key], dict)
            if params:
                return self._extract_response(
                    item_id=item_id, query=params, ep=ep, headers=headers,
                    ytcfg=ytcfg, fatal=fatal, default_client=default_client,
                    check_get_keys=('contents', 'currentVideoEndpoint', 'onResponseReceivedActions'))
        err_note = 'Failed to resolve url (does the playlist exist?)'
        if fatal:
            raise ExtractorError(err_note, expected=True)
        self.report_warning(err_note, item_id)

    _SEARCH_PARAMS = None

    def _search_results(self, query, params=NO_DEFAULT, default_client='web'):
        data = {'query': query}
        if params is NO_DEFAULT:
            params = self._SEARCH_PARAMS
        if params:
            data['params'] = params

        content_keys = (
            ('contents', 'twoColumnSearchResultsRenderer', 'primaryContents', 'sectionListRenderer', 'contents'),
            ('onResponseReceivedCommands', 0, 'appendContinuationItemsAction', 'continuationItems'),
            # ytmusic search
            ('contents', 'tabbedSearchResultsRenderer', 'tabs', 0, 'tabRenderer', 'content', 'sectionListRenderer', 'contents'),
            ('continuationContents', ),
        )
        display_id = f'query "{query}"'
        check_get_keys = tuple({keys[0] for keys in content_keys})
        ytcfg = self._download_ytcfg(default_client, display_id) if not self.skip_webpage else {}
        self._report_playlist_authcheck(ytcfg, fatal=False)

        continuation_list = [None]
        search = None
        for page_num in itertools.count(1):
            data.update(continuation_list[0] or {})
            headers = self.generate_api_headers(
                ytcfg=ytcfg, visitor_data=self._extract_visitor_data(search), default_client=default_client)
            search = self._extract_response(
                item_id=f'{display_id} page {page_num}', ep='search', query=data,
                default_client=default_client, check_get_keys=check_get_keys, ytcfg=ytcfg, headers=headers)
            slr_contents = traverse_obj(search, *content_keys)
            yield from self._extract_entries({'contents': list(variadic(slr_contents))}, continuation_list)
            if not continuation_list[0]:
                break


class YoutubeTabIE(YoutubeTabBaseInfoExtractor):
    IE_DESC = 'YouTube Tabs'
    _VALID_URL = r'''(?x:
        https?://
            (?:\w+\.)?
            (?:
                youtube(?:kids)?\.com|
                %(invidious)s
            )/
            (?:
                (?P<channel_type>channel|c|user|browse)/|
                (?P<not_channel>
                    feed/|hashtag/|
                    (?:playlist|watch)\?.*?\blist=
                )|
                (?!(?:%(reserved_names)s)\b)  # Direct URLs
            )
            (?P<id>[^/?\#&]+)
    )''' % {
        'reserved_names': YoutubeBaseInfoExtractor._RESERVED_NAMES,
        'invidious': '|'.join(YoutubeBaseInfoExtractor._INVIDIOUS_SITES),
    }
    IE_NAME = 'youtube:tab'

    _TESTS = [{
        'note': 'playlists, multipage',
        'url': 'https://www.youtube.com/c/ИгорьКлейнер/playlists?view=1&flow=grid',
        'playlist_mincount': 94,
        'info_dict': {
            'id': 'UCqj7Cz7revf5maW9g5pgNcg',
            'title': 'Igor Kleiner - Playlists',
            'description': 'md5:be97ee0f14ee314f1f002cf187166ee2',
            'uploader': 'Igor Kleiner',
            'uploader_id': 'UCqj7Cz7revf5maW9g5pgNcg',
            'channel': 'Igor Kleiner',
            'channel_id': 'UCqj7Cz7revf5maW9g5pgNcg',
            'tags': ['"критическое', 'мышление"', '"наука', 'просто"', 'математика', '"анализ', 'данных"'],
            'channel_url': 'https://www.youtube.com/channel/UCqj7Cz7revf5maW9g5pgNcg',
            'uploader_url': 'https://www.youtube.com/channel/UCqj7Cz7revf5maW9g5pgNcg',
            'channel_follower_count': int
        },
    }, {
        'note': 'playlists, multipage, different order',
        'url': 'https://www.youtube.com/user/igorkle1/playlists?view=1&sort=dd',
        'playlist_mincount': 94,
        'info_dict': {
            'id': 'UCqj7Cz7revf5maW9g5pgNcg',
            'title': 'Igor Kleiner - Playlists',
            'description': 'md5:be97ee0f14ee314f1f002cf187166ee2',
            'uploader_id': 'UCqj7Cz7revf5maW9g5pgNcg',
            'uploader': 'Igor Kleiner',
            'uploader_url': 'https://www.youtube.com/channel/UCqj7Cz7revf5maW9g5pgNcg',
            'tags': ['"критическое', 'мышление"', '"наука', 'просто"', 'математика', '"анализ', 'данных"'],
            'channel_id': 'UCqj7Cz7revf5maW9g5pgNcg',
            'channel': 'Igor Kleiner',
            'channel_url': 'https://www.youtube.com/channel/UCqj7Cz7revf5maW9g5pgNcg',
            'channel_follower_count': int
        },
    }, {
        'note': 'playlists, series',
        'url': 'https://www.youtube.com/c/3blue1brown/playlists?view=50&sort=dd&shelf_id=3',
        'playlist_mincount': 5,
        'info_dict': {
            'id': 'UCYO_jab_esuFRV4b17AJtAw',
            'title': '3Blue1Brown - Playlists',
            'description': 'md5:e1384e8a133307dd10edee76e875d62f',
            'uploader_id': 'UCYO_jab_esuFRV4b17AJtAw',
            'uploader': '3Blue1Brown',
            'channel_url': 'https://www.youtube.com/channel/UCYO_jab_esuFRV4b17AJtAw',
            'uploader_url': 'https://www.youtube.com/channel/UCYO_jab_esuFRV4b17AJtAw',
            'channel': '3Blue1Brown',
            'channel_id': 'UCYO_jab_esuFRV4b17AJtAw',
            'tags': ['Mathematics'],
            'channel_follower_count': int
        },
    }, {
        'note': 'playlists, singlepage',
        'url': 'https://www.youtube.com/user/ThirstForScience/playlists',
        'playlist_mincount': 4,
        'info_dict': {
            'id': 'UCAEtajcuhQ6an9WEzY9LEMQ',
            'title': 'ThirstForScience - Playlists',
            'description': 'md5:609399d937ea957b0f53cbffb747a14c',
            'uploader': 'ThirstForScience',
            'uploader_id': 'UCAEtajcuhQ6an9WEzY9LEMQ',
            'uploader_url': 'https://www.youtube.com/channel/UCAEtajcuhQ6an9WEzY9LEMQ',
            'channel_url': 'https://www.youtube.com/channel/UCAEtajcuhQ6an9WEzY9LEMQ',
            'channel_id': 'UCAEtajcuhQ6an9WEzY9LEMQ',
            'tags': 'count:13',
            'channel': 'ThirstForScience',
            'channel_follower_count': int
        }
    }, {
        'url': 'https://www.youtube.com/c/ChristophLaimer/playlists',
        'only_matching': True,
    }, {
        'note': 'basic, single video playlist',
        'url': 'https://www.youtube.com/playlist?list=PL4lCao7KL_QFVb7Iudeipvc2BCavECqzc',
        'info_dict': {
            'uploader_id': 'UCmlqkdCBesrv2Lak1mF_MxA',
            'uploader': 'Sergey M.',
            'id': 'PL4lCao7KL_QFVb7Iudeipvc2BCavECqzc',
            'title': 'youtube-dl public playlist',
            'description': '',
            'tags': [],
            'view_count': int,
            'modified_date': '20201130',
            'channel': 'Sergey M.',
            'channel_id': 'UCmlqkdCBesrv2Lak1mF_MxA',
            'uploader_url': 'https://www.youtube.com/channel/UCmlqkdCBesrv2Lak1mF_MxA',
            'channel_url': 'https://www.youtube.com/channel/UCmlqkdCBesrv2Lak1mF_MxA',
            'availability': 'public',
        },
        'playlist_count': 1,
    }, {
        'note': 'empty playlist',
        'url': 'https://www.youtube.com/playlist?list=PL4lCao7KL_QFodcLWhDpGCYnngnHtQ-Xf',
        'info_dict': {
            'uploader_id': 'UCmlqkdCBesrv2Lak1mF_MxA',
            'uploader': 'Sergey M.',
            'id': 'PL4lCao7KL_QFodcLWhDpGCYnngnHtQ-Xf',
            'title': 'youtube-dl empty playlist',
            'tags': [],
            'channel': 'Sergey M.',
            'description': '',
            'modified_date': '20160902',
            'channel_id': 'UCmlqkdCBesrv2Lak1mF_MxA',
            'channel_url': 'https://www.youtube.com/channel/UCmlqkdCBesrv2Lak1mF_MxA',
            'uploader_url': 'https://www.youtube.com/channel/UCmlqkdCBesrv2Lak1mF_MxA',
            'availability': 'public',
        },
        'playlist_count': 0,
    }, {
        'note': 'Home tab',
        'url': 'https://www.youtube.com/channel/UCKfVa3S1e4PHvxWcwyMMg8w/featured',
        'info_dict': {
            'id': 'UCKfVa3S1e4PHvxWcwyMMg8w',
            'title': 'lex will - Home',
            'description': 'md5:2163c5d0ff54ed5f598d6a7e6211e488',
            'uploader': 'lex will',
            'uploader_id': 'UCKfVa3S1e4PHvxWcwyMMg8w',
            'channel': 'lex will',
            'tags': ['bible', 'history', 'prophesy'],
            'uploader_url': 'https://www.youtube.com/channel/UCKfVa3S1e4PHvxWcwyMMg8w',
            'channel_url': 'https://www.youtube.com/channel/UCKfVa3S1e4PHvxWcwyMMg8w',
            'channel_id': 'UCKfVa3S1e4PHvxWcwyMMg8w',
            'channel_follower_count': int
        },
        'playlist_mincount': 2,
    }, {
        'note': 'Videos tab',
        'url': 'https://www.youtube.com/channel/UCKfVa3S1e4PHvxWcwyMMg8w/videos',
        'info_dict': {
            'id': 'UCKfVa3S1e4PHvxWcwyMMg8w',
            'title': 'lex will - Videos',
            'description': 'md5:2163c5d0ff54ed5f598d6a7e6211e488',
            'uploader': 'lex will',
            'uploader_id': 'UCKfVa3S1e4PHvxWcwyMMg8w',
            'tags': ['bible', 'history', 'prophesy'],
            'channel_url': 'https://www.youtube.com/channel/UCKfVa3S1e4PHvxWcwyMMg8w',
            'channel_id': 'UCKfVa3S1e4PHvxWcwyMMg8w',
            'uploader_url': 'https://www.youtube.com/channel/UCKfVa3S1e4PHvxWcwyMMg8w',
            'channel': 'lex will',
            'channel_follower_count': int
        },
        'playlist_mincount': 975,
    }, {
        'note': 'Videos tab, sorted by popular',
        'url': 'https://www.youtube.com/channel/UCKfVa3S1e4PHvxWcwyMMg8w/videos?view=0&sort=p&flow=grid',
        'info_dict': {
            'id': 'UCKfVa3S1e4PHvxWcwyMMg8w',
            'title': 'lex will - Videos',
            'description': 'md5:2163c5d0ff54ed5f598d6a7e6211e488',
            'uploader': 'lex will',
            'uploader_id': 'UCKfVa3S1e4PHvxWcwyMMg8w',
            'channel_id': 'UCKfVa3S1e4PHvxWcwyMMg8w',
            'uploader_url': 'https://www.youtube.com/channel/UCKfVa3S1e4PHvxWcwyMMg8w',
            'channel': 'lex will',
            'tags': ['bible', 'history', 'prophesy'],
            'channel_url': 'https://www.youtube.com/channel/UCKfVa3S1e4PHvxWcwyMMg8w',
            'channel_follower_count': int
        },
        'playlist_mincount': 199,
    }, {
        'note': 'Playlists tab',
        'url': 'https://www.youtube.com/channel/UCKfVa3S1e4PHvxWcwyMMg8w/playlists',
        'info_dict': {
            'id': 'UCKfVa3S1e4PHvxWcwyMMg8w',
            'title': 'lex will - Playlists',
            'description': 'md5:2163c5d0ff54ed5f598d6a7e6211e488',
            'uploader': 'lex will',
            'uploader_id': 'UCKfVa3S1e4PHvxWcwyMMg8w',
            'uploader_url': 'https://www.youtube.com/channel/UCKfVa3S1e4PHvxWcwyMMg8w',
            'channel': 'lex will',
            'channel_url': 'https://www.youtube.com/channel/UCKfVa3S1e4PHvxWcwyMMg8w',
            'channel_id': 'UCKfVa3S1e4PHvxWcwyMMg8w',
            'tags': ['bible', 'history', 'prophesy'],
            'channel_follower_count': int
        },
        'playlist_mincount': 17,
    }, {
        'note': 'Community tab',
        'url': 'https://www.youtube.com/channel/UCKfVa3S1e4PHvxWcwyMMg8w/community',
        'info_dict': {
            'id': 'UCKfVa3S1e4PHvxWcwyMMg8w',
            'title': 'lex will - Community',
            'description': 'md5:2163c5d0ff54ed5f598d6a7e6211e488',
            'uploader': 'lex will',
            'uploader_id': 'UCKfVa3S1e4PHvxWcwyMMg8w',
            'uploader_url': 'https://www.youtube.com/channel/UCKfVa3S1e4PHvxWcwyMMg8w',
            'channel': 'lex will',
            'channel_url': 'https://www.youtube.com/channel/UCKfVa3S1e4PHvxWcwyMMg8w',
            'channel_id': 'UCKfVa3S1e4PHvxWcwyMMg8w',
            'tags': ['bible', 'history', 'prophesy'],
            'channel_follower_count': int
        },
        'playlist_mincount': 18,
    }, {
        'note': 'Channels tab',
        'url': 'https://www.youtube.com/channel/UCKfVa3S1e4PHvxWcwyMMg8w/channels',
        'info_dict': {
            'id': 'UCKfVa3S1e4PHvxWcwyMMg8w',
            'title': 'lex will - Channels',
            'description': 'md5:2163c5d0ff54ed5f598d6a7e6211e488',
            'uploader': 'lex will',
            'uploader_id': 'UCKfVa3S1e4PHvxWcwyMMg8w',
            'uploader_url': 'https://www.youtube.com/channel/UCKfVa3S1e4PHvxWcwyMMg8w',
            'channel': 'lex will',
            'channel_url': 'https://www.youtube.com/channel/UCKfVa3S1e4PHvxWcwyMMg8w',
            'channel_id': 'UCKfVa3S1e4PHvxWcwyMMg8w',
            'tags': ['bible', 'history', 'prophesy'],
            'channel_follower_count': int
        },
        'playlist_mincount': 12,
    }, {
        'note': 'Search tab',
        'url': 'https://www.youtube.com/c/3blue1brown/search?query=linear%20algebra',
        'playlist_mincount': 40,
        'info_dict': {
            'id': 'UCYO_jab_esuFRV4b17AJtAw',
            'title': '3Blue1Brown - Search - linear algebra',
            'description': 'md5:e1384e8a133307dd10edee76e875d62f',
            'uploader': '3Blue1Brown',
            'uploader_id': 'UCYO_jab_esuFRV4b17AJtAw',
            'channel_url': 'https://www.youtube.com/channel/UCYO_jab_esuFRV4b17AJtAw',
            'uploader_url': 'https://www.youtube.com/channel/UCYO_jab_esuFRV4b17AJtAw',
            'tags': ['Mathematics'],
            'channel': '3Blue1Brown',
            'channel_id': 'UCYO_jab_esuFRV4b17AJtAw',
            'channel_follower_count': int
        },
    }, {
        'url': 'https://invidio.us/channel/UCmlqkdCBesrv2Lak1mF_MxA',
        'only_matching': True,
    }, {
        'url': 'https://www.youtubekids.com/channel/UCmlqkdCBesrv2Lak1mF_MxA',
        'only_matching': True,
    }, {
        'url': 'https://music.youtube.com/channel/UCmlqkdCBesrv2Lak1mF_MxA',
        'only_matching': True,
    }, {
        'note': 'Playlist with deleted videos (#651). As a bonus, the video #51 is also twice in this list.',
        'url': 'https://www.youtube.com/playlist?list=PLwP_SiAcdui0KVebT0mU9Apz359a4ubsC',
        'info_dict': {
            'title': '29C3: Not my department',
            'id': 'PLwP_SiAcdui0KVebT0mU9Apz359a4ubsC',
            'uploader': 'Christiaan008',
            'uploader_id': 'UCEPzS1rYsrkqzSLNp76nrcg',
            'description': 'md5:a14dc1a8ef8307a9807fe136a0660268',
            'tags': [],
            'uploader_url': 'https://www.youtube.com/c/ChRiStIaAn008',
            'view_count': int,
            'modified_date': '20150605',
            'channel_id': 'UCEPzS1rYsrkqzSLNp76nrcg',
            'channel_url': 'https://www.youtube.com/c/ChRiStIaAn008',
            'channel': 'Christiaan008',
            'availability': 'public',
        },
        'playlist_count': 96,
    }, {
        'note': 'Large playlist',
        'url': 'https://www.youtube.com/playlist?list=UUBABnxM4Ar9ten8Mdjj1j0Q',
        'info_dict': {
            'title': 'Uploads from Cauchemar',
            'id': 'UUBABnxM4Ar9ten8Mdjj1j0Q',
            'uploader': 'Cauchemar',
            'uploader_id': 'UCBABnxM4Ar9ten8Mdjj1j0Q',
            'channel_url': 'https://www.youtube.com/c/Cauchemar89',
            'tags': [],
            'modified_date': r're:\d{8}',
            'channel': 'Cauchemar',
            'uploader_url': 'https://www.youtube.com/c/Cauchemar89',
            'view_count': int,
            'description': '',
            'channel_id': 'UCBABnxM4Ar9ten8Mdjj1j0Q',
            'availability': 'public',
        },
        'playlist_mincount': 1123,
        'expected_warnings': [r'[Uu]navailable videos (are|will be) hidden'],
    }, {
        'note': 'even larger playlist, 8832 videos',
        'url': 'http://www.youtube.com/user/NASAgovVideo/videos',
        'only_matching': True,
    }, {
        'note': 'Buggy playlist: the webpage has a "Load more" button but it doesn\'t have more videos',
        'url': 'https://www.youtube.com/playlist?list=UUXw-G3eDE9trcvY2sBMM_aA',
        'info_dict': {
            'title': 'Uploads from Interstellar Movie',
            'id': 'UUXw-G3eDE9trcvY2sBMM_aA',
            'uploader': 'Interstellar Movie',
            'uploader_id': 'UCXw-G3eDE9trcvY2sBMM_aA',
            'uploader_url': 'https://www.youtube.com/c/InterstellarMovie',
            'tags': [],
            'view_count': int,
            'channel_id': 'UCXw-G3eDE9trcvY2sBMM_aA',
            'channel_url': 'https://www.youtube.com/c/InterstellarMovie',
            'channel': 'Interstellar Movie',
            'description': '',
            'modified_date': r're:\d{8}',
            'availability': 'public',
        },
        'playlist_mincount': 21,
    }, {
        'note': 'Playlist with "show unavailable videos" button',
        'url': 'https://www.youtube.com/playlist?list=UUTYLiWFZy8xtPwxFwX9rV7Q',
        'info_dict': {
            'title': 'Uploads from Phim Siêu Nhân Nhật Bản',
            'id': 'UUTYLiWFZy8xtPwxFwX9rV7Q',
            'uploader': 'Phim Siêu Nhân Nhật Bản',
            'uploader_id': 'UCTYLiWFZy8xtPwxFwX9rV7Q',
            'view_count': int,
            'channel': 'Phim Siêu Nhân Nhật Bản',
            'tags': [],
            'uploader_url': 'https://www.youtube.com/channel/UCTYLiWFZy8xtPwxFwX9rV7Q',
            'description': '',
            'channel_url': 'https://www.youtube.com/channel/UCTYLiWFZy8xtPwxFwX9rV7Q',
            'channel_id': 'UCTYLiWFZy8xtPwxFwX9rV7Q',
            'modified_date': r're:\d{8}',
            'availability': 'public',
        },
        'playlist_mincount': 200,
        'expected_warnings': [r'[Uu]navailable videos (are|will be) hidden'],
    }, {
        'note': 'Playlist with unavailable videos in page 7',
        'url': 'https://www.youtube.com/playlist?list=UU8l9frL61Yl5KFOl87nIm2w',
        'info_dict': {
            'title': 'Uploads from BlankTV',
            'id': 'UU8l9frL61Yl5KFOl87nIm2w',
            'uploader': 'BlankTV',
            'uploader_id': 'UC8l9frL61Yl5KFOl87nIm2w',
            'channel': 'BlankTV',
            'channel_url': 'https://www.youtube.com/c/blanktv',
            'channel_id': 'UC8l9frL61Yl5KFOl87nIm2w',
            'view_count': int,
            'tags': [],
            'uploader_url': 'https://www.youtube.com/c/blanktv',
            'modified_date': r're:\d{8}',
            'description': '',
            'availability': 'public',
        },
        'playlist_mincount': 1000,
        'expected_warnings': [r'[Uu]navailable videos (are|will be) hidden'],
    }, {
        'note': 'https://github.com/ytdl-org/youtube-dl/issues/21844',
        'url': 'https://www.youtube.com/playlist?list=PLzH6n4zXuckpfMu_4Ff8E7Z1behQks5ba',
        'info_dict': {
            'title': 'Data Analysis with Dr Mike Pound',
            'id': 'PLzH6n4zXuckpfMu_4Ff8E7Z1behQks5ba',
            'uploader_id': 'UC9-y-6csu5WGm29I7JiwpnA',
            'uploader': 'Computerphile',
            'description': 'md5:7f567c574d13d3f8c0954d9ffee4e487',
            'uploader_url': 'https://www.youtube.com/user/Computerphile',
            'tags': [],
            'view_count': int,
            'channel_id': 'UC9-y-6csu5WGm29I7JiwpnA',
            'channel_url': 'https://www.youtube.com/user/Computerphile',
            'channel': 'Computerphile',
            'availability': 'public',
            'modified_date': '20190712',
        },
        'playlist_mincount': 11,
    }, {
        'url': 'https://invidio.us/playlist?list=PL4lCao7KL_QFVb7Iudeipvc2BCavECqzc',
        'only_matching': True,
    }, {
        'note': 'Playlist URL that does not actually serve a playlist',
        'url': 'https://www.youtube.com/watch?v=FqZTN594JQw&list=PLMYEtVRpaqY00V9W81Cwmzp6N6vZqfUKD4',
        'info_dict': {
            'id': 'FqZTN594JQw',
            'ext': 'webm',
            'title': "Smiley's People 01 detective, Adventure Series, Action",
            'uploader': 'STREEM',
            'uploader_id': 'UCyPhqAZgwYWZfxElWVbVJng',
            'uploader_url': r're:https?://(?:www\.)?youtube\.com/channel/UCyPhqAZgwYWZfxElWVbVJng',
            'upload_date': '20150526',
            'license': 'Standard YouTube License',
            'description': 'md5:507cdcb5a49ac0da37a920ece610be80',
            'categories': ['People & Blogs'],
            'tags': list,
            'view_count': int,
            'like_count': int,
        },
        'params': {
            'skip_download': True,
        },
        'skip': 'This video is not available.',
        'add_ie': [YoutubeIE.ie_key()],
    }, {
        'url': 'https://www.youtubekids.com/watch?v=Agk7R8I8o5U&list=PUZ6jURNr1WQZCNHF0ao-c0g',
        'only_matching': True,
    }, {
        'url': 'https://www.youtube.com/watch?v=MuAGGZNfUkU&list=RDMM',
        'only_matching': True,
    }, {
        'url': 'https://www.youtube.com/channel/UCoMdktPbSTixAyNGwb-UYkQ/live',
        'info_dict': {
            'id': 'Wq15eF5vCbI',  # This will keep changing
            'ext': 'mp4',
            'title': str,
            'uploader': 'Sky News',
            'uploader_id': 'skynews',
            'uploader_url': r're:https?://(?:www\.)?youtube\.com/user/skynews',
            'upload_date': r're:\d{8}',
            'description': str,
            'categories': ['News & Politics'],
            'tags': list,
            'like_count': int,
            'release_timestamp': int,
            'channel': 'Sky News',
            'channel_id': 'UCoMdktPbSTixAyNGwb-UYkQ',
            'age_limit': 0,
            'view_count': int,
            'thumbnail': r're:https?://i\.ytimg\.com/vi/[^/]+/maxresdefault(?:_live)?\.jpg',
            'playable_in_embed': True,
            'release_date': r're:\d+',
            'availability': 'public',
            'live_status': 'is_live',
            'channel_url': 'https://www.youtube.com/channel/UCoMdktPbSTixAyNGwb-UYkQ',
            'channel_follower_count': int,
            'concurrent_view_count': int,
        },
        'params': {
            'skip_download': True,
        },
        'expected_warnings': ['Ignoring subtitle tracks found in '],
    }, {
        'url': 'https://www.youtube.com/user/TheYoungTurks/live',
        'info_dict': {
            'id': 'a48o2S1cPoo',
            'ext': 'mp4',
            'title': 'The Young Turks - Live Main Show',
            'uploader': 'The Young Turks',
            'uploader_id': 'TheYoungTurks',
            'uploader_url': r're:https?://(?:www\.)?youtube\.com/user/TheYoungTurks',
            'upload_date': '20150715',
            'license': 'Standard YouTube License',
            'description': 'md5:438179573adcdff3c97ebb1ee632b891',
            'categories': ['News & Politics'],
            'tags': ['Cenk Uygur (TV Program Creator)', 'The Young Turks (Award-Winning Work)', 'Talk Show (TV Genre)'],
            'like_count': int,
        },
        'params': {
            'skip_download': True,
        },
        'only_matching': True,
    }, {
        'url': 'https://www.youtube.com/channel/UC1yBKRuGpC1tSM73A0ZjYjQ/live',
        'only_matching': True,
    }, {
        'url': 'https://www.youtube.com/c/CommanderVideoHq/live',
        'only_matching': True,
    }, {
        'note': 'A channel that is not live. Should raise error',
        'url': 'https://www.youtube.com/user/numberphile/live',
        'only_matching': True,
    }, {
        'url': 'https://www.youtube.com/feed/trending',
        'only_matching': True,
    }, {
        'url': 'https://www.youtube.com/feed/library',
        'only_matching': True,
    }, {
        'url': 'https://www.youtube.com/feed/history',
        'only_matching': True,
    }, {
        'url': 'https://www.youtube.com/feed/subscriptions',
        'only_matching': True,
    }, {
        'url': 'https://www.youtube.com/feed/watch_later',
        'only_matching': True,
    }, {
        'note': 'Recommended - redirects to home page.',
        'url': 'https://www.youtube.com/feed/recommended',
        'only_matching': True,
    }, {
        'note': 'inline playlist with not always working continuations',
        'url': 'https://www.youtube.com/watch?v=UC6u0Tct-Fo&list=PL36D642111D65BE7C',
        'only_matching': True,
    }, {
        'url': 'https://www.youtube.com/course',
        'only_matching': True,
    }, {
        'url': 'https://www.youtube.com/zsecurity',
        'only_matching': True,
    }, {
        'url': 'http://www.youtube.com/NASAgovVideo/videos',
        'only_matching': True,
    }, {
        'url': 'https://www.youtube.com/TheYoungTurks/live',
        'only_matching': True,
    }, {
        'url': 'https://www.youtube.com/hashtag/cctv9',
        'info_dict': {
            'id': 'cctv9',
            'title': '#cctv9',
            'tags': [],
        },
        'playlist_mincount': 350,
    }, {
        'url': 'https://www.youtube.com/watch?list=PLW4dVinRY435CBE_JD3t-0SRXKfnZHS1P&feature=youtu.be&v=M9cJMXmQ_ZU',
        'only_matching': True,
    }, {
        'note': 'Requires Premium: should request additional YTM-info webpage (and have format 141) for videos in playlist',
        'url': 'https://music.youtube.com/playlist?list=PLRBp0Fe2GpgmgoscNFLxNyBVSFVdYmFkq',
        'only_matching': True
    }, {
        'note': '/browse/ should redirect to /channel/',
        'url': 'https://music.youtube.com/browse/UC1a8OFewdjuLq6KlF8M_8Ng',
        'only_matching': True
    }, {
        'note': 'VLPL, should redirect to playlist?list=PL...',
        'url': 'https://music.youtube.com/browse/VLPLRBp0Fe2GpgmgoscNFLxNyBVSFVdYmFkq',
        'info_dict': {
            'id': 'PLRBp0Fe2GpgmgoscNFLxNyBVSFVdYmFkq',
            'uploader': 'NoCopyrightSounds',
            'description': 'Providing you with copyright free / safe music for gaming, live streaming, studying and more!',
            'uploader_id': 'UC_aEa8K-EOJ3D6gOs7HcyNg',
            'title': 'NCS : All Releases 💿',
            'uploader_url': 'https://www.youtube.com/c/NoCopyrightSounds',
            'channel_url': 'https://www.youtube.com/c/NoCopyrightSounds',
            'modified_date': r're:\d{8}',
            'view_count': int,
            'channel_id': 'UC_aEa8K-EOJ3D6gOs7HcyNg',
            'tags': [],
            'channel': 'NoCopyrightSounds',
            'availability': 'public',
        },
        'playlist_mincount': 166,
        'expected_warnings': [r'[Uu]navailable videos (are|will be) hidden'],
    }, {
        'note': 'Topic, should redirect to playlist?list=UU...',
        'url': 'https://music.youtube.com/browse/UC9ALqqC4aIeG5iDs7i90Bfw',
        'info_dict': {
            'id': 'UU9ALqqC4aIeG5iDs7i90Bfw',
            'uploader_id': 'UC9ALqqC4aIeG5iDs7i90Bfw',
            'title': 'Uploads from Royalty Free Music - Topic',
            'uploader': 'Royalty Free Music - Topic',
            'tags': [],
            'channel_id': 'UC9ALqqC4aIeG5iDs7i90Bfw',
            'channel': 'Royalty Free Music - Topic',
            'view_count': int,
            'channel_url': 'https://www.youtube.com/channel/UC9ALqqC4aIeG5iDs7i90Bfw',
            'channel_url': 'https://www.youtube.com/channel/UC9ALqqC4aIeG5iDs7i90Bfw',
            'modified_date': r're:\d{8}',
            'uploader_url': 'https://www.youtube.com/channel/UC9ALqqC4aIeG5iDs7i90Bfw',
            'description': '',
            'availability': 'public',
        },
        'expected_warnings': [
            'The URL does not have a videos tab',
            r'[Uu]navailable videos (are|will be) hidden',
        ],
        'playlist_mincount': 101,
    }, {
        # Destination channel with only a hidden self tab (tab id is UCtFRv9O2AHqOZjjynzrv-xg)
        # Treat as a general feed
        'url': 'https://www.youtube.com/channel/UCtFRv9O2AHqOZjjynzrv-xg',
        'info_dict': {
            'id': 'UCtFRv9O2AHqOZjjynzrv-xg',
            'title': 'UCtFRv9O2AHqOZjjynzrv-xg',
            'tags': [],
        },
        'playlist_mincount': 9,
    }, {
        'note': 'Youtube music Album',
        'url': 'https://music.youtube.com/browse/MPREb_gTAcphH99wE',
        'info_dict': {
            'id': 'OLAK5uy_l1m0thk3g31NmIIz_vMIbWtyv7eZixlH0',
            'title': 'Album - Royalty Free Music Library V2 (50 Songs)',
            'tags': [],
            'view_count': int,
            'description': '',
            'availability': 'unlisted',
            'modified_date': r're:\d{8}',
        },
        'playlist_count': 50,
    }, {
        'note': 'unlisted single video playlist',
        'url': 'https://www.youtube.com/playlist?list=PLwL24UFy54GrB3s2KMMfjZscDi1x5Dajf',
        'info_dict': {
            'uploader_id': 'UC9zHu_mHU96r19o-wV5Qs1Q',
            'uploader': 'colethedj',
            'id': 'PLwL24UFy54GrB3s2KMMfjZscDi1x5Dajf',
            'title': 'yt-dlp unlisted playlist test',
            'availability': 'unlisted',
            'tags': [],
            'modified_date': '20220418',
            'channel': 'colethedj',
            'view_count': int,
            'description': '',
            'uploader_url': 'https://www.youtube.com/channel/UC9zHu_mHU96r19o-wV5Qs1Q',
            'channel_id': 'UC9zHu_mHU96r19o-wV5Qs1Q',
            'channel_url': 'https://www.youtube.com/channel/UC9zHu_mHU96r19o-wV5Qs1Q',
        },
        'playlist_count': 1,
    }, {
        'note': 'API Fallback: Recommended - redirects to home page. Requires visitorData',
        'url': 'https://www.youtube.com/feed/recommended',
        'info_dict': {
            'id': 'recommended',
            'title': 'recommended',
            'tags': [],
        },
        'playlist_mincount': 50,
        'params': {
            'skip_download': True,
            'extractor_args': {'youtubetab': {'skip': ['webpage']}}
        },
    }, {
        'note': 'API Fallback: /videos tab, sorted by oldest first',
        'url': 'https://www.youtube.com/user/theCodyReeder/videos?view=0&sort=da&flow=grid',
        'info_dict': {
            'id': 'UCu6mSoMNzHQiBIOCkHUa2Aw',
            'title': 'Cody\'sLab - Videos',
            'description': 'md5:d083b7c2f0c67ee7a6c74c3e9b4243fa',
            'uploader': 'Cody\'sLab',
            'uploader_id': 'UCu6mSoMNzHQiBIOCkHUa2Aw',
            'channel': 'Cody\'sLab',
            'channel_id': 'UCu6mSoMNzHQiBIOCkHUa2Aw',
            'tags': [],
            'channel_url': 'https://www.youtube.com/channel/UCu6mSoMNzHQiBIOCkHUa2Aw',
            'uploader_url': 'https://www.youtube.com/channel/UCu6mSoMNzHQiBIOCkHUa2Aw',
            'channel_follower_count': int
        },
        'playlist_mincount': 650,
        'params': {
            'skip_download': True,
            'extractor_args': {'youtubetab': {'skip': ['webpage']}}
        },
        'skip': 'Query for sorting no longer works',
    }, {
        'note': 'API Fallback: Topic, should redirect to playlist?list=UU...',
        'url': 'https://music.youtube.com/browse/UC9ALqqC4aIeG5iDs7i90Bfw',
        'info_dict': {
            'id': 'UU9ALqqC4aIeG5iDs7i90Bfw',
            'uploader_id': 'UC9ALqqC4aIeG5iDs7i90Bfw',
            'title': 'Uploads from Royalty Free Music - Topic',
            'uploader': 'Royalty Free Music - Topic',
            'modified_date': r're:\d{8}',
            'channel_id': 'UC9ALqqC4aIeG5iDs7i90Bfw',
            'description': '',
            'channel_url': 'https://www.youtube.com/channel/UC9ALqqC4aIeG5iDs7i90Bfw',
            'tags': [],
            'channel': 'Royalty Free Music - Topic',
            'view_count': int,
            'uploader_url': 'https://www.youtube.com/channel/UC9ALqqC4aIeG5iDs7i90Bfw',
            'availability': 'public',
        },
        'playlist_mincount': 101,
        'params': {
            'skip_download': True,
            'extractor_args': {'youtubetab': {'skip': ['webpage']}}
        },
    }, {
        'note': 'non-standard redirect to regional channel',
        'url': 'https://www.youtube.com/channel/UCwVVpHQ2Cs9iGJfpdFngePQ',
        'only_matching': True
    }, {
        'note': 'collaborative playlist (uploader name in the form "by <uploader> and x other(s)")',
        'url': 'https://www.youtube.com/playlist?list=PLx-_-Kk4c89oOHEDQAojOXzEzemXxoqx6',
        'info_dict': {
            'id': 'PLx-_-Kk4c89oOHEDQAojOXzEzemXxoqx6',
            'modified_date': '20220407',
            'channel_url': 'https://www.youtube.com/channel/UCKcqXmCcyqnhgpA5P0oHH_Q',
            'tags': [],
            'uploader_id': 'UCKcqXmCcyqnhgpA5P0oHH_Q',
            'uploader': 'pukkandan',
            'availability': 'unlisted',
            'channel_id': 'UCKcqXmCcyqnhgpA5P0oHH_Q',
            'channel': 'pukkandan',
            'description': 'Test for collaborative playlist',
            'title': 'yt-dlp test - collaborative playlist',
            'view_count': int,
            'uploader_url': 'https://www.youtube.com/channel/UCKcqXmCcyqnhgpA5P0oHH_Q',
        },
        'playlist_mincount': 2
    }, {
        'note': 'translated tab name',
        'url': 'https://www.youtube.com/channel/UCiu-3thuViMebBjw_5nWYrA/playlists',
        'info_dict': {
            'id': 'UCiu-3thuViMebBjw_5nWYrA',
            'tags': [],
            'uploader_id': 'UCiu-3thuViMebBjw_5nWYrA',
            'channel_url': 'https://www.youtube.com/channel/UCiu-3thuViMebBjw_5nWYrA',
            'description': '',
            'title': 'cole-dlp-test-acc - 再生リスト',
            'uploader_url': 'https://www.youtube.com/channel/UCiu-3thuViMebBjw_5nWYrA',
            'uploader': 'cole-dlp-test-acc',
            'channel_id': 'UCiu-3thuViMebBjw_5nWYrA',
            'channel': 'cole-dlp-test-acc',
            'channel_follower_count': int,
        },
        'playlist_mincount': 1,
        'params': {'extractor_args': {'youtube': {'lang': ['ja']}}},
        'expected_warnings': ['Preferring "ja"'],
    }, {
        # XXX: this should really check flat playlist entries, but the test suite doesn't support that
        'note': 'preferred lang set with playlist with translated video titles',
        'url': 'https://www.youtube.com/playlist?list=PLt5yu3-wZAlQAaPZ5Z-rJoTdbT-45Q7c0',
        'info_dict': {
            'id': 'PLt5yu3-wZAlQAaPZ5Z-rJoTdbT-45Q7c0',
            'tags': [],
            'view_count': int,
            'channel_url': 'https://www.youtube.com/channel/UCiu-3thuViMebBjw_5nWYrA',
            'uploader': 'cole-dlp-test-acc',
            'uploader_id': 'UCiu-3thuViMebBjw_5nWYrA',
            'channel': 'cole-dlp-test-acc',
            'channel_id': 'UCiu-3thuViMebBjw_5nWYrA',
            'description': 'test',
            'uploader_url': 'https://www.youtube.com/channel/UCiu-3thuViMebBjw_5nWYrA',
            'title': 'dlp test playlist',
            'availability': 'public',
        },
        'playlist_mincount': 1,
        'params': {'extractor_args': {'youtube': {'lang': ['ja']}}},
        'expected_warnings': ['Preferring "ja"'],
    }, {
        # shorts audio pivot for 2GtVksBMYFM.
        'url': 'https://www.youtube.com/feed/sfv_audio_pivot?bp=8gUrCikSJwoLMkd0VmtzQk1ZRk0SCzJHdFZrc0JNWUZNGgsyR3RWa3NCTVlGTQ==',
        'info_dict': {
            'id': 'sfv_audio_pivot',
            'title': 'sfv_audio_pivot',
            'tags': [],
        },
        'playlist_mincount': 50,

    }, {
        # Channel with a real live tab (not to be mistaken with streams tab)
        # Do not treat like it should redirect to live stream
        'url': 'https://www.youtube.com/channel/UCEH7P7kyJIkS_gJf93VYbmg/live',
        'info_dict': {
            'id': 'UCEH7P7kyJIkS_gJf93VYbmg',
            'title': 'UCEH7P7kyJIkS_gJf93VYbmg - Live',
            'tags': [],
        },
        'playlist_mincount': 20,
    }, {
        # Tab name is not the same as tab id
        'url': 'https://www.youtube.com/channel/UCQvWX73GQygcwXOTSf_VDVg/letsplay',
        'info_dict': {
            'id': 'UCQvWX73GQygcwXOTSf_VDVg',
            'title': 'UCQvWX73GQygcwXOTSf_VDVg - Let\'s play',
            'tags': [],
        },
        'playlist_mincount': 8,
    }, {
        # Home tab id is literally home. Not to get mistaken with featured
        'url': 'https://www.youtube.com/channel/UCQvWX73GQygcwXOTSf_VDVg/home',
        'info_dict': {
            'id': 'UCQvWX73GQygcwXOTSf_VDVg',
            'title': 'UCQvWX73GQygcwXOTSf_VDVg - Home',
            'tags': [],
        },
        'playlist_mincount': 8,
    }, {
        # Should get three playlists for videos, shorts and streams tabs
        'url': 'https://www.youtube.com/channel/UCK9V2B22uJYu3N7eR_BT9QA',
        'info_dict': {
            'id': 'UCK9V2B22uJYu3N7eR_BT9QA',
            'title': 'Uploads for UCK9V2B22uJYu3N7eR_BT9QA'
        },
        'playlist_count': 3,
    }, {
        # Shorts tab with channel with handle
        'url': 'https://www.youtube.com/@NotJustBikes/shorts',
        'info_dict': {
            'id': 'UC0intLFzLaudFG-xAvUEO-A',
            'title': 'Not Just Bikes - Shorts',
            'tags': 'count:12',
            'uploader': 'Not Just Bikes',
            'channel_url': 'https://www.youtube.com/channel/UC0intLFzLaudFG-xAvUEO-A',
            'description': 'md5:7513148b1f02b924783157d84c4ea555',
            'channel_follower_count': int,
            'uploader_id': 'UC0intLFzLaudFG-xAvUEO-A',
            'channel_id': 'UC0intLFzLaudFG-xAvUEO-A',
            'uploader_url': 'https://www.youtube.com/channel/UC0intLFzLaudFG-xAvUEO-A',
            'channel': 'Not Just Bikes',
        },
        'playlist_mincount': 10,
    }, {
        # Streams tab
        'url': 'https://www.youtube.com/channel/UC3eYAvjCVwNHgkaGbXX3sig/streams',
        'info_dict': {
            'id': 'UC3eYAvjCVwNHgkaGbXX3sig',
            'title': '中村悠一 - Live',
            'tags': 'count:7',
            'channel_id': 'UC3eYAvjCVwNHgkaGbXX3sig',
            'channel_url': 'https://www.youtube.com/channel/UC3eYAvjCVwNHgkaGbXX3sig',
            'uploader_id': 'UC3eYAvjCVwNHgkaGbXX3sig',
            'channel': '中村悠一',
            'uploader_url': 'https://www.youtube.com/channel/UC3eYAvjCVwNHgkaGbXX3sig',
            'channel_follower_count': int,
            'uploader': '中村悠一',
            'description': 'md5:e744f6c93dafa7a03c0c6deecb157300',
        },
        'playlist_mincount': 60,
    }, {
        # Channel with no uploads and hence no videos, streams, shorts tabs or uploads playlist. This should fail.
        # See test_youtube_lists
        'url': 'https://www.youtube.com/channel/UC2yXPzFejc422buOIzn_0CA',
        'only_matching': True,
    }, {
        # No uploads and no UCID given. Should fail with no uploads error
        # See test_youtube_lists
        'url': 'https://www.youtube.com/news',
        'only_matching': True
    }, {
        # No videos tab but has a shorts tab
        'url': 'https://www.youtube.com/c/TKFShorts',
        'info_dict': {
            'id': 'UCgJ5_1F6yJhYLnyMszUdmUg',
            'title': 'Shorts Break - Shorts',
            'tags': 'count:32',
            'channel_id': 'UCgJ5_1F6yJhYLnyMszUdmUg',
            'channel': 'Shorts Break',
            'description': 'md5:a6c234cf3d50d878ef8721e34457cd11',
            'uploader': 'Shorts Break',
            'channel_follower_count': int,
            'uploader_id': 'UCgJ5_1F6yJhYLnyMszUdmUg',
            'uploader_url': 'https://www.youtube.com/channel/UCgJ5_1F6yJhYLnyMszUdmUg',
            'channel_url': 'https://www.youtube.com/channel/UCgJ5_1F6yJhYLnyMszUdmUg',
        },
        'playlist_mincount': 30,
    }, {
        # Trending Now Tab. tab id is empty
        'url': 'https://www.youtube.com/feed/trending',
        'info_dict': {
            'id': 'trending',
            'title': 'trending - Now',
            'tags': [],
        },
        'playlist_mincount': 30,
    }, {
        # Trending Gaming Tab. tab id is empty
        'url': 'https://www.youtube.com/feed/trending?bp=4gIcGhpnYW1pbmdfY29ycHVzX21vc3RfcG9wdWxhcg%3D%3D',
        'info_dict': {
            'id': 'trending',
            'title': 'trending - Gaming',
            'tags': [],
        },
        'playlist_mincount': 30,
    }]

    @classmethod
    def suitable(cls, url):
        return False if YoutubeIE.suitable(url) else super().suitable(url)

    _URL_RE = re.compile(rf'(?P<pre>{_VALID_URL})(?(not_channel)|(?P<tab>/[^?#/]+))?(?P<post>.*)$')

    def _get_url_mobj(self, url):
        mobj = self._URL_RE.match(url).groupdict()
        mobj.update((k, '') for k, v in mobj.items() if v is None)
        return mobj

    def _extract_tab_id_and_name(self, tab, base_url='https://www.youtube.com'):
        tab_name = (tab.get('title') or '').lower()
        tab_url = urljoin(base_url, traverse_obj(
            tab, ('endpoint', 'commandMetadata', 'webCommandMetadata', 'url')))

        tab_id = (traverse_obj(tab, 'tabIdentifier', expected_type=str)
                  or tab_url and self._get_url_mobj(tab_url)['tab'][1:])
        if tab_id:
            return tab_id, tab_name

        # Fallback to tab name if we cannot get the tab id.
        # XXX: should we strip non-ascii letters? e.g. in case of 'let's play' tab example on special gaming channel
        # Note that in the case of translated tab name this may result in an empty string, which we don't want.
        self.write_debug(f'Falling back to selected tab name: {tab_name}')
        return {
            'home': 'featured',
            'live': 'streams',
        }.get(tab_name, tab_name), tab_name

    def _has_tab(self, tabs, tab_id):
        return any(self._extract_tab_id_and_name(tab)[0] == tab_id for tab in tabs)

    @YoutubeTabBaseInfoExtractor.passthrough_smuggled_data
    def _real_extract(self, url, smuggled_data):
        item_id = self._match_id(url)
        url = urllib.parse.urlunparse(
            urllib.parse.urlparse(url)._replace(netloc='www.youtube.com'))
        compat_opts = self.get_param('compat_opts', [])

        mobj = self._get_url_mobj(url)
        pre, tab, post, is_channel = mobj['pre'], mobj['tab'], mobj['post'], not mobj['not_channel']
        if is_channel:
            if smuggled_data.get('is_music_url'):
                if item_id[:2] == 'VL':  # Youtube music VL channels have an equivalent playlist
                    item_id = item_id[2:]
                    pre, tab, post, is_channel = f'https://www.youtube.com/playlist?list={item_id}', '', '', False
                elif item_id[:2] == 'MP':  # Resolve albums (/[channel/browse]/MP...) to their equivalent playlist
                    mdata = self._extract_tab_endpoint(
                        f'https://music.youtube.com/channel/{item_id}', item_id, default_client='web_music')
                    murl = traverse_obj(mdata, ('microformat', 'microformatDataRenderer', 'urlCanonical'),
                                        get_all=False, expected_type=str)
                    if not murl:
                        raise ExtractorError('Failed to resolve album to playlist')
                    return self.url_result(murl, YoutubeTabIE)
                elif mobj['channel_type'] == 'browse':  # Youtube music /browse/ should be changed to /channel/
                    pre = f'https://www.youtube.com/channel/{item_id}'

        original_tab_id = tab[1:]
        if is_channel and not tab and 'no-youtube-channel-redirect' not in compat_opts:
            tab = '/videos'

        url = ''.join((pre, tab, post))
        mobj = self._get_url_mobj(url)

        # Handle both video/playlist URLs
        qs = parse_qs(url)
        video_id, playlist_id = (qs.get(key, [None])[0] for key in ('v', 'list'))

        if not video_id and mobj['not_channel'].startswith('watch'):
            if not playlist_id:
                # If there is neither video or playlist ids, youtube redirects to home page, which is undesirable
                raise ExtractorError('Unable to recognize tab page')
            # Common mistake: https://www.youtube.com/watch?list=playlist_id
            self.report_warning(f'A video URL was given without video ID. Trying to download playlist {playlist_id}')
            url = f'https://www.youtube.com/playlist?list={playlist_id}'
            mobj = self._get_url_mobj(url)

        if not self._yes_playlist(playlist_id, video_id):
            return self.url_result(
                f'https://www.youtube.com/watch?v={video_id}', YoutubeIE, video_id)

        data, ytcfg = self._extract_data(url, item_id)

        # YouTube may provide a non-standard redirect to the regional channel
        # See: https://github.com/yt-dlp/yt-dlp/issues/2694
        # https://support.google.com/youtube/answer/2976814#zippy=,conditional-redirects
        redirect_url = traverse_obj(
            data, ('onResponseReceivedActions', ..., 'navigateAction', 'endpoint', 'commandMetadata', 'webCommandMetadata', 'url'), get_all=False)
        if redirect_url and 'no-youtube-channel-redirect' not in compat_opts:
            redirect_url = ''.join((
                urljoin('https://www.youtube.com', redirect_url), mobj['tab'], mobj['post']))
            self.to_screen(f'This playlist is likely not available in your region. Following conditional redirect to {redirect_url}')
            return self.url_result(redirect_url, YoutubeTabIE)

        tab_results = []
        tabs = self._extract_tab_renderers(data)
        if is_channel and tabs and 'no-youtube-channel-redirect' not in compat_opts:
            selected_tab = self._extract_selected_tab(tabs)
<<<<<<< HEAD
            selected_tab_url = urljoin(
                url, traverse_obj(selected_tab, ('endpoint', 'commandMetadata', 'webCommandMetadata', 'url')))
            translated_tab_name = selected_tab.get('title', '').lower()

            # Prefer tab name from tab url as it is always in en,
            # but only when preferred lang is set as it may not extract reliably in all cases.
            selected_tab_name = (self._innertube_preferred_lang in (None, 'en') and translated_tab_name
                                 or selected_tab_url and get_mobj(selected_tab_url)['tab'][1:]  # primary
                                 or translated_tab_name)

            if selected_tab_name == 'home':
                selected_tab_name = 'featured'
            requested_tab_name = mobj['tab'][1:]

            if 'no-youtube-channel-redirect' not in compat_opts:
                if requested_tab_name == 'live':  # Live tab should have redirected to the video
                    raise UserNotLive(video_id=mobj['id'])
                if requested_tab_name not in ('', selected_tab_name):
                    redirect_warning = f'The channel does not have a {requested_tab_name} tab'
                    if not original_tab_name:
                        if item_id[:2] == 'UC':
                            # Topic channels don't have /videos. Use the equivalent playlist instead
                            pl_id = f'UU{item_id[2:]}'
                            pl_url = f'https://www.youtube.com/playlist?list={pl_id}'
                            try:
                                data, ytcfg = self._extract_data(pl_url, pl_id, ytcfg=ytcfg, fatal=True, webpage_fatal=True)
                            except ExtractorError:
                                redirect_warning += ' and the playlist redirect gave error'
                            else:
                                item_id, url, selected_tab_name = pl_id, pl_url, requested_tab_name
                                redirect_warning += f'. Redirecting to playlist {pl_id} instead'
                        if selected_tab_name and selected_tab_name != requested_tab_name:
                            redirect_warning += f'. {selected_tab_name} tab is being downloaded instead'
=======
            selected_tab_id, selected_tab_name = self._extract_tab_id_and_name(selected_tab, url)  # NB: Name may be translated
            self.write_debug(f'Selected tab: {selected_tab_id!r} ({selected_tab_name}), Requested tab: {original_tab_id!r}')

            if not original_tab_id and selected_tab_name:
                self.to_screen('Channel URLs download all uploads of the channel. '
                               'To download only the videos in a specific tab, pass the tab\'s URL')
                if self._has_tab(tabs, 'streams'):
                    tab_results.append(self.url_result(''.join((pre, '/streams', post))))
                if self._has_tab(tabs, 'shorts'):
                    tab_results.append(self.url_result(''.join((pre, '/shorts', post))))
                # XXX: Members-only tab should also be extracted

                if not tab_results and selected_tab_id != 'videos':
                    # Channel does not have streams, shorts or videos tabs
                    if item_id[:2] != 'UC':
                        raise ExtractorError('This channel has no uploads', expected=True)

                    # Topic channels don't have /videos. Use the equivalent playlist instead
                    pl_id = f'UU{item_id[2:]}'
                    pl_url = f'https://www.youtube.com/playlist?list={pl_id}'
                    try:
                        data, ytcfg = self._extract_data(pl_url, pl_id, ytcfg=ytcfg, fatal=True, webpage_fatal=True)
                    except ExtractorError:
                        raise ExtractorError('This channel has no uploads', expected=True)
>>>>>>> 0d8affc1
                    else:
                        item_id, url = pl_id, pl_url
                        self.to_screen(
                            f'The channel does not have a videos, shorts, or live tab. Redirecting to playlist {pl_id} instead')

                elif tab_results and selected_tab_id != 'videos':
                    # When there are shorts/live tabs but not videos tab
                    url, data = ''.join((pre, post)), None

            elif (original_tab_id or 'videos') != selected_tab_id:
                if original_tab_id == 'live':
                    # Live tab should have redirected to the video
                    # Except in the case the channel has an actual live tab
                    # Example: https://www.youtube.com/channel/UCEH7P7kyJIkS_gJf93VYbmg/live
                    raise UserNotLive(video_id=mobj['id'])
                elif selected_tab_name:
                    raise ExtractorError(f'This channel does not have a {original_tab_id} tab', expected=True)

                # For channels such as https://www.youtube.com/channel/UCtFRv9O2AHqOZjjynzrv-xg
                url = f'{pre}{post}'

        self.write_debug(f'Final URL: {url}')

        # YouTube sometimes provides a button to reload playlist with unavailable videos.
        if 'no-youtube-unavailable-videos' not in compat_opts:
            data = self._reload_with_unavailable_videos(item_id, data, ytcfg) or data
        self._extract_and_report_alerts(data, only_once=True)

        tabs = self._extract_tab_renderers(data)
        if tabs:
            tab_results[:0] = [self._extract_from_tabs(item_id, ytcfg, data, tabs)]
            tab_results[0].update({
                'extractor_key': YoutubeTabIE.ie_key(),
                'extractor': YoutubeTabIE.IE_NAME,
                'webpage_url': url,
            })

        if len(tab_results) == 1:
            return tab_results[0]
        elif len(tab_results) > 1:
            return self.playlist_result(tab_results, item_id, title=f'Uploads for {item_id}')

        playlist = traverse_obj(
            data, ('contents', 'twoColumnWatchNextResults', 'playlist', 'playlist'), expected_type=dict)
        if playlist:
            return self._extract_from_playlist(item_id, url, data, playlist, ytcfg)

        video_id = traverse_obj(
            data, ('currentVideoEndpoint', 'watchEndpoint', 'videoId'), expected_type=str) or video_id
        if video_id:
            if mobj['tab'] != '/live':  # live tab is expected to redirect to video
                self.report_warning(f'Unable to recognize playlist. Downloading just video {video_id}')
            return self.url_result(f'https://www.youtube.com/watch?v={video_id}', YoutubeIE, video_id)

        raise ExtractorError('Unable to recognize tab page')


class YoutubePlaylistIE(InfoExtractor):
    IE_DESC = 'YouTube playlists'
    _VALID_URL = r'''(?x)(?:
                        (?:https?://)?
                        (?:\w+\.)?
                        (?:
                            (?:
                                youtube(?:kids)?\.com|
                                %(invidious)s
                            )
                            /.*?\?.*?\blist=
                        )?
                        (?P<id>%(playlist_id)s)
                     )''' % {
        'playlist_id': YoutubeBaseInfoExtractor._PLAYLIST_ID_RE,
        'invidious': '|'.join(YoutubeBaseInfoExtractor._INVIDIOUS_SITES),
    }
    IE_NAME = 'youtube:playlist'
    _TESTS = [{
        'note': 'issue #673',
        'url': 'PLBB231211A4F62143',
        'info_dict': {
            'title': '[OLD]Team Fortress 2 (Class-based LP)',
            'id': 'PLBB231211A4F62143',
            'uploader': 'Wickman',
            'uploader_id': 'UCKSpbfbl5kRQpTdL7kMc-1Q',
            'description': 'md5:8fa6f52abb47a9552002fa3ddfc57fc2',
            'view_count': int,
            'uploader_url': 'https://www.youtube.com/c/WickmanVT',
            'modified_date': r're:\d{8}',
            'channel_id': 'UCKSpbfbl5kRQpTdL7kMc-1Q',
            'channel': 'Wickman',
            'tags': [],
            'channel_url': 'https://www.youtube.com/c/WickmanVT',
            'availability': 'public',
        },
        'playlist_mincount': 29,
    }, {
        'url': 'PLtPgu7CB4gbY9oDN3drwC3cMbJggS7dKl',
        'info_dict': {
            'title': 'YDL_safe_search',
            'id': 'PLtPgu7CB4gbY9oDN3drwC3cMbJggS7dKl',
        },
        'playlist_count': 2,
        'skip': 'This playlist is private',
    }, {
        'note': 'embedded',
        'url': 'https://www.youtube.com/embed/videoseries?list=PL6IaIsEjSbf96XFRuNccS_RuEXwNdsoEu',
        'playlist_count': 4,
        'info_dict': {
            'title': 'JODA15',
            'id': 'PL6IaIsEjSbf96XFRuNccS_RuEXwNdsoEu',
            'uploader': 'milan',
            'uploader_id': 'UCEI1-PVPcYXjB73Hfelbmaw',
            'description': '',
            'channel_url': 'https://www.youtube.com/channel/UCEI1-PVPcYXjB73Hfelbmaw',
            'tags': [],
            'modified_date': '20140919',
            'view_count': int,
            'channel': 'milan',
            'channel_id': 'UCEI1-PVPcYXjB73Hfelbmaw',
            'uploader_url': 'https://www.youtube.com/channel/UCEI1-PVPcYXjB73Hfelbmaw',
            'availability': 'public',
        },
        'expected_warnings': [r'[Uu]navailable videos? (is|are|will be) hidden'],
    }, {
        'url': 'http://www.youtube.com/embed/_xDOZElKyNU?list=PLsyOSbh5bs16vubvKePAQ1x3PhKavfBIl',
        'playlist_mincount': 455,
        'info_dict': {
            'title': '2018 Chinese New Singles (11/6 updated)',
            'id': 'PLsyOSbh5bs16vubvKePAQ1x3PhKavfBIl',
            'uploader': 'LBK',
            'uploader_id': 'UC21nz3_MesPLqtDqwdvnoxA',
            'description': 'md5:da521864744d60a198e3a88af4db0d9d',
            'channel': 'LBK',
            'view_count': int,
            'channel_url': 'https://www.youtube.com/c/愛低音的國王',
            'tags': [],
            'uploader_url': 'https://www.youtube.com/c/愛低音的國王',
            'channel_id': 'UC21nz3_MesPLqtDqwdvnoxA',
            'modified_date': r're:\d{8}',
            'availability': 'public',
        },
        'expected_warnings': [r'[Uu]navailable videos (are|will be) hidden'],
    }, {
        'url': 'TLGGrESM50VT6acwMjAyMjAxNw',
        'only_matching': True,
    }, {
        # music album playlist
        'url': 'OLAK5uy_m4xAFdmMC5rX3Ji3g93pQe3hqLZw_9LhM',
        'only_matching': True,
    }]

    @classmethod
    def suitable(cls, url):
        if YoutubeTabIE.suitable(url):
            return False
        from ..utils import parse_qs
        qs = parse_qs(url)
        if qs.get('v', [None])[0]:
            return False
        return super().suitable(url)

    def _real_extract(self, url):
        playlist_id = self._match_id(url)
        is_music_url = YoutubeBaseInfoExtractor.is_music_url(url)
        url = update_url_query(
            'https://www.youtube.com/playlist',
            parse_qs(url) or {'list': playlist_id})
        if is_music_url:
            url = smuggle_url(url, {'is_music_url': True})
        return self.url_result(url, ie=YoutubeTabIE.ie_key(), video_id=playlist_id)


class YoutubeYtBeIE(InfoExtractor):
    IE_DESC = 'youtu.be'
    _VALID_URL = r'https?://youtu\.be/(?P<id>[0-9A-Za-z_-]{11})/*?.*?\blist=(?P<playlist_id>%(playlist_id)s)' % {'playlist_id': YoutubeBaseInfoExtractor._PLAYLIST_ID_RE}
    _TESTS = [{
        'url': 'https://youtu.be/yeWKywCrFtk?list=PL2qgrgXsNUG5ig9cat4ohreBjYLAPC0J5',
        'info_dict': {
            'id': 'yeWKywCrFtk',
            'ext': 'mp4',
            'title': 'Small Scale Baler and Braiding Rugs',
            'uploader': 'Backus-Page House Museum',
            'uploader_id': 'backuspagemuseum',
            'uploader_url': r're:https?://(?:www\.)?youtube\.com/user/backuspagemuseum',
            'upload_date': '20161008',
            'description': 'md5:800c0c78d5eb128500bffd4f0b4f2e8a',
            'categories': ['Nonprofits & Activism'],
            'tags': list,
            'like_count': int,
            'age_limit': 0,
            'playable_in_embed': True,
            'thumbnail': 'https://i.ytimg.com/vi_webp/yeWKywCrFtk/maxresdefault.webp',
            'channel': 'Backus-Page House Museum',
            'channel_id': 'UCEfMCQ9bs3tjvjy1s451zaw',
            'live_status': 'not_live',
            'view_count': int,
            'channel_url': 'https://www.youtube.com/channel/UCEfMCQ9bs3tjvjy1s451zaw',
            'availability': 'public',
            'duration': 59,
            'comment_count': int,
            'channel_follower_count': int
        },
        'params': {
            'noplaylist': True,
            'skip_download': True,
        },
    }, {
        'url': 'https://youtu.be/uWyaPkt-VOI?list=PL9D9FC436B881BA21',
        'only_matching': True,
    }]

    def _real_extract(self, url):
        mobj = self._match_valid_url(url)
        video_id = mobj.group('id')
        playlist_id = mobj.group('playlist_id')
        return self.url_result(
            update_url_query('https://www.youtube.com/watch', {
                'v': video_id,
                'list': playlist_id,
                'feature': 'youtu.be',
            }), ie=YoutubeTabIE.ie_key(), video_id=playlist_id)


class YoutubeLivestreamEmbedIE(InfoExtractor):
    IE_DESC = 'YouTube livestream embeds'
    _VALID_URL = r'https?://(?:\w+\.)?youtube\.com/embed/live_stream/?\?(?:[^#]+&)?channel=(?P<id>[^&#]+)'
    _TESTS = [{
        'url': 'https://www.youtube.com/embed/live_stream?channel=UC2_KI6RB__jGdlnK6dvFEZA',
        'only_matching': True,
    }]

    def _real_extract(self, url):
        channel_id = self._match_id(url)
        return self.url_result(
            f'https://www.youtube.com/channel/{channel_id}/live',
            ie=YoutubeTabIE.ie_key(), video_id=channel_id)


class YoutubeYtUserIE(InfoExtractor):
    IE_DESC = 'YouTube user videos; "ytuser:" prefix'
    IE_NAME = 'youtube:user'
    _VALID_URL = r'ytuser:(?P<id>.+)'
    _TESTS = [{
        'url': 'ytuser:phihag',
        'only_matching': True,
    }]

    def _real_extract(self, url):
        user_id = self._match_id(url)
        return self.url_result(
            'https://www.youtube.com/user/%s/videos' % user_id,
            ie=YoutubeTabIE.ie_key(), video_id=user_id)


class YoutubeFavouritesIE(YoutubeBaseInfoExtractor):
    IE_NAME = 'youtube:favorites'
    IE_DESC = 'YouTube liked videos; ":ytfav" keyword (requires cookies)'
    _VALID_URL = r':ytfav(?:ou?rite)?s?'
    _LOGIN_REQUIRED = True
    _TESTS = [{
        'url': ':ytfav',
        'only_matching': True,
    }, {
        'url': ':ytfavorites',
        'only_matching': True,
    }]

    def _real_extract(self, url):
        return self.url_result(
            'https://www.youtube.com/playlist?list=LL',
            ie=YoutubeTabIE.ie_key())


class YoutubeNotificationsIE(YoutubeTabBaseInfoExtractor):
    IE_NAME = 'youtube:notif'
    IE_DESC = 'YouTube notifications; ":ytnotif" keyword (requires cookies)'
    _VALID_URL = r':ytnotif(?:ication)?s?'
    _LOGIN_REQUIRED = True
    _TESTS = [{
        'url': ':ytnotif',
        'only_matching': True,
    }, {
        'url': ':ytnotifications',
        'only_matching': True,
    }]

    def _extract_notification_menu(self, response, continuation_list):
        notification_list = traverse_obj(
            response,
            ('actions', 0, 'openPopupAction', 'popup', 'multiPageMenuRenderer', 'sections', 0, 'multiPageMenuNotificationSectionRenderer', 'items'),
            ('actions', 0, 'appendContinuationItemsAction', 'continuationItems'),
            expected_type=list) or []
        continuation_list[0] = None
        for item in notification_list:
            entry = self._extract_notification_renderer(item.get('notificationRenderer'))
            if entry:
                yield entry
            continuation = item.get('continuationItemRenderer')
            if continuation:
                continuation_list[0] = continuation

    def _extract_notification_renderer(self, notification):
        video_id = traverse_obj(
            notification, ('navigationEndpoint', 'watchEndpoint', 'videoId'), expected_type=str)
        url = f'https://www.youtube.com/watch?v={video_id}'
        channel_id = None
        if not video_id:
            browse_ep = traverse_obj(
                notification, ('navigationEndpoint', 'browseEndpoint'), expected_type=dict)
            channel_id = traverse_obj(browse_ep, 'browseId', expected_type=str)
            post_id = self._search_regex(
                r'/post/(.+)', traverse_obj(browse_ep, 'canonicalBaseUrl', expected_type=str),
                'post id', default=None)
            if not channel_id or not post_id:
                return
            # The direct /post url redirects to this in the browser
            url = f'https://www.youtube.com/channel/{channel_id}/community?lb={post_id}'

        channel = traverse_obj(
            notification, ('contextualMenu', 'menuRenderer', 'items', 1, 'menuServiceItemRenderer', 'text', 'runs', 1, 'text'),
            expected_type=str)
        notification_title = self._get_text(notification, 'shortMessage')
        if notification_title:
            notification_title = notification_title.replace('\xad', '')  # remove soft hyphens
        # TODO: handle recommended videos
        title = self._search_regex(
            rf'{re.escape(channel or "")}[^:]+: (.+)', notification_title,
            'video title', default=None)
        timestamp = (self._parse_time_text(self._get_text(notification, 'sentTimeText'))
                     if self._configuration_arg('approximate_date', ie_key=YoutubeTabIE)
                     else None)
        return {
            '_type': 'url',
            'url': url,
            'ie_key': (YoutubeIE if video_id else YoutubeTabIE).ie_key(),
            'video_id': video_id,
            'title': title,
            'channel_id': channel_id,
            'channel': channel,
            'thumbnails': self._extract_thumbnails(notification, 'videoThumbnail'),
            'timestamp': timestamp,
        }

    def _notification_menu_entries(self, ytcfg):
        continuation_list = [None]
        response = None
        for page in itertools.count(1):
            ctoken = traverse_obj(
                continuation_list, (0, 'continuationEndpoint', 'getNotificationMenuEndpoint', 'ctoken'), expected_type=str)
            response = self._extract_response(
                item_id=f'page {page}', query={'ctoken': ctoken} if ctoken else {}, ytcfg=ytcfg,
                ep='notification/get_notification_menu', check_get_keys='actions',
                headers=self.generate_api_headers(ytcfg=ytcfg, visitor_data=self._extract_visitor_data(response)))
            yield from self._extract_notification_menu(response, continuation_list)
            if not continuation_list[0]:
                break

    def _real_extract(self, url):
        display_id = 'notifications'
        ytcfg = self._download_ytcfg('web', display_id) if not self.skip_webpage else {}
        self._report_playlist_authcheck(ytcfg)
        return self.playlist_result(self._notification_menu_entries(ytcfg), display_id, display_id)


class YoutubeSearchIE(YoutubeTabBaseInfoExtractor, SearchInfoExtractor):
    IE_DESC = 'YouTube search'
    IE_NAME = 'youtube:search'
    _SEARCH_KEY = 'ytsearch'
    _SEARCH_PARAMS = 'EgIQAQ%3D%3D'  # Videos only
    _TESTS = [{
        'url': 'ytsearch5:youtube-dl test video',
        'playlist_count': 5,
        'info_dict': {
            'id': 'youtube-dl test video',
            'title': 'youtube-dl test video',
        }
    }]


class YoutubeSearchDateIE(YoutubeTabBaseInfoExtractor, SearchInfoExtractor):
    IE_NAME = YoutubeSearchIE.IE_NAME + ':date'
    _SEARCH_KEY = 'ytsearchdate'
    IE_DESC = 'YouTube search, newest videos first'
    _SEARCH_PARAMS = 'CAISAhAB'  # Videos only, sorted by date
    _TESTS = [{
        'url': 'ytsearchdate5:youtube-dl test video',
        'playlist_count': 5,
        'info_dict': {
            'id': 'youtube-dl test video',
            'title': 'youtube-dl test video',
        }
    }]


class YoutubeSearchURLIE(YoutubeTabBaseInfoExtractor):
    IE_DESC = 'YouTube search URLs with sorting and filter support'
    IE_NAME = YoutubeSearchIE.IE_NAME + '_url'
    _VALID_URL = r'https?://(?:www\.)?youtube\.com/(?:results|search)\?([^#]+&)?(?:search_query|q)=(?:[^&]+)(?:[&#]|$)'
    _TESTS = [{
        'url': 'https://www.youtube.com/results?baz=bar&search_query=youtube-dl+test+video&filters=video&lclk=video',
        'playlist_mincount': 5,
        'info_dict': {
            'id': 'youtube-dl test video',
            'title': 'youtube-dl test video',
        }
    }, {
        'url': 'https://www.youtube.com/results?search_query=python&sp=EgIQAg%253D%253D',
        'playlist_mincount': 5,
        'info_dict': {
            'id': 'python',
            'title': 'python',
        }
    }, {
        'url': 'https://www.youtube.com/results?search_query=%23cats',
        'playlist_mincount': 1,
        'info_dict': {
            'id': '#cats',
            'title': '#cats',
            # The test suite does not have support for nested playlists
            # 'entries': [{
            #     'url': r're:https://(www\.)?youtube\.com/hashtag/cats',
            #     'title': '#cats',
            # }],
        },
    }, {
        'url': 'https://www.youtube.com/results?q=test&sp=EgQIBBgB',
        'only_matching': True,
    }]

    def _real_extract(self, url):
        qs = parse_qs(url)
        query = (qs.get('search_query') or qs.get('q'))[0]
        return self.playlist_result(self._search_results(query, qs.get('sp', (None,))[0]), query, query)


class YoutubeMusicSearchURLIE(YoutubeTabBaseInfoExtractor):
    IE_DESC = 'YouTube music search URLs with selectable sections, e.g. #songs'
    IE_NAME = 'youtube:music:search_url'
    _VALID_URL = r'https?://music\.youtube\.com/search\?([^#]+&)?(?:search_query|q)=(?:[^&]+)(?:[&#]|$)'
    _TESTS = [{
        'url': 'https://music.youtube.com/search?q=royalty+free+music',
        'playlist_count': 16,
        'info_dict': {
            'id': 'royalty free music',
            'title': 'royalty free music',
        }
    }, {
        'url': 'https://music.youtube.com/search?q=royalty+free+music&sp=EgWKAQIIAWoKEAoQAxAEEAkQBQ%3D%3D',
        'playlist_mincount': 30,
        'info_dict': {
            'id': 'royalty free music - songs',
            'title': 'royalty free music - songs',
        },
        'params': {'extract_flat': 'in_playlist'}
    }, {
        'url': 'https://music.youtube.com/search?q=royalty+free+music#community+playlists',
        'playlist_mincount': 30,
        'info_dict': {
            'id': 'royalty free music - community playlists',
            'title': 'royalty free music - community playlists',
        },
        'params': {'extract_flat': 'in_playlist'}
    }]

    _SECTIONS = {
        'albums': 'EgWKAQIYAWoKEAoQAxAEEAkQBQ==',
        'artists': 'EgWKAQIgAWoKEAoQAxAEEAkQBQ==',
        'community playlists': 'EgeKAQQoAEABagoQChADEAQQCRAF',
        'featured playlists': 'EgeKAQQoADgBagwQAxAJEAQQDhAKEAU==',
        'songs': 'EgWKAQIIAWoKEAoQAxAEEAkQBQ==',
        'videos': 'EgWKAQIQAWoKEAoQAxAEEAkQBQ==',
    }

    def _real_extract(self, url):
        qs = parse_qs(url)
        query = (qs.get('search_query') or qs.get('q'))[0]
        params = qs.get('sp', (None,))[0]
        if params:
            section = next((k for k, v in self._SECTIONS.items() if v == params), params)
        else:
            section = urllib.parse.unquote_plus((url.split('#') + [''])[1]).lower()
            params = self._SECTIONS.get(section)
            if not params:
                section = None
        title = join_nonempty(query, section, delim=' - ')
        return self.playlist_result(self._search_results(query, params, default_client='web_music'), title, title)


class YoutubeFeedsInfoExtractor(InfoExtractor):
    """
    Base class for feed extractors
    Subclasses must re-define the _FEED_NAME property.
    """
    _LOGIN_REQUIRED = True
    _FEED_NAME = 'feeds'

    def _real_initialize(self):
        YoutubeBaseInfoExtractor._check_login_required(self)

    @classproperty
    def IE_NAME(self):
        return f'youtube:{self._FEED_NAME}'

    def _real_extract(self, url):
        return self.url_result(
            f'https://www.youtube.com/feed/{self._FEED_NAME}', ie=YoutubeTabIE.ie_key())


class YoutubeWatchLaterIE(InfoExtractor):
    IE_NAME = 'youtube:watchlater'
    IE_DESC = 'Youtube watch later list; ":ytwatchlater" keyword (requires cookies)'
    _VALID_URL = r':ytwatchlater'
    _TESTS = [{
        'url': ':ytwatchlater',
        'only_matching': True,
    }]

    def _real_extract(self, url):
        return self.url_result(
            'https://www.youtube.com/playlist?list=WL', ie=YoutubeTabIE.ie_key())


class YoutubeRecommendedIE(YoutubeFeedsInfoExtractor):
    IE_DESC = 'YouTube recommended videos; ":ytrec" keyword'
    _VALID_URL = r'https?://(?:www\.)?youtube\.com/?(?:[?#]|$)|:ytrec(?:ommended)?'
    _FEED_NAME = 'recommended'
    _LOGIN_REQUIRED = False
    _TESTS = [{
        'url': ':ytrec',
        'only_matching': True,
    }, {
        'url': ':ytrecommended',
        'only_matching': True,
    }, {
        'url': 'https://youtube.com',
        'only_matching': True,
    }]


class YoutubeSubscriptionsIE(YoutubeFeedsInfoExtractor):
    IE_DESC = 'YouTube subscriptions feed; ":ytsubs" keyword (requires cookies)'
    _VALID_URL = r':ytsub(?:scription)?s?'
    _FEED_NAME = 'subscriptions'
    _TESTS = [{
        'url': ':ytsubs',
        'only_matching': True,
    }, {
        'url': ':ytsubscriptions',
        'only_matching': True,
    }]


class YoutubeHistoryIE(YoutubeFeedsInfoExtractor):
    IE_DESC = 'Youtube watch history; ":ythis" keyword (requires cookies)'
    _VALID_URL = r':ythis(?:tory)?'
    _FEED_NAME = 'history'
    _TESTS = [{
        'url': ':ythistory',
        'only_matching': True,
    }]


class YoutubeStoriesIE(InfoExtractor):
    IE_DESC = 'YouTube channel stories; "ytstories:" prefix'
    IE_NAME = 'youtube:stories'
    _VALID_URL = r'ytstories:UC(?P<id>[A-Za-z0-9_-]{21}[AQgw])$'
    _TESTS = [{
        'url': 'ytstories:UCwFCb4jeqaKWnciAYM-ZVHg',
        'only_matching': True,
    }]

    def _real_extract(self, url):
        playlist_id = f'RLTD{self._match_id(url)}'
        return self.url_result(
            smuggle_url(f'https://www.youtube.com/playlist?list={playlist_id}&playnext=1', {'is_story': True}),
            ie=YoutubeTabIE, video_id=playlist_id)


class YoutubeShortsAudioPivotIE(InfoExtractor):
    IE_DESC = 'YouTube Shorts audio pivot (Shorts using audio of a given video)'
    IE_NAME = 'youtube:shorts:pivot:audio'
    _VALID_URL = r'https?://(?:www\.)?youtube\.com/source/(?P<id>[\w-]{11})/shorts'
    _TESTS = [{
        'url': 'https://www.youtube.com/source/Lyj-MZSAA9o/shorts',
        'only_matching': True,
    }]

    @staticmethod
    def _generate_audio_pivot_params(video_id):
        """
        Generates sfv_audio_pivot browse params for this video id
        """
        pb_params = b'\xf2\x05+\n)\x12\'\n\x0b%b\x12\x0b%b\x1a\x0b%b' % ((video_id.encode(),) * 3)
        return urllib.parse.quote(base64.b64encode(pb_params).decode())

    def _real_extract(self, url):
        video_id = self._match_id(url)
        return self.url_result(
            f'https://www.youtube.com/feed/sfv_audio_pivot?bp={self._generate_audio_pivot_params(video_id)}',
            ie=YoutubeTabIE)


class YoutubeTruncatedURLIE(InfoExtractor):
    IE_NAME = 'youtube:truncated_url'
    IE_DESC = False  # Do not list
    _VALID_URL = r'''(?x)
        (?:https?://)?
        (?:\w+\.)?[yY][oO][uU][tT][uU][bB][eE](?:-nocookie)?\.com/
        (?:watch\?(?:
            feature=[a-z_]+|
            annotation_id=annotation_[^&]+|
            x-yt-cl=[0-9]+|
            hl=[^&]*|
            t=[0-9]+
        )?
        |
            attribution_link\?a=[^&]+
        )
        $
    '''

    _TESTS = [{
        'url': 'https://www.youtube.com/watch?annotation_id=annotation_3951667041',
        'only_matching': True,
    }, {
        'url': 'https://www.youtube.com/watch?',
        'only_matching': True,
    }, {
        'url': 'https://www.youtube.com/watch?x-yt-cl=84503534',
        'only_matching': True,
    }, {
        'url': 'https://www.youtube.com/watch?feature=foo',
        'only_matching': True,
    }, {
        'url': 'https://www.youtube.com/watch?hl=en-GB',
        'only_matching': True,
    }, {
        'url': 'https://www.youtube.com/watch?t=2372',
        'only_matching': True,
    }]

    def _real_extract(self, url):
        raise ExtractorError(
            'Did you forget to quote the URL? Remember that & is a meta '
            'character in most shells, so you want to put the URL in quotes, '
            'like  youtube-dl '
            '"https://www.youtube.com/watch?feature=foo&v=BaW_jenozKc" '
            ' or simply  youtube-dl BaW_jenozKc  .',
            expected=True)


class YoutubeClipIE(YoutubeTabBaseInfoExtractor):
    IE_NAME = 'youtube:clip'
    _VALID_URL = r'https?://(?:www\.)?youtube\.com/clip/(?P<id>[^/?#]+)'
    _TESTS = [{
        # FIXME: Other metadata should be extracted from the clip, not from the base video
        'url': 'https://www.youtube.com/clip/UgytZKpehg-hEMBSn3F4AaABCQ',
        'info_dict': {
            'id': 'UgytZKpehg-hEMBSn3F4AaABCQ',
            'ext': 'mp4',
            'section_start': 29.0,
            'section_end': 39.7,
            'duration': 10.7,
            'age_limit': 0,
            'availability': 'public',
            'categories': ['Gaming'],
            'channel': 'Scott The Woz',
            'channel_id': 'UC4rqhyiTs7XyuODcECvuiiQ',
            'channel_url': 'https://www.youtube.com/channel/UC4rqhyiTs7XyuODcECvuiiQ',
            'description': 'md5:7a4517a17ea9b4bd98996399d8bb36e7',
            'like_count': int,
            'playable_in_embed': True,
            'tags': 'count:17',
            'thumbnail': 'https://i.ytimg.com/vi_webp/ScPX26pdQik/maxresdefault.webp',
            'title': 'Mobile Games on Console - Scott The Woz',
            'upload_date': '20210920',
            'uploader': 'Scott The Woz',
            'uploader_id': 'scottthewoz',
            'uploader_url': 'http://www.youtube.com/user/scottthewoz',
            'view_count': int,
            'live_status': 'not_live',
            'channel_follower_count': int
        }
    }]

    def _real_extract(self, url):
        clip_id = self._match_id(url)
        _, data = self._extract_webpage(url, clip_id)

        video_id = traverse_obj(data, ('currentVideoEndpoint', 'watchEndpoint', 'videoId'))
        if not video_id:
            raise ExtractorError('Unable to find video ID')

        clip_data = traverse_obj(data, (
            'engagementPanels', ..., 'engagementPanelSectionListRenderer', 'content', 'clipSectionRenderer',
            'contents', ..., 'clipAttributionRenderer', 'onScrubExit', 'commandExecutorCommand', 'commands', ...,
            'openPopupAction', 'popup', 'notificationActionRenderer', 'actionButton', 'buttonRenderer', 'command',
            'commandExecutorCommand', 'commands', ..., 'loopCommand'), get_all=False)

        return {
            '_type': 'url_transparent',
            'url': f'https://www.youtube.com/watch?v={video_id}',
            'ie_key': YoutubeIE.ie_key(),
            'id': clip_id,
            'section_start': int(clip_data['startTimeMs']) / 1000,
            'section_end': int(clip_data['endTimeMs']) / 1000,
        }


class YoutubeTruncatedIDIE(InfoExtractor):
    IE_NAME = 'youtube:truncated_id'
    IE_DESC = False  # Do not list
    _VALID_URL = r'https?://(?:www\.)?youtube\.com/watch\?v=(?P<id>[0-9A-Za-z_-]{1,10})$'

    _TESTS = [{
        'url': 'https://www.youtube.com/watch?v=N_708QY7Ob',
        'only_matching': True,
    }]

    def _real_extract(self, url):
        video_id = self._match_id(url)
        raise ExtractorError(
            f'Incomplete YouTube ID {video_id}. URL {url} looks truncated.',
            expected=True)<|MERGE_RESOLUTION|>--- conflicted
+++ resolved
@@ -5968,41 +5968,6 @@
         tabs = self._extract_tab_renderers(data)
         if is_channel and tabs and 'no-youtube-channel-redirect' not in compat_opts:
             selected_tab = self._extract_selected_tab(tabs)
-<<<<<<< HEAD
-            selected_tab_url = urljoin(
-                url, traverse_obj(selected_tab, ('endpoint', 'commandMetadata', 'webCommandMetadata', 'url')))
-            translated_tab_name = selected_tab.get('title', '').lower()
-
-            # Prefer tab name from tab url as it is always in en,
-            # but only when preferred lang is set as it may not extract reliably in all cases.
-            selected_tab_name = (self._innertube_preferred_lang in (None, 'en') and translated_tab_name
-                                 or selected_tab_url and get_mobj(selected_tab_url)['tab'][1:]  # primary
-                                 or translated_tab_name)
-
-            if selected_tab_name == 'home':
-                selected_tab_name = 'featured'
-            requested_tab_name = mobj['tab'][1:]
-
-            if 'no-youtube-channel-redirect' not in compat_opts:
-                if requested_tab_name == 'live':  # Live tab should have redirected to the video
-                    raise UserNotLive(video_id=mobj['id'])
-                if requested_tab_name not in ('', selected_tab_name):
-                    redirect_warning = f'The channel does not have a {requested_tab_name} tab'
-                    if not original_tab_name:
-                        if item_id[:2] == 'UC':
-                            # Topic channels don't have /videos. Use the equivalent playlist instead
-                            pl_id = f'UU{item_id[2:]}'
-                            pl_url = f'https://www.youtube.com/playlist?list={pl_id}'
-                            try:
-                                data, ytcfg = self._extract_data(pl_url, pl_id, ytcfg=ytcfg, fatal=True, webpage_fatal=True)
-                            except ExtractorError:
-                                redirect_warning += ' and the playlist redirect gave error'
-                            else:
-                                item_id, url, selected_tab_name = pl_id, pl_url, requested_tab_name
-                                redirect_warning += f'. Redirecting to playlist {pl_id} instead'
-                        if selected_tab_name and selected_tab_name != requested_tab_name:
-                            redirect_warning += f'. {selected_tab_name} tab is being downloaded instead'
-=======
             selected_tab_id, selected_tab_name = self._extract_tab_id_and_name(selected_tab, url)  # NB: Name may be translated
             self.write_debug(f'Selected tab: {selected_tab_id!r} ({selected_tab_name}), Requested tab: {original_tab_id!r}')
 
@@ -6027,7 +5992,6 @@
                         data, ytcfg = self._extract_data(pl_url, pl_id, ytcfg=ytcfg, fatal=True, webpage_fatal=True)
                     except ExtractorError:
                         raise ExtractorError('This channel has no uploads', expected=True)
->>>>>>> 0d8affc1
                     else:
                         item_id, url = pl_id, pl_url
                         self.to_screen(
