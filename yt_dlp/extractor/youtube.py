--- conflicted
+++ resolved
@@ -3337,13 +3337,9 @@
                     '%s%s' % (audio_track.get('displayName') or '',
                               ' (default)' if language_preference > 0 else ''),
                     fmt.get('qualityLabel') or quality.replace('audio_quality_', ''),
-<<<<<<< HEAD
-                    throttled and 'THROTTLED', client_name, is_damaged and 'DAMAGED', delim=', '),
-=======
                     try_get(fmt, lambda x: x['projectionType'].replace('RECTANGULAR', '').lower()),
                     try_get(fmt, lambda x: x['spatialAudioType'].replace('SPATIAL_AUDIO_TYPE_', '').lower()),
-                    throttled and 'THROTTLED', is_damaged and 'DAMAGED', delim=', '),
->>>>>>> c7dcf0b3
+                    throttled and 'THROTTLED', client_name, is_damaged and 'DAMAGED', delim=', '),
                 # Format 22 is likely to be damaged. See https://github.com/yt-dlp/yt-dlp/issues/3372
                 'source_preference': -10 if throttled else -5 if itag == '22' else -1,
                 'fps': int_or_none(fmt.get('fps')) or None,
