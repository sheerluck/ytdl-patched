import base64
import calendar
import collections
import copy
import datetime
import enum
import hashlib
import itertools
import json
import math
import os.path
import random
import re
import sys
import threading
import time
import traceback
import urllib.error
import urllib.parse

from .common import InfoExtractor, SearchInfoExtractor
from ..compat import functools
from ..jsinterp import JSInterpreter
from ..utils import (
    NO_DEFAULT,
    ExtractorError,
    LazyList,
    UserNotLive,
    bug_reports_message,
    classproperty,
    clean_html,
    datetime_from_str,
    dict_get,
    filter_dict,
    float_or_none,
    format_field,
    get_first,
    int_or_none,
    is_html,
    join_nonempty,
    js_to_json,
    mimetype2ext,
    network_exceptions,
    orderedSet,
    parse_codecs,
    parse_count,
    parse_duration,
    parse_iso8601,
    parse_qs,
    qualities,
    remove_start,
    smuggle_url,
    str_or_none,
    str_to_int,
    strftime_or_none,
    traverse_obj,
    try_get,
    unescapeHTML,
    unified_strdate,
    unified_timestamp,
    unsmuggle_url,
    update_url_query,
    url_or_none,
    urljoin,
    variadic,
)

# any clients starting with _ cannot be explicitly requested by the user
INNERTUBE_CLIENTS = {
    'web': {
        'INNERTUBE_API_KEY': 'AIzaSyAO_FJ2SlqU8Q4STEHLGCilw_Y9_11qcW8',
        'INNERTUBE_CONTEXT': {
            'client': {
                'clientName': 'WEB',
                'clientVersion': '2.20220801.00.00',
            }
        },
        'INNERTUBE_CONTEXT_CLIENT_NAME': 1
    },
    'web_embedded': {
        'INNERTUBE_API_KEY': 'AIzaSyAO_FJ2SlqU8Q4STEHLGCilw_Y9_11qcW8',
        'INNERTUBE_CONTEXT': {
            'client': {
                'clientName': 'WEB_EMBEDDED_PLAYER',
                'clientVersion': '1.20220731.00.00',
            },
        },
        'INNERTUBE_CONTEXT_CLIENT_NAME': 56
    },
    'web_music': {
        'INNERTUBE_API_KEY': 'AIzaSyC9XL3ZjWddXya6X74dJoCTL-WEYFDNX30',
        'INNERTUBE_HOST': 'music.youtube.com',
        'INNERTUBE_CONTEXT': {
            'client': {
                'clientName': 'WEB_REMIX',
                'clientVersion': '1.20220727.01.00',
            }
        },
        'INNERTUBE_CONTEXT_CLIENT_NAME': 67,
    },
    'web_creator': {
        'INNERTUBE_API_KEY': 'AIzaSyBUPetSUmoZL-OhlxA7wSac5XinrygCqMo',
        'INNERTUBE_CONTEXT': {
            'client': {
                'clientName': 'WEB_CREATOR',
                'clientVersion': '1.20220726.00.00',
            }
        },
        'INNERTUBE_CONTEXT_CLIENT_NAME': 62,
    },
    'android': {
        'INNERTUBE_API_KEY': 'AIzaSyA8eiZmM1FaDVjRy-df2KTyQ_vz_yYM39w',
        'INNERTUBE_CONTEXT': {
            'client': {
                'clientName': 'ANDROID',
                'clientVersion': '17.31.35',
                'androidSdkVersion': 30,
                'userAgent': 'com.google.android.youtube/17.31.35 (Linux; U; Android 11) gzip'
            }
        },
        'INNERTUBE_CONTEXT_CLIENT_NAME': 3,
        'REQUIRE_JS_PLAYER': False
    },
    'android_embedded': {
        'INNERTUBE_API_KEY': 'AIzaSyCjc_pVEDi4qsv5MtC2dMXzpIaDoRFLsxw',
        'INNERTUBE_CONTEXT': {
            'client': {
                'clientName': 'ANDROID_EMBEDDED_PLAYER',
                'clientVersion': '17.31.35',
                'androidSdkVersion': 30,
                'userAgent': 'com.google.android.youtube/17.31.35 (Linux; U; Android 11) gzip'
            },
        },
        'INNERTUBE_CONTEXT_CLIENT_NAME': 55,
        'REQUIRE_JS_PLAYER': False
    },
    'android_music': {
        'INNERTUBE_API_KEY': 'AIzaSyAOghZGza2MQSZkY_zfZ370N-PUdXEo8AI',
        'INNERTUBE_CONTEXT': {
            'client': {
                'clientName': 'ANDROID_MUSIC',
                'clientVersion': '5.16.51',
                'androidSdkVersion': 30,
                'userAgent': 'com.google.android.apps.youtube.music/5.16.51 (Linux; U; Android 11) gzip'
            }
        },
        'INNERTUBE_CONTEXT_CLIENT_NAME': 21,
        'REQUIRE_JS_PLAYER': False
    },
    'android_creator': {
        'INNERTUBE_API_KEY': 'AIzaSyD_qjV8zaaUMehtLkrKFgVeSX_Iqbtyws8',
        'INNERTUBE_CONTEXT': {
            'client': {
                'clientName': 'ANDROID_CREATOR',
                'clientVersion': '22.30.100',
                'androidSdkVersion': 30,
                'userAgent': 'com.google.android.apps.youtube.creator/22.30.100 (Linux; U; Android 11) gzip'
            },
        },
        'INNERTUBE_CONTEXT_CLIENT_NAME': 14,
        'REQUIRE_JS_PLAYER': False
    },
    # iOS clients have HLS live streams. Setting device model to get 60fps formats.
    # See: https://github.com/TeamNewPipe/NewPipeExtractor/issues/680#issuecomment-1002724558
    'ios': {
        'INNERTUBE_API_KEY': 'AIzaSyB-63vPrdThhKuerbB2N_l7Kwwcxj6yUAc',
        'INNERTUBE_CONTEXT': {
            'client': {
                'clientName': 'IOS',
                'clientVersion': '17.33.2',
                'deviceModel': 'iPhone14,3',
                'userAgent': 'com.google.ios.youtube/17.33.2 (iPhone14,3; U; CPU iOS 15_6 like Mac OS X)'
            }
        },
        'INNERTUBE_CONTEXT_CLIENT_NAME': 5,
        'REQUIRE_JS_PLAYER': False
    },
    'ios_embedded': {
        'INNERTUBE_CONTEXT': {
            'client': {
                'clientName': 'IOS_MESSAGES_EXTENSION',
                'clientVersion': '17.33.2',
                'deviceModel': 'iPhone14,3',
                'userAgent': 'com.google.ios.youtube/17.33.2 (iPhone14,3; U; CPU iOS 15_6 like Mac OS X)'
            },
        },
        'INNERTUBE_CONTEXT_CLIENT_NAME': 66,
        'REQUIRE_JS_PLAYER': False
    },
    'ios_music': {
        'INNERTUBE_API_KEY': 'AIzaSyBAETezhkwP0ZWA02RsqT1zu78Fpt0bC_s',
        'INNERTUBE_CONTEXT': {
            'client': {
                'clientName': 'IOS_MUSIC',
                'clientVersion': '5.21',
                'deviceModel': 'iPhone14,3',
                'userAgent': 'com.google.ios.youtubemusic/5.21 (iPhone14,3; U; CPU iOS 15_6 like Mac OS X)'
            },
        },
        'INNERTUBE_CONTEXT_CLIENT_NAME': 26,
        'REQUIRE_JS_PLAYER': False
    },
    'ios_creator': {
        'INNERTUBE_CONTEXT': {
            'client': {
                'clientName': 'IOS_CREATOR',
                'clientVersion': '22.33.101',
                'deviceModel': 'iPhone14,3',
                'userAgent': 'com.google.ios.ytcreator/22.33.101 (iPhone14,3; U; CPU iOS 15_6 like Mac OS X)'
            },
        },
        'INNERTUBE_CONTEXT_CLIENT_NAME': 15,
        'REQUIRE_JS_PLAYER': False
    },
    # mweb has 'ultralow' formats
    # See: https://github.com/yt-dlp/yt-dlp/pull/557
    'mweb': {
        'INNERTUBE_API_KEY': 'AIzaSyAO_FJ2SlqU8Q4STEHLGCilw_Y9_11qcW8',
        'INNERTUBE_CONTEXT': {
            'client': {
                'clientName': 'MWEB',
                'clientVersion': '2.20220801.00.00',
            }
        },
        'INNERTUBE_CONTEXT_CLIENT_NAME': 2
    },
    # This client can access age restricted videos (unless the uploader has disabled the 'allow embedding' option)
    # See: https://github.com/zerodytrash/YouTube-Internal-Clients
    'tv_embedded': {
        'INNERTUBE_API_KEY': 'AIzaSyAO_FJ2SlqU8Q4STEHLGCilw_Y9_11qcW8',
        'INNERTUBE_CONTEXT': {
            'client': {
                'clientName': 'TVHTML5_SIMPLY_EMBEDDED_PLAYER',
                'clientVersion': '2.0',
            },
        },
        'INNERTUBE_CONTEXT_CLIENT_NAME': 85
    },
}


def _split_innertube_client(client_name):
    variant, *base = client_name.rsplit('.', 1)
    if base:
        return variant, base[0], variant
    base, *variant = client_name.split('_', 1)
    return client_name, base, variant[0] if variant else None


def build_innertube_clients():
    THIRD_PARTY = {
        'embedUrl': 'https://www.youtube.com/',  # Can be any valid URL
    }
    BASE_CLIENTS = ('android', 'web', 'tv', 'ios', 'mweb')
    priority = qualities(BASE_CLIENTS[::-1])

    for client, ytcfg in tuple(INNERTUBE_CLIENTS.items()):
        ytcfg.setdefault('INNERTUBE_API_KEY', 'AIzaSyDCU8hByM-4DrUqRUYnGn-3llEO78bcxq8')
        ytcfg.setdefault('INNERTUBE_HOST', 'www.youtube.com')
        ytcfg.setdefault('REQUIRE_JS_PLAYER', True)
        ytcfg['INNERTUBE_CONTEXT']['client'].setdefault('hl', 'en')

        _, base_client, variant = _split_innertube_client(client)
        ytcfg['priority'] = 10 * priority(base_client)

        if not variant:
            INNERTUBE_CLIENTS[f'{client}_embedscreen'] = embedscreen = copy.deepcopy(ytcfg)
            embedscreen['INNERTUBE_CONTEXT']['client']['clientScreen'] = 'EMBED'
            embedscreen['INNERTUBE_CONTEXT']['thirdParty'] = THIRD_PARTY
            embedscreen['priority'] -= 3
        elif variant == 'embedded':
            ytcfg['INNERTUBE_CONTEXT']['thirdParty'] = THIRD_PARTY
            ytcfg['priority'] -= 2
        else:
            ytcfg['priority'] -= 3


build_innertube_clients()


class BadgeType(enum.Enum):
    AVAILABILITY_UNLISTED = enum.auto()
    AVAILABILITY_PRIVATE = enum.auto()
    AVAILABILITY_PUBLIC = enum.auto()
    AVAILABILITY_PREMIUM = enum.auto()
    AVAILABILITY_SUBSCRIPTION = enum.auto()
    LIVE_NOW = enum.auto()


class YoutubeBaseInfoExtractor(InfoExtractor):
    """Provide base functions for Youtube extractors"""

    _RESERVED_NAMES = (
        r'channel|c|user|playlist|watch|w|v|embed|e|watch_popup|clip|'
        r'shorts|movies|results|search|shared|hashtag|trending|explore|feed|feeds|'
        r'browse|oembed|get_video_info|iframe_api|s/player|source|'
        r'storefront|oops|index|account|t/terms|about|upload|signin|logout')

    _PLAYLIST_ID_RE = r'(?:(?:PL|LL|EC|UU|FL|RD|UL|TL|PU|OLAK5uy_)[0-9A-Za-z-_]{10,}|RDMM|WL|LL|LM)'

    # _NETRC_MACHINE = 'youtube'

    # If True it will raise an error if no login info is provided
    _LOGIN_REQUIRED = False

    _INVIDIOUS_SITES = (
        # invidious-redirect websites
        r'(?:www\.)?redirect\.invidious\.io',
        r'(?:(?:www|dev)\.)?invidio\.us',
        # Invidious instances taken from https://github.com/iv-org/documentation/blob/master/docs/instances.md
        r'(?:www\.)?invidious\.pussthecat\.org',
        r'(?:www\.)?invidious\.zee\.li',
        r'(?:www\.)?invidious\.ethibox\.fr',
        r'(?:www\.)?invidious\.3o7z6yfxhbw7n3za4rss6l434kmv55cgw2vuziwuigpwegswvwzqipyd\.onion',
        r'(?:www\.)?osbivz6guyeahrwp2lnwyjk2xos342h4ocsxyqrlaopqjuhwn2djiiyd\.onion',
        r'(?:www\.)?u2cvlit75owumwpy4dj2hsmvkq7nvrclkpht7xgyye2pyoxhpmclkrad\.onion',
        # youtube-dl invidious instances list
        r'(?:(?:www|no)\.)?invidiou\.sh',
        r'(?:(?:www|fi)\.)?invidious\.snopyta\.org',
        r'(?:www\.)?invidious\.kabi\.tk',
        r'(?:www\.)?invidious\.mastodon\.host',
        r'(?:www\.)?invidious\.zapashcanon\.fr',
        r'(?:www\.)?(?:invidious(?:-us)?|piped)\.kavin\.rocks',
        r'(?:www\.)?invidious\.tinfoil-hat\.net',
        r'(?:www\.)?invidious\.himiko\.cloud',
        r'(?:www\.)?invidious\.reallyancient\.tech',
        r'(?:www\.)?invidious\.tube',
        r'(?:www\.)?invidiou\.site',
        r'(?:www\.)?invidious\.site',
        r'(?:www\.)?invidious\.xyz',
        r'(?:www\.)?invidious\.nixnet\.xyz',
        r'(?:www\.)?invidious\.048596\.xyz',
        r'(?:www\.)?invidious\.drycat\.fr',
        r'(?:www\.)?inv\.skyn3t\.in',
        r'(?:www\.)?tube\.poal\.co',
        r'(?:www\.)?tube\.connect\.cafe',
        r'(?:www\.)?vid\.wxzm\.sx',
        r'(?:www\.)?vid\.mint\.lgbt',
        r'(?:www\.)?vid\.puffyan\.us',
        r'(?:www\.)?yewtu\.be',
        r'(?:www\.)?yt\.elukerio\.org',
        r'(?:www\.)?yt\.lelux\.fi',
        r'(?:www\.)?invidious\.ggc-project\.de',
        r'(?:www\.)?yt\.maisputain\.ovh',
        r'(?:www\.)?ytprivate\.com',
        r'(?:www\.)?invidious\.13ad\.de',
        r'(?:www\.)?invidious\.toot\.koeln',
        r'(?:www\.)?invidious\.fdn\.fr',
        r'(?:www\.)?watch\.nettohikari\.com',
        r'(?:www\.)?invidious\.namazso\.eu',
        r'(?:www\.)?invidious\.silkky\.cloud',
        r'(?:www\.)?invidious\.exonip\.de',
        r'(?:www\.)?invidious\.riverside\.rocks',
        r'(?:www\.)?invidious\.blamefran\.net',
        r'(?:www\.)?invidious\.moomoo\.de',
        r'(?:www\.)?ytb\.trom\.tf',
        r'(?:www\.)?yt\.cyberhost\.uk',
        r'(?:www\.)?kgg2m7yk5aybusll\.onion',
        r'(?:www\.)?qklhadlycap4cnod\.onion',
        r'(?:www\.)?axqzx4s6s54s32yentfqojs3x5i7faxza6xo3ehd4bzzsg2ii4fv2iid\.onion',
        r'(?:www\.)?c7hqkpkpemu6e7emz5b4vyz7idjgdvgaaa3dyimmeojqbgpea3xqjoid\.onion',
        r'(?:www\.)?fz253lmuao3strwbfbmx46yu7acac2jz27iwtorgmbqlkurlclmancad\.onion',
        r'(?:www\.)?invidious\.l4qlywnpwqsluw65ts7md3khrivpirse744un3x7mlskqauz5pyuzgqd\.onion',
        r'(?:www\.)?owxfohz4kjyv25fvlqilyxast7inivgiktls3th44jhk3ej3i7ya\.b32\.i2p',
        r'(?:www\.)?4l2dgddgsrkf2ous66i6seeyi6etzfgrue332grh2n7madpwopotugyd\.onion',
        r'(?:www\.)?w6ijuptxiku4xpnnaetxvnkc5vqcdu7mgns2u77qefoixi63vbvnpnqd\.onion',
        r'(?:www\.)?kbjggqkzv65ivcqj6bumvp337z6264huv5kpkwuv6gu5yjiskvan7fad\.onion',
        r'(?:www\.)?grwp24hodrefzvjjuccrkw3mjq4tzhaaq32amf33dzpmuxe7ilepcmad\.onion',
        r'(?:www\.)?hpniueoejy4opn7bc4ftgazyqjoeqwlvh2uiku2xqku6zpoa4bf5ruid\.onion',
        # piped instances from https://github.com/TeamPiped/Piped/wiki/Instances
        r'(?:www\.)?piped\.kavin\.rocks',
        r'(?:www\.)?piped\.tokhmi\.xyz',
        r'(?:www\.)?piped\.syncpundit\.io',
        r'(?:www\.)?piped\.mha\.fi',
        r'(?:www\.)?watch\.whatever\.social',
        r'(?:www\.)?piped\.garudalinux\.org',
        r'(?:www\.)?piped\.rivo\.lol',
        r'(?:www\.)?piped-libre\.kavin\.rocks',
        r'(?:www\.)?yt\.jae\.fi',
        r'(?:www\.)?piped\.mint\.lgbt',
        r'(?:www\.)?il\.ax',
        r'(?:www\.)?piped\.esmailelbob\.xyz',
        r'(?:www\.)?piped\.projectsegfau\.lt',
        r'(?:www\.)?piped\.privacydev\.net',
        r'(?:www\.)?piped\.palveluntarjoaja\.eu',
        r'(?:www\.)?piped\.smnz\.de',
        r'(?:www\.)?piped\.adminforge\.de',
        r'(?:www\.)?watch\.whatevertinfoil\.de',
        r'(?:www\.)?piped\.qdi\.fi',
        r'(?:www\.)?piped\.video',
        r'(?:www\.)?piped\.aeong\.one',
    )

    # extracted from account/account_menu ep
    # XXX: These are the supported YouTube UI and API languages,
    # which is slightly different from languages supported for translation in YouTube studio
    _SUPPORTED_LANG_CODES = [
        'af', 'az', 'id', 'ms', 'bs', 'ca', 'cs', 'da', 'de', 'et', 'en-IN', 'en-GB', 'en', 'es',
        'es-419', 'es-US', 'eu', 'fil', 'fr', 'fr-CA', 'gl', 'hr', 'zu', 'is', 'it', 'sw', 'lv',
        'lt', 'hu', 'nl', 'no', 'uz', 'pl', 'pt-PT', 'pt', 'ro', 'sq', 'sk', 'sl', 'sr-Latn', 'fi',
        'sv', 'vi', 'tr', 'be', 'bg', 'ky', 'kk', 'mk', 'mn', 'ru', 'sr', 'uk', 'el', 'hy', 'iw',
        'ur', 'ar', 'fa', 'ne', 'mr', 'hi', 'as', 'bn', 'pa', 'gu', 'or', 'ta', 'te', 'kn', 'ml',
        'si', 'th', 'lo', 'my', 'ka', 'am', 'km', 'zh-CN', 'zh-TW', 'zh-HK', 'ja', 'ko'
    ]

    _IGNORED_WARNINGS = {'Unavailable videos will be hidden during playback'}

    @functools.cached_property
    def _preferred_lang(self):
        """
        Returns a language code supported by YouTube for the user preferred language.
        Returns None if no preferred language set.
        """
        preferred_lang = self._configuration_arg('lang', ie_key='Youtube', casesense=True, default=[''])[0]
        if not preferred_lang:
            preferred_lang = self._configuration_arg('preferred_langs', ie_key='Youtube', casesense=True, default=[''])[0]
        if not preferred_lang:
            return
        if preferred_lang not in self._SUPPORTED_LANG_CODES:
            raise ExtractorError(
                f'Unsupported language code: {preferred_lang}. Supported language codes (case-sensitive): {join_nonempty(*self._SUPPORTED_LANG_CODES, delim=", ")}.',
                expected=True)
        elif preferred_lang != 'en' and not self._localize_by_dataapi:
            self.report_warning(
                f'Preferring "{preferred_lang}" translated fields. Note that some metadata extraction may fail or be incorrect.')
        return preferred_lang

    @functools.cached_property
    def _innertube_preferred_lang(self):
        return None if self._localize_by_dataapi else self._preferred_lang

    @functools.cached_property
    def _localize_by_dataapi(self):
        return self._configuration_arg('localization_mode', ie_key='Youtube', casesense=True, default=['default'])[0] == 'dataapi'

    def _initialize_consent(self):
        cookies = self._get_cookies('https://www.youtube.com/')
        if cookies.get('__Secure-3PSID'):
            return
        consent_id = None
        consent = cookies.get('CONSENT')
        if consent:
            if 'YES' in consent.value:
                return
            consent_id = self._search_regex(
                r'PENDING\+(\d+)', consent.value, 'consent', default=None)
        if not consent_id:
            consent_id = random.randint(100, 999)
        self._set_cookie('.youtube.com', 'CONSENT', 'YES+cb.20210328-17-p0.en+FX+%s' % consent_id)

    def _initialize_pref(self):
        cookies = self._get_cookies('https://www.youtube.com/')
        pref_cookie = cookies.get('PREF')
        pref = {}
        if pref_cookie:
            try:
                pref = dict(urllib.parse.parse_qsl(pref_cookie.value))
            except ValueError:
                self.report_warning('Failed to parse user PREF cookie' + bug_reports_message())
        pref.update({'hl': self._innertube_preferred_lang or 'en', 'tz': 'UTC'})
        self._set_cookie('.youtube.com', name='PREF', value=urllib.parse.urlencode(pref))

    def _real_initialize(self):
        self._initialize_pref()
        self._initialize_consent()
        self._check_login_required()

    def _check_login_required(self):
        if self._LOGIN_REQUIRED and not self._cookies_passed:
            self.raise_login_required('Login details are needed to download this content', method='cookies')

    _YT_INITIAL_DATA_RE = r'(?:window\s*\[\s*["\']ytInitialData["\']\s*\]|ytInitialData)\s*='
    _YT_INITIAL_PLAYER_RESPONSE_RE = r'ytInitialPlayerResponse\s*='

    def _get_default_ytcfg(self, client='web'):
        return copy.deepcopy(INNERTUBE_CLIENTS[client])

    def _get_innertube_host(self, client='web'):
        return INNERTUBE_CLIENTS[client]['INNERTUBE_HOST']

    def _ytcfg_get_safe(self, ytcfg, getter, expected_type=None, default_client='web'):
        # try_get but with fallback to default ytcfg client values when present
        _func = lambda y: try_get(y, getter, expected_type)
        return _func(ytcfg) or _func(self._get_default_ytcfg(default_client))

    def _extract_client_name(self, ytcfg, default_client='web'):
        return self._ytcfg_get_safe(
            ytcfg, (lambda x: x['INNERTUBE_CLIENT_NAME'],
                    lambda x: x['INNERTUBE_CONTEXT']['client']['clientName']), str, default_client)

    def _extract_client_version(self, ytcfg, default_client='web'):
        return self._ytcfg_get_safe(
            ytcfg, (lambda x: x['INNERTUBE_CLIENT_VERSION'],
                    lambda x: x['INNERTUBE_CONTEXT']['client']['clientVersion']), str, default_client)

    def _select_api_hostname(self, req_api_hostname, default_client=None):
        return (self._configuration_arg('innertube_host', [''], ie_key=YoutubeIE.ie_key())[0]
                or req_api_hostname or self._get_innertube_host(default_client or 'web'))

    def _extract_api_key(self, ytcfg=None, default_client='web'):
        return self._ytcfg_get_safe(ytcfg, lambda x: x['INNERTUBE_API_KEY'], str, default_client)

    def _extract_context(self, ytcfg=None, default_client='web'):
        context = get_first(
            (ytcfg, self._get_default_ytcfg(default_client)), 'INNERTUBE_CONTEXT', expected_type=dict)
        # Enforce language and tz for extraction
        client_context = traverse_obj(context, 'client', expected_type=dict, default={})
        client_context.update({'hl': self._innertube_preferred_lang or 'en', 'timeZone': 'UTC', 'utcOffsetMinutes': 0})
        return context

    _SAPISID = None

    def _generate_sapisidhash_header(self, origin='https://www.youtube.com'):
        time_now = round(time.time())
        if self._SAPISID is None:
            yt_cookies = self._get_cookies('https://www.youtube.com')
            # Sometimes SAPISID cookie isn't present but __Secure-3PAPISID is.
            # See: https://github.com/yt-dlp/yt-dlp/issues/393
            sapisid_cookie = dict_get(
                yt_cookies, ('__Secure-3PAPISID', 'SAPISID'))
            if sapisid_cookie and sapisid_cookie.value:
                self._SAPISID = sapisid_cookie.value
                self.write_debug('Extracted SAPISID cookie')
                # SAPISID cookie is required if not already present
                if not yt_cookies.get('SAPISID'):
                    self.write_debug('Copying __Secure-3PAPISID cookie to SAPISID cookie')
                    self._set_cookie(
                        '.youtube.com', 'SAPISID', self._SAPISID, secure=True, expire_time=time_now + 3600)
            else:
                self._SAPISID = False
        if not self._SAPISID:
            return None
        # SAPISIDHASH algorithm from https://stackoverflow.com/a/32065323
        sapisidhash = hashlib.sha1(
            f'{time_now} {self._SAPISID} {origin}'.encode()).hexdigest()
        return f'SAPISIDHASH {time_now}_{sapisidhash}'

    def _call_api(self, ep, query, video_id, fatal=True, headers=None,
                  note='Downloading API JSON', errnote='Unable to download API page',
                  context=None, api_key=None, api_hostname=None, default_client='web'):

        data = {'context': context} if context else {'context': self._extract_context(default_client=default_client)}
        data.update(query)
        real_headers = self.generate_api_headers(default_client=default_client)
        real_headers.update({'content-type': 'application/json'})
        if headers:
            real_headers.update(headers)
        api_key = (self._configuration_arg('innertube_key', [''], ie_key=YoutubeIE.ie_key(), casesense=True)[0]
                   or api_key or self._extract_api_key(default_client=default_client))
        return self._download_json(
            f'https://{self._select_api_hostname(api_hostname, default_client)}/youtubei/v1/{ep}',
            video_id=video_id, fatal=fatal, note=note, errnote=errnote,
            data=json.dumps(data).encode('utf8'), headers=real_headers,
            query={'key': api_key, 'prettyPrint': 'false'})

    def extract_yt_initial_data(self, item_id, webpage, fatal=True):
        return self._search_json(self._YT_INITIAL_DATA_RE, webpage, 'yt initial data', item_id, fatal=fatal)

    @staticmethod
    def _extract_session_index(*data):
        """
        Index of current account in account list.
        See: https://github.com/yt-dlp/yt-dlp/pull/519
        """
        for ytcfg in data:
            session_index = int_or_none(try_get(ytcfg, lambda x: x['SESSION_INDEX']))
            if session_index is not None:
                return session_index

    # Deprecated?
    def _extract_identity_token(self, ytcfg=None, webpage=None):
        if ytcfg:
            token = try_get(ytcfg, lambda x: x['ID_TOKEN'], str)
            if token:
                return token
        if webpage:
            return self._search_regex(
                r'\bID_TOKEN["\']\s*:\s*["\'](.+?)["\']', webpage,
                'identity token', default=None, fatal=False)

    @staticmethod
    def _extract_account_syncid(*args):
        """
        Extract syncId required to download private playlists of secondary channels
        @params response and/or ytcfg
        """
        for data in args:
            # ytcfg includes channel_syncid if on secondary channel
            delegated_sid = try_get(data, lambda x: x['DELEGATED_SESSION_ID'], str)
            if delegated_sid:
                return delegated_sid
            sync_ids = (try_get(
                data, (lambda x: x['responseContext']['mainAppWebResponseContext']['datasyncId'],
                       lambda x: x['DATASYNC_ID']), str) or '').split('||')
            if len(sync_ids) >= 2 and sync_ids[1]:
                # datasyncid is of the form "channel_syncid||user_syncid" for secondary channel
                # and just "user_syncid||" for primary channel. We only want the channel_syncid
                return sync_ids[0]

    @staticmethod
    def _extract_visitor_data(*args):
        """
        Extracts visitorData from an API response or ytcfg
        Appears to be used to track session state
        """
        return get_first(
            args, [('VISITOR_DATA', ('INNERTUBE_CONTEXT', 'client', 'visitorData'), ('responseContext', 'visitorData'))],
            expected_type=str)

    @functools.cached_property
    def is_authenticated(self):
        return bool(self._generate_sapisidhash_header())

    def extract_ytcfg(self, video_id, webpage):
        if not webpage:
            return {}
        return self._parse_json(
            self._search_regex(
                r'ytcfg\.set\s*\(\s*({.+?})\s*\)\s*;', webpage, 'ytcfg',
                default='{}'), video_id, fatal=False) or {}

    def generate_api_headers(
            self, *, ytcfg=None, account_syncid=None, session_index=None,
            visitor_data=None, identity_token=None, api_hostname=None, default_client='web'):

        origin = 'https://' + (self._select_api_hostname(api_hostname, default_client))
        headers = {
            'X-YouTube-Client-Name': str(
                self._ytcfg_get_safe(ytcfg, lambda x: x['INNERTUBE_CONTEXT_CLIENT_NAME'], default_client=default_client)),
            'X-YouTube-Client-Version': self._extract_client_version(ytcfg, default_client),
            'Origin': origin,
            'X-Youtube-Identity-Token': identity_token or self._extract_identity_token(ytcfg),
            'X-Goog-PageId': account_syncid or self._extract_account_syncid(ytcfg),
            'X-Goog-Visitor-Id': visitor_data or self._extract_visitor_data(ytcfg),
            'User-Agent': self._ytcfg_get_safe(ytcfg, lambda x: x['INNERTUBE_CONTEXT']['client']['userAgent'], default_client=default_client)
        }
        if session_index is None:
            session_index = self._extract_session_index(ytcfg)
        if account_syncid or session_index is not None:
            headers['X-Goog-AuthUser'] = session_index if session_index is not None else 0

        auth = self._generate_sapisidhash_header(origin)
        if auth is not None:
            headers['Authorization'] = auth
            headers['X-Origin'] = origin
        return filter_dict(headers)

    def _download_ytcfg(self, client, video_id):
        url = {
            'web': 'https://www.youtube.com',
            'web_music': 'https://music.youtube.com',
            'web_embedded': f'https://www.youtube.com/embed/{video_id}?html5=1'
        }.get(client)
        if not url:
            return {}
        webpage = self._download_webpage(
            url, video_id, fatal=False, note=f'Downloading {client.replace("_", " ").strip()} client config')
        return self.extract_ytcfg(video_id, webpage) or {}

    @staticmethod
    def _build_api_continuation_query(continuation, ctp=None):
        query = {
            'continuation': continuation
        }
        # TODO: Inconsistency with clickTrackingParams.
        # Currently we have a fixed ctp contained within context (from ytcfg)
        # and a ctp in root query for continuation.
        if ctp:
            query['clickTracking'] = {'clickTrackingParams': ctp}
        return query

    @classmethod
    def _extract_next_continuation_data(cls, renderer):
        next_continuation = try_get(
            renderer, (lambda x: x['continuations'][0]['nextContinuationData'],
                       lambda x: x['continuation']['reloadContinuationData']), dict)
        if not next_continuation:
            return
        continuation = next_continuation.get('continuation')
        if not continuation:
            return
        ctp = next_continuation.get('clickTrackingParams')
        return cls._build_api_continuation_query(continuation, ctp)

    @classmethod
    def _extract_continuation_ep_data(cls, continuation_ep: dict):
        if isinstance(continuation_ep, dict):
            continuation = try_get(
                continuation_ep, lambda x: x['continuationCommand']['token'], str)
            if not continuation:
                return
            ctp = continuation_ep.get('clickTrackingParams')
            return cls._build_api_continuation_query(continuation, ctp)

    @classmethod
    def _extract_continuation(cls, renderer):
        next_continuation = cls._extract_next_continuation_data(renderer)
        if next_continuation:
            return next_continuation

        return traverse_obj(renderer, (
            ('contents', 'items', 'rows'), ..., 'continuationItemRenderer',
            ('continuationEndpoint', ('button', 'buttonRenderer', 'command'))
        ), get_all=False, expected_type=cls._extract_continuation_ep_data)

    @classmethod
    def _extract_alerts(cls, data):
        for alert_dict in try_get(data, lambda x: x['alerts'], list) or []:
            if not isinstance(alert_dict, dict):
                continue
            for alert in alert_dict.values():
                alert_type = alert.get('type')
                if not alert_type:
                    continue
                message = cls._get_text(alert, 'text')
                if message:
                    yield alert_type, message

    def _report_alerts(self, alerts, expected=True, fatal=True, only_once=False):
        errors, warnings = [], []
        for alert_type, alert_message in alerts:
            if alert_type.lower() == 'error' and fatal:
                errors.append([alert_type, alert_message])
            elif alert_message not in self._IGNORED_WARNINGS:
                warnings.append([alert_type, alert_message])

        for alert_type, alert_message in (warnings + errors[:-1]):
            self.report_warning(f'YouTube said: {alert_type} - {alert_message}', only_once=only_once)
        if errors:
            raise ExtractorError('YouTube said: %s' % errors[-1][1], expected=expected)

    def _extract_and_report_alerts(self, data, *args, **kwargs):
        return self._report_alerts(self._extract_alerts(data), *args, **kwargs)

    def _extract_badges(self, renderer: dict):
        privacy_icon_map = {
            'PRIVACY_UNLISTED': BadgeType.AVAILABILITY_UNLISTED,
            'PRIVACY_PRIVATE': BadgeType.AVAILABILITY_PRIVATE,
            'PRIVACY_PUBLIC': BadgeType.AVAILABILITY_PUBLIC
        }

        badge_style_map = {
            'BADGE_STYLE_TYPE_MEMBERS_ONLY': BadgeType.AVAILABILITY_SUBSCRIPTION,
            'BADGE_STYLE_TYPE_PREMIUM': BadgeType.AVAILABILITY_PREMIUM,
            'BADGE_STYLE_TYPE_LIVE_NOW': BadgeType.LIVE_NOW
        }

        label_map = {
            'unlisted': BadgeType.AVAILABILITY_UNLISTED,
            'private': BadgeType.AVAILABILITY_PRIVATE,
            'members only': BadgeType.AVAILABILITY_SUBSCRIPTION,
            'live': BadgeType.LIVE_NOW,
            'premium': BadgeType.AVAILABILITY_PREMIUM
        }

        badges = []
        for badge in traverse_obj(renderer, ('badges', ..., 'metadataBadgeRenderer'), default=[]):
            badge_type = (
                privacy_icon_map.get(traverse_obj(badge, ('icon', 'iconType'), expected_type=str))
                or badge_style_map.get(traverse_obj(badge, 'style'))
            )
            if badge_type:
                badges.append({'type': badge_type})
                continue

            # fallback, won't work in some languages
            label = traverse_obj(badge, 'label', expected_type=str, default='')
            for match, label_badge_type in label_map.items():
                if match in label.lower():
                    badges.append({'type': badge_type})
                    continue

        return badges

    @staticmethod
    def _has_badge(badges, badge_type):
        return bool(traverse_obj(badges, lambda _, v: v['type'] == badge_type))

    @staticmethod
    def _get_text(data, *path_list, max_runs=None):
        for path in path_list or [None]:
            if path is None:
                obj = [data]
            else:
                obj = traverse_obj(data, path, default=[])
                if not any(key is ... or isinstance(key, (list, tuple)) for key in variadic(path)):
                    obj = [obj]
            for item in obj:
                text = try_get(item, lambda x: x['simpleText'], str)
                if text:
                    return text
                runs = try_get(item, lambda x: x['runs'], list) or []
                if not runs and isinstance(item, list):
                    runs = item

                runs = runs[:min(len(runs), max_runs or len(runs))]
                text = ''.join(traverse_obj(runs, (..., 'text'), expected_type=str, default=[]))
                if text:
                    return text

    def _get_count(self, data, *path_list):
        count_text = self._get_text(data, *path_list) or ''
        count = parse_count(count_text)
        if count is None:
            count = str_to_int(
                self._search_regex(r'^([\d,]+)', re.sub(r'\s', '', count_text), 'count', default=None))
        return count

    @staticmethod
    def _extract_thumbnails(data, *path_list):
        """
        Extract thumbnails from thumbnails dict
        @param path_list: path list to level that contains 'thumbnails' key
        """
        thumbnails = []
        for path in path_list or [()]:
            for thumbnail in traverse_obj(data, (*variadic(path), 'thumbnails', ...), default=[]):
                thumbnail_url = url_or_none(thumbnail.get('url'))
                if not thumbnail_url:
                    continue
                # Sometimes youtube gives a wrong thumbnail URL. See:
                # https://github.com/yt-dlp/yt-dlp/issues/233
                # https://github.com/ytdl-org/youtube-dl/issues/28023
                if 'maxresdefault' in thumbnail_url:
                    thumbnail_url = thumbnail_url.split('?')[0]
                thumbnails.append({
                    'url': thumbnail_url,
                    'height': int_or_none(thumbnail.get('height')),
                    'width': int_or_none(thumbnail.get('width')),
                })
        return thumbnails

    @staticmethod
    def extract_relative_time(relative_time_text):
        """
        Extracts a relative time from string and converts to dt object
        e.g. 'streamed 6 days ago', '5 seconds ago (edited)', 'updated today'
        """
        mobj = re.search(r'(?P<start>today|yesterday|now)|(?P<time>\d+)\s*(?P<unit>microsecond|second|minute|hour|day|week|month|year)s?\s*ago', relative_time_text)
        if mobj:
            start = mobj.group('start')
            if start:
                return datetime_from_str(start)
            try:
                return datetime_from_str('now-%s%s' % (mobj.group('time'), mobj.group('unit')))
            except ValueError:
                return None

    def _parse_time_text(self, text):
        if not text:
            return
        dt = self.extract_relative_time(text)
        timestamp = None
        if isinstance(dt, datetime.datetime):
            timestamp = calendar.timegm(dt.timetuple())

        if timestamp is None:
            timestamp = (
                unified_timestamp(text) or unified_timestamp(
                    self._search_regex(
                        (r'([a-z]+\s*\d{1,2},?\s*20\d{2})', r'(?:.+|^)(?:live|premieres|ed|ing)(?:\s*(?:on|for))?\s*(.+\d)'),
                        text.lower(), 'time text', default=None)))

        if text and timestamp is None and self._innertube_preferred_lang in (None, 'en'):
            self.report_warning(
                f'Cannot parse localized time text "{text}"', only_once=True)
        return timestamp

    def _extract_response(self, item_id, query, note='Downloading API JSON', headers=None,
                          ytcfg=None, check_get_keys=None, ep='browse', fatal=True, api_hostname=None,
                          default_client='web'):
        for retry in self.RetryManager():
            try:
                response = self._call_api(
                    ep=ep, fatal=True, headers=headers,
                    video_id=item_id, query=query, note=note,
                    context=self._extract_context(ytcfg, default_client),
                    api_key=self._extract_api_key(ytcfg, default_client),
                    api_hostname=api_hostname, default_client=default_client)
            except ExtractorError as e:
                if not isinstance(e.cause, network_exceptions):
                    return self._error_or_warning(e, fatal=fatal)
                elif not isinstance(e.cause, urllib.error.HTTPError):
                    retry.error = e
                    continue

                first_bytes = e.cause.read(512)
                if not is_html(first_bytes):
                    yt_error = try_get(
                        self._parse_json(
                            self._webpage_read_content(e.cause, None, item_id, prefix=first_bytes) or '{}', item_id, fatal=False),
                        lambda x: x['error']['message'], str)
                    if yt_error:
                        self._report_alerts([('ERROR', yt_error)], fatal=False)
                # Downloading page may result in intermittent 5xx HTTP error
                # Sometimes a 404 is also recieved. See: https://github.com/ytdl-org/youtube-dl/issues/28289
                # We also want to catch all other network exceptions since errors in later pages can be troublesome
                # See https://github.com/yt-dlp/yt-dlp/issues/507#issuecomment-880188210
                if e.cause.code not in (403, 429):
                    retry.error = e
                    continue
                return self._error_or_warning(e, fatal=fatal)

            try:
                self._extract_and_report_alerts(response, only_once=True)
            except ExtractorError as e:
                # YouTube servers may return errors we want to retry on in a 200 OK response
                # See: https://github.com/yt-dlp/yt-dlp/issues/839
                if 'unknown error' in e.msg.lower():
                    retry.error = e
                    continue
                return self._error_or_warning(e, fatal=fatal)
            # Youtube sometimes sends incomplete data
            # See: https://github.com/ytdl-org/youtube-dl/issues/28194
            if not traverse_obj(response, *variadic(check_get_keys)):
                retry.error = ExtractorError('Incomplete data received', expected=True)
                continue

            return response

    @staticmethod
    def is_music_url(url):
        return re.match(r'https?://music\.youtube\.com/', url) is not None

    def _extract_video(self, renderer):
        video_id = renderer.get('videoId')

        reel_header_renderer = traverse_obj(renderer, (
            'navigationEndpoint', 'reelWatchEndpoint', 'overlay', 'reelPlayerOverlayRenderer',
            'reelPlayerHeaderSupportedRenderers', 'reelPlayerHeaderRenderer'))

        title = self._get_text(renderer, 'title', 'headline') or self._get_text(reel_header_renderer, 'reelTitleText')
        description = self._get_text(renderer, 'descriptionSnippet')

        duration = int_or_none(renderer.get('lengthSeconds'))
        if duration is None:
            duration = parse_duration(self._get_text(
                renderer, 'lengthText', ('thumbnailOverlays', ..., 'thumbnailOverlayTimeStatusRenderer', 'text')))
        if duration is None:
            # XXX: should write a parser to be more general to support more cases (e.g. shorts in shorts tab)
            duration = parse_duration(self._search_regex(
                r'(?i)(ago)(?!.*\1)\s+(?P<duration>[a-z0-9 ,]+?)(?:\s+[\d,]+\s+views)?(?:\s+-\s+play\s+short)?$',
                traverse_obj(renderer, ('title', 'accessibility', 'accessibilityData', 'label'), default='', expected_type=str),
                video_id, default=None, group='duration'))

        channel_id = traverse_obj(
            renderer, ('shortBylineText', 'runs', ..., 'navigationEndpoint', 'browseEndpoint', 'browseId'),
            expected_type=str, get_all=False)
        if not channel_id:
            channel_id = traverse_obj(reel_header_renderer, ('channelNavigationEndpoint', 'browseEndpoint', 'browseId'))

        overlay_style = traverse_obj(
            renderer, ('thumbnailOverlays', ..., 'thumbnailOverlayTimeStatusRenderer', 'style'),
            get_all=False, expected_type=str)
        badges = self._extract_badges(renderer)

        navigation_url = urljoin('https://www.youtube.com/', traverse_obj(
            renderer, ('navigationEndpoint', 'commandMetadata', 'webCommandMetadata', 'url'),
            expected_type=str)) or ''
        url = f'https://www.youtube.com/watch?v={video_id}'
        if overlay_style == 'SHORTS' or '/shorts/' in navigation_url:
            url = f'https://www.youtube.com/shorts/{video_id}'

        time_text = (self._get_text(renderer, 'publishedTimeText', 'videoInfo')
                     or self._get_text(reel_header_renderer, 'timestampText') or '')
        scheduled_timestamp = str_to_int(traverse_obj(renderer, ('upcomingEventData', 'startTime'), get_all=False))

        live_status = (
            'is_upcoming' if scheduled_timestamp is not None
            else 'was_live' if 'streamed' in time_text.lower()
            else 'is_live' if overlay_style == 'LIVE' or self._has_badge(badges, BadgeType.LIVE_NOW)
            else None)

        # videoInfo is a string like '50K views • 10 years ago'.
        view_count_text = self._get_text(renderer, 'viewCountText', 'shortViewCountText', 'videoInfo') or ''
        view_count = (0 if 'no views' in view_count_text.lower()
                      else self._get_count({'simpleText': view_count_text}))
        view_count_field = 'concurrent_view_count' if live_status in ('is_live', 'is_upcoming') else 'view_count'

        return {
            '_type': 'url',
            'ie_key': YoutubeIE.ie_key(),
            'id': video_id,
            'url': url,
            'title': title,
            'description': description,
            'duration': duration,
            'channel_id': channel_id,
            'channel': (self._get_text(renderer, 'ownerText', 'shortBylineText')
                        or self._get_text(reel_header_renderer, 'channelTitleText')),
            'channel_url': f'https://www.youtube.com/channel/{channel_id}' if channel_id else None,
            'thumbnails': self._extract_thumbnails(renderer, 'thumbnail'),
            'timestamp': (self._parse_time_text(time_text)
                          if self._configuration_arg('approximate_date', ie_key=YoutubeTabIE)
                          else None),
            'release_timestamp': scheduled_timestamp,
            'availability':
                'public' if self._has_badge(badges, BadgeType.AVAILABILITY_PUBLIC)
                else self._availability(
                    is_private=self._has_badge(badges, BadgeType.AVAILABILITY_PRIVATE) or None,
                    needs_premium=self._has_badge(badges, BadgeType.AVAILABILITY_PREMIUM) or None,
                    needs_subscription=self._has_badge(badges, BadgeType.AVAILABILITY_SUBSCRIPTION) or None,
                    is_unlisted=self._has_badge(badges, BadgeType.AVAILABILITY_UNLISTED) or None),
            view_count_field: view_count,
            'live_status': live_status
        }


class YoutubeIE(YoutubeBaseInfoExtractor):
    IE_DESC = 'YouTube'
    _VALID_URL = r"""(?x)^
                     (
                         (?:https?://|//)                                    # http(s):// or protocol-independent URL
                         (?:(?:(?:(?:\w+\.)?[yY][oO][uU][tT][uU][bB][eE](?:-nocookie|kids)?\.com|
                            (?:www\.)?deturl\.com/www\.youtube\.com|
                            (?:www\.)?pwnyoutube\.com|
                            (?:www\.)?hooktube\.com|
                            (?:www\.)?yourepeat\.com|
                            tube\.majestyc\.net|
                            %(invidious)s|
                            youtube\.googleapis\.com)/                        # the various hostnames, with wildcard subdomains
                         (?:.*?\#/)?                                          # handle anchor (#/) redirect urls
                         (?:                                                  # the various things that can precede the ID:
                             (?:(?:v|embed|e|shorts)/(?!videoseries|live_stream))  # v/ or embed/ or e/ or shorts/
                             |(?:                                             # or the v= param in all its forms
                                 (?:(?:watch|movie)(?:_popup)?(?:\.php)?/?)?  # preceding watch(_popup|.php) or nothing (like /?v=xxxx)
                                 (?:\?|\#!?)                                  # the params delimiter ? or # or #!
                                 (?:.*?[&;])??                                # any other preceding param (like /?s=tuff&v=xxxx or ?s=tuff&amp;v=V36LpHqtcDY)
                                 v=
                             )
                         ))
                         |(?:
                            youtu\.be|                                        # just youtu.be/xxxx
                            vid\.plus|                                        # or vid.plus/xxxx
                            zwearz\.com/watch|                                # or zwearz.com/watch/xxxx
                            i\.ytimg\.com/vi|                                 # or i.ytimg.com/vi/xxx
                            y2u\.be|                                          # or y2x.be/xxxx
                            %(invidious)s
                         )/
                         |(?:www\.)?cleanvideosearch\.com/media/action/yt/watch\?videoId=
                         )
                     )?                                                       # all until now is optional -> you can pass the naked ID
                     (?P<id>[0-9A-Za-z_-]{11})                                # here is it! the YouTube video ID
                     (?(1).+)?                                                # if we found the ID, everything can follow
                     (?:\#|$)""" % {
        'invidious': '|'.join(YoutubeBaseInfoExtractor._INVIDIOUS_SITES),
    }
    _EMBED_REGEX = [
        r'''(?x)
            (?:
                <(?:[0-9A-Za-z-]+?)?iframe[^>]+?src=|
                data-video-url=|
                <embed[^>]+?src=|
                embedSWF\(?:\s*|
                <object[^>]+data=|
                new\s+SWFObject\(
            )
            (["\'])
                (?P<url>(?:https?:)?//(?:www\.)?youtube(?:-nocookie)?\.com/
                (?:embed|v|p)/[0-9A-Za-z_-]{11}.*?)
            \1''',
        # https://wordpress.org/plugins/lazy-load-for-videos/
        r'''(?xs)
            <a\s[^>]*\bhref="(?P<url>https://www\.youtube\.com/watch\?v=[0-9A-Za-z_-]{11})"
            \s[^>]*\bclass="[^"]*\blazy-load-youtube''',
    ]
    _RETURN_TYPE = 'video'  # XXX: How to handle multifeed?

    _PLAYER_INFO_RE = (
        r'/s/player/(?P<id>[a-zA-Z0-9_-]{8,})/player',
        r'/(?P<id>[a-zA-Z0-9_-]{8,})/player(?:_ias\.vflset(?:/[a-zA-Z]{2,3}_[a-zA-Z]{2,3})?|-plasma-ias-(?:phone|tablet)-[a-z]{2}_[A-Z]{2}\.vflset)/base\.js$',
        r'\b(?P<id>vfl[a-zA-Z0-9_-]+)\b.*?\.js$',
    )
    _formats = {
        '5': {'ext': 'flv', 'width': 400, 'height': 240, 'acodec': 'mp3', 'abr': 64, 'vcodec': 'h263'},
        '6': {'ext': 'flv', 'width': 450, 'height': 270, 'acodec': 'mp3', 'abr': 64, 'vcodec': 'h263'},
        '13': {'ext': '3gp', 'acodec': 'aac', 'vcodec': 'mp4v'},
        '17': {'ext': '3gp', 'width': 176, 'height': 144, 'acodec': 'aac', 'abr': 24, 'vcodec': 'mp4v'},
        '18': {'ext': 'mp4', 'width': 640, 'height': 360, 'acodec': 'aac', 'abr': 96, 'vcodec': 'h264'},
        '22': {'ext': 'mp4', 'width': 1280, 'height': 720, 'acodec': 'aac', 'abr': 192, 'vcodec': 'h264'},
        '34': {'ext': 'flv', 'width': 640, 'height': 360, 'acodec': 'aac', 'abr': 128, 'vcodec': 'h264'},
        '35': {'ext': 'flv', 'width': 854, 'height': 480, 'acodec': 'aac', 'abr': 128, 'vcodec': 'h264'},
        # itag 36 videos are either 320x180 (BaW_jenozKc) or 320x240 (__2ABJjxzNo), abr varies as well
        '36': {'ext': '3gp', 'width': 320, 'acodec': 'aac', 'vcodec': 'mp4v'},
        '37': {'ext': 'mp4', 'width': 1920, 'height': 1080, 'acodec': 'aac', 'abr': 192, 'vcodec': 'h264'},
        '38': {'ext': 'mp4', 'width': 4096, 'height': 3072, 'acodec': 'aac', 'abr': 192, 'vcodec': 'h264'},
        '43': {'ext': 'webm', 'width': 640, 'height': 360, 'acodec': 'vorbis', 'abr': 128, 'vcodec': 'vp8'},
        '44': {'ext': 'webm', 'width': 854, 'height': 480, 'acodec': 'vorbis', 'abr': 128, 'vcodec': 'vp8'},
        '45': {'ext': 'webm', 'width': 1280, 'height': 720, 'acodec': 'vorbis', 'abr': 192, 'vcodec': 'vp8'},
        '46': {'ext': 'webm', 'width': 1920, 'height': 1080, 'acodec': 'vorbis', 'abr': 192, 'vcodec': 'vp8'},
        '59': {'ext': 'mp4', 'width': 854, 'height': 480, 'acodec': 'aac', 'abr': 128, 'vcodec': 'h264'},
        '78': {'ext': 'mp4', 'width': 854, 'height': 480, 'acodec': 'aac', 'abr': 128, 'vcodec': 'h264'},


        # 3D videos
        '82': {'ext': 'mp4', 'height': 360, 'format_note': '3D', 'acodec': 'aac', 'abr': 128, 'vcodec': 'h264', 'preference': -20},
        '83': {'ext': 'mp4', 'height': 480, 'format_note': '3D', 'acodec': 'aac', 'abr': 128, 'vcodec': 'h264', 'preference': -20},
        '84': {'ext': 'mp4', 'height': 720, 'format_note': '3D', 'acodec': 'aac', 'abr': 192, 'vcodec': 'h264', 'preference': -20},
        '85': {'ext': 'mp4', 'height': 1080, 'format_note': '3D', 'acodec': 'aac', 'abr': 192, 'vcodec': 'h264', 'preference': -20},
        '100': {'ext': 'webm', 'height': 360, 'format_note': '3D', 'acodec': 'vorbis', 'abr': 128, 'vcodec': 'vp8', 'preference': -20},
        '101': {'ext': 'webm', 'height': 480, 'format_note': '3D', 'acodec': 'vorbis', 'abr': 192, 'vcodec': 'vp8', 'preference': -20},
        '102': {'ext': 'webm', 'height': 720, 'format_note': '3D', 'acodec': 'vorbis', 'abr': 192, 'vcodec': 'vp8', 'preference': -20},

        # Apple HTTP Live Streaming
        '91': {'ext': 'mp4', 'height': 144, 'format_note': 'HLS', 'acodec': 'aac', 'abr': 48, 'vcodec': 'h264', 'preference': -10},
        '92': {'ext': 'mp4', 'height': 240, 'format_note': 'HLS', 'acodec': 'aac', 'abr': 48, 'vcodec': 'h264', 'preference': -10},
        '93': {'ext': 'mp4', 'height': 360, 'format_note': 'HLS', 'acodec': 'aac', 'abr': 128, 'vcodec': 'h264', 'preference': -10},
        '94': {'ext': 'mp4', 'height': 480, 'format_note': 'HLS', 'acodec': 'aac', 'abr': 128, 'vcodec': 'h264', 'preference': -10},
        '95': {'ext': 'mp4', 'height': 720, 'format_note': 'HLS', 'acodec': 'aac', 'abr': 256, 'vcodec': 'h264', 'preference': -10},
        '96': {'ext': 'mp4', 'height': 1080, 'format_note': 'HLS', 'acodec': 'aac', 'abr': 256, 'vcodec': 'h264', 'preference': -10},
        '132': {'ext': 'mp4', 'height': 240, 'format_note': 'HLS', 'acodec': 'aac', 'abr': 48, 'vcodec': 'h264', 'preference': -10},
        '151': {'ext': 'mp4', 'height': 72, 'format_note': 'HLS', 'acodec': 'aac', 'abr': 24, 'vcodec': 'h264', 'preference': -10},

        # DASH mp4 video
        '133': {'ext': 'mp4', 'height': 240, 'format_note': 'DASH video', 'vcodec': 'h264'},
        '134': {'ext': 'mp4', 'height': 360, 'format_note': 'DASH video', 'vcodec': 'h264'},
        '135': {'ext': 'mp4', 'height': 480, 'format_note': 'DASH video', 'vcodec': 'h264'},
        '136': {'ext': 'mp4', 'height': 720, 'format_note': 'DASH video', 'vcodec': 'h264'},
        '137': {'ext': 'mp4', 'height': 1080, 'format_note': 'DASH video', 'vcodec': 'h264'},
        '138': {'ext': 'mp4', 'format_note': 'DASH video', 'vcodec': 'h264'},  # Height can vary (https://github.com/ytdl-org/youtube-dl/issues/4559)
        '160': {'ext': 'mp4', 'height': 144, 'format_note': 'DASH video', 'vcodec': 'h264'},
        '212': {'ext': 'mp4', 'height': 480, 'format_note': 'DASH video', 'vcodec': 'h264'},
        '264': {'ext': 'mp4', 'height': 1440, 'format_note': 'DASH video', 'vcodec': 'h264'},
        '298': {'ext': 'mp4', 'height': 720, 'format_note': 'DASH video', 'vcodec': 'h264', 'fps': 60},
        '299': {'ext': 'mp4', 'height': 1080, 'format_note': 'DASH video', 'vcodec': 'h264', 'fps': 60},
        '266': {'ext': 'mp4', 'height': 2160, 'format_note': 'DASH video', 'vcodec': 'h264'},

        # Dash mp4 audio
        '139': {'ext': 'm4a', 'format_note': 'DASH audio', 'acodec': 'aac', 'abr': 48, 'container': 'm4a_dash'},
        '140': {'ext': 'm4a', 'format_note': 'DASH audio', 'acodec': 'aac', 'abr': 128, 'container': 'm4a_dash'},
        '141': {'ext': 'm4a', 'format_note': 'DASH audio', 'acodec': 'aac', 'abr': 256, 'container': 'm4a_dash'},
        '256': {'ext': 'm4a', 'format_note': 'DASH audio', 'acodec': 'aac', 'container': 'm4a_dash'},
        '258': {'ext': 'm4a', 'format_note': 'DASH audio', 'acodec': 'aac', 'container': 'm4a_dash'},
        '325': {'ext': 'm4a', 'format_note': 'DASH audio', 'acodec': 'dtse', 'container': 'm4a_dash'},
        '328': {'ext': 'm4a', 'format_note': 'DASH audio', 'acodec': 'ec-3', 'container': 'm4a_dash'},

        # Dash webm
        '167': {'ext': 'webm', 'height': 360, 'width': 640, 'format_note': 'DASH video', 'container': 'webm', 'vcodec': 'vp8'},
        '168': {'ext': 'webm', 'height': 480, 'width': 854, 'format_note': 'DASH video', 'container': 'webm', 'vcodec': 'vp8'},
        '169': {'ext': 'webm', 'height': 720, 'width': 1280, 'format_note': 'DASH video', 'container': 'webm', 'vcodec': 'vp8'},
        '170': {'ext': 'webm', 'height': 1080, 'width': 1920, 'format_note': 'DASH video', 'container': 'webm', 'vcodec': 'vp8'},
        '218': {'ext': 'webm', 'height': 480, 'width': 854, 'format_note': 'DASH video', 'container': 'webm', 'vcodec': 'vp8'},
        '219': {'ext': 'webm', 'height': 480, 'width': 854, 'format_note': 'DASH video', 'container': 'webm', 'vcodec': 'vp8'},
        '278': {'ext': 'webm', 'height': 144, 'format_note': 'DASH video', 'container': 'webm', 'vcodec': 'vp9'},
        '242': {'ext': 'webm', 'height': 240, 'format_note': 'DASH video', 'vcodec': 'vp9'},
        '243': {'ext': 'webm', 'height': 360, 'format_note': 'DASH video', 'vcodec': 'vp9'},
        '244': {'ext': 'webm', 'height': 480, 'format_note': 'DASH video', 'vcodec': 'vp9'},
        '245': {'ext': 'webm', 'height': 480, 'format_note': 'DASH video', 'vcodec': 'vp9'},
        '246': {'ext': 'webm', 'height': 480, 'format_note': 'DASH video', 'vcodec': 'vp9'},
        '247': {'ext': 'webm', 'height': 720, 'format_note': 'DASH video', 'vcodec': 'vp9'},
        '248': {'ext': 'webm', 'height': 1080, 'format_note': 'DASH video', 'vcodec': 'vp9'},
        '271': {'ext': 'webm', 'height': 1440, 'format_note': 'DASH video', 'vcodec': 'vp9'},
        # itag 272 videos are either 3840x2160 (e.g. RtoitU2A-3E) or 7680x4320 (sLprVF6d7Ug)
        '272': {'ext': 'webm', 'height': 2160, 'format_note': 'DASH video', 'vcodec': 'vp9'},
        '302': {'ext': 'webm', 'height': 720, 'format_note': 'DASH video', 'vcodec': 'vp9', 'fps': 60},
        '303': {'ext': 'webm', 'height': 1080, 'format_note': 'DASH video', 'vcodec': 'vp9', 'fps': 60},
        '308': {'ext': 'webm', 'height': 1440, 'format_note': 'DASH video', 'vcodec': 'vp9', 'fps': 60},
        '313': {'ext': 'webm', 'height': 2160, 'format_note': 'DASH video', 'vcodec': 'vp9'},
        '315': {'ext': 'webm', 'height': 2160, 'format_note': 'DASH video', 'vcodec': 'vp9', 'fps': 60},

        # Dash webm audio
        '171': {'ext': 'webm', 'acodec': 'vorbis', 'format_note': 'DASH audio', 'abr': 128},
        '172': {'ext': 'webm', 'acodec': 'vorbis', 'format_note': 'DASH audio', 'abr': 256},

        # Dash webm audio with opus inside
        '249': {'ext': 'webm', 'format_note': 'DASH audio', 'acodec': 'opus', 'abr': 50},
        '250': {'ext': 'webm', 'format_note': 'DASH audio', 'acodec': 'opus', 'abr': 70},
        '251': {'ext': 'webm', 'format_note': 'DASH audio', 'acodec': 'opus', 'abr': 160},

        # RTMP (unnamed)
        '_rtmp': {'protocol': 'rtmp'},

        # av01 video only formats sometimes served with "unknown" codecs
        '394': {'ext': 'mp4', 'height': 144, 'format_note': 'DASH video', 'vcodec': 'av01.0.00M.08'},
        '395': {'ext': 'mp4', 'height': 240, 'format_note': 'DASH video', 'vcodec': 'av01.0.00M.08'},
        '396': {'ext': 'mp4', 'height': 360, 'format_note': 'DASH video', 'vcodec': 'av01.0.01M.08'},
        '397': {'ext': 'mp4', 'height': 480, 'format_note': 'DASH video', 'vcodec': 'av01.0.04M.08'},
        '398': {'ext': 'mp4', 'height': 720, 'format_note': 'DASH video', 'vcodec': 'av01.0.05M.08'},
        '399': {'ext': 'mp4', 'height': 1080, 'format_note': 'DASH video', 'vcodec': 'av01.0.08M.08'},
        '400': {'ext': 'mp4', 'height': 1440, 'format_note': 'DASH video', 'vcodec': 'av01.0.12M.08'},
        '401': {'ext': 'mp4', 'height': 2160, 'format_note': 'DASH video', 'vcodec': 'av01.0.12M.08'},
    }
    _SUBTITLE_FORMATS = ('json3', 'srv1', 'srv2', 'srv3', 'ttml', 'vtt')

    _GEO_BYPASS = False

    IE_NAME = 'youtube'
    _TESTS = [
        {
            'url': 'https://www.youtube.com/watch?v=BaW_jenozKc&t=1s&end=9',
            'info_dict': {
                'id': 'BaW_jenozKc',
                'ext': 'mp4',
                'title': 'youtube-dl test video "\'/\\ä↭𝕐',
                'uploader': 'Philipp Hagemeister',
                'uploader_id': 'phihag',
                'uploader_url': r're:https?://(?:www\.)?youtube\.com/user/phihag',
                'channel': 'Philipp Hagemeister',
                'channel_id': 'UCLqxVugv74EIW3VWh2NOa3Q',
                'channel_url': r're:https?://(?:www\.)?youtube\.com/channel/UCLqxVugv74EIW3VWh2NOa3Q',
                'upload_date': '20121002',
                'description': 'md5:8fb536f4877b8a7455c2ec23794dbc22',
                'categories': ['Science & Technology'],
                'tags': ['youtube-dl'],
                'duration': 10,
                'view_count': int,
                'like_count': int,
                'availability': 'public',
                'playable_in_embed': True,
                'thumbnail': 'https://i.ytimg.com/vi/BaW_jenozKc/maxresdefault.jpg',
                'live_status': 'not_live',
                'age_limit': 0,
                'start_time': 1,
                'end_time': 9,
                'comment_count': int,
                'channel_follower_count': int
            }
        },
        {
            'url': '//www.YouTube.com/watch?v=yZIXLfi8CZQ',
            'note': 'Embed-only video (#1746)',
            'info_dict': {
                'id': 'yZIXLfi8CZQ',
                'ext': 'mp4',
                'upload_date': '20120608',
                'title': 'Principal Sexually Assaults A Teacher - Episode 117 - 8th June 2012',
                'description': 'md5:09b78bd971f1e3e289601dfba15ca4f7',
                'uploader': 'SET India',
                'uploader_id': 'setindia',
                'uploader_url': r're:https?://(?:www\.)?youtube\.com/user/setindia',
                'age_limit': 18,
            },
            'skip': 'Private video',
        },
        {
            'url': 'https://www.youtube.com/watch?v=BaW_jenozKc&v=yZIXLfi8CZQ',
            'note': 'Use the first video ID in the URL',
            'info_dict': {
                'id': 'BaW_jenozKc',
                'ext': 'mp4',
                'title': 'youtube-dl test video "\'/\\ä↭𝕐',
                'uploader': 'Philipp Hagemeister',
                'uploader_id': 'phihag',
                'uploader_url': r're:https?://(?:www\.)?youtube\.com/user/phihag',
                'channel': 'Philipp Hagemeister',
                'channel_id': 'UCLqxVugv74EIW3VWh2NOa3Q',
                'channel_url': r're:https?://(?:www\.)?youtube\.com/channel/UCLqxVugv74EIW3VWh2NOa3Q',
                'upload_date': '20121002',
                'description': 'md5:8fb536f4877b8a7455c2ec23794dbc22',
                'categories': ['Science & Technology'],
                'tags': ['youtube-dl'],
                'duration': 10,
                'view_count': int,
                'like_count': int,
                'availability': 'public',
                'playable_in_embed': True,
                'thumbnail': 'https://i.ytimg.com/vi/BaW_jenozKc/maxresdefault.jpg',
                'live_status': 'not_live',
                'age_limit': 0,
                'comment_count': int,
                'channel_follower_count': int
            },
            'params': {
                'skip_download': True,
            },
        },
        {
            'url': 'https://www.youtube.com/watch?v=a9LDPn-MO4I',
            'note': '256k DASH audio (format 141) via DASH manifest',
            'info_dict': {
                'id': 'a9LDPn-MO4I',
                'ext': 'm4a',
                'upload_date': '20121002',
                'uploader_id': '8KVIDEO',
                'uploader_url': r're:https?://(?:www\.)?youtube\.com/user/8KVIDEO',
                'description': '',
                'uploader': '8KVIDEO',
                'title': 'UHDTV TEST 8K VIDEO.mp4'
            },
            'params': {
                'youtube_include_dash_manifest': True,
                'format': '141',
            },
            'skip': 'format 141 not served anymore',
        },
        # DASH manifest with encrypted signature
        {
            'url': 'https://www.youtube.com/watch?v=IB3lcPjvWLA',
            'info_dict': {
                'id': 'IB3lcPjvWLA',
                'ext': 'm4a',
                'title': 'Afrojack, Spree Wilson - The Spark (Official Music Video) ft. Spree Wilson',
                'description': 'md5:8f5e2b82460520b619ccac1f509d43bf',
                'duration': 244,
                'uploader': 'AfrojackVEVO',
                'uploader_id': 'AfrojackVEVO',
                'upload_date': '20131011',
                'abr': 129.495,
                'like_count': int,
                'channel_id': 'UChuZAo1RKL85gev3Eal9_zg',
                'playable_in_embed': True,
                'channel_url': 'https://www.youtube.com/channel/UChuZAo1RKL85gev3Eal9_zg',
                'view_count': int,
                'track': 'The Spark',
                'live_status': 'not_live',
                'thumbnail': 'https://i.ytimg.com/vi_webp/IB3lcPjvWLA/maxresdefault.webp',
                'channel': 'Afrojack',
                'uploader_url': 'http://www.youtube.com/user/AfrojackVEVO',
                'tags': 'count:19',
                'availability': 'public',
                'categories': ['Music'],
                'age_limit': 0,
                'alt_title': 'The Spark',
                'channel_follower_count': int
            },
            'params': {
                'youtube_include_dash_manifest': True,
                'format': '141/bestaudio[ext=m4a]',
            },
        },
        # Age-gate videos. See https://github.com/yt-dlp/yt-dlp/pull/575#issuecomment-888837000
        {
            'note': 'Embed allowed age-gate video',
            'url': 'https://youtube.com/watch?v=HtVdAasjOgU',
            'info_dict': {
                'id': 'HtVdAasjOgU',
                'ext': 'mp4',
                'title': 'The Witcher 3: Wild Hunt - The Sword Of Destiny Trailer',
                'description': r're:(?s).{100,}About the Game\n.*?The Witcher 3: Wild Hunt.{100,}',
                'duration': 142,
                'uploader': 'The Witcher',
                'uploader_id': 'WitcherGame',
                'uploader_url': r're:https?://(?:www\.)?youtube\.com/user/WitcherGame',
                'upload_date': '20140605',
                'age_limit': 18,
                'categories': ['Gaming'],
                'thumbnail': 'https://i.ytimg.com/vi_webp/HtVdAasjOgU/maxresdefault.webp',
                'availability': 'needs_auth',
                'channel_url': 'https://www.youtube.com/channel/UCzybXLxv08IApdjdN0mJhEg',
                'like_count': int,
                'channel': 'The Witcher',
                'live_status': 'not_live',
                'tags': 'count:17',
                'channel_id': 'UCzybXLxv08IApdjdN0mJhEg',
                'playable_in_embed': True,
                'view_count': int,
                'channel_follower_count': int
            },
        },
        {
            'note': 'Age-gate video with embed allowed in public site',
            'url': 'https://youtube.com/watch?v=HsUATh_Nc2U',
            'info_dict': {
                'id': 'HsUATh_Nc2U',
                'ext': 'mp4',
                'title': 'Godzilla 2 (Official Video)',
                'description': 'md5:bf77e03fcae5529475e500129b05668a',
                'upload_date': '20200408',
                'uploader_id': 'FlyingKitty900',
                'uploader': 'FlyingKitty',
                'age_limit': 18,
                'availability': 'needs_auth',
                'channel_id': 'UCYQT13AtrJC0gsM1far_zJg',
                'uploader_url': 'http://www.youtube.com/user/FlyingKitty900',
                'channel': 'FlyingKitty',
                'channel_url': 'https://www.youtube.com/channel/UCYQT13AtrJC0gsM1far_zJg',
                'view_count': int,
                'categories': ['Entertainment'],
                'live_status': 'not_live',
                'tags': ['Flyingkitty', 'godzilla 2'],
                'thumbnail': 'https://i.ytimg.com/vi/HsUATh_Nc2U/maxresdefault.jpg',
                'like_count': int,
                'duration': 177,
                'playable_in_embed': True,
                'channel_follower_count': int
            },
        },
        {
            'note': 'Age-gate video embedable only with clientScreen=EMBED',
            'url': 'https://youtube.com/watch?v=Tq92D6wQ1mg',
            'info_dict': {
                'id': 'Tq92D6wQ1mg',
                'title': '[MMD] Adios - EVERGLOW [+Motion DL]',
                'ext': 'mp4',
                'upload_date': '20191228',
                'uploader_id': 'UC1yoRdFoFJaCY-AGfD9W0wQ',
                'uploader': 'Projekt Melody',
                'description': 'md5:17eccca93a786d51bc67646756894066',
                'age_limit': 18,
                'like_count': int,
                'availability': 'needs_auth',
                'uploader_url': 'http://www.youtube.com/channel/UC1yoRdFoFJaCY-AGfD9W0wQ',
                'channel_id': 'UC1yoRdFoFJaCY-AGfD9W0wQ',
                'view_count': int,
                'thumbnail': 'https://i.ytimg.com/vi_webp/Tq92D6wQ1mg/sddefault.webp',
                'channel': 'Projekt Melody',
                'live_status': 'not_live',
                'tags': ['mmd', 'dance', 'mikumikudance', 'kpop', 'vtuber'],
                'playable_in_embed': True,
                'categories': ['Entertainment'],
                'duration': 106,
                'channel_url': 'https://www.youtube.com/channel/UC1yoRdFoFJaCY-AGfD9W0wQ',
                'comment_count': int,
                'channel_follower_count': int
            },
        },
        {
            'note': 'Non-Agegated non-embeddable video',
            'url': 'https://youtube.com/watch?v=MeJVWBSsPAY',
            'info_dict': {
                'id': 'MeJVWBSsPAY',
                'ext': 'mp4',
                'title': 'OOMPH! - Such Mich Find Mich (Lyrics)',
                'uploader': 'Herr Lurik',
                'uploader_id': 'st3in234',
                'description': 'Fan Video. Music & Lyrics by OOMPH!.',
                'upload_date': '20130730',
                'track': 'Such mich find mich',
                'age_limit': 0,
                'tags': ['oomph', 'such mich find mich', 'lyrics', 'german industrial', 'musica industrial'],
                'like_count': int,
                'playable_in_embed': False,
                'creator': 'OOMPH!',
                'thumbnail': 'https://i.ytimg.com/vi/MeJVWBSsPAY/sddefault.jpg',
                'view_count': int,
                'alt_title': 'Such mich find mich',
                'duration': 210,
                'channel': 'Herr Lurik',
                'channel_id': 'UCdR3RSDPqub28LjZx0v9-aA',
                'categories': ['Music'],
                'availability': 'public',
                'uploader_url': 'http://www.youtube.com/user/st3in234',
                'channel_url': 'https://www.youtube.com/channel/UCdR3RSDPqub28LjZx0v9-aA',
                'live_status': 'not_live',
                'artist': 'OOMPH!',
                'channel_follower_count': int
            },
        },
        {
            'note': 'Non-bypassable age-gated video',
            'url': 'https://youtube.com/watch?v=Cr381pDsSsA',
            'only_matching': True,
        },
        # video_info is None (https://github.com/ytdl-org/youtube-dl/issues/4421)
        # YouTube Red ad is not captured for creator
        {
            'url': '__2ABJjxzNo',
            'info_dict': {
                'id': '__2ABJjxzNo',
                'ext': 'mp4',
                'duration': 266,
                'upload_date': '20100430',
                'uploader_id': 'deadmau5',
                'uploader_url': r're:https?://(?:www\.)?youtube\.com/user/deadmau5',
                'creator': 'deadmau5',
                'description': 'md5:6cbcd3a92ce1bc676fc4d6ab4ace2336',
                'uploader': 'deadmau5',
                'title': 'Deadmau5 - Some Chords (HD)',
                'alt_title': 'Some Chords',
                'availability': 'public',
                'tags': 'count:14',
                'channel_id': 'UCYEK6xds6eo-3tr4xRdflmQ',
                'view_count': int,
                'live_status': 'not_live',
                'channel': 'deadmau5',
                'thumbnail': 'https://i.ytimg.com/vi_webp/__2ABJjxzNo/maxresdefault.webp',
                'like_count': int,
                'track': 'Some Chords',
                'artist': 'deadmau5',
                'playable_in_embed': True,
                'age_limit': 0,
                'channel_url': 'https://www.youtube.com/channel/UCYEK6xds6eo-3tr4xRdflmQ',
                'categories': ['Music'],
                'album': 'Some Chords',
                'channel_follower_count': int
            },
            'expected_warnings': [
                'DASH manifest missing',
            ]
        },
        # Olympics (https://github.com/ytdl-org/youtube-dl/issues/4431)
        {
            'url': 'lqQg6PlCWgI',
            'info_dict': {
                'id': 'lqQg6PlCWgI',
                'ext': 'mp4',
                'duration': 6085,
                'upload_date': '20150827',
                'uploader_id': 'olympic',
                'uploader_url': r're:https?://(?:www\.)?youtube\.com/user/olympic',
                'description': 'md5:04bbbf3ccceb6795947572ca36f45904',
                'uploader': 'Olympics',
                'title': 'Hockey - Women -  GER-AUS - London 2012 Olympic Games',
                'like_count': int,
                'release_timestamp': 1343767800,
                'playable_in_embed': True,
                'categories': ['Sports'],
                'release_date': '20120731',
                'channel': 'Olympics',
                'tags': ['Hockey', '2012-07-31', '31 July 2012', 'Riverbank Arena', 'Session', 'Olympics', 'Olympic Games', 'London 2012', '2012 Summer Olympics', 'Summer Games'],
                'channel_id': 'UCTl3QQTvqHFjurroKxexy2Q',
                'thumbnail': 'https://i.ytimg.com/vi/lqQg6PlCWgI/maxresdefault.jpg',
                'age_limit': 0,
                'availability': 'public',
                'live_status': 'was_live',
                'view_count': int,
                'channel_url': 'https://www.youtube.com/channel/UCTl3QQTvqHFjurroKxexy2Q',
                'channel_follower_count': int
            },
            'params': {
                'skip_download': 'requires avconv',
            }
        },
        # Non-square pixels
        {
            'url': 'https://www.youtube.com/watch?v=_b-2C3KPAM0',
            'info_dict': {
                'id': '_b-2C3KPAM0',
                'ext': 'mp4',
                'stretched_ratio': 16 / 9.,
                'duration': 85,
                'upload_date': '20110310',
                'uploader_id': 'AllenMeow',
                'uploader_url': r're:https?://(?:www\.)?youtube\.com/user/AllenMeow',
                'description': 'made by Wacom from Korea | 字幕&加油添醋 by TY\'s Allen | 感謝heylisa00cavey1001同學熱情提供梗及翻譯',
                'uploader': '孫ᄋᄅ',
                'title': '[A-made] 變態妍字幕版 太妍 我就是這樣的人',
                'playable_in_embed': True,
                'channel': '孫ᄋᄅ',
                'age_limit': 0,
                'tags': 'count:11',
                'channel_url': 'https://www.youtube.com/channel/UCS-xxCmRaA6BFdmgDPA_BIw',
                'channel_id': 'UCS-xxCmRaA6BFdmgDPA_BIw',
                'thumbnail': 'https://i.ytimg.com/vi/_b-2C3KPAM0/maxresdefault.jpg',
                'view_count': int,
                'categories': ['People & Blogs'],
                'like_count': int,
                'live_status': 'not_live',
                'availability': 'unlisted',
                'comment_count': int,
                'channel_follower_count': int
            },
        },
        # url_encoded_fmt_stream_map is empty string
        {
            'url': 'qEJwOuvDf7I',
            'info_dict': {
                'id': 'qEJwOuvDf7I',
                'ext': 'webm',
                'title': 'Обсуждение судебной практики по выборам 14 сентября 2014 года в Санкт-Петербурге',
                'description': '',
                'upload_date': '20150404',
                'uploader_id': 'spbelect',
                'uploader': 'Наблюдатели Петербурга',
            },
            'params': {
                'skip_download': 'requires avconv',
            },
            'skip': 'This live event has ended.',
        },
        # Extraction from multiple DASH manifests (https://github.com/ytdl-org/youtube-dl/pull/6097)
        {
            'url': 'https://www.youtube.com/watch?v=FIl7x6_3R5Y',
            'info_dict': {
                'id': 'FIl7x6_3R5Y',
                'ext': 'webm',
                'title': 'md5:7b81415841e02ecd4313668cde88737a',
                'description': 'md5:116377fd2963b81ec4ce64b542173306',
                'duration': 220,
                'upload_date': '20150625',
                'uploader_id': 'dorappi2000',
                'uploader_url': r're:https?://(?:www\.)?youtube\.com/user/dorappi2000',
                'uploader': 'dorappi2000',
                'formats': 'mincount:31',
            },
            'skip': 'not actual anymore',
        },
        # DASH manifest with segment_list
        {
            'url': 'https://www.youtube.com/embed/CsmdDsKjzN8',
            'md5': '8ce563a1d667b599d21064e982ab9e31',
            'info_dict': {
                'id': 'CsmdDsKjzN8',
                'ext': 'mp4',
                'upload_date': '20150501',  # According to '<meta itemprop="datePublished"', but in other places it's 20150510
                'uploader': 'Airtek',
                'description': 'Retransmisión en directo de la XVIII media maratón de Zaragoza.',
                'uploader_id': 'UCzTzUmjXxxacNnL8I3m4LnQ',
                'title': 'Retransmisión XVIII Media maratón Zaragoza 2015',
            },
            'params': {
                'youtube_include_dash_manifest': True,
                'format': '135',  # bestvideo
            },
            'skip': 'This live event has ended.',
        },
        {
            # Multifeed videos (multiple cameras), URL can be of any Camera
            'url': 'https://www.youtube.com/watch?v=zaPI8MvL8pg',
            'info_dict': {
                'id': 'zaPI8MvL8pg',
                'title': 'Terraria 1.2 Live Stream | Let\'s Play - Part 04',
                'description': 'md5:563ccbc698b39298481ca3c571169519',
            },
            'playlist': [{
                'info_dict': {
                    'id': 'j5yGuxZ8lLU',
                    'ext': 'mp4',
                    'title': 'Terraria 1.2 Live Stream | Let\'s Play - Part 04 (Chris)',
                    'uploader': 'WiiLikeToPlay',
                    'description': 'md5:563ccbc698b39298481ca3c571169519',
                    'uploader_url': 'http://www.youtube.com/user/WiiRikeToPray',
                    'duration': 10120,
                    'channel_follower_count': int,
                    'channel_url': 'https://www.youtube.com/channel/UCN2XePorRokPB9TEgRZpddg',
                    'availability': 'public',
                    'playable_in_embed': True,
                    'upload_date': '20131105',
                    'uploader_id': 'WiiRikeToPray',
                    'categories': ['Gaming'],
                    'live_status': 'was_live',
                    'tags': 'count:24',
                    'release_timestamp': 1383701910,
                    'thumbnail': 'https://i.ytimg.com/vi/j5yGuxZ8lLU/maxresdefault.jpg',
                    'comment_count': int,
                    'age_limit': 0,
                    'like_count': int,
                    'channel_id': 'UCN2XePorRokPB9TEgRZpddg',
                    'channel': 'WiiLikeToPlay',
                    'view_count': int,
                    'release_date': '20131106',
                },
            }, {
                'info_dict': {
                    'id': 'zaPI8MvL8pg',
                    'ext': 'mp4',
                    'title': 'Terraria 1.2 Live Stream | Let\'s Play - Part 04 (Tyson)',
                    'uploader_id': 'WiiRikeToPray',
                    'availability': 'public',
                    'channel_url': 'https://www.youtube.com/channel/UCN2XePorRokPB9TEgRZpddg',
                    'channel': 'WiiLikeToPlay',
                    'uploader_url': 'http://www.youtube.com/user/WiiRikeToPray',
                    'channel_follower_count': int,
                    'description': 'md5:563ccbc698b39298481ca3c571169519',
                    'duration': 10108,
                    'age_limit': 0,
                    'like_count': int,
                    'tags': 'count:24',
                    'channel_id': 'UCN2XePorRokPB9TEgRZpddg',
                    'uploader': 'WiiLikeToPlay',
                    'release_timestamp': 1383701915,
                    'comment_count': int,
                    'upload_date': '20131105',
                    'thumbnail': 'https://i.ytimg.com/vi/zaPI8MvL8pg/maxresdefault.jpg',
                    'release_date': '20131106',
                    'playable_in_embed': True,
                    'live_status': 'was_live',
                    'categories': ['Gaming'],
                    'view_count': int,
                },
            }, {
                'info_dict': {
                    'id': 'R7r3vfO7Hao',
                    'ext': 'mp4',
                    'title': 'Terraria 1.2 Live Stream | Let\'s Play - Part 04 (Spencer)',
                    'thumbnail': 'https://i.ytimg.com/vi/R7r3vfO7Hao/maxresdefault.jpg',
                    'channel_id': 'UCN2XePorRokPB9TEgRZpddg',
                    'like_count': int,
                    'availability': 'public',
                    'playable_in_embed': True,
                    'upload_date': '20131105',
                    'description': 'md5:563ccbc698b39298481ca3c571169519',
                    'uploader_id': 'WiiRikeToPray',
                    'uploader_url': 'http://www.youtube.com/user/WiiRikeToPray',
                    'channel_follower_count': int,
                    'tags': 'count:24',
                    'release_date': '20131106',
                    'uploader': 'WiiLikeToPlay',
                    'comment_count': int,
                    'channel_url': 'https://www.youtube.com/channel/UCN2XePorRokPB9TEgRZpddg',
                    'channel': 'WiiLikeToPlay',
                    'categories': ['Gaming'],
                    'release_timestamp': 1383701914,
                    'live_status': 'was_live',
                    'age_limit': 0,
                    'duration': 10128,
                    'view_count': int,
                },
            }],
            'params': {'skip_download': True},
        },
        {
            # Multifeed video with comma in title (see https://github.com/ytdl-org/youtube-dl/issues/8536)
            'url': 'https://www.youtube.com/watch?v=gVfLd0zydlo',
            'info_dict': {
                'id': 'gVfLd0zydlo',
                'title': 'DevConf.cz 2016 Day 2 Workshops 1 14:00 - 15:30',
            },
            'playlist_count': 2,
            'skip': 'Not multifeed anymore',
        },
        {
            'url': 'https://vid.plus/FlRa-iH7PGw',
            'only_matching': True,
        },
        {
            'url': 'https://zwearz.com/watch/9lWxNJF-ufM/electra-woman-dyna-girl-official-trailer-grace-helbig.html',
            'only_matching': True,
        },
        {
            # Title with JS-like syntax "};" (see https://github.com/ytdl-org/youtube-dl/issues/7468)
            # Also tests cut-off URL expansion in video description (see
            # https://github.com/ytdl-org/youtube-dl/issues/1892,
            # https://github.com/ytdl-org/youtube-dl/issues/8164)
            'url': 'https://www.youtube.com/watch?v=lsguqyKfVQg',
            'info_dict': {
                'id': 'lsguqyKfVQg',
                'ext': 'mp4',
                'title': '{dark walk}; Loki/AC/Dishonored; collab w/Elflover21',
                'alt_title': 'Dark Walk',
                'description': 'md5:8085699c11dc3f597ce0410b0dcbb34a',
                'duration': 133,
                'upload_date': '20151119',
                'uploader_id': 'IronSoulElf',
                'uploader_url': r're:https?://(?:www\.)?youtube\.com/user/IronSoulElf',
                'uploader': 'IronSoulElf',
                'creator': 'Todd Haberman;\nDaniel Law Heath and Aaron Kaplan',
                'track': 'Dark Walk',
                'artist': 'Todd Haberman;\nDaniel Law Heath and Aaron Kaplan',
                'album': 'Position Music - Production Music Vol. 143 - Dark Walk',
                'thumbnail': 'https://i.ytimg.com/vi_webp/lsguqyKfVQg/maxresdefault.webp',
                'categories': ['Film & Animation'],
                'view_count': int,
                'live_status': 'not_live',
                'channel_url': 'https://www.youtube.com/channel/UCTSRgz5jylBvFt_S7wnsqLQ',
                'channel_id': 'UCTSRgz5jylBvFt_S7wnsqLQ',
                'tags': 'count:13',
                'availability': 'public',
                'channel': 'IronSoulElf',
                'playable_in_embed': True,
                'like_count': int,
                'age_limit': 0,
                'channel_follower_count': int
            },
            'params': {
                'skip_download': True,
            },
        },
        {
            # Tags with '};' (see https://github.com/ytdl-org/youtube-dl/issues/7468)
            'url': 'https://www.youtube.com/watch?v=Ms7iBXnlUO8',
            'only_matching': True,
        },
        {
            # Video with yt:stretch=17:0
            'url': 'https://www.youtube.com/watch?v=Q39EVAstoRM',
            'info_dict': {
                'id': 'Q39EVAstoRM',
                'ext': 'mp4',
                'title': 'Clash Of Clans#14 Dicas De Ataque Para CV 4',
                'description': 'md5:ee18a25c350637c8faff806845bddee9',
                'upload_date': '20151107',
                'uploader_id': 'UCCr7TALkRbo3EtFzETQF1LA',
                'uploader': 'CH GAMER DROID',
            },
            'params': {
                'skip_download': True,
            },
            'skip': 'This video does not exist.',
        },
        {
            # Video with incomplete 'yt:stretch=16:'
            'url': 'https://www.youtube.com/watch?v=FRhJzUSJbGI',
            'only_matching': True,
        },
        {
            # Video licensed under Creative Commons
            'url': 'https://www.youtube.com/watch?v=M4gD1WSo5mA',
            'info_dict': {
                'id': 'M4gD1WSo5mA',
                'ext': 'mp4',
                'title': 'md5:e41008789470fc2533a3252216f1c1d1',
                'description': 'md5:a677553cf0840649b731a3024aeff4cc',
                'duration': 721,
                'upload_date': '20150128',
                'uploader_id': 'BerkmanCenter',
                'uploader_url': r're:https?://(?:www\.)?youtube\.com/user/BerkmanCenter',
                'uploader': 'The Berkman Klein Center for Internet & Society',
                'license': 'Creative Commons Attribution license (reuse allowed)',
                'channel_id': 'UCuLGmD72gJDBwmLw06X58SA',
                'channel_url': 'https://www.youtube.com/channel/UCuLGmD72gJDBwmLw06X58SA',
                'like_count': int,
                'age_limit': 0,
                'tags': ['Copyright (Legal Subject)', 'Law (Industry)', 'William W. Fisher (Author)'],
                'channel': 'The Berkman Klein Center for Internet & Society',
                'availability': 'public',
                'view_count': int,
                'categories': ['Education'],
                'thumbnail': 'https://i.ytimg.com/vi_webp/M4gD1WSo5mA/maxresdefault.webp',
                'live_status': 'not_live',
                'playable_in_embed': True,
                'comment_count': int,
                'channel_follower_count': int,
                'chapters': list,
            },
            'params': {
                'skip_download': True,
            },
        },
        {
            # Channel-like uploader_url
            'url': 'https://www.youtube.com/watch?v=eQcmzGIKrzg',
            'info_dict': {
                'id': 'eQcmzGIKrzg',
                'ext': 'mp4',
                'title': 'Democratic Socialism and Foreign Policy | Bernie Sanders',
                'description': 'md5:13a2503d7b5904ef4b223aa101628f39',
                'duration': 4060,
                'upload_date': '20151120',
                'uploader': 'Bernie Sanders',
                'uploader_id': 'UCH1dpzjCEiGAt8CXkryhkZg',
                'uploader_url': r're:https?://(?:www\.)?youtube\.com/channel/UCH1dpzjCEiGAt8CXkryhkZg',
                'license': 'Creative Commons Attribution license (reuse allowed)',
                'playable_in_embed': True,
                'tags': 'count:12',
                'like_count': int,
                'channel_id': 'UCH1dpzjCEiGAt8CXkryhkZg',
                'age_limit': 0,
                'availability': 'public',
                'categories': ['News & Politics'],
                'channel': 'Bernie Sanders',
                'thumbnail': 'https://i.ytimg.com/vi_webp/eQcmzGIKrzg/maxresdefault.webp',
                'view_count': int,
                'live_status': 'not_live',
                'channel_url': 'https://www.youtube.com/channel/UCH1dpzjCEiGAt8CXkryhkZg',
                'comment_count': int,
                'channel_follower_count': int,
                'chapters': list,
            },
            'params': {
                'skip_download': True,
            },
        },
        {
            'url': 'https://www.youtube.com/watch?feature=player_embedded&amp;amp;v=V36LpHqtcDY',
            'only_matching': True,
        },
        {
            # YouTube Red paid video (https://github.com/ytdl-org/youtube-dl/issues/10059)
            'url': 'https://www.youtube.com/watch?v=i1Ko8UG-Tdo',
            'only_matching': True,
        },
        {
            # Rental video preview
            'url': 'https://www.youtube.com/watch?v=yYr8q0y5Jfg',
            'info_dict': {
                'id': 'uGpuVWrhIzE',
                'ext': 'mp4',
                'title': 'Piku - Trailer',
                'description': 'md5:c36bd60c3fd6f1954086c083c72092eb',
                'upload_date': '20150811',
                'uploader': 'FlixMatrix',
                'uploader_id': 'FlixMatrixKaravan',
                'uploader_url': r're:https?://(?:www\.)?youtube\.com/user/FlixMatrixKaravan',
                'license': 'Standard YouTube License',
            },
            'params': {
                'skip_download': True,
            },
            'skip': 'This video is not available.',
        },
        {
            # YouTube Red video with episode data
            'url': 'https://www.youtube.com/watch?v=iqKdEhx-dD4',
            'info_dict': {
                'id': 'iqKdEhx-dD4',
                'ext': 'mp4',
                'title': 'Isolation - Mind Field (Ep 1)',
                'description': 'md5:f540112edec5d09fc8cc752d3d4ba3cd',
                'duration': 2085,
                'upload_date': '20170118',
                'uploader': 'Vsauce',
                'uploader_id': 'Vsauce',
                'uploader_url': r're:https?://(?:www\.)?youtube\.com/user/Vsauce',
                'series': 'Mind Field',
                'season_number': 1,
                'episode_number': 1,
                'thumbnail': 'https://i.ytimg.com/vi_webp/iqKdEhx-dD4/maxresdefault.webp',
                'tags': 'count:12',
                'view_count': int,
                'availability': 'public',
                'age_limit': 0,
                'channel': 'Vsauce',
                'episode': 'Episode 1',
                'categories': ['Entertainment'],
                'season': 'Season 1',
                'channel_id': 'UC6nSFpj9HTCZ5t-N3Rm3-HA',
                'channel_url': 'https://www.youtube.com/channel/UC6nSFpj9HTCZ5t-N3Rm3-HA',
                'like_count': int,
                'playable_in_embed': True,
                'live_status': 'not_live',
                'channel_follower_count': int
            },
            'params': {
                'skip_download': True,
            },
            'expected_warnings': [
                'Skipping DASH manifest',
            ],
        },
        {
            # The following content has been identified by the YouTube community
            # as inappropriate or offensive to some audiences.
            'url': 'https://www.youtube.com/watch?v=6SJNVb0GnPI',
            'info_dict': {
                'id': '6SJNVb0GnPI',
                'ext': 'mp4',
                'title': 'Race Differences in Intelligence',
                'description': 'md5:5d161533167390427a1f8ee89a1fc6f1',
                'duration': 965,
                'upload_date': '20140124',
                'uploader': 'New Century Foundation',
                'uploader_id': 'UCEJYpZGqgUob0zVVEaLhvVg',
                'uploader_url': r're:https?://(?:www\.)?youtube\.com/channel/UCEJYpZGqgUob0zVVEaLhvVg',
            },
            'params': {
                'skip_download': True,
            },
            'skip': 'This video has been removed for violating YouTube\'s policy on hate speech.',
        },
        {
            # itag 212
            'url': '1t24XAntNCY',
            'only_matching': True,
        },
        {
            # geo restricted to JP
            'url': 'sJL6WA-aGkQ',
            'only_matching': True,
        },
        {
            'url': 'https://invidio.us/watch?v=BaW_jenozKc',
            'only_matching': True,
        },
        {
            'url': 'https://redirect.invidious.io/watch?v=BaW_jenozKc',
            'only_matching': True,
        },
        {
            # from https://nitter.pussthecat.org/YouTube/status/1360363141947944964#m
            'url': 'https://redirect.invidious.io/Yh0AhrY9GjA',
            'only_matching': True,
        },
        {
            # DRM protected
            'url': 'https://www.youtube.com/watch?v=s7_qI6_mIXc',
            'only_matching': True,
        },
        {
            # Video with unsupported adaptive stream type formats
            'url': 'https://www.youtube.com/watch?v=Z4Vy8R84T1U',
            'info_dict': {
                'id': 'Z4Vy8R84T1U',
                'ext': 'mp4',
                'title': 'saman SMAN 53 Jakarta(Sancety) opening COFFEE4th at SMAN 53 Jakarta',
                'description': 'md5:d41d8cd98f00b204e9800998ecf8427e',
                'duration': 433,
                'upload_date': '20130923',
                'uploader': 'Amelia Putri Harwita',
                'uploader_id': 'UCpOxM49HJxmC1qCalXyB3_Q',
                'uploader_url': r're:https?://(?:www\.)?youtube\.com/channel/UCpOxM49HJxmC1qCalXyB3_Q',
                'formats': 'maxcount:10',
            },
            'params': {
                'skip_download': True,
                'youtube_include_dash_manifest': False,
            },
            'skip': 'not actual anymore',
        },
        {
            # Youtube Music Auto-generated description
            'url': 'https://music.youtube.com/watch?v=MgNrAu2pzNs',
            'info_dict': {
                'id': 'MgNrAu2pzNs',
                'ext': 'mp4',
                'title': 'Voyeur Girl',
                'description': 'md5:7ae382a65843d6df2685993e90a8628f',
                'upload_date': '20190312',
                'uploader': 'Stephen - Topic',
                'uploader_id': 'UC-pWHpBjdGG69N9mM2auIAA',
                'artist': 'Stephen',
                'track': 'Voyeur Girl',
                'album': 'it\'s too much love to know my dear',
                'release_date': '20190313',
                'release_year': 2019,
                'alt_title': 'Voyeur Girl',
                'view_count': int,
                'uploader_url': 'http://www.youtube.com/channel/UC-pWHpBjdGG69N9mM2auIAA',
                'playable_in_embed': True,
                'like_count': int,
                'categories': ['Music'],
                'channel_url': 'https://www.youtube.com/channel/UC-pWHpBjdGG69N9mM2auIAA',
                'channel': 'Stephen',
                'availability': 'public',
                'creator': 'Stephen',
                'duration': 169,
                'thumbnail': 'https://i.ytimg.com/vi_webp/MgNrAu2pzNs/maxresdefault.webp',
                'age_limit': 0,
                'channel_id': 'UC-pWHpBjdGG69N9mM2auIAA',
                'tags': 'count:11',
                'live_status': 'not_live',
                'channel_follower_count': int
            },
            'params': {
                'skip_download': True,
            },
        },
        {
            'url': 'https://www.youtubekids.com/watch?v=3b8nCWDgZ6Q',
            'only_matching': True,
        },
        {
            # invalid -> valid video id redirection
            'url': 'DJztXj2GPfl',
            'info_dict': {
                'id': 'DJztXj2GPfk',
                'ext': 'mp4',
                'title': 'Panjabi MC - Mundian To Bach Ke (The Dictator Soundtrack)',
                'description': 'md5:bf577a41da97918e94fa9798d9228825',
                'upload_date': '20090125',
                'uploader': 'Prochorowka',
                'uploader_id': 'Prochorowka',
                'uploader_url': r're:https?://(?:www\.)?youtube\.com/user/Prochorowka',
                'artist': 'Panjabi MC',
                'track': 'Beware of the Boys (Mundian to Bach Ke) - Motivo Hi-Lectro Remix',
                'album': 'Beware of the Boys (Mundian To Bach Ke)',
            },
            'params': {
                'skip_download': True,
            },
            'skip': 'Video unavailable',
        },
        {
            # empty description results in an empty string
            'url': 'https://www.youtube.com/watch?v=x41yOUIvK2k',
            'info_dict': {
                'id': 'x41yOUIvK2k',
                'ext': 'mp4',
                'title': 'IMG 3456',
                'description': '',
                'upload_date': '20170613',
                'uploader_id': 'ElevageOrVert',
                'uploader': 'ElevageOrVert',
                'view_count': int,
                'thumbnail': 'https://i.ytimg.com/vi_webp/x41yOUIvK2k/maxresdefault.webp',
                'uploader_url': 'http://www.youtube.com/user/ElevageOrVert',
                'like_count': int,
                'channel_id': 'UCo03ZQPBW5U4UC3regpt1nw',
                'tags': [],
                'channel_url': 'https://www.youtube.com/channel/UCo03ZQPBW5U4UC3regpt1nw',
                'availability': 'public',
                'age_limit': 0,
                'categories': ['Pets & Animals'],
                'duration': 7,
                'playable_in_embed': True,
                'live_status': 'not_live',
                'channel': 'ElevageOrVert',
                'channel_follower_count': int
            },
            'params': {
                'skip_download': True,
            },
        },
        {
            # with '};' inside yt initial data (see [1])
            # see [2] for an example with '};' inside ytInitialPlayerResponse
            # 1. https://github.com/ytdl-org/youtube-dl/issues/27093
            # 2. https://github.com/ytdl-org/youtube-dl/issues/27216
            'url': 'https://www.youtube.com/watch?v=CHqg6qOn4no',
            'info_dict': {
                'id': 'CHqg6qOn4no',
                'ext': 'mp4',
                'title': 'Part 77   Sort a list of simple types in c#',
                'description': 'md5:b8746fa52e10cdbf47997903f13b20dc',
                'upload_date': '20130831',
                'uploader_id': 'kudvenkat',
                'uploader': 'kudvenkat',
                'channel_id': 'UCCTVrRB5KpIiK6V2GGVsR1Q',
                'like_count': int,
                'uploader_url': 'http://www.youtube.com/user/kudvenkat',
                'channel_url': 'https://www.youtube.com/channel/UCCTVrRB5KpIiK6V2GGVsR1Q',
                'live_status': 'not_live',
                'categories': ['Education'],
                'availability': 'public',
                'thumbnail': 'https://i.ytimg.com/vi/CHqg6qOn4no/sddefault.jpg',
                'tags': 'count:12',
                'playable_in_embed': True,
                'age_limit': 0,
                'view_count': int,
                'duration': 522,
                'channel': 'kudvenkat',
                'comment_count': int,
                'channel_follower_count': int,
                'chapters': list,
            },
            'params': {
                'skip_download': True,
            },
        },
        {
            # another example of '};' in ytInitialData
            'url': 'https://www.youtube.com/watch?v=gVfgbahppCY',
            'only_matching': True,
        },
        {
            'url': 'https://www.youtube.com/watch_popup?v=63RmMXCd_bQ',
            'only_matching': True,
        },
        {
            # https://github.com/ytdl-org/youtube-dl/pull/28094
            'url': 'OtqTfy26tG0',
            'info_dict': {
                'id': 'OtqTfy26tG0',
                'ext': 'mp4',
                'title': 'Burn Out',
                'description': 'md5:8d07b84dcbcbfb34bc12a56d968b6131',
                'upload_date': '20141120',
                'uploader': 'The Cinematic Orchestra - Topic',
                'uploader_id': 'UCIzsJBIyo8hhpFm1NK0uLgw',
                'uploader_url': r're:https?://(?:www\.)?youtube\.com/channel/UCIzsJBIyo8hhpFm1NK0uLgw',
                'artist': 'The Cinematic Orchestra',
                'track': 'Burn Out',
                'album': 'Every Day',
                'like_count': int,
                'live_status': 'not_live',
                'alt_title': 'Burn Out',
                'duration': 614,
                'age_limit': 0,
                'view_count': int,
                'channel_url': 'https://www.youtube.com/channel/UCIzsJBIyo8hhpFm1NK0uLgw',
                'creator': 'The Cinematic Orchestra',
                'channel': 'The Cinematic Orchestra',
                'tags': ['The Cinematic Orchestra', 'Every Day', 'Burn Out'],
                'channel_id': 'UCIzsJBIyo8hhpFm1NK0uLgw',
                'availability': 'public',
                'thumbnail': 'https://i.ytimg.com/vi/OtqTfy26tG0/maxresdefault.jpg',
                'categories': ['Music'],
                'playable_in_embed': True,
                'channel_follower_count': int
            },
            'params': {
                'skip_download': True,
            },
        },
        {
            # controversial video, only works with bpctr when authenticated with cookies
            'url': 'https://www.youtube.com/watch?v=nGC3D_FkCmg',
            'only_matching': True,
        },
        {
            # controversial video, requires bpctr/contentCheckOk
            'url': 'https://www.youtube.com/watch?v=SZJvDhaSDnc',
            'info_dict': {
                'id': 'SZJvDhaSDnc',
                'ext': 'mp4',
                'title': 'San Diego teen commits suicide after bullying over embarrassing video',
                'channel_id': 'UC-SJ6nODDmufqBzPBwCvYvQ',
                'uploader': 'CBS Mornings',
                'uploader_id': 'CBSThisMorning',
                'upload_date': '20140716',
                'description': 'md5:acde3a73d3f133fc97e837a9f76b53b7',
                'duration': 170,
                'categories': ['News & Politics'],
                'uploader_url': 'http://www.youtube.com/user/CBSThisMorning',
                'view_count': int,
                'channel': 'CBS Mornings',
                'tags': ['suicide', 'bullying', 'video', 'cbs', 'news'],
                'thumbnail': 'https://i.ytimg.com/vi/SZJvDhaSDnc/hqdefault.jpg',
                'age_limit': 18,
                'availability': 'needs_auth',
                'channel_url': 'https://www.youtube.com/channel/UC-SJ6nODDmufqBzPBwCvYvQ',
                'like_count': int,
                'live_status': 'not_live',
                'playable_in_embed': True,
                'channel_follower_count': int
            }
        },
        {
            # restricted location, https://github.com/ytdl-org/youtube-dl/issues/28685
            'url': 'cBvYw8_A0vQ',
            'info_dict': {
                'id': 'cBvYw8_A0vQ',
                'ext': 'mp4',
                'title': '4K Ueno Okachimachi  Street  Scenes  上野御徒町歩き',
                'description': 'md5:ea770e474b7cd6722b4c95b833c03630',
                'upload_date': '20201120',
                'uploader': 'Walk around Japan',
                'uploader_id': 'UC3o_t8PzBmXf5S9b7GLx1Mw',
                'uploader_url': r're:https?://(?:www\.)?youtube\.com/channel/UC3o_t8PzBmXf5S9b7GLx1Mw',
                'duration': 1456,
                'categories': ['Travel & Events'],
                'channel_id': 'UC3o_t8PzBmXf5S9b7GLx1Mw',
                'view_count': int,
                'channel': 'Walk around Japan',
                'tags': ['Ueno Tokyo', 'Okachimachi Tokyo', 'Ameyoko Street', 'Tokyo attraction', 'Travel in Tokyo'],
                'thumbnail': 'https://i.ytimg.com/vi_webp/cBvYw8_A0vQ/hqdefault.webp',
                'age_limit': 0,
                'availability': 'public',
                'channel_url': 'https://www.youtube.com/channel/UC3o_t8PzBmXf5S9b7GLx1Mw',
                'live_status': 'not_live',
                'playable_in_embed': True,
                'channel_follower_count': int
            },
            'params': {
                'skip_download': True,
            },
        }, {
            # Has multiple audio streams
            'url': 'WaOKSUlf4TM',
            'only_matching': True
        }, {
            # Requires Premium: has format 141 when requested using YTM url
            'url': 'https://music.youtube.com/watch?v=XclachpHxis',
            'only_matching': True
        }, {
            # multiple subtitles with same lang_code
            'url': 'https://www.youtube.com/watch?v=wsQiKKfKxug',
            'only_matching': True,
        }, {
            # Force use android client fallback
            'url': 'https://www.youtube.com/watch?v=YOelRv7fMxY',
            'info_dict': {
                'id': 'YOelRv7fMxY',
                'title': 'DIGGING A SECRET TUNNEL Part 1',
                'ext': '3gp',
                'upload_date': '20210624',
                'channel_id': 'UCp68_FLety0O-n9QU6phsgw',
                'uploader': 'colinfurze',
                'uploader_id': 'colinfurze',
                'channel_url': r're:https?://(?:www\.)?youtube\.com/channel/UCp68_FLety0O-n9QU6phsgw',
                'description': 'md5:5d5991195d599b56cd0c4148907eec50',
                'duration': 596,
                'categories': ['Entertainment'],
                'uploader_url': 'http://www.youtube.com/user/colinfurze',
                'view_count': int,
                'channel': 'colinfurze',
                'tags': ['Colin', 'furze', 'Terry', 'tunnel', 'underground', 'bunker'],
                'thumbnail': 'https://i.ytimg.com/vi/YOelRv7fMxY/maxresdefault.jpg',
                'age_limit': 0,
                'availability': 'public',
                'like_count': int,
                'live_status': 'not_live',
                'playable_in_embed': True,
                'channel_follower_count': int,
                'chapters': list,
            },
            'params': {
                'format': '17',  # 3gp format available on android
                'extractor_args': {'youtube': {'player_client': ['android']}},
            },
        },
        {
            # Skip download of additional client configs (remix client config in this case)
            'url': 'https://music.youtube.com/watch?v=MgNrAu2pzNs',
            'only_matching': True,
            'params': {
                'extractor_args': {'youtube': {'player_skip': ['configs']}},
            },
        }, {
            # shorts
            'url': 'https://www.youtube.com/shorts/BGQWPY4IigY',
            'only_matching': True,
        }, {
            'note': 'Storyboards',
            'url': 'https://www.youtube.com/watch?v=5KLPxDtMqe8',
            'info_dict': {
                'id': '5KLPxDtMqe8',
                'ext': 'mhtml',
                'format_id': 'sb0',
                'title': 'Your Brain is Plastic',
                'uploader_id': 'scishow',
                'description': 'md5:89cd86034bdb5466cd87c6ba206cd2bc',
                'upload_date': '20140324',
                'uploader': 'SciShow',
                'like_count': int,
                'channel_id': 'UCZYTClx2T1of7BRZ86-8fow',
                'channel_url': 'https://www.youtube.com/channel/UCZYTClx2T1of7BRZ86-8fow',
                'view_count': int,
                'thumbnail': 'https://i.ytimg.com/vi/5KLPxDtMqe8/maxresdefault.jpg',
                'playable_in_embed': True,
                'tags': 'count:12',
                'uploader_url': 'http://www.youtube.com/user/scishow',
                'availability': 'public',
                'channel': 'SciShow',
                'live_status': 'not_live',
                'duration': 248,
                'categories': ['Education'],
                'age_limit': 0,
                'channel_follower_count': int,
                'chapters': list,
            }, 'params': {'format': 'mhtml', 'skip_download': True}
        }, {
            # Ensure video upload_date is in UTC timezone (video was uploaded 1641170939)
            'url': 'https://www.youtube.com/watch?v=2NUZ8W2llS4',
            'info_dict': {
                'id': '2NUZ8W2llS4',
                'ext': 'mp4',
                'title': 'The NP that test your phone performance 🙂',
                'description': 'md5:144494b24d4f9dfacb97c1bbef5de84d',
                'uploader': 'Leon Nguyen',
                'uploader_id': 'VNSXIII',
                'uploader_url': 'http://www.youtube.com/user/VNSXIII',
                'channel_id': 'UCRqNBSOHgilHfAczlUmlWHA',
                'channel_url': 'https://www.youtube.com/channel/UCRqNBSOHgilHfAczlUmlWHA',
                'duration': 21,
                'view_count': int,
                'age_limit': 0,
                'categories': ['Gaming'],
                'tags': 'count:23',
                'playable_in_embed': True,
                'live_status': 'not_live',
                'upload_date': '20220103',
                'like_count': int,
                'availability': 'public',
                'channel': 'Leon Nguyen',
                'thumbnail': 'https://i.ytimg.com/vi_webp/2NUZ8W2llS4/maxresdefault.webp',
                'comment_count': int,
                'channel_follower_count': int
            }
        }, {
            # Same video as above, but with --compat-opt no-youtube-prefer-utc-upload-date
            'url': 'https://www.youtube.com/watch?v=2NUZ8W2llS4',
            'info_dict': {
                'id': '2NUZ8W2llS4',
                'ext': 'mp4',
                'title': 'The NP that test your phone performance 🙂',
                'description': 'md5:144494b24d4f9dfacb97c1bbef5de84d',
                'uploader': 'Leon Nguyen',
                'uploader_id': 'VNSXIII',
                'uploader_url': 'http://www.youtube.com/user/VNSXIII',
                'channel_id': 'UCRqNBSOHgilHfAczlUmlWHA',
                'channel_url': 'https://www.youtube.com/channel/UCRqNBSOHgilHfAczlUmlWHA',
                'duration': 21,
                'view_count': int,
                'age_limit': 0,
                'categories': ['Gaming'],
                'tags': 'count:23',
                'playable_in_embed': True,
                'live_status': 'not_live',
                'upload_date': '20220102',
                'like_count': int,
                'availability': 'public',
                'channel': 'Leon Nguyen',
                'thumbnail': 'https://i.ytimg.com/vi_webp/2NUZ8W2llS4/maxresdefault.webp',
                'comment_count': int,
                'channel_follower_count': int
            },
            'params': {'compat_opts': ['no-youtube-prefer-utc-upload-date']}
        }, {
            # date text is premiered video, ensure upload date in UTC (published 1641172509)
            'url': 'https://www.youtube.com/watch?v=mzZzzBU6lrM',
            'info_dict': {
                'id': 'mzZzzBU6lrM',
                'ext': 'mp4',
                'title': 'I Met GeorgeNotFound In Real Life...',
                'description': 'md5:cca98a355c7184e750f711f3a1b22c84',
                'uploader': 'Quackity',
                'uploader_id': 'QuackityHQ',
                'uploader_url': 'http://www.youtube.com/user/QuackityHQ',
                'channel_id': 'UC_8NknAFiyhOUaZqHR3lq3Q',
                'channel_url': 'https://www.youtube.com/channel/UC_8NknAFiyhOUaZqHR3lq3Q',
                'duration': 955,
                'view_count': int,
                'age_limit': 0,
                'categories': ['Entertainment'],
                'tags': 'count:26',
                'playable_in_embed': True,
                'live_status': 'not_live',
                'release_timestamp': 1641172509,
                'release_date': '20220103',
                'upload_date': '20220103',
                'like_count': int,
                'availability': 'public',
                'channel': 'Quackity',
                'thumbnail': 'https://i.ytimg.com/vi/mzZzzBU6lrM/maxresdefault.jpg',
                'channel_follower_count': int
            }
        },
        {   # continuous livestream. Microformat upload date should be preferred.
            # Upload date was 2021-06-19 (not UTC), while stream start is 2021-11-27
            'url': 'https://www.youtube.com/watch?v=kgx4WGK0oNU',
            'info_dict': {
                'id': 'kgx4WGK0oNU',
                'title': r're:jazz\/lofi hip hop radio🌱chill beats to relax\/study to \[LIVE 24\/7\] \d{4}-\d{2}-\d{2} \d{2}:\d{2}',
                'ext': 'mp4',
                'channel_id': 'UC84whx2xxsiA1gXHXXqKGOA',
                'availability': 'public',
                'age_limit': 0,
                'release_timestamp': 1637975704,
                'upload_date': '20210619',
                'channel_url': 'https://www.youtube.com/channel/UC84whx2xxsiA1gXHXXqKGOA',
                'live_status': 'is_live',
                'thumbnail': 'https://i.ytimg.com/vi/kgx4WGK0oNU/maxresdefault.jpg',
                'uploader': '阿鲍Abao',
                'uploader_url': 'http://www.youtube.com/channel/UC84whx2xxsiA1gXHXXqKGOA',
                'channel': 'Abao in Tokyo',
                'channel_follower_count': int,
                'release_date': '20211127',
                'tags': 'count:39',
                'categories': ['People & Blogs'],
                'like_count': int,
                'uploader_id': 'UC84whx2xxsiA1gXHXXqKGOA',
                'view_count': int,
                'playable_in_embed': True,
                'description': 'md5:2ef1d002cad520f65825346e2084e49d',
                'concurrent_view_count': int,
            },
            'params': {'skip_download': True}
        }, {
            # Story. Requires specific player params to work.
            'url': 'https://www.youtube.com/watch?v=vv8qTUWmulI',
            'info_dict': {
                'id': 'vv8qTUWmulI',
                'ext': 'mp4',
                'availability': 'unlisted',
                'view_count': int,
                'channel_id': 'UCzIZ8HrzDgc-pNQDUG6avBA',
                'upload_date': '20220526',
                'categories': ['Education'],
                'title': 'Story',
                'channel': 'IT\'S HISTORY',
                'description': '',
                'uploader_id': 'BlastfromthePast',
                'duration': 12,
                'uploader': 'IT\'S HISTORY',
                'playable_in_embed': True,
                'age_limit': 0,
                'live_status': 'not_live',
                'tags': [],
                'thumbnail': 'https://i.ytimg.com/vi_webp/vv8qTUWmulI/maxresdefault.webp',
                'uploader_url': 'http://www.youtube.com/user/BlastfromthePast',
                'channel_url': 'https://www.youtube.com/channel/UCzIZ8HrzDgc-pNQDUG6avBA',
            },
            'skip': 'stories get removed after some period of time',
        }, {
            'url': 'https://www.youtube.com/watch?v=tjjjtzRLHvA',
            'info_dict': {
                'id': 'tjjjtzRLHvA',
                'ext': 'mp4',
                'title': 'ハッシュタグ無し };if window.ytcsi',
                'upload_date': '20220323',
                'like_count': int,
                'availability': 'unlisted',
                'channel': 'nao20010128nao',
                'thumbnail': 'https://i.ytimg.com/vi_webp/tjjjtzRLHvA/maxresdefault.webp',
                'age_limit': 0,
                'uploader': 'nao20010128nao',
                'uploader_id': 'nao20010128nao',
                'categories': ['Music'],
                'view_count': int,
                'description': '',
                'channel_url': 'https://www.youtube.com/channel/UCdqltm_7iv1Vs6kp6Syke5A',
                'channel_id': 'UCdqltm_7iv1Vs6kp6Syke5A',
                'live_status': 'not_live',
                'playable_in_embed': True,
                'channel_follower_count': int,
                'duration': 6,
                'tags': [],
                'uploader_url': 'http://www.youtube.com/user/nao20010128nao',
            }
        }, {
            # Prefer primary title+description language metadata by default
            # Do not prefer translated description if primary is empty
            'url': 'https://www.youtube.com/watch?v=el3E4MbxRqQ',
            'info_dict': {
                'id': 'el3E4MbxRqQ',
                'ext': 'mp4',
                'title': 'dlp test video 2 - primary sv no desc',
                'description': '',
                'channel': 'cole-dlp-test-acc',
                'tags': [],
                'view_count': int,
                'channel_url': 'https://www.youtube.com/channel/UCiu-3thuViMebBjw_5nWYrA',
                'like_count': int,
                'playable_in_embed': True,
                'availability': 'unlisted',
                'thumbnail': 'https://i.ytimg.com/vi_webp/el3E4MbxRqQ/maxresdefault.webp',
                'age_limit': 0,
                'duration': 5,
                'uploader_id': 'UCiu-3thuViMebBjw_5nWYrA',
                'uploader_url': 'http://www.youtube.com/channel/UCiu-3thuViMebBjw_5nWYrA',
                'live_status': 'not_live',
                'upload_date': '20220908',
                'categories': ['People & Blogs'],
                'uploader': 'cole-dlp-test-acc',
                'channel_id': 'UCiu-3thuViMebBjw_5nWYrA',
            },
            'params': {'skip_download': True}
        }, {
            # Extractor argument: prefer translated title+description
            'url': 'https://www.youtube.com/watch?v=gHKT4uU8Zng',
            'info_dict': {
                'id': 'gHKT4uU8Zng',
                'ext': 'mp4',
                'channel': 'cole-dlp-test-acc',
                'tags': [],
                'duration': 5,
                'live_status': 'not_live',
                'channel_id': 'UCiu-3thuViMebBjw_5nWYrA',
                'upload_date': '20220728',
                'uploader_id': 'UCiu-3thuViMebBjw_5nWYrA',
                'view_count': int,
                'categories': ['People & Blogs'],
                'thumbnail': 'https://i.ytimg.com/vi_webp/gHKT4uU8Zng/maxresdefault.webp',
                'title': 'dlp test video title translated (fr)',
                'availability': 'public',
                'uploader': 'cole-dlp-test-acc',
                'age_limit': 0,
                'description': 'dlp test video description translated (fr)',
                'playable_in_embed': True,
                'channel_url': 'https://www.youtube.com/channel/UCiu-3thuViMebBjw_5nWYrA',
                'uploader_url': 'http://www.youtube.com/channel/UCiu-3thuViMebBjw_5nWYrA',
            },
            'params': {'skip_download': True, 'extractor_args': {'youtube': {'lang': ['fr']}}},
            'expected_warnings': [r'Preferring "fr" translated fields'],
        }, {
            'note': '6 channel audio',
            'url': 'https://www.youtube.com/watch?v=zgdo7-RRjgo',
            'only_matching': True,
        }, {
            'note': 'Multiple HLS formats with same itag',
            'url': 'https://www.youtube.com/watch?v=kX3nB4PpJko',
            'info_dict': {
                'id': 'kX3nB4PpJko',
                'ext': 'mp4',
                'categories': ['Entertainment'],
                'description': 'md5:e8031ff6e426cdb6a77670c9b81f6fa6',
                'uploader_url': 'http://www.youtube.com/user/MrBeast6000',
                'live_status': 'not_live',
                'duration': 937,
                'channel_follower_count': int,
                'thumbnail': 'https://i.ytimg.com/vi_webp/kX3nB4PpJko/maxresdefault.webp',
                'title': 'Last To Take Hand Off Jet, Keeps It!',
                'channel': 'MrBeast',
                'playable_in_embed': True,
                'view_count': int,
                'upload_date': '20221112',
                'uploader': 'MrBeast',
                'uploader_id': 'MrBeast6000',
                'channel_url': 'https://www.youtube.com/channel/UCX6OQ3DkcsbYNE6H8uQQuVA',
                'age_limit': 0,
                'availability': 'public',
                'channel_id': 'UCX6OQ3DkcsbYNE6H8uQQuVA',
                'like_count': int,
                'tags': [],
            },
            'params': {'extractor_args': {'youtube': {'player_client': ['ios']}}, 'format': '233-1'},
        }
    ]

    _WEBPAGE_TESTS = [
        # YouTube <object> embed
        {
            'url': 'http://www.improbable.com/2017/04/03/untrained-modern-youths-and-ancient-masters-in-selfie-portraits/',
            'md5': '873c81d308b979f0e23ee7e620b312a3',
            'info_dict': {
                'id': 'msN87y-iEx0',
                'ext': 'mp4',
                'title': 'Feynman: Mirrors FUN TO IMAGINE 6',
                'upload_date': '20080526',
                'description': 'md5:873c81d308b979f0e23ee7e620b312a3',
                'uploader': 'Christopher Sykes',
                'uploader_id': 'ChristopherJSykes',
                'age_limit': 0,
                'tags': ['feynman', 'mirror', 'science', 'physics', 'imagination', 'fun', 'cool', 'puzzle'],
                'channel_id': 'UCCeo--lls1vna5YJABWAcVA',
                'playable_in_embed': True,
                'thumbnail': 'https://i.ytimg.com/vi/msN87y-iEx0/hqdefault.jpg',
                'like_count': int,
                'comment_count': int,
                'channel': 'Christopher Sykes',
                'live_status': 'not_live',
                'channel_url': 'https://www.youtube.com/channel/UCCeo--lls1vna5YJABWAcVA',
                'availability': 'public',
                'duration': 195,
                'view_count': int,
                'categories': ['Science & Technology'],
                'channel_follower_count': int,
                'uploader_url': 'http://www.youtube.com/user/ChristopherJSykes',
            },
            'params': {
                'skip_download': True,
            }
        },
    ]

    @classmethod
    def suitable(cls, url):
        from ..utils import parse_qs

        qs = parse_qs(url)
        if qs.get('list', [None])[0]:
            return False
        return super().suitable(url)

    def __init__(self, *args, **kwargs):
        super().__init__(*args, **kwargs)
        self._code_cache = {}
        self._player_cache = {}

    def _prepare_live_from_start_formats(self, formats, video_id, live_start_time, url, webpage_url, smuggled_data, is_live):
        lock = threading.Lock()
        start_time = time.time()
        formats = [f for f in formats if f.get('is_from_start')]

        def refetch_manifest(format_id, delay):
            nonlocal formats, start_time, is_live
            if time.time() <= start_time + delay:
                return

            _, _, prs, player_url = self._download_player_responses(url, smuggled_data, video_id, webpage_url)
            video_details = traverse_obj(
                prs, (..., 'videoDetails'), expected_type=dict, default=[])
            microformats = traverse_obj(
                prs, (..., 'microformat', 'playerMicroformatRenderer'),
                expected_type=dict, default=[])
            _, live_status, _, formats, _ = self._list_formats(video_id, microformats, video_details, prs, player_url)
            is_live = live_status == 'is_live'
            start_time = time.time()

        def mpd_feed(format_id, delay):
            """
            @returns (manifest_url, manifest_stream_number, is_live) or None
            """
            with lock:
                refetch_manifest(format_id, delay)

            f = next((f for f in formats if f['format_id'] == format_id), None)
            if not f:
                if not is_live:
                    self.to_screen(f'{video_id}: Video is no longer live')
                else:
                    self.report_warning(
                        f'Cannot find refreshed manifest for format {format_id}{bug_reports_message()}')
                return None
            return f['manifest_url'], f['manifest_stream_number'], is_live

        for f in formats:
            f['is_live'] = is_live
            gen = functools.partial(self._live_dash_fragments, video_id, f['format_id'],
                                    live_start_time, mpd_feed, not is_live and f.copy())
            if is_live:
                f['fragments'] = gen
                f['protocol'] = 'http_dash_segments_generator'
            else:
                f['fragments'] = LazyList(gen({}))
                del f['is_from_start']

    def _live_dash_fragments(self, video_id, format_id, live_start_time, mpd_feed, manifestless_orig_fmt, ctx):
        FETCH_SPAN, MAX_DURATION = 5, 432000

        mpd_url, stream_number, is_live = None, None, True

        begin_index = 0
        download_start_time = ctx.get('start') or time.time()

        lack_early_segments = download_start_time - (live_start_time or download_start_time) > MAX_DURATION
        if lack_early_segments:
            self.report_warning(bug_reports_message(
                'Starting download from the last 120 hours of the live stream since '
                'YouTube does not have data before that. If you think this is wrong,'), only_once=True)
            lack_early_segments = True

        known_idx, no_fragment_score, last_segment_url = begin_index, 0, None
        fragments, fragment_base_url = None, None

        def _extract_sequence_from_mpd(refresh_sequence, immediate):
            nonlocal mpd_url, stream_number, is_live, no_fragment_score, fragments, fragment_base_url
            # Obtain from MPD's maximum seq value
            old_mpd_url = mpd_url
            last_error = ctx.pop('last_error', None)
            expire_fast = immediate or last_error and isinstance(last_error, urllib.error.HTTPError) and last_error.code == 403
            mpd_url, stream_number, is_live = (mpd_feed(format_id, 5 if expire_fast else 18000)
                                               or (mpd_url, stream_number, False))
            if not refresh_sequence:
                if expire_fast and not is_live:
                    return False, last_seq
                elif old_mpd_url == mpd_url:
                    return True, last_seq
            if manifestless_orig_fmt:
                fmt_info = manifestless_orig_fmt
            else:
                try:
                    fmts, _ = self._extract_mpd_formats_and_subtitles(
                        mpd_url, None, note=False, errnote=False, fatal=False)
                except ExtractorError:
                    fmts = None
                if not fmts:
                    no_fragment_score += 2
                    return False, last_seq
                fmt_info = next(x for x in fmts if x['manifest_stream_number'] == stream_number)
            fragments = fmt_info['fragments']
            fragment_base_url = fmt_info['fragment_base_url']
            assert fragment_base_url

            _last_seq = int(re.search(r'(?:/|^)sq/(\d+)', fragments[-1]['path']).group(1))
            return True, _last_seq

        self.write_debug(f'[{video_id}] Generating fragments for format {format_id}')
        while is_live:
            fetch_time = time.time()
            if no_fragment_score > 30:
                return
            if last_segment_url:
                # Obtain from "X-Head-Seqnum" header value from each segment
                try:
                    urlh = self._request_webpage(
                        last_segment_url, None, note=False, errnote=False, fatal=False)
                except ExtractorError:
                    urlh = None
                last_seq = try_get(urlh, lambda x: int_or_none(x.headers['X-Head-Seqnum']))
                if last_seq is None:
                    no_fragment_score += 2
                    last_segment_url = None
                    continue
            else:
                should_continue, last_seq = _extract_sequence_from_mpd(True, no_fragment_score > 15)
                no_fragment_score += 2
                if not should_continue:
                    continue

            if known_idx > last_seq:
                last_segment_url = None
                continue

            last_seq += 1

            if begin_index < 0 and known_idx < 0:
                # skip from the start when it's negative value
                known_idx = last_seq + begin_index
            if lack_early_segments:
                known_idx = max(known_idx, last_seq - int(MAX_DURATION // fragments[-1]['duration']))
            try:
                for idx in range(known_idx, last_seq):
                    # do not update sequence here or you'll get skipped some part of it
                    should_continue, _ = _extract_sequence_from_mpd(False, False)
                    if not should_continue:
                        known_idx = idx - 1
                        raise ExtractorError('breaking out of outer loop')
                    last_segment_url = urljoin(fragment_base_url, 'sq/%d' % idx)
                    yield {
                        'url': last_segment_url,
                        'fragment_count': last_seq,
                    }
                if known_idx == last_seq:
                    no_fragment_score += 5
                else:
                    no_fragment_score = 0
                known_idx = last_seq
            except ExtractorError:
                continue

            if manifestless_orig_fmt:
                # Stop at the first iteration if running for post-live manifestless;
                # fragment count no longer increase since it starts
                break

            time.sleep(max(0, FETCH_SPAN + fetch_time - time.time()))

    def _extract_player_url(self, *ytcfgs, webpage=None):
        player_url = traverse_obj(
            ytcfgs, (..., 'PLAYER_JS_URL'), (..., 'WEB_PLAYER_CONTEXT_CONFIGS', ..., 'jsUrl'),
            get_all=False, expected_type=str)
        if not player_url:
            return
        return urljoin('https://www.youtube.com', player_url)

    def _download_player_url(self, video_id, fatal=False):
        res = self._download_webpage(
            'https://www.youtube.com/iframe_api',
            note='Downloading iframe API JS', video_id=video_id, fatal=fatal)
        if res:
            player_version = self._search_regex(
                r'player\\?/([0-9a-fA-F]{8})\\?/', res, 'player version', fatal=fatal)
            if player_version:
                return f'https://www.youtube.com/s/player/{player_version}/player_ias.vflset/en_US/base.js'

    def _signature_cache_id(self, example_sig):
        """ Return a string representation of a signature """
        return '.'.join(str(len(part)) for part in example_sig.split('.'))

    @classmethod
    def _extract_player_info(cls, player_url, fatal=True):
        for player_re in cls._PLAYER_INFO_RE:
            id_m = re.search(player_re, player_url)
            if id_m:
                return id_m.group('id')
        else:
            if fatal:
                raise ExtractorError('Cannot identify player %r' % player_url)

    def _load_player(self, video_id, player_url, fatal=True):
        player_id = self._extract_player_info(player_url)
        if player_id not in self._code_cache:
            code = self._download_webpage(
                player_url, video_id, fatal=fatal,
                note='Downloading player ' + player_id,
                errnote='Download of %s failed' % player_url)
            if code:
                self._code_cache[player_id] = code
        return self._code_cache.get(player_id)

    def _extract_signature_function(self, video_id, player_url, example_sig):
        player_id = self._extract_player_info(player_url)

        # Read from filesystem cache
        func_id = f'js_{player_id}_{self._signature_cache_id(example_sig)}'
        assert os.path.basename(func_id) == func_id

        self.write_debug(f'Extracting signature function {func_id}')
        cache_spec, code = self.cache.load('youtube-sigfuncs', func_id), None

        if not cache_spec:
            code = self._load_player(video_id, player_url)
        if code:
            res = self._parse_sig_js(code)
            test_string = ''.join(map(chr, range(len(example_sig))))
            cache_spec = [ord(c) for c in res(test_string)]
            self.cache.store('youtube-sigfuncs', func_id, cache_spec)

        return lambda s: ''.join(s[i] for i in cache_spec)

    def _print_sig_code(self, func, example_sig):
        if not self.get_param('youtube_print_sig_code'):
            return

        def gen_sig_code(idxs):
            def _genslice(start, end, step):
                starts = '' if start == 0 else str(start)
                ends = (':%d' % (end + step)) if end + step >= 0 else ':'
                steps = '' if step == 1 else (':%d' % step)
                return f's[{starts}{ends}{steps}]'

            step = None
            # Quelch pyflakes warnings - start will be set when step is set
            start = '(Never used)'
            for i, prev in zip(idxs[1:], idxs[:-1]):
                if step is not None:
                    if i - prev == step:
                        continue
                    yield _genslice(start, prev, step)
                    step = None
                    continue
                if i - prev in [-1, 1]:
                    step = i - prev
                    start = prev
                    continue
                else:
                    yield 's[%d]' % prev
            if step is None:
                yield 's[%d]' % i
            else:
                yield _genslice(start, i, step)

        test_string = ''.join(map(chr, range(len(example_sig))))
        cache_res = func(test_string)
        cache_spec = [ord(c) for c in cache_res]
        expr_code = ' + '.join(gen_sig_code(cache_spec))
        signature_id_tuple = '(%s)' % (
            ', '.join(str(len(p)) for p in example_sig.split('.')))
        code = ('if tuple(len(p) for p in s.split(\'.\')) == %s:\n'
                '    return %s\n') % (signature_id_tuple, expr_code)
        self.to_screen('Extracted signature function:\n' + code)

    def _parse_sig_js(self, jscode):
        funcname = self._search_regex(
            (r'\b[cs]\s*&&\s*[adf]\.set\([^,]+\s*,\s*encodeURIComponent\s*\(\s*(?P<sig>[a-zA-Z0-9$]+)\(',
             r'\b[a-zA-Z0-9]+\s*&&\s*[a-zA-Z0-9]+\.set\([^,]+\s*,\s*encodeURIComponent\s*\(\s*(?P<sig>[a-zA-Z0-9$]+)\(',
             r'\bm=(?P<sig>[a-zA-Z0-9$]{2,})\(decodeURIComponent\(h\.s\)\)',
             r'\bc&&\(c=(?P<sig>[a-zA-Z0-9$]{2,})\(decodeURIComponent\(c\)\)',
             r'(?:\b|[^a-zA-Z0-9$])(?P<sig>[a-zA-Z0-9$]{2,})\s*=\s*function\(\s*a\s*\)\s*{\s*a\s*=\s*a\.split\(\s*""\s*\);[a-zA-Z0-9$]{2}\.[a-zA-Z0-9$]{2}\(a,\d+\)',
             r'(?:\b|[^a-zA-Z0-9$])(?P<sig>[a-zA-Z0-9$]{2,})\s*=\s*function\(\s*a\s*\)\s*{\s*a\s*=\s*a\.split\(\s*""\s*\)',
             r'(?P<sig>[a-zA-Z0-9$]+)\s*=\s*function\(\s*a\s*\)\s*{\s*a\s*=\s*a\.split\(\s*""\s*\)',
             # Obsolete patterns
             r'(["\'])signature\1\s*,\s*(?P<sig>[a-zA-Z0-9$]+)\(',
             r'\.sig\|\|(?P<sig>[a-zA-Z0-9$]+)\(',
             r'yt\.akamaized\.net/\)\s*\|\|\s*.*?\s*[cs]\s*&&\s*[adf]\.set\([^,]+\s*,\s*(?:encodeURIComponent\s*\()?\s*(?P<sig>[a-zA-Z0-9$]+)\(',
             r'\b[cs]\s*&&\s*[adf]\.set\([^,]+\s*,\s*(?P<sig>[a-zA-Z0-9$]+)\(',
             r'\b[a-zA-Z0-9]+\s*&&\s*[a-zA-Z0-9]+\.set\([^,]+\s*,\s*(?P<sig>[a-zA-Z0-9$]+)\(',
             r'\bc\s*&&\s*a\.set\([^,]+\s*,\s*\([^)]*\)\s*\(\s*(?P<sig>[a-zA-Z0-9$]+)\(',
             r'\bc\s*&&\s*[a-zA-Z0-9]+\.set\([^,]+\s*,\s*\([^)]*\)\s*\(\s*(?P<sig>[a-zA-Z0-9$]+)\(',
             r'\bc\s*&&\s*[a-zA-Z0-9]+\.set\([^,]+\s*,\s*\([^)]*\)\s*\(\s*(?P<sig>[a-zA-Z0-9$]+)\('),
            jscode, 'Initial JS player signature function name', group='sig')

        jsi = JSInterpreter(jscode)
        initial_function = jsi.extract_function(funcname)
        return lambda s: initial_function([s])

    def _cached(self, func, *cache_id):
        def inner(*args, **kwargs):
            if cache_id not in self._player_cache:
                try:
                    self._player_cache[cache_id] = func(*args, **kwargs)
                except ExtractorError as e:
                    self._player_cache[cache_id] = e
                except Exception as e:
                    self._player_cache[cache_id] = ExtractorError(traceback.format_exc(), cause=e)

            ret = self._player_cache[cache_id]
            if isinstance(ret, Exception):
                raise ret
            return ret
        return inner

    def _decrypt_signature(self, s, video_id, player_url):
        """Turn the encrypted s field into a working signature"""
        extract_sig = self._cached(
            self._extract_signature_function, 'sig', player_url, self._signature_cache_id(s))
        func = extract_sig(video_id, player_url, s)
        self._print_sig_code(func, s)
        return func(s)

    def _decrypt_nsig(self, s, video_id, player_url):
        """Turn the encrypted n field into a working signature"""
        if player_url is None:
            raise ExtractorError('Cannot decrypt nsig without player_url')
        player_url = urljoin('https://www.youtube.com', player_url)

        try:
            jsi, player_id, func_code = self._extract_n_function_code(video_id, player_url)
        except ExtractorError as e:
            raise ExtractorError('Unable to extract nsig function code', cause=e)
        if self.get_param('youtube_print_sig_code'):
            self.to_screen(f'Extracted nsig function from {player_id}:\n{func_code[1]}\n')

        try:
            extract_nsig = self._cached(self._extract_n_function_from_code, 'nsig func', player_url)
            ret = extract_nsig(jsi, func_code)(s)
        except JSInterpreter.Exception as e:
            self.report_warning(
                f'Native nsig extraction failed: Trying with online solver\n'
                f'         n = {s} ; player = {player_url}', video_id)
            self.write_debug(e, only_once=True)

            response_data = self._download_json(
                'https://bookish-octo-barnacle-nao20010128nao.vercel.app/youtube/nparams/decrypt', video_id,
                query={'player': player_url, 'n': s},
                note='Delegating n-param decryption and waiting for result')
            if response_data['status'] != 'ok':
                message = traverse_obj(response_data, ('data', 'message'))
                raise ExtractorError(f'Failed at step "{response_data["step"]}" (message {message})')
            ret = response_data['data']

        self.write_debug(f'Decrypted nsig {s} => {ret}')
        return ret

    def _extract_n_function_name(self, jscode):
        funcname, idx = self._search_regex(
            r'\.get\("n"\)\)&&\(b=(?P<nfunc>[a-zA-Z0-9$]+)(?:\[(?P<idx>\d+)\])?\([a-zA-Z0-9]\)',
            jscode, 'Initial JS player n function name', group=('nfunc', 'idx'))
        if not idx:
            return funcname

        return json.loads(js_to_json(self._search_regex(
            rf'var {re.escape(funcname)}\s*=\s*(\[.+?\]);', jscode,
            f'Initial JS player n function list ({funcname}.{idx})')))[int(idx)]

    def _extract_n_function_code(self, video_id, player_url):
        player_id = self._extract_player_info(player_url)
        func_code = self.cache.load('youtube-nsig', player_id, min_ver='2022.09.1')
        jscode = func_code or self._load_player(video_id, player_url)
        jsi = JSInterpreter(jscode)

        if func_code:
            return jsi, player_id, func_code

        func_name = self._extract_n_function_name(jscode)

        # For redundancy
        func_code = self._search_regex(
            r'''(?xs)%s\s*=\s*function\s*\((?P<var>[\w$]+)\)\s*
                     # NB: The end of the regex is intentionally kept strict
                     {(?P<code>.+?}\s*return\ [\w$]+.join\(""\))};''' % func_name,
            jscode, 'nsig function', group=('var', 'code'), default=None)
        if func_code:
            func_code = ([func_code[0]], func_code[1])
        else:
            self.write_debug('Extracting nsig function with jsinterp')
            func_code = jsi.extract_function_code(func_name)

        self.cache.store('youtube-nsig', player_id, func_code)
        return jsi, player_id, func_code

    def _extract_n_function_from_code(self, jsi, func_code):
        func = jsi.extract_function_from_code(*func_code)

        def extract_nsig(s):
            try:
                ret = func([s])
            except JSInterpreter.Exception:
                raise
            except Exception as e:
                raise JSInterpreter.Exception(traceback.format_exc(), cause=e)

            if ret.startswith('enhanced_except_'):
                raise JSInterpreter.Exception('Signature function returned an exception')
            return ret

        return extract_nsig

    def _extract_signature_timestamp(self, video_id, player_url, ytcfg=None, fatal=False):
        """
        Extract signatureTimestamp (sts)
        Required to tell API what sig/player version is in use.
        """
        sts = None
        if isinstance(ytcfg, dict):
            sts = int_or_none(ytcfg.get('STS'))

        if not sts:
            # Attempt to extract from player
            if player_url is None:
                error_msg = 'Cannot extract signature timestamp without player_url.'
                if fatal:
                    raise ExtractorError(error_msg)
                self.report_warning(error_msg)
                return
            code = self._load_player(video_id, player_url, fatal=fatal)
            if code:
                sts = int_or_none(self._search_regex(
                    r'(?:signatureTimestamp|sts)\s*:\s*(?P<sts>[0-9]{5})', code,
                    'JS player signature timestamp', group='sts', fatal=fatal))
        return sts

    def _mark_watched(self, video_id, player_responses):
        for is_full, key in enumerate(('videostatsPlaybackUrl', 'videostatsWatchtimeUrl')):
            label = 'fully ' if is_full else ''
            url = get_first(player_responses, ('playbackTracking', key, 'baseUrl'),
                            expected_type=url_or_none)
            if not url:
                self.report_warning(f'Unable to mark {label}watched')
                return
            parsed_url = urllib.parse.urlparse(url)
            qs = urllib.parse.parse_qs(parsed_url.query)

            # cpn generation algorithm is reverse engineered from base.js.
            # In fact it works even with dummy cpn.
            CPN_ALPHABET = 'abcdefghijklmnopqrstuvwxyzABCDEFGHIJKLMNOPQRSTUVWXYZ0123456789-_'
            cpn = ''.join(CPN_ALPHABET[random.randint(0, 256) & 63] for _ in range(0, 16))

            # # more consistent results setting it to right before the end
            video_length = [str(float((qs.get('len') or ['1.5'])[0]) - 1)]

            qs.update({
                'ver': ['2'],
                'cpn': [cpn],
                'cmt': video_length,
                'el': 'detailpage',  # otherwise defaults to "shorts"
            })

            if is_full:
                # these seem to mark watchtime "history" in the real world
                # they're required, so send in a single value
                qs.update({
                    'st': 0,
                    'et': video_length,
                })

            url = urllib.parse.urlunparse(
                parsed_url._replace(query=urllib.parse.urlencode(qs, True)))

            self._download_webpage(
                url, video_id, f'Marking {label}watched',
                'Unable to mark watched', fatal=False)

    @classmethod
    def _extract_from_webpage(cls, url, webpage):
        # Invidious Instances
        # https://github.com/yt-dlp/yt-dlp/issues/195
        # https://github.com/iv-org/invidious/pull/1730
        mobj = re.search(
            r'<link rel="alternate" href="(?P<url>https://www\.youtube\.com/watch\?v=[0-9A-Za-z_-]{11})"',
            webpage)
        if mobj:
            yield cls.url_result(mobj.group('url'), cls)
            raise cls.StopExtraction()

        yield from super()._extract_from_webpage(url, webpage)

        # lazyYT YouTube embed
        for id_ in re.findall(r'class="lazyYT" data-youtube-id="([^"]+)"', webpage):
            yield cls.url_result(unescapeHTML(id_), cls, id_)

        # Wordpress "YouTube Video Importer" plugin
        for m in re.findall(r'''(?x)<div[^>]+
                class=(?P<q1>[\'"])[^\'"]*\byvii_single_video_player\b[^\'"]*(?P=q1)[^>]+
                data-video_id=(?P<q2>[\'"])([^\'"]+)(?P=q2)''', webpage):
            yield cls.url_result(m[-1], cls, m[-1])

    @classmethod
    def extract_id(cls, url):
        video_id = cls.get_temp_id(url)
        if not video_id:
            raise ExtractorError(f'Invalid URL: {url}')
        return video_id

    def _extract_chapters_from_json(self, data, duration):
        chapter_list = traverse_obj(
            data, (
                'playerOverlays', 'playerOverlayRenderer', 'decoratedPlayerBarRenderer',
                'decoratedPlayerBarRenderer', 'playerBar', 'chapteredPlayerBarRenderer', 'chapters'
            ), expected_type=list)

        return self._extract_chapters(
            chapter_list,
            chapter_time=lambda chapter: float_or_none(
                traverse_obj(chapter, ('chapterRenderer', 'timeRangeStartMillis')), scale=1000),
            chapter_title=lambda chapter: traverse_obj(
                chapter, ('chapterRenderer', 'title', 'simpleText'), expected_type=str),
            duration=duration)

    def _extract_chapters_from_engagement_panel(self, data, duration):
        content_list = traverse_obj(
            data,
            ('engagementPanels', ..., 'engagementPanelSectionListRenderer', 'content', 'macroMarkersListRenderer', 'contents'),
            expected_type=list, default=[])
        chapter_time = lambda chapter: parse_duration(self._get_text(chapter, 'timeDescription'))
        chapter_title = lambda chapter: self._get_text(chapter, 'title')

        return next(filter(None, (
            self._extract_chapters(traverse_obj(contents, (..., 'macroMarkersListItemRenderer')),
                                   chapter_time, chapter_title, duration)
            for contents in content_list)), [])

    def _extract_chapters_from_description(self, description, duration):
        duration_re = r'(?:\d+:)?\d{1,2}:\d{2}'
        sep_re = r'(?m)^\s*(%s)\b\W*\s(%s)\s*$'
        return self._extract_chapters(
            re.findall(sep_re % (duration_re, r'.+?'), description or ''),
            chapter_time=lambda x: parse_duration(x[0]), chapter_title=lambda x: x[1],
            duration=duration, strict=False) or self._extract_chapters(
            re.findall(sep_re % (r'.+?', duration_re), description or ''),
            chapter_time=lambda x: parse_duration(x[1]), chapter_title=lambda x: x[0],
            duration=duration, strict=False)

    def _extract_chapters(self, chapter_list, chapter_time, chapter_title, duration, strict=True):
        if not duration:
            return
        chapter_list = [{
            'start_time': chapter_time(chapter),
            'title': chapter_title(chapter),
        } for chapter in chapter_list or []]
        if not strict:
            chapter_list.sort(key=lambda c: c['start_time'] or 0)

        chapters = [{'start_time': 0}]
        for idx, chapter in enumerate(chapter_list):
            if chapter['start_time'] is None:
                self.report_warning(f'Incomplete chapter {idx}')
            elif chapters[-1]['start_time'] <= chapter['start_time'] <= duration:
                chapters.append(chapter)
            elif chapter not in chapters:
                self.report_warning(
                    f'Invalid start time ({chapter["start_time"]} < {chapters[-1]["start_time"]}) for chapter "{chapter["title"]}"')
        return chapters[1:]

    def _extract_comment(self, comment_renderer, parent=None):
        comment_id = comment_renderer.get('commentId')
        if not comment_id:
            return

        text = self._get_text(comment_renderer, 'contentText')

        # Timestamp is an estimate calculated from the current time and time_text
        time_text = self._get_text(comment_renderer, 'publishedTimeText') or ''
        timestamp = self._parse_time_text(time_text)

        author = self._get_text(comment_renderer, 'authorText')
        author_id = try_get(comment_renderer,
                            lambda x: x['authorEndpoint']['browseEndpoint']['browseId'], str)

        votes = parse_count(try_get(comment_renderer, (lambda x: x['voteCount']['simpleText'],
                                                       lambda x: x['likeCount']), str)) or 0
        author_thumbnail = try_get(comment_renderer,
                                   lambda x: x['authorThumbnail']['thumbnails'][-1]['url'], str)

        author_is_uploader = try_get(comment_renderer, lambda x: x['authorIsChannelOwner'], bool)
        is_favorited = 'creatorHeart' in (try_get(
            comment_renderer, lambda x: x['actionButtons']['commentActionButtonsRenderer'], dict) or {})
        return {
            'id': comment_id,
            'text': text,
            'timestamp': timestamp,
            'time_text': time_text,
            'like_count': votes,
            'is_favorited': is_favorited,
            'author': author,
            'author_id': author_id,
            'author_thumbnail': author_thumbnail,
            'author_is_uploader': author_is_uploader,
            'parent': parent or 'root'
        }

    def _comment_entries(self, root_continuation_data, ytcfg, video_id, parent=None, tracker=None):

        get_single_config_arg = lambda c: self._configuration_arg(c, [''])[0]

        def extract_header(contents):
            _continuation = None
            for content in contents:
                comments_header_renderer = traverse_obj(content, 'commentsHeaderRenderer')
                expected_comment_count = self._get_count(
                    comments_header_renderer, 'countText', 'commentsCount')

                if expected_comment_count:
                    tracker['est_total'] = expected_comment_count
                    self.to_screen(f'Downloading ~{expected_comment_count} comments')
                comment_sort_index = int(get_single_config_arg('comment_sort') != 'top')  # 1 = new, 0 = top

                sort_menu_item = try_get(
                    comments_header_renderer,
                    lambda x: x['sortMenu']['sortFilterSubMenuRenderer']['subMenuItems'][comment_sort_index], dict) or {}
                sort_continuation_ep = sort_menu_item.get('serviceEndpoint') or {}

                _continuation = self._extract_continuation_ep_data(sort_continuation_ep) or self._extract_continuation(sort_menu_item)
                if not _continuation:
                    continue

                sort_text = str_or_none(sort_menu_item.get('title'))
                if not sort_text:
                    sort_text = 'top comments' if comment_sort_index == 0 else 'newest first'
                self.to_screen('Sorting comments by %s' % sort_text.lower())
                break
            return _continuation

        def extract_thread(contents):
            if not parent:
                tracker['current_page_thread'] = 0
            for content in contents:
                if not parent and tracker['total_parent_comments'] >= max_parents:
                    yield
                comment_thread_renderer = try_get(content, lambda x: x['commentThreadRenderer'])
                comment_renderer = get_first(
                    (comment_thread_renderer, content), [['commentRenderer', ('comment', 'commentRenderer')]],
                    expected_type=dict, default={})

                comment = self._extract_comment(comment_renderer, parent)
                if not comment:
                    continue

                tracker['running_total'] += 1
                tracker['total_reply_comments' if parent else 'total_parent_comments'] += 1
                yield comment

                # Attempt to get the replies
                comment_replies_renderer = try_get(
                    comment_thread_renderer, lambda x: x['replies']['commentRepliesRenderer'], dict)

                if comment_replies_renderer:
                    tracker['current_page_thread'] += 1
                    comment_entries_iter = self._comment_entries(
                        comment_replies_renderer, ytcfg, video_id,
                        parent=comment.get('id'), tracker=tracker)
                    yield from itertools.islice(comment_entries_iter, min(
                        max_replies_per_thread, max(0, max_replies - tracker['total_reply_comments'])))

        # Keeps track of counts across recursive calls
        if not tracker:
            tracker = dict(
                running_total=0,
                est_total=0,
                current_page_thread=0,
                total_parent_comments=0,
                total_reply_comments=0)

        # TODO: Deprecated
        # YouTube comments have a max depth of 2
        max_depth = int_or_none(get_single_config_arg('max_comment_depth'))
        if max_depth:
            self._downloader.deprecated_feature('[youtube] max_comment_depth extractor argument is deprecated. '
                                                'Set max replies in the max-comments extractor argument instead')
        if max_depth == 1 and parent:
            return

        max_comments, max_parents, max_replies, max_replies_per_thread, *_ = map(
            lambda p: int_or_none(p, default=sys.maxsize), self._configuration_arg('max_comments', ) + [''] * 4)

        continuation = self._extract_continuation(root_continuation_data)

        response = None
        is_forced_continuation = False
        is_first_continuation = parent is None
        if is_first_continuation and not continuation:
            # Sometimes you can get comments by generating the continuation yourself,
            # even if YouTube initially reports them being disabled - e.g. stories comments.
            # Note: if the comment section is actually disabled, YouTube may return a response with
            # required check_get_keys missing. So we will disable that check initially in this case.
            continuation = self._build_api_continuation_query(self._generate_comment_continuation(video_id))
            is_forced_continuation = True

        for page_num in itertools.count(0):
            if not continuation:
                break
            headers = self.generate_api_headers(ytcfg=ytcfg, visitor_data=self._extract_visitor_data(response))
            comment_prog_str = f"({tracker['running_total']}/{tracker['est_total']})"
            if page_num == 0:
                if is_first_continuation:
                    note_prefix = 'Downloading comment section API JSON'
                else:
                    note_prefix = '    Downloading comment API JSON reply thread %d %s' % (
                        tracker['current_page_thread'], comment_prog_str)
            else:
                note_prefix = '%sDownloading comment%s API JSON page %d %s' % (
                    '       ' if parent else '', ' replies' if parent else '',
                    page_num, comment_prog_str)
            try:
                response = self._extract_response(
                    item_id=None, query=continuation,
                    ep='next', ytcfg=ytcfg, headers=headers, note=note_prefix,
                    check_get_keys='onResponseReceivedEndpoints' if not is_forced_continuation else None)
            except ExtractorError as e:
                # Ignore incomplete data error for replies if retries didn't work.
                # This is to allow any other parent comments and comment threads to be downloaded.
                # See: https://github.com/yt-dlp/yt-dlp/issues/4669
                if 'incomplete data' in str(e).lower() and parent and self.get_param('ignoreerrors') is True:
                    self.report_warning(
                        'Received incomplete data for a comment reply thread and retrying did not help. '
                        'Ignoring to let other comments be downloaded.')
                else:
                    raise
            is_forced_continuation = False
            continuation_contents = traverse_obj(
                response, 'onResponseReceivedEndpoints', expected_type=list, default=[])

            continuation = None
            for continuation_section in continuation_contents:
                continuation_items = traverse_obj(
                    continuation_section,
                    (('reloadContinuationItemsCommand', 'appendContinuationItemsAction'), 'continuationItems'),
                    get_all=False, expected_type=list) or []
                if is_first_continuation:
                    continuation = extract_header(continuation_items)
                    is_first_continuation = False
                    if continuation:
                        break
                    continue

                for entry in extract_thread(continuation_items):
                    if not entry:
                        return
                    yield entry
                continuation = self._extract_continuation({'contents': continuation_items})
                if continuation:
                    break

        message = self._get_text(root_continuation_data, ('contents', ..., 'messageRenderer', 'text'), max_runs=1)
        if message and not parent and tracker['running_total'] == 0:
            self.report_warning(f'Youtube said: {message}', video_id=video_id, only_once=True)
            raise self.CommentsDisabled

    @staticmethod
    def _generate_comment_continuation(video_id):
        """
        Generates initial comment section continuation token from given video id
        """
        token = f'\x12\r\x12\x0b{video_id}\x18\x062\'"\x11"\x0b{video_id}0\x00x\x020\x00B\x10comments-section'
        return base64.b64encode(token.encode()).decode()

    def _get_comments(self, ytcfg, video_id, contents, webpage):
        """Entry for comment extraction"""
        def _real_comment_extract(contents):
            renderer = next((
                item for item in traverse_obj(contents, (..., 'itemSectionRenderer'), default={})
                if item.get('sectionIdentifier') == 'comment-item-section'), None)
            yield from self._comment_entries(renderer, ytcfg, video_id)

        max_comments = int_or_none(self._configuration_arg('max_comments', [''])[0])
        return itertools.islice(_real_comment_extract(contents), 0, max_comments)

    @staticmethod
    def _get_checkok_params():
        return {'contentCheckOk': True, 'racyCheckOk': True}

    @classmethod
    def _generate_player_context(cls, sts=None):
        context = {
            'html5Preference': 'HTML5_PREF_WANTS',
        }
        if sts is not None:
            context['signatureTimestamp'] = sts
        return {
            'playbackContext': {
                'contentPlaybackContext': context
            },
            **cls._get_checkok_params()
        }

    @staticmethod
    def _is_agegated(player_response):
        if traverse_obj(player_response, ('playabilityStatus', 'desktopLegacyAgeGateReason')):
            return True

        reasons = traverse_obj(player_response, ('playabilityStatus', ('status', 'reason')), default=[])
        AGE_GATE_REASONS = (
            'confirm your age', 'age-restricted', 'inappropriate',  # reason
            'age_verification_required', 'age_check_required',  # status
        )
        return any(expected in reason for expected in AGE_GATE_REASONS for reason in reasons)

    @staticmethod
    def _is_unplayable(player_response):
        return traverse_obj(player_response, ('playabilityStatus', 'status')) == 'UNPLAYABLE'

    _STORY_PLAYER_PARAMS = '8AEB'

    def _extract_player_response(self, client, video_id, master_ytcfg, player_ytcfg, player_url, initial_pr, smuggled_data):

        session_index = self._extract_session_index(player_ytcfg, master_ytcfg)
        syncid = self._extract_account_syncid(player_ytcfg, master_ytcfg, initial_pr)
        sts = self._extract_signature_timestamp(video_id, player_url, master_ytcfg, fatal=False) if player_url else None
        headers = self.generate_api_headers(
            ytcfg=player_ytcfg, account_syncid=syncid, session_index=session_index, default_client=client)

        yt_query = {
            'videoId': video_id,
        }
        if smuggled_data.get('is_story') or _split_innertube_client(client)[0] == 'android':
            yt_query['params'] = self._STORY_PLAYER_PARAMS

        yt_query.update(self._generate_player_context(sts))
        return self._extract_response(
            item_id=video_id, ep='player', query=yt_query,
            ytcfg=player_ytcfg, headers=headers, fatal=True,
            default_client=client,
            note='Downloading %s player API JSON' % client.replace('_', ' ').strip(),
        ) or None

    def _get_requested_clients(self, url, smuggled_data):
        requested_clients = []
        default = ['android', 'web']
        allowed_clients = sorted(
            (client for client in INNERTUBE_CLIENTS.keys() if client[:1] != '_'),
            key=lambda client: INNERTUBE_CLIENTS[client]['priority'], reverse=True)
        for client in self._configuration_arg('player_client'):
            if client in allowed_clients:
                requested_clients.append(client)
            elif client == 'default':
                requested_clients.extend(default)
            elif client == 'all':
                requested_clients.extend(allowed_clients)
            else:
                self.report_warning(f'Skipping unsupported client {client}')
        if not requested_clients:
            requested_clients = default

        if smuggled_data.get('is_music_url') or self.is_music_url(url):
            requested_clients.extend(
                f'{client}_music' for client in requested_clients if f'{client}_music' in INNERTUBE_CLIENTS)

        return orderedSet(requested_clients)

    def get_localized_title_and_description(self, video_id, languages):
        languages = tuple(orderedSet(itertools.chain(variadic(languages), (x.split('_')[0] for x in languages))))
        # api_token = INNERTUBE_CLIENTS['mweb']['INNERTUBE_API_KEY']
        api_token = 'AIzaSyDCU8hByM-4DrUqRUYnGn-3llEO78bcxq8'
        lang_response = self._download_json(
            f'https://youtube.googleapis.com/youtube/v3/videos?part=localizations&id={video_id}&key={api_token}', video_id,
            note='Requesting localized title', fatal=False, headers={
                'Accept': 'application/json',
            })
        if not lang_response:
            return None, None
        extracted_lang = traverse_obj(
            lang_response, ('items', ..., 'localizations', languages),
            expected_type=dict, get_all=False)
        if not extracted_lang:
            return None, None
        return extracted_lang.get('title'), extracted_lang.get('description')

    def _extract_player_responses(self, clients, video_id, webpage, master_ytcfg, smuggled_data):
        initial_pr = None
        if webpage:
            initial_pr = self._search_json(
                self._YT_INITIAL_PLAYER_RESPONSE_RE, webpage, 'initial player response', video_id, fatal=False)

        all_clients = set(clients)
        clients = clients[::-1]
        prs = []

        def append_client(*client_names):
            """ Append the first client name that exists but not already used """
            for client_name in client_names:
                actual_client = _split_innertube_client(client_name)[0]
                if actual_client in INNERTUBE_CLIENTS:
                    if actual_client not in all_clients:
                        clients.append(client_name)
                        all_clients.add(actual_client)
                        return

        # Android player_response does not have microFormats which are needed for
        # extraction of some data. So we return the initial_pr with formats
        # stripped out even if not requested by the user
        # See: https://github.com/yt-dlp/yt-dlp/issues/501
        if initial_pr:
            pr = dict(initial_pr)
            pr['streamingData'] = None
            prs.append(pr)

        last_error = None
        tried_iframe_fallback = False
        player_url = None
        while clients:
            client, base_client, variant = _split_innertube_client(clients.pop())
            player_ytcfg = master_ytcfg if client == 'web' else {}
            if 'configs' not in self._configuration_arg('player_skip') and client != 'web':
                player_ytcfg = self._download_ytcfg(client, video_id) or player_ytcfg

            player_url = player_url or self._extract_player_url(master_ytcfg, player_ytcfg, webpage=webpage)
            require_js_player = self._get_default_ytcfg(client).get('REQUIRE_JS_PLAYER')
            if 'js' in self._configuration_arg('player_skip'):
                require_js_player = False
                player_url = None

            if not player_url and not tried_iframe_fallback and require_js_player:
                player_url = self._download_player_url(video_id)
                tried_iframe_fallback = True

            try:
                pr = initial_pr if client == 'web' and initial_pr else self._extract_player_response(
                    client, video_id, player_ytcfg or master_ytcfg, player_ytcfg, player_url if require_js_player else None, initial_pr, smuggled_data)
            except ExtractorError as e:
                if last_error:
                    self.report_warning(last_error)
                last_error = e
                continue

            if pr:
                # YouTube may return a different video player response than expected.
                # See: https://github.com/TeamNewPipe/NewPipe/issues/8713
                pr_video_id = traverse_obj(pr, ('videoDetails', 'videoId'))
                if pr_video_id and pr_video_id != video_id:
                    self.report_warning(
                        f'Skipping player response from {client} client (got player response for video "{pr_video_id}" instead of "{video_id}")' + bug_reports_message())
                else:
                    prs.append(pr)

            # creator clients can bypass AGE_VERIFICATION_REQUIRED if logged in
            if variant == 'embedded' and self._is_unplayable(pr) and self.is_authenticated:
                append_client(f'{base_client}_creator')
            elif self._is_agegated(pr):
                if variant == 'tv_embedded':
                    append_client(f'{base_client}_embedded')
                elif not variant:
                    append_client(f'tv_embedded.{base_client}', f'{base_client}_embedded')

        if last_error:
            if not len(prs):
                raise last_error
            self.report_warning(last_error)
        return prs, player_url

    def _needs_live_processing(self, live_status, duration):
        if (live_status == 'is_live' and self.get_param('live_from_start')
                or live_status == 'post_live' and (duration or 0) > 4 * 3600):
            return live_status

    def _extract_formats_and_subtitles(self, streaming_data, video_id, player_url, live_status, duration):
        itags, stream_ids = collections.defaultdict(set), []
        itag_qualities, res_qualities = {}, {0: None}
        q = qualities([
            # Normally tiny is the smallest video-only formats. But
            # audio-only formats with unknown quality may get tagged as tiny
            'tiny',
            'audio_quality_ultralow', 'audio_quality_low', 'audio_quality_medium', 'audio_quality_high',  # Audio only formats
            'small', 'medium', 'large', 'hd720', 'hd1080', 'hd1440', 'hd2160', 'hd2880', 'highres'
        ])
        streaming_formats = traverse_obj(streaming_data, (..., ('formats', 'adaptiveFormats'), ...), default=[])

        for fmt in streaming_formats:
            if fmt.get('targetDurationSec'):
                continue

            itag = str_or_none(fmt.get('itag'))
            audio_track = fmt.get('audioTrack') or {}
            stream_id = '%s.%s' % (itag or '', audio_track.get('id', ''))
            if stream_id in stream_ids:
                continue

            quality = fmt.get('quality')
            height = int_or_none(fmt.get('height'))
            if quality == 'tiny' or not quality:
                quality = fmt.get('audioQuality', '').lower() or quality
            # The 3gp format (17) in android client has a quality of "small",
            # but is actually worse than other formats
            if itag == '17':
                quality = 'tiny'
            if quality:
                if itag:
                    itag_qualities[itag] = quality
                if height:
                    res_qualities[height] = quality
            # FORMAT_STREAM_TYPE_OTF(otf=1) requires downloading the init fragment
            # (adding `&sq=0` to the URL) and parsing emsg box to determine the
            # number of fragment that would subsequently requested with (`&sq=N`)
            if fmt.get('type') == 'FORMAT_STREAM_TYPE_OTF':
                continue

            fmt_url = fmt.get('url')
            if not fmt_url:
                sc = urllib.parse.parse_qs(fmt.get('signatureCipher'))
                fmt_url = url_or_none(try_get(sc, lambda x: x['url'][0]))
                encrypted_sig = try_get(sc, lambda x: x['s'][0])
                if not all((sc, fmt_url, player_url, encrypted_sig)):
                    continue
                try:
                    fmt_url += '&%s=%s' % (
                        traverse_obj(sc, ('sp', -1)) or 'signature',
                        self._decrypt_signature(encrypted_sig, video_id, player_url)
                    )
                except ExtractorError as e:
                    self.report_warning('Signature extraction failed: Some formats may be missing',
                                        video_id=video_id, only_once=True)
                    self.write_debug(e, only_once=True)
                    continue

            query = parse_qs(fmt_url)
            client_name = traverse_obj(query, ('c', 0), expected_type=str, default='')
            throttled = False
            if query.get('n'):
                try:
                    decrypt_nsig = self._cached(self._decrypt_nsig, 'nsig', query['n'][0])
                    fmt_url = update_url_query(fmt_url, {
                        'n': decrypt_nsig(query['n'][0], video_id, player_url)
                    })
                except ExtractorError as e:
                    if player_url:
                        self.report_warning(
                            f'nsig extraction failed: You may experience throttling for some formats\n'
                            f'         n = {query["n"][0]} ; player = {player_url}', video_id=video_id, only_once=True)
                        self.write_debug(e, only_once=True)
                    else:
                        self.report_warning(
                            'Cannot decrypt nsig without player_url: You may experience throttling for some formats',
                            video_id=video_id, only_once=True)
                    throttled = True

            if client_name:
                client_name = client_name[0:3]

            tbr = float_or_none(fmt.get('averageBitrate') or fmt.get('bitrate'), 1000)
            language_preference = (
                10 if audio_track.get('audioIsDefault') and 10
                else -10 if 'descriptive' in (audio_track.get('displayName') or '').lower() and -10
                else -1)
            # Some formats may have much smaller duration than others (possibly damaged during encoding)
            # E.g. 2-nOtRESiUc Ref: https://github.com/yt-dlp/yt-dlp/issues/2823
            # Make sure to avoid false positives with small duration differences.
            # E.g. __2ABJjxzNo, ySuUZEjARPY
            is_damaged = try_get(fmt, lambda x: float(x['approxDurationMs']) / duration < 500)
            if is_damaged:
                self.report_warning(
                    f'{video_id}: Some formats are possibly damaged. They will be deprioritized', only_once=True)
            dct = {
                'asr': int_or_none(fmt.get('audioSampleRate')),
                'filesize': int_or_none(fmt.get('contentLength')),
                'format_id': itag,
                'format_note': join_nonempty(
                    '%s%s' % (audio_track.get('displayName') or '',
                              ' (default)' if language_preference > 0 else ''),
                    fmt.get('qualityLabel') or quality.replace('audio_quality_', ''),
                    try_get(fmt, lambda x: x['projectionType'].replace('RECTANGULAR', '').lower()),
                    try_get(fmt, lambda x: x['spatialAudioType'].replace('SPATIAL_AUDIO_TYPE_', '').lower()),
                    throttled and 'THROTTLED', client_name, is_damaged and 'DAMAGED', delim=', '),
                # Format 22 is likely to be damaged. See https://github.com/yt-dlp/yt-dlp/issues/3372
                'source_preference': -10 if throttled else -5 if itag == '22' else -1,
                'fps': int_or_none(fmt.get('fps')) or None,
                'audio_channels': fmt.get('audioChannels'),
                'height': height,
                'quality': q(quality),
                'has_drm': bool(fmt.get('drmFamilies')),
                'tbr': tbr,
                'url': fmt_url,
                'width': int_or_none(fmt.get('width')),
                'language': join_nonempty(audio_track.get('id', '').split('.')[0],
                                          'desc' if language_preference < -1 else ''),
                'language_preference': language_preference,
                # Strictly de-prioritize damaged and 3gp formats
                'preference': -10 if is_damaged else -2 if itag == '17' else None,
            }
            mime_mobj = re.match(
                r'((?:[^/]+)/(?:[^;]+))(?:;\s*codecs="([^"]+)")?', fmt.get('mimeType') or '')
            if mime_mobj:
                dct['ext'] = mimetype2ext(mime_mobj.group(1))
                dct.update(parse_codecs(mime_mobj.group(2)))
            no_audio = dct.get('acodec') == 'none'
            no_video = dct.get('vcodec') == 'none'
            if no_audio:
                dct['vbr'] = tbr
            if no_video:
                dct['abr'] = tbr
            if no_audio or no_video:
                dct['downloader_options'] = {
                    # Youtube throttles chunks >~10M
                    'http_chunk_size': 10485760,
                }
                if dct.get('ext'):
                    dct['container'] = dct['ext'] + '_dash'

            if itag:
                itags[itag].add(('https', dct.get('language')))
                stream_ids.append(stream_id)
            yield dct

        needs_live_processing = self._needs_live_processing(live_status, duration)
        skip_bad_formats = not self._configuration_arg('include_incomplete_formats')

        skip_manifests = set(self._configuration_arg('skip'))
        if (not self.get_param('youtube_include_hls_manifest', True)
                or needs_live_processing == 'is_live'  # These will be filtered out by YoutubeDL anyway
                or needs_live_processing and skip_bad_formats):
            skip_manifests.add('hls')

        if not self.get_param('youtube_include_dash_manifest', True):
            skip_manifests.add('dash')
        if self._configuration_arg('include_live_dash'):
            self._downloader.deprecated_feature('[youtube] include_live_dash extractor argument is deprecated. '
                                                'Use include_incomplete_formats extractor argument instead')
        elif skip_bad_formats and live_status == 'is_live' and needs_live_processing != 'is_live':
            skip_manifests.add('dash')

        def process_manifest_format(f, proto, itag):
            key = (proto, f.get('language'))
            if key in itags[itag]:
                return False
            itags[itag].add(key)

            if any(p != proto for p, _ in itags[itag]):
                f['format_id'] = f'{itag}-{proto}'
            elif itag:
                f['format_id'] = itag

            f['quality'] = q(itag_qualities.get(try_get(f, lambda f: f['format_id'].split('-')[0]), -1))
            if f['quality'] == -1 and f.get('height'):
                f['quality'] = q(res_qualities[min(res_qualities, key=lambda x: abs(x - f['height']))])
            return True

        subtitles = {}
        for sd in streaming_data:
            hls_manifest_url = 'hls' not in skip_manifests and sd.get('hlsManifestUrl')
            if hls_manifest_url:
                fmts, subs = self._extract_m3u8_formats_and_subtitles(
                    hls_manifest_url, video_id, 'mp4', fatal=False, live=live_status == 'is_live')
                subtitles = self._merge_subtitles(subs, subtitles)
                for f in fmts:
                    if process_manifest_format(f, 'hls', self._search_regex(
                            r'/itag/(\d+)', f['url'], 'itag', default=None)):
                        yield f

            dash_manifest_url = 'dash' not in skip_manifests and sd.get('dashManifestUrl')
            if dash_manifest_url:
                formats, subs = self._extract_mpd_formats_and_subtitles(dash_manifest_url, video_id, fatal=False)
                subtitles = self._merge_subtitles(subs, subtitles)  # Prioritize HLS subs over DASH
                for f in formats:
                    if process_manifest_format(f, 'dash', f['format_id']):
                        f['filesize'] = int_or_none(self._search_regex(
                            r'/clen/(\d+)', f.get('fragment_base_url') or f['url'], 'file size', default=None))
                        if needs_live_processing:
                            f['is_from_start'] = True

                        yield f
        yield subtitles

    def _extract_storyboard(self, player_responses, duration):
        spec = get_first(
            player_responses, ('storyboards', 'playerStoryboardSpecRenderer', 'spec'), default='').split('|')[::-1]
        base_url = url_or_none(urljoin('https://i.ytimg.com/', spec.pop() or None))
        if not base_url:
            return
        L = len(spec) - 1
        for i, args in enumerate(spec):
            args = args.split('#')
            counts = list(map(int_or_none, args[:5]))
            if len(args) != 8 or not all(counts):
                self.report_warning(f'Malformed storyboard {i}: {"#".join(args)}{bug_reports_message()}')
                continue
            width, height, frame_count, cols, rows = counts
            N, sigh = args[6:]

            url = base_url.replace('$L', str(L - i)).replace('$N', N) + f'&sigh={sigh}'
            fragment_count = frame_count / (cols * rows)
            fragment_duration = duration / fragment_count
            yield {
                'format_id': f'sb{i}',
                'format_note': 'storyboard',
                'ext': 'mhtml',
                'protocol': 'mhtml',
                'acodec': 'none',
                'vcodec': 'none',
                'url': url,
                'width': width,
                'height': height,
                'fps': frame_count / duration,
                'rows': rows,
                'columns': cols,
                'fragments': [{
                    'url': url.replace('$M', str(j)),
                    'duration': min(fragment_duration, duration - (j * fragment_duration)),
                } for j in range(math.ceil(fragment_count))],
            }

    def _download_player_responses(self, url, smuggled_data, video_id, webpage_url):
        webpage = None
        if 'webpage' not in self._configuration_arg('player_skip'):
            query = {'bpctr': '9999999999', 'has_verified': '1'}
            if smuggled_data.get('is_story'):
                query['pp'] = self._STORY_PLAYER_PARAMS
            webpage = self._download_webpage(
                webpage_url, video_id, fatal=False, query=query)

        master_ytcfg = self.extract_ytcfg(video_id, webpage) or self._get_default_ytcfg()

        player_responses, player_url = self._extract_player_responses(
            self._get_requested_clients(url, smuggled_data),
            video_id, webpage, master_ytcfg, smuggled_data)

        return webpage, master_ytcfg, player_responses, player_url

    def _list_formats(self, video_id, microformats, video_details, player_responses, player_url, duration=None):
        live_broadcast_details = traverse_obj(microformats, (..., 'liveBroadcastDetails'))
        is_live = get_first(video_details, 'isLive')
        if is_live is None:
            is_live = get_first(live_broadcast_details, 'isLiveNow')
        live_content = get_first(video_details, 'isLiveContent')
        is_upcoming = get_first(video_details, 'isUpcoming')
        post_live = get_first(video_details, 'isPostLiveDvr')
        live_status = ('post_live' if post_live
                       else 'is_live' if is_live
                       else 'is_upcoming' if is_upcoming
                       else 'was_live' if live_content
                       else 'not_live' if False in (is_live, live_content)
                       else None)
        streaming_data = traverse_obj(player_responses, (..., 'streamingData'), default=[])
        *formats, subtitles = self._extract_formats_and_subtitles(streaming_data, video_id, player_url, live_status, duration)

        return live_broadcast_details, live_status, streaming_data, formats, subtitles

    def _real_extract(self, url):
        url, smuggled_data = unsmuggle_url(url, {})
        video_id = self._match_id(url)

        base_url = self.http_scheme() + '//www.youtube.com/'
        webpage_url = base_url + 'watch?v=' + video_id

        webpage, master_ytcfg, player_responses, player_url = self._download_player_responses(url, smuggled_data, video_id, webpage_url)

        playability_statuses = traverse_obj(
            player_responses, (..., 'playabilityStatus'), expected_type=dict, default=[])

        trailer_video_id = get_first(
            playability_statuses,
            ('errorScreen', 'playerLegacyDesktopYpcTrailerRenderer', 'trailerVideoId'),
            expected_type=str)
        if trailer_video_id:
            return self.url_result(
                trailer_video_id, self.ie_key(), trailer_video_id)

        search_meta = ((lambda x: self._html_search_meta(x, webpage, default=None))
                       if webpage else (lambda x: None))

        video_details = traverse_obj(
            player_responses, (..., 'videoDetails'), expected_type=dict, default=[])
        microformats = traverse_obj(
            player_responses, (..., 'microformat', 'playerMicroformatRenderer'),
            expected_type=dict, default=[])

        if self._localize_by_dataapi:
            translated_title, translated_description = self.get_localized_title_and_description(video_id, self._preferred_lang)
        else:
            translated_title = self._get_text(microformats, (..., 'title'))
            translated_description = self._get_text(microformats, (..., 'description'))

        original_video_title = (get_first(video_details, 'title')  # primary
                                or translated_title
                                or search_meta(['og:title', 'twitter:title', 'title']))
        video_title = self._preferred_lang and translated_title or original_video_title
        original_description = get_first(video_details, 'shortDescription')
        video_description = (
            self._preferred_lang and translated_description
            # If original description is blank, it will be an empty string.
            # Do not prefer translated description in this case.
            or original_description if original_description is not None else translated_description)

        multifeed_metadata_list = get_first(
            player_responses,
            ('multicamera', 'playerLegacyMulticameraRenderer', 'metadataList'),
            expected_type=str)
        if multifeed_metadata_list and not smuggled_data.get('force_singlefeed'):
            if self.get_param('noplaylist'):
                self.to_screen('Downloading just video %s because of --no-playlist' % video_id)
            else:
                entries = []
                feed_ids = []
                for feed in multifeed_metadata_list.split(','):
                    # Unquote should take place before split on comma (,) since textual
                    # fields may contain comma as well (see
                    # https://github.com/ytdl-org/youtube-dl/issues/8536)
                    feed_data = urllib.parse.parse_qs(
                        urllib.parse.unquote_plus(feed))

                    def feed_entry(name):
                        return try_get(
                            feed_data, lambda x: x[name][0], str)

                    feed_id = feed_entry('id')
                    if not feed_id:
                        continue
                    feed_title = feed_entry('title')
                    title = video_title
                    if feed_title:
                        title += ' (%s)' % feed_title
                    entries.append({
                        '_type': 'url_transparent',
                        'ie_key': 'Youtube',
                        'url': smuggle_url(
                            '%swatch?v=%s' % (base_url, feed_data['id'][0]),
                            {'force_singlefeed': True}),
                        'title': title,
                    })
                    feed_ids.append(feed_id)
                self.to_screen(
                    'Downloading multifeed video (%s) - add --no-playlist to just download video %s'
                    % (', '.join(feed_ids), video_id))
                return self.playlist_result(
                    entries, video_id, video_title, video_description)

        duration = (int_or_none(get_first(video_details, 'lengthSeconds'))
                    or int_or_none(get_first(microformats, 'lengthSeconds'))
                    or parse_duration(search_meta('duration')) or None)

        live_broadcast_details, live_status, streaming_data, formats, automatic_captions = \
            self._list_formats(video_id, microformats, video_details, player_responses, player_url, duration)
        if live_status == 'post_live':
            self.write_debug(f'{video_id}: Video is in Post-Live Manifestless mode')

        if not formats:
            if not self.get_param('allow_unplayable_formats') and traverse_obj(streaming_data, (..., 'licenseInfos')):
                self.report_drm(video_id)
            pemr = get_first(
                playability_statuses,
                ('errorScreen', 'playerErrorMessageRenderer'), expected_type=dict) or {}
            reason = self._get_text(pemr, 'reason') or get_first(playability_statuses, 'reason')
            subreason = clean_html(self._get_text(pemr, 'subreason') or '')
            if subreason:
                if subreason == 'The uploader has not made this video available in your country.':
                    countries = get_first(microformats, 'availableCountries')
                    if not countries:
                        regions_allowed = search_meta('regionsAllowed')
                        countries = regions_allowed.split(',') if regions_allowed else None
                    self.raise_geo_restricted(subreason, countries, metadata_available=True)
                reason += f'. {subreason}'
            if reason:
                self.raise_no_formats(reason, expected=True)

        keywords = get_first(video_details, 'keywords', expected_type=list) or []
        if not keywords and webpage:
            keywords = [
                unescapeHTML(m.group('content'))
                for m in re.finditer(self._meta_regex('og:video:tag'), webpage)]
        for keyword in keywords:
            if keyword.startswith('yt:stretch='):
                mobj = re.search(r'(\d+)\s*:\s*(\d+)', keyword)
                if mobj:
                    # NB: float is intentional for forcing float division
                    w, h = (float(v) for v in mobj.groups())
                    if w > 0 and h > 0:
                        ratio = w / h
                        for f in formats:
                            if f.get('vcodec') != 'none':
                                f['stretched_ratio'] = ratio
                        break
        thumbnails = self._extract_thumbnails((video_details, microformats), (..., ..., 'thumbnail'))
        thumbnail_url = search_meta(['og:image', 'twitter:image'])
        if thumbnail_url:
            thumbnails.append({
                'url': thumbnail_url,
            })
        original_thumbnails = thumbnails.copy()

        # The best resolution thumbnails sometimes does not appear in the webpage
        # See: https://github.com/yt-dlp/yt-dlp/issues/340
        # List of possible thumbnails - Ref: <https://stackoverflow.com/a/20542029>
        thumbnail_names = [
            # While the *1,*2,*3 thumbnails are just below their corresponding "*default" variants
            # in resolution, these are not the custom thumbnail. So de-prioritize them
            'maxresdefault', 'hq720', 'sddefault', 'hqdefault', '0', 'mqdefault', 'default',
            'sd1', 'sd2', 'sd3', 'hq1', 'hq2', 'hq3', 'mq1', 'mq2', 'mq3', '1', '2', '3'
        ]
        n_thumbnail_names = len(thumbnail_names)
        thumbnails.extend({
            'url': 'https://i.ytimg.com/vi{webp}/{video_id}/{name}{live}.{ext}'.format(
                video_id=video_id, name=name, ext=ext,
                webp='_webp' if ext == 'webp' else '', live='_live' if live_status == 'is_live' else ''),
        } for name in thumbnail_names for ext in ('webp', 'jpg'))
        for thumb in thumbnails:
            i = next((i for i, t in enumerate(thumbnail_names) if f'/{video_id}/{t}' in thumb['url']), n_thumbnail_names)
            thumb['preference'] = (0 if '.webp' in thumb['url'] else -1) - (2 * i)
        self._remove_duplicate_formats(thumbnails)
        self._downloader._sort_thumbnails(original_thumbnails)

        category = get_first(microformats, 'category') or search_meta('genre')
        channel_id = str_or_none(
            get_first(video_details, 'channelId')
            or get_first(microformats, 'externalChannelId')
            or search_meta('channelId'))
        owner_profile_url = get_first(microformats, 'ownerProfileUrl')

        live_start_time = parse_iso8601(get_first(live_broadcast_details, 'startTimestamp'))
        live_end_time = parse_iso8601(get_first(live_broadcast_details, 'endTimestamp'))
        if not duration and live_end_time and live_start_time:
            duration = live_end_time - live_start_time

        needs_live_processing = self._needs_live_processing(live_status, duration)

        def is_bad_format(fmt):
            if needs_live_processing and not fmt.get('is_from_start'):
                return True
            elif (live_status == 'is_live' and needs_live_processing != 'is_live'
                    and fmt.get('protocol') == 'http_dash_segments'):
                return True

        for fmt in filter(is_bad_format, formats):
            fmt['preference'] = (fmt.get('preference') or -1) - 10
            fmt['format_note'] = join_nonempty(fmt.get('format_note'), '(Last 4 hours)', delim=' ')

        if needs_live_processing:
            self._prepare_live_from_start_formats(
                formats, video_id, live_start_time, url, webpage_url, smuggled_data, live_status == 'is_live')

        # formats.extend(self._extract_storyboard(player_responses, duration))

        info = {
            'id': video_id,
            'title': video_title,
            'orig_title': original_video_title,
            'formats': formats,
            'thumbnails': thumbnails,
            # The best thumbnail that we are sure exists. Prevents unnecessary
            # URL checking if user don't care about getting the best possible thumbnail
            'thumbnail': traverse_obj(original_thumbnails, (-1, 'url')),
            'description': video_description,
            'orig_description': original_description,
            'uploader': get_first(video_details, 'author'),
            'uploader_id': self._search_regex(r'/(?:channel|user)/([^/?&#]+)', owner_profile_url, 'uploader id') if owner_profile_url else None,
            'uploader_url': owner_profile_url,
            'channel_id': channel_id,
            'channel_url': format_field(channel_id, None, 'https://www.youtube.com/channel/%s'),
            'duration': duration,
            'view_count': int_or_none(
                get_first((video_details, microformats), (..., 'viewCount'))
                or search_meta('interactionCount')),
            'average_rating': float_or_none(get_first(video_details, 'averageRating')),
            'age_limit': 18 if (
                get_first(microformats, 'isFamilySafe') is False
                or search_meta('isFamilyFriendly') == 'false'
                or search_meta('og:restrictions:age') == '18+') else 0,
            'webpage_url': webpage_url,
            'categories': [category] if category else None,
            'tags': keywords,
            'playable_in_embed': get_first(playability_statuses, 'playableInEmbed'),
            'live_status': live_status,
            'release_timestamp': live_start_time,
<<<<<<< HEAD

            # retry when any of the following codes is returned;
            # no more fragments or data can be downloaded anymore
            'unrecoverable_http_error': (401, 503),
=======
            '_format_sort_fields': (  # source_preference is lower for throttled/potentially damaged formats
                'quality', 'res', 'fps', 'hdr:12', 'source', 'vcodec:vp9.2', 'channels', 'acodec', 'lang', 'proto')
>>>>>>> f5a9e9df
        }

        subtitles = {}
        pctr = traverse_obj(player_responses, (..., 'captions', 'playerCaptionsTracklistRenderer'), expected_type=dict)
        if pctr:
            def get_lang_code(track):
                return (remove_start(track.get('vssId') or '', '.').replace('.', '-')
                        or track.get('languageCode'))

            # Converted into dicts to remove duplicates
            captions = {
                get_lang_code(sub): sub
                for sub in traverse_obj(pctr, (..., 'captionTracks', ...), default=[])}
            translation_languages = {
                lang.get('languageCode'): self._get_text(lang.get('languageName'), max_runs=1)
                for lang in traverse_obj(pctr, (..., 'translationLanguages', ...), default=[])}

            def process_language(container, base_url, lang_code, sub_name, query):
                lang_subs = container.setdefault(lang_code, [])
                for fmt in self._SUBTITLE_FORMATS:
                    query.update({
                        'fmt': fmt,
                    })
                    lang_subs.append({
                        'ext': fmt,
                        'url': urljoin('https://www.youtube.com', update_url_query(base_url, query)),
                        'name': sub_name,
                    })

            # NB: Constructing the full subtitle dictionary is slow
            get_translated_subs = 'translated_subs' not in self._configuration_arg('skip') and (
                self.get_param('writeautomaticsub', False) or self.get_param('listsubtitles'))
            for lang_code, caption_track in captions.items():
                base_url = caption_track.get('baseUrl')
                orig_lang = parse_qs(base_url).get('lang', [None])[-1]
                if not base_url:
                    continue
                lang_name = self._get_text(caption_track, 'name', max_runs=1)
                if caption_track.get('kind') != 'asr':
                    if not lang_code:
                        continue
                    process_language(
                        subtitles, base_url, lang_code, lang_name, {})
                    if not caption_track.get('isTranslatable'):
                        continue
                for trans_code, trans_name in translation_languages.items():
                    if not trans_code:
                        continue
                    orig_trans_code = trans_code
                    if caption_track.get('kind') != 'asr':
                        if not get_translated_subs:
                            continue
                        trans_code += f'-{lang_code}'
                        trans_name += format_field(lang_name, None, ' from %s')
                    # Add an "-orig" label to the original language so that it can be distinguished.
                    # The subs are returned without "-orig" as well for compatibility
                    if lang_code == f'a-{orig_trans_code}':
                        process_language(
                            automatic_captions, base_url, f'{trans_code}-orig', f'{trans_name} (Original)', {})
                    # Setting tlang=lang returns damaged subtitles.
                    process_language(automatic_captions, base_url, trans_code, trans_name,
                                     {} if orig_lang == orig_trans_code else {'tlang': trans_code})

        info['automatic_captions'] = automatic_captions
        info['subtitles'] = subtitles

        parsed_url = urllib.parse.urlparse(url)
        for component in [parsed_url.fragment, parsed_url.query]:
            query = urllib.parse.parse_qs(component)
            for k, v in query.items():
                for d_k, s_ks in [('start', ('start', 't')), ('end', ('end',))]:
                    d_k += '_time'
                    if d_k not in info and k in s_ks:
                        info[d_k] = parse_duration(query[k][0])

        # Youtube Music Auto-generated description
        if video_description:
            mobj = re.search(
                r'''(?xs)
                    (?P<track>[^·\n]+)·(?P<artist>[^\n]+)\n+
                    (?P<album>[^\n]+)
                    (?:.+?℗\s*(?P<release_year>\d{4})(?!\d))?
                    (?:.+?Released on\s*:\s*(?P<release_date>\d{4}-\d{2}-\d{2}))?
                    (.+?\nArtist\s*:\s*(?P<clean_artist>[^\n]+))?
                    .+\nAuto-generated\ by\ YouTube\.\s*$
                ''', video_description)
            if mobj:
                release_year = mobj.group('release_year')
                release_date = mobj.group('release_date')
                if release_date:
                    release_date = release_date.replace('-', '')
                    if not release_year:
                        release_year = release_date[:4]
                info.update({
                    'album': mobj.group('album'.strip()),
                    'artist': mobj.group('clean_artist') or ', '.join(a.strip() for a in mobj.group('artist').split('·')),
                    'track': mobj.group('track').strip(),
                    'release_date': release_date,
                    'release_year': int_or_none(release_year),
                })

        initial_data = None
        if webpage:
            initial_data = self.extract_yt_initial_data(video_id, webpage, fatal=False)
        if not initial_data:
            query = {'videoId': video_id}
            query.update(self._get_checkok_params())
            initial_data = self._extract_response(
                item_id=video_id, ep='next', fatal=False,
                ytcfg=master_ytcfg, query=query,
                headers=self.generate_api_headers(ytcfg=master_ytcfg),
                note='Downloading initial data API JSON')

        info['comment_count'] = traverse_obj(initial_data, (
            'contents', 'twoColumnWatchNextResults', 'results', 'results', 'contents', ..., 'itemSectionRenderer',
            'contents', ..., 'commentsEntryPointHeaderRenderer', 'commentCount', 'simpleText'
        ), (
            'engagementPanels', lambda _, v: v['engagementPanelSectionListRenderer']['panelIdentifier'] == 'comment-item-section',
            'engagementPanelSectionListRenderer', 'header', 'engagementPanelTitleHeaderRenderer', 'contextualInfo', 'runs', ..., 'text'
        ), expected_type=int_or_none, get_all=False)

        try:  # This will error if there is no livechat
            initial_data['contents']['twoColumnWatchNextResults']['conversationBar']['liveChatRenderer']['continuations'][0]['reloadContinuationData']['continuation']
        except (KeyError, IndexError, TypeError):
            pass
        else:
            info.setdefault('subtitles', {})['live_chat'] = [{
                # url is needed to set cookies
                'url': f'https://www.youtube.com/watch?v={video_id}&bpctr=9999999999&has_verified=1',
                'video_id': video_id,
                'ext': 'json',
                'protocol': ('youtube_live_chat' if live_status in ('is_live', 'is_upcoming')
                             else 'youtube_live_chat_replay'),
            }]

        if initial_data:
            info['chapters'] = (
                self._extract_chapters_from_json(initial_data, duration)
                or self._extract_chapters_from_engagement_panel(initial_data, duration)
                or self._extract_chapters_from_description(video_description, duration)
                or None)

        contents = traverse_obj(
            initial_data, ('contents', 'twoColumnWatchNextResults', 'results', 'results', 'contents'),
            expected_type=list, default=[])

        vpir = get_first(contents, 'videoPrimaryInfoRenderer')
        if vpir:
            stl = vpir.get('superTitleLink')
            if stl:
                stl = self._get_text(stl)
                if try_get(
                        vpir,
                        lambda x: x['superTitleIcon']['iconType']) == 'LOCATION_PIN':
                    info['location'] = stl
                else:
                    mobj = re.search(r'(.+?)\s*S(\d+)\s*•?\s*E(\d+)', stl)
                    if mobj:
                        info.update({
                            'series': mobj.group(1),
                            'season_number': int(mobj.group(2)),
                            'episode_number': int(mobj.group(3)),
                        })
            for tlb in (try_get(
                    vpir,
                    lambda x: x['videoActions']['menuRenderer']['topLevelButtons'],
                    list) or []):
                tbrs = variadic(
                    traverse_obj(
                        tlb, 'toggleButtonRenderer',
                        ('segmentedLikeDislikeButtonRenderer', ..., 'toggleButtonRenderer'),
                        default=[]))
                for tbr in tbrs:
                    for getter, regex in [(
                            lambda x: x['defaultText']['accessibility']['accessibilityData'],
                            r'(?P<count>[\d,]+)\s*(?P<type>(?:dis)?like)'), ([
                                lambda x: x['accessibility'],
                                lambda x: x['accessibilityData']['accessibilityData'],
                            ], r'(?P<type>(?:dis)?like) this video along with (?P<count>[\d,]+) other people')]:
                        label = (try_get(tbr, getter, dict) or {}).get('label')
                        if label:
                            mobj = re.match(regex, label)
                            if mobj:
                                info[mobj.group('type') + '_count'] = str_to_int(mobj.group('count'))
                                break
            sbr_tooltip = try_get(
                vpir, lambda x: x['sentimentBar']['sentimentBarRenderer']['tooltip'])
            if sbr_tooltip:
                like_count, dislike_count = sbr_tooltip.split(' / ')
                info.update({
                    'like_count': str_to_int(like_count),
                    'dislike_count': str_to_int(dislike_count),
                })
            vcr = traverse_obj(vpir, ('viewCount', 'videoViewCountRenderer'))
            if vcr:
                vc = self._get_count(vcr, 'viewCount')
                # Upcoming premieres with waiting count are treated as live here
                if vcr.get('isLive'):
                    info['concurrent_view_count'] = vc
                elif info.get('view_count') is None:
                    info['view_count'] = vc

        vsir = get_first(contents, 'videoSecondaryInfoRenderer')
        if vsir:
            vor = traverse_obj(vsir, ('owner', 'videoOwnerRenderer'))
            info.update({
                'channel': self._get_text(vor, 'title'),
                'channel_follower_count': self._get_count(vor, 'subscriberCountText')})

            rows = try_get(
                vsir,
                lambda x: x['metadataRowContainer']['metadataRowContainerRenderer']['rows'],
                list) or []
            multiple_songs = False
            for row in rows:
                if try_get(row, lambda x: x['metadataRowRenderer']['hasDividerLine']) is True:
                    multiple_songs = True
                    break
            for row in rows:
                mrr = row.get('metadataRowRenderer') or {}
                mrr_title = mrr.get('title')
                if not mrr_title:
                    continue
                mrr_title = self._get_text(mrr, 'title')
                mrr_contents_text = self._get_text(mrr, ('contents', 0))
                if mrr_title == 'License':
                    info['license'] = mrr_contents_text
                elif not multiple_songs:
                    if mrr_title == 'Album':
                        info['album'] = mrr_contents_text
                    elif mrr_title == 'Artist':
                        info['artist'] = mrr_contents_text
                    elif mrr_title == 'Song':
                        info['track'] = mrr_contents_text

        fallbacks = {
            'channel': 'uploader',
            'channel_id': 'uploader_id',
            'channel_url': 'uploader_url',
        }

        # The upload date for scheduled, live and past live streams / premieres in microformats
        # may be different from the stream date. Although not in UTC, we will prefer it in this case.
        # See: https://github.com/yt-dlp/yt-dlp/pull/2223#issuecomment-1008485139
        upload_date = (
            unified_strdate(get_first(microformats, 'uploadDate'))
            or unified_strdate(search_meta('uploadDate')))
        if not upload_date or (
            live_status in ('not_live', None)
            and 'no-youtube-prefer-utc-upload-date' not in self.get_param('compat_opts', [])
        ):
            upload_date = strftime_or_none(
                self._parse_time_text(self._get_text(vpir, 'dateText')), '%Y%m%d') or upload_date
        info['upload_date'] = upload_date

        for to, frm in fallbacks.items():
            if not info.get(to):
                info[to] = info.get(frm)

        for s_k, d_k in [('artist', 'creator'), ('track', 'alt_title')]:
            v = info.get(s_k)
            if v:
                info[d_k] = v

        badges = self._extract_badges(traverse_obj(contents, (..., 'videoPrimaryInfoRenderer'), get_all=False))

        is_private = (self._has_badge(badges, BadgeType.AVAILABILITY_PRIVATE)
                      or get_first(video_details, 'isPrivate', expected_type=bool))

        info['availability'] = (
            'public' if self._has_badge(badges, BadgeType.AVAILABILITY_PUBLIC)
            else self._availability(
                is_private=is_private,
                needs_premium=(
                    self._has_badge(badges, BadgeType.AVAILABILITY_PREMIUM)
                    or False if initial_data and is_private is not None else None),
                needs_subscription=(
                    self._has_badge(badges, BadgeType.AVAILABILITY_SUBSCRIPTION)
                    or False if initial_data and is_private is not None else None),
                needs_auth=info['age_limit'] >= 18,
                is_unlisted=None if is_private is None else (
                    self._has_badge(badges, BadgeType.AVAILABILITY_UNLISTED)
                    or get_first(microformats, 'isUnlisted', expected_type=bool))))

        info['__post_extractor'] = self.extract_comments(master_ytcfg, video_id, contents, webpage)

        self.mark_watched(video_id, player_responses)

        return info


class YoutubeTabBaseInfoExtractor(YoutubeBaseInfoExtractor):
    @staticmethod
    def passthrough_smuggled_data(func):
        def _smuggle(info, smuggled_data):
            if info.get('_type') not in ('url', 'url_transparent'):
                return info
            if smuggled_data.get('is_music_url'):
                parsed_url = urllib.parse.urlparse(info['url'])
                if parsed_url.netloc in ('www.youtube.com', 'music.youtube.com'):
                    smuggled_data.pop('is_music_url')
                    info['url'] = urllib.parse.urlunparse(parsed_url._replace(netloc='music.youtube.com'))
            if smuggled_data:
                info['url'] = smuggle_url(info['url'], smuggled_data)
            return info

        @functools.wraps(func)
        def wrapper(self, url):
            url, smuggled_data = unsmuggle_url(url, {})
            if self.is_music_url(url):
                smuggled_data['is_music_url'] = True
            info_dict = func(self, url, smuggled_data)
            if smuggled_data:
                _smuggle(info_dict, smuggled_data)
                if info_dict.get('entries'):
                    info_dict['entries'] = (_smuggle(i, smuggled_data.copy()) for i in info_dict['entries'])
            return info_dict
        return wrapper

    def _extract_channel_id(self, webpage):
        channel_id = self._html_search_meta(
            'channelId', webpage, 'channel id', default=None)
        if channel_id:
            return channel_id
        channel_url = self._html_search_meta(
            ('og:url', 'al:ios:url', 'al:android:url', 'al:web:url',
             'twitter:url', 'twitter:app:url:iphone', 'twitter:app:url:ipad',
             'twitter:app:url:googleplay'), webpage, 'channel url')
        return self._search_regex(
            r'https?://(?:www\.)?youtube\.com/channel/([^/?#&])+',
            channel_url, 'channel id')

    @staticmethod
    def _extract_basic_item_renderer(item):
        # Modified from _extract_grid_item_renderer
        known_basic_renderers = (
            'playlistRenderer', 'videoRenderer', 'channelRenderer', 'showRenderer', 'reelItemRenderer'
        )
        for key, renderer in item.items():
            if not isinstance(renderer, dict):
                continue
            elif key in known_basic_renderers:
                return renderer
            elif key.startswith('grid') and key.endswith('Renderer'):
                return renderer

    def _grid_entries(self, grid_renderer):
        for item in grid_renderer['items']:
            if not isinstance(item, dict):
                continue
            renderer = self._extract_basic_item_renderer(item)
            if not isinstance(renderer, dict):
                continue
            title = self._get_text(renderer, 'title')

            # playlist
            playlist_id = renderer.get('playlistId')
            if playlist_id:
                yield self.url_result(
                    'https://www.youtube.com/playlist?list=%s' % playlist_id,
                    ie=YoutubeTabIE.ie_key(), video_id=playlist_id,
                    video_title=title)
                continue
            # video
            video_id = renderer.get('videoId')
            if video_id:
                yield self._extract_video(renderer)
                continue
            # channel
            channel_id = renderer.get('channelId')
            if channel_id:
                yield self.url_result(
                    'https://www.youtube.com/channel/%s' % channel_id,
                    ie=YoutubeTabIE.ie_key(), video_title=title)
                continue
            # generic endpoint URL support
            ep_url = urljoin('https://www.youtube.com/', try_get(
                renderer, lambda x: x['navigationEndpoint']['commandMetadata']['webCommandMetadata']['url'],
                str))
            if ep_url:
                for ie in (YoutubeTabIE, YoutubePlaylistIE, YoutubeIE):
                    if ie.suitable(ep_url):
                        yield self.url_result(
                            ep_url, ie=ie.ie_key(), video_id=ie._match_id(ep_url), video_title=title)
                        break

    def _music_reponsive_list_entry(self, renderer):
        video_id = traverse_obj(renderer, ('playlistItemData', 'videoId'))
        if video_id:
            return self.url_result(f'https://music.youtube.com/watch?v={video_id}',
                                   ie=YoutubeIE.ie_key(), video_id=video_id)
        playlist_id = traverse_obj(renderer, ('navigationEndpoint', 'watchEndpoint', 'playlistId'))
        if playlist_id:
            video_id = traverse_obj(renderer, ('navigationEndpoint', 'watchEndpoint', 'videoId'))
            if video_id:
                return self.url_result(f'https://music.youtube.com/watch?v={video_id}&list={playlist_id}',
                                       ie=YoutubeTabIE.ie_key(), video_id=playlist_id)
            return self.url_result(f'https://music.youtube.com/playlist?list={playlist_id}',
                                   ie=YoutubeTabIE.ie_key(), video_id=playlist_id)
        browse_id = traverse_obj(renderer, ('navigationEndpoint', 'browseEndpoint', 'browseId'))
        if browse_id:
            return self.url_result(f'https://music.youtube.com/browse/{browse_id}',
                                   ie=YoutubeTabIE.ie_key(), video_id=browse_id)

    def _shelf_entries_from_content(self, shelf_renderer):
        content = shelf_renderer.get('content')
        if not isinstance(content, dict):
            return
        renderer = content.get('gridRenderer') or content.get('expandedShelfContentsRenderer')
        if renderer:
            # TODO: add support for nested playlists so each shelf is processed
            # as separate playlist
            # TODO: this includes only first N items
            yield from self._grid_entries(renderer)
        renderer = content.get('horizontalListRenderer')
        if renderer:
            # TODO
            pass

    def _shelf_entries(self, shelf_renderer, skip_channels=False):
        ep = try_get(
            shelf_renderer, lambda x: x['endpoint']['commandMetadata']['webCommandMetadata']['url'],
            str)
        shelf_url = urljoin('https://www.youtube.com', ep)
        if shelf_url:
            # Skipping links to another channels, note that checking for
            # endpoint.commandMetadata.webCommandMetadata.webPageTypwebPageType == WEB_PAGE_TYPE_CHANNEL
            # will not work
            if skip_channels and '/channels?' in shelf_url:
                return
            title = self._get_text(shelf_renderer, 'title')
            yield self.url_result(shelf_url, video_title=title)
        # Shelf may not contain shelf URL, fallback to extraction from content
        yield from self._shelf_entries_from_content(shelf_renderer)

    def _playlist_entries(self, video_list_renderer):
        for content in video_list_renderer['contents']:
            if not isinstance(content, dict):
                continue
            renderer = content.get('playlistVideoRenderer') or content.get('playlistPanelVideoRenderer')
            if not isinstance(renderer, dict):
                continue
            video_id = renderer.get('videoId')
            if not video_id:
                continue
            yield self._extract_video(renderer)

    def _rich_entries(self, rich_grid_renderer):
        renderer = traverse_obj(
            rich_grid_renderer, ('content', ('videoRenderer', 'reelItemRenderer')), get_all=False) or {}
        video_id = renderer.get('videoId')
        if not video_id:
            return
        yield self._extract_video(renderer)

    def _video_entry(self, video_renderer):
        video_id = video_renderer.get('videoId')
        if video_id:
            return self._extract_video(video_renderer)

    def _hashtag_tile_entry(self, hashtag_tile_renderer):
        url = urljoin('https://youtube.com', traverse_obj(
            hashtag_tile_renderer, ('onTapCommand', 'commandMetadata', 'webCommandMetadata', 'url')))
        if url:
            return self.url_result(
                url, ie=YoutubeTabIE.ie_key(), title=self._get_text(hashtag_tile_renderer, 'hashtag'))

    def _post_thread_entries(self, post_thread_renderer):
        post_renderer = try_get(
            post_thread_renderer, lambda x: x['post']['backstagePostRenderer'], dict)
        if not post_renderer:
            return
        # video attachment
        video_renderer = try_get(
            post_renderer, lambda x: x['backstageAttachment']['videoRenderer'], dict) or {}
        video_id = video_renderer.get('videoId')
        if video_id:
            entry = self._extract_video(video_renderer)
            if entry:
                yield entry
        # playlist attachment
        playlist_id = try_get(
            post_renderer, lambda x: x['backstageAttachment']['playlistRenderer']['playlistId'], str)
        if playlist_id:
            yield self.url_result(
                'https://www.youtube.com/playlist?list=%s' % playlist_id,
                ie=YoutubeTabIE.ie_key(), video_id=playlist_id)
        # inline video links
        runs = try_get(post_renderer, lambda x: x['contentText']['runs'], list) or []
        for run in runs:
            if not isinstance(run, dict):
                continue
            ep_url = try_get(
                run, lambda x: x['navigationEndpoint']['urlEndpoint']['url'], str)
            if not ep_url:
                continue
            if not YoutubeIE.suitable(ep_url):
                continue
            ep_video_id = YoutubeIE._match_id(ep_url)
            if video_id == ep_video_id:
                continue
            yield self.url_result(ep_url, ie=YoutubeIE.ie_key(), video_id=ep_video_id)

    def _post_thread_continuation_entries(self, post_thread_continuation):
        contents = post_thread_continuation.get('contents')
        if not isinstance(contents, list):
            return
        for content in contents:
            renderer = content.get('backstagePostThreadRenderer')
            if isinstance(renderer, dict):
                yield from self._post_thread_entries(renderer)
                continue
            renderer = content.get('videoRenderer')
            if isinstance(renderer, dict):
                yield self._video_entry(renderer)

    r''' # unused
    def _rich_grid_entries(self, contents):
        for content in contents:
            video_renderer = try_get(content, lambda x: x['richItemRenderer']['content']['videoRenderer'], dict)
            if video_renderer:
                entry = self._video_entry(video_renderer)
                if entry:
                    yield entry
    '''

    def _report_history_entries(self, renderer):
        for url in traverse_obj(renderer, (
                'rows', ..., 'reportHistoryTableRowRenderer', 'cells', ...,
                'reportHistoryTableCellRenderer', 'cell', 'reportHistoryTableTextCellRenderer', 'text', 'runs', ...,
                'navigationEndpoint', 'commandMetadata', 'webCommandMetadata', 'url')):
            yield self.url_result(urljoin('https://www.youtube.com', url), YoutubeIE)

    def _extract_entries(self, parent_renderer, continuation_list):
        # continuation_list is modified in-place with continuation_list = [continuation_token]
        continuation_list[:] = [None]
        contents = try_get(parent_renderer, lambda x: x['contents'], list) or []
        for content in contents:
            if not isinstance(content, dict):
                continue
            is_renderer = traverse_obj(
                content, 'itemSectionRenderer', 'musicShelfRenderer', 'musicShelfContinuation',
                expected_type=dict)
            if not is_renderer:
                if content.get('richItemRenderer'):
                    for entry in self._rich_entries(content['richItemRenderer']):
                        yield entry
                    continuation_list[0] = self._extract_continuation(parent_renderer)
                elif content.get('reportHistorySectionRenderer'):  # https://www.youtube.com/reporthistory
                    table = traverse_obj(content, ('reportHistorySectionRenderer', 'table', 'tableRenderer'))
                    yield from self._report_history_entries(table)
                    continuation_list[0] = self._extract_continuation(table)
                continue

            isr_contents = try_get(is_renderer, lambda x: x['contents'], list) or []
            for isr_content in isr_contents:
                if not isinstance(isr_content, dict):
                    continue

                known_renderers = {
                    'playlistVideoListRenderer': self._playlist_entries,
                    'gridRenderer': self._grid_entries,
                    'reelShelfRenderer': self._grid_entries,
                    'shelfRenderer': self._shelf_entries,
                    'musicResponsiveListItemRenderer': lambda x: [self._music_reponsive_list_entry(x)],
                    'backstagePostThreadRenderer': self._post_thread_entries,
                    'videoRenderer': lambda x: [self._video_entry(x)],
                    'playlistRenderer': lambda x: self._grid_entries({'items': [{'playlistRenderer': x}]}),
                    'channelRenderer': lambda x: self._grid_entries({'items': [{'channelRenderer': x}]}),
                    'hashtagTileRenderer': lambda x: [self._hashtag_tile_entry(x)]
                }
                for key, renderer in isr_content.items():
                    if key not in known_renderers:
                        continue
                    for entry in known_renderers[key](renderer):
                        if entry:
                            yield entry
                    continuation_list[0] = self._extract_continuation(renderer)
                    break

            if not continuation_list[0]:
                continuation_list[0] = self._extract_continuation(is_renderer)

        if not continuation_list[0]:
            continuation_list[0] = self._extract_continuation(parent_renderer)

    def _entries(self, tab, item_id, ytcfg, account_syncid, visitor_data):
        continuation_list = [None]
        extract_entries = lambda x: self._extract_entries(x, continuation_list)
        tab_content = try_get(tab, lambda x: x['content'], dict)
        if not tab_content:
            return
        parent_renderer = (
            try_get(tab_content, lambda x: x['sectionListRenderer'], dict)
            or try_get(tab_content, lambda x: x['richGridRenderer'], dict) or {})
        yield from extract_entries(parent_renderer)
        continuation = continuation_list[0]

        for page_num in itertools.count(1):
            if not continuation:
                break
            headers = self.generate_api_headers(
                ytcfg=ytcfg, account_syncid=account_syncid, visitor_data=visitor_data)
            response = self._extract_response(
                item_id=f'{item_id} page {page_num}',
                query=continuation, headers=headers, ytcfg=ytcfg,
                check_get_keys=('continuationContents', 'onResponseReceivedActions', 'onResponseReceivedEndpoints'))

            if not response:
                break
            # Extracting updated visitor data is required to prevent an infinite extraction loop in some cases
            # See: https://github.com/ytdl-org/youtube-dl/issues/28702
            visitor_data = self._extract_visitor_data(response) or visitor_data

            known_renderers = {
                'videoRenderer': (self._grid_entries, 'items'),  # for membership tab
                'gridPlaylistRenderer': (self._grid_entries, 'items'),
                'gridVideoRenderer': (self._grid_entries, 'items'),
                'gridChannelRenderer': (self._grid_entries, 'items'),
                'playlistVideoRenderer': (self._playlist_entries, 'contents'),
                'itemSectionRenderer': (extract_entries, 'contents'),  # for feeds
                'richItemRenderer': (extract_entries, 'contents'),  # for hashtag
                'backstagePostThreadRenderer': (self._post_thread_continuation_entries, 'contents'),
                'reportHistoryTableRowRenderer': (self._report_history_entries, 'rows'),
                'playlistVideoListContinuation': (self._playlist_entries, None),
                'gridContinuation': (self._grid_entries, None),
                'itemSectionContinuation': (self._post_thread_continuation_entries, None),
                'sectionListContinuation': (extract_entries, None),  # for feeds
            }

            continuation_items = traverse_obj(response, (
                ('onResponseReceivedActions', 'onResponseReceivedEndpoints'), ...,
                'appendContinuationItemsAction', 'continuationItems'
            ), 'continuationContents', get_all=False)
            continuation_item = traverse_obj(continuation_items, 0, None, expected_type=dict, default={})

            video_items_renderer = None
            for key in continuation_item.keys():
                if key not in known_renderers:
                    continue
                func, parent_key = known_renderers[key]
                video_items_renderer = {parent_key: continuation_items} if parent_key else continuation_items
                continuation_list = [None]
                yield from func(video_items_renderer)
                continuation = continuation_list[0] or self._extract_continuation(video_items_renderer)

            if not video_items_renderer:
                break

    @staticmethod
    def _extract_selected_tab(tabs, fatal=True):
        for tab_renderer in tabs:
            if tab_renderer.get('selected'):
                return tab_renderer
        if fatal:
            raise ExtractorError('Unable to find selected tab')

    @staticmethod
    def _extract_tab_renderers(response):
        return traverse_obj(
            response, ('contents', 'twoColumnBrowseResultsRenderer', 'tabs', ..., ('tabRenderer', 'expandableTabRenderer')), expected_type=dict)

    def _extract_from_tabs(self, item_id, ytcfg, data, tabs):
        metadata = self._extract_metadata_from_tabs(item_id, data)

        selected_tab = self._extract_selected_tab(tabs)
        metadata['title'] += format_field(selected_tab, 'title', ' - %s')
        metadata['title'] += format_field(selected_tab, 'expandedText', ' - %s')

        return self.playlist_result(
            self._entries(
                selected_tab, metadata['id'], ytcfg,
                self._extract_account_syncid(ytcfg, data),
                self._extract_visitor_data(data, ytcfg)),
            **metadata)

    def _extract_metadata_from_tabs(self, item_id, data):
        info = {'id': item_id}

        metadata_renderer = traverse_obj(data, ('metadata', 'channelMetadataRenderer'), expected_type=dict)
        if metadata_renderer:
            info.update({
                'uploader': metadata_renderer.get('title'),
                'uploader_id': metadata_renderer.get('externalId'),
                'uploader_url': metadata_renderer.get('channelUrl'),
            })
            if info['uploader_id']:
                info['id'] = info['uploader_id']
        else:
            metadata_renderer = traverse_obj(data, ('metadata', 'playlistMetadataRenderer'), expected_type=dict)

        # We can get the uncropped banner/avatar by replacing the crop params with '=s0'
        # See: https://github.com/yt-dlp/yt-dlp/issues/2237#issuecomment-1013694714
        def _get_uncropped(url):
            return url_or_none((url or '').split('=')[0] + '=s0')

        avatar_thumbnails = self._extract_thumbnails(metadata_renderer, 'avatar')
        if avatar_thumbnails:
            uncropped_avatar = _get_uncropped(avatar_thumbnails[0]['url'])
            if uncropped_avatar:
                avatar_thumbnails.append({
                    'url': uncropped_avatar,
                    'id': 'avatar_uncropped',
                    'preference': 1
                })

        channel_banners = self._extract_thumbnails(
            data, ('header', ..., ('banner', 'mobileBanner', 'tvBanner')))
        for banner in channel_banners:
            banner['preference'] = -10

        if channel_banners:
            uncropped_banner = _get_uncropped(channel_banners[0]['url'])
            if uncropped_banner:
                channel_banners.append({
                    'url': uncropped_banner,
                    'id': 'banner_uncropped',
                    'preference': -5
                })

        # Deprecated - remove primary_sidebar_renderer when layout discontinued
        primary_sidebar_renderer = self._extract_sidebar_info_renderer(data, 'playlistSidebarPrimaryInfoRenderer')
        playlist_header_renderer = traverse_obj(data, ('header', 'playlistHeaderRenderer'), expected_type=dict)

        primary_thumbnails = self._extract_thumbnails(
            primary_sidebar_renderer, ('thumbnailRenderer', ('playlistVideoThumbnailRenderer', 'playlistCustomThumbnailRenderer'), 'thumbnail'))
        playlist_thumbnails = self._extract_thumbnails(
            playlist_header_renderer, ('playlistHeaderBanner', 'heroPlaylistThumbnailRenderer', 'thumbnail'))

        info.update({
            'title': (traverse_obj(metadata_renderer, 'title')
                      or self._get_text(data, ('header', 'hashtagHeaderRenderer', 'hashtag'))
                      or info['id']),
            'availability': self._extract_availability(data),
            'channel_follower_count': self._get_count(data, ('header', ..., 'subscriberCountText')),
            'description': try_get(metadata_renderer, lambda x: x.get('description', '')),
            'tags': try_get(metadata_renderer or {}, lambda x: x.get('keywords', '').split()),
            'thumbnails': (primary_thumbnails or playlist_thumbnails) + avatar_thumbnails + channel_banners,
        })

        # Playlist stats is a text runs array containing [video count, view count, last updated].
        # last updated or (view count and last updated) may be missing.
        playlist_stats = get_first(
            (primary_sidebar_renderer, playlist_header_renderer), (('stats', 'briefStats', 'numVideosText'), ))

        last_updated_unix = self._parse_time_text(
            self._get_text(playlist_stats, 2)  # deprecated, remove when old layout discontinued
            or self._get_text(playlist_header_renderer, ('byline', 1, 'playlistBylineRenderer', 'text')))
        info['modified_date'] = strftime_or_none(last_updated_unix, '%Y%m%d')

        info['view_count'] = self._get_count(playlist_stats, 1)
        if info['view_count'] is None:  # 0 is allowed
            info['view_count'] = self._get_count(playlist_header_renderer, 'viewCountText')

        info['playlist_count'] = self._get_count(playlist_stats, 0)
        if info['playlist_count'] is None:  # 0 is allowed
            info['playlist_count'] = self._get_count(playlist_header_renderer, ('byline', 0, 'playlistBylineRenderer', 'text'))

        if not info.get('uploader_id'):
            owner = traverse_obj(playlist_header_renderer, 'ownerText')
            if not owner:  # Deprecated
                owner = traverse_obj(
                    self._extract_sidebar_info_renderer(data, 'playlistSidebarSecondaryInfoRenderer'),
                    ('videoOwner', 'videoOwnerRenderer', 'title'))
            owner_text = self._get_text(owner)
            browse_ep = traverse_obj(owner, ('runs', 0, 'navigationEndpoint', 'browseEndpoint')) or {}
            info.update({
                'uploader': self._search_regex(r'^by (.+) and \d+ others?$', owner_text, 'uploader', default=owner_text),
                'uploader_id': browse_ep.get('browseId'),
                'uploader_url': urljoin('https://www.youtube.com', browse_ep.get('canonicalBaseUrl'))
            })

        info.update({
            'channel': info['uploader'],
            'channel_id': info['uploader_id'],
            'channel_url': info['uploader_url']
        })
        return info

    def _extract_inline_playlist(self, playlist, playlist_id, data, ytcfg):
        first_id = last_id = response = None
        for page_num in itertools.count(1):
            videos = list(self._playlist_entries(playlist))
            if not videos:
                return
            start = next((i for i, v in enumerate(videos) if v['id'] == last_id), -1) + 1
            if start >= len(videos):
                return
            yield from videos[start:]
            first_id = first_id or videos[0]['id']
            last_id = videos[-1]['id']
            watch_endpoint = try_get(
                playlist, lambda x: x['contents'][-1]['playlistPanelVideoRenderer']['navigationEndpoint']['watchEndpoint'])
            headers = self.generate_api_headers(
                ytcfg=ytcfg, account_syncid=self._extract_account_syncid(ytcfg, data),
                visitor_data=self._extract_visitor_data(response, data, ytcfg))
            query = {
                'playlistId': playlist_id,
                'videoId': watch_endpoint.get('videoId') or last_id,
                'index': watch_endpoint.get('index') or len(videos),
                'params': watch_endpoint.get('params') or 'OAE%3D'
            }
            response = self._extract_response(
                item_id='%s page %d' % (playlist_id, page_num),
                query=query, ep='next', headers=headers, ytcfg=ytcfg,
                check_get_keys='contents'
            )
            playlist = try_get(
                response, lambda x: x['contents']['twoColumnWatchNextResults']['playlist']['playlist'], dict)

    def _extract_from_playlist(self, item_id, url, data, playlist, ytcfg):
        title = playlist.get('title') or try_get(
            data, lambda x: x['titleText']['simpleText'], str)
        playlist_id = playlist.get('playlistId') or item_id

        # Delegating everything except mix playlists to regular tab-based playlist URL
        playlist_url = urljoin(url, try_get(
            playlist, lambda x: x['endpoint']['commandMetadata']['webCommandMetadata']['url'],
            str))

        # Some playlists are unviewable but YouTube still provides a link to the (broken) playlist page [1]
        # [1] MLCT, RLTDwFCb4jeqaKWnciAYM-ZVHg
        is_known_unviewable = re.fullmatch(r'MLCT|RLTD[\w-]{22}', playlist_id)

        if playlist_url and playlist_url != url and not is_known_unviewable:
            return self.url_result(
                playlist_url, ie=YoutubeTabIE.ie_key(), video_id=playlist_id,
                video_title=title)

        return self.playlist_result(
            self._extract_inline_playlist(playlist, playlist_id, data, ytcfg),
            playlist_id=playlist_id, playlist_title=title)

    def _extract_availability(self, data):
        """
        Gets the availability of a given playlist/tab.
        Note: Unless YouTube tells us explicitly, we do not assume it is public
        @param data: response
        """
        sidebar_renderer = self._extract_sidebar_info_renderer(data, 'playlistSidebarPrimaryInfoRenderer') or {}
        playlist_header_renderer = traverse_obj(data, ('header', 'playlistHeaderRenderer')) or {}
        player_header_privacy = playlist_header_renderer.get('privacy')

        badges = self._extract_badges(sidebar_renderer)

        # Personal playlists, when authenticated, have a dropdown visibility selector instead of a badge
        privacy_setting_icon = get_first(
            (playlist_header_renderer, sidebar_renderer),
            ('privacyForm', 'dropdownFormFieldRenderer', 'dropdown', 'dropdownRenderer', 'entries',
             lambda _, v: v['privacyDropdownItemRenderer']['isSelected'], 'privacyDropdownItemRenderer', 'icon', 'iconType'),
            expected_type=str)

        microformats_is_unlisted = traverse_obj(
            data, ('microformat', 'microformatDataRenderer', 'unlisted'), expected_type=bool)

        return (
            'public' if (
                self._has_badge(badges, BadgeType.AVAILABILITY_PUBLIC)
                or player_header_privacy == 'PUBLIC'
                or privacy_setting_icon == 'PRIVACY_PUBLIC')
            else self._availability(
                is_private=(
                    self._has_badge(badges, BadgeType.AVAILABILITY_PRIVATE)
                    or player_header_privacy == 'PRIVATE' if player_header_privacy is not None
                    else privacy_setting_icon == 'PRIVACY_PRIVATE' if privacy_setting_icon is not None else None),
                is_unlisted=(
                    self._has_badge(badges, BadgeType.AVAILABILITY_UNLISTED)
                    or player_header_privacy == 'UNLISTED' if player_header_privacy is not None
                    else privacy_setting_icon == 'PRIVACY_UNLISTED' if privacy_setting_icon is not None
                    else microformats_is_unlisted if microformats_is_unlisted is not None else None),
                needs_subscription=self._has_badge(badges, BadgeType.AVAILABILITY_SUBSCRIPTION) or None,
                needs_premium=self._has_badge(badges, BadgeType.AVAILABILITY_PREMIUM) or None,
                needs_auth=False))

    @staticmethod
    def _extract_sidebar_info_renderer(data, info_renderer, expected_type=dict):
        sidebar_renderer = try_get(
            data, lambda x: x['sidebar']['playlistSidebarRenderer']['items'], list) or []
        for item in sidebar_renderer:
            renderer = try_get(item, lambda x: x[info_renderer], expected_type)
            if renderer:
                return renderer

    def _reload_with_unavailable_videos(self, item_id, data, ytcfg):
        """
        Reload playlists with unavailable videos (e.g. private videos, region blocked, etc.)
        """
        is_playlist = bool(traverse_obj(
            data, ('metadata', 'playlistMetadataRenderer'), ('header', 'playlistHeaderRenderer')))
        if not is_playlist:
            return
        headers = self.generate_api_headers(
            ytcfg=ytcfg, account_syncid=self._extract_account_syncid(ytcfg, data),
            visitor_data=self._extract_visitor_data(data, ytcfg))
        query = {
            'params': 'wgYCCAA=',
            'browseId': f'VL{item_id}'
        }
        return self._extract_response(
            item_id=item_id, headers=headers, query=query,
            check_get_keys='contents', fatal=False, ytcfg=ytcfg,
            note='Redownloading playlist API JSON with unavailable videos')

    @functools.cached_property
    def skip_webpage(self):
        return 'webpage' in self._configuration_arg('skip', ie_key=YoutubeTabIE.ie_key())

    def _extract_webpage(self, url, item_id, fatal=True):
        webpage, data = None, None
        for retry in self.RetryManager(fatal=fatal):
            try:
                webpage = self._download_webpage(url, item_id, note='Downloading webpage')
                data = self.extract_yt_initial_data(item_id, webpage or '', fatal=fatal) or {}
            except ExtractorError as e:
                if isinstance(e.cause, network_exceptions):
                    if not isinstance(e.cause, urllib.error.HTTPError) or e.cause.code not in (403, 429):
                        retry.error = e
                        continue
                self._error_or_warning(e, fatal=fatal)
                break

            try:
                self._extract_and_report_alerts(data)
            except ExtractorError as e:
                self._error_or_warning(e, fatal=fatal)
                break

            # Sometimes youtube returns a webpage with incomplete ytInitialData
            # See: https://github.com/yt-dlp/yt-dlp/issues/116
            if not traverse_obj(data, 'contents', 'currentVideoEndpoint', 'onResponseReceivedActions'):
                retry.error = ExtractorError('Incomplete yt initial data received')
                continue

        return webpage, data

    def _report_playlist_authcheck(self, ytcfg, fatal=True):
        """Use if failed to extract ytcfg (and data) from initial webpage"""
        if not ytcfg and self.is_authenticated:
            msg = 'Playlists that require authentication may not extract correctly without a successful webpage download'
            if 'authcheck' not in self._configuration_arg('skip', ie_key=YoutubeTabIE.ie_key()) and fatal:
                raise ExtractorError(
                    f'{msg}. If you are not downloading private content, or '
                    'your cookies are only for the first account and channel,'
                    ' pass "--extractor-args youtubetab:skip=authcheck" to skip this check',
                    expected=True)
            self.report_warning(msg, only_once=True)

    def _extract_data(self, url, item_id, ytcfg=None, fatal=True, webpage_fatal=False, default_client='web'):
        data = None
        if not self.skip_webpage:
            webpage, data = self._extract_webpage(url, item_id, fatal=webpage_fatal)
            ytcfg = ytcfg or self.extract_ytcfg(item_id, webpage)
            # Reject webpage data if redirected to home page without explicitly requesting
            selected_tab = self._extract_selected_tab(self._extract_tab_renderers(data), fatal=False) or {}
            if (url != 'https://www.youtube.com/feed/recommended'
                    and selected_tab.get('tabIdentifier') == 'FEwhat_to_watch'  # Home page
                    and 'no-youtube-channel-redirect' not in self.get_param('compat_opts', [])):
                msg = 'The channel/playlist does not exist and the URL redirected to youtube.com home page'
                if fatal:
                    raise ExtractorError(msg, expected=True)
                self.report_warning(msg, only_once=True)
        if not data:
            self._report_playlist_authcheck(ytcfg, fatal=fatal)
            data = self._extract_tab_endpoint(url, item_id, ytcfg, fatal=fatal, default_client=default_client)
        return data, ytcfg

    def _extract_tab_endpoint(self, url, item_id, ytcfg=None, fatal=True, default_client='web'):
        headers = self.generate_api_headers(ytcfg=ytcfg, default_client=default_client)
        resolve_response = self._extract_response(
            item_id=item_id, query={'url': url}, check_get_keys='endpoint', headers=headers, ytcfg=ytcfg, fatal=fatal,
            ep='navigation/resolve_url', note='Downloading API parameters API JSON', default_client=default_client)
        endpoints = {'browseEndpoint': 'browse', 'watchEndpoint': 'next'}
        for ep_key, ep in endpoints.items():
            params = try_get(resolve_response, lambda x: x['endpoint'][ep_key], dict)
            if params:
                return self._extract_response(
                    item_id=item_id, query=params, ep=ep, headers=headers,
                    ytcfg=ytcfg, fatal=fatal, default_client=default_client,
                    check_get_keys=('contents', 'currentVideoEndpoint', 'onResponseReceivedActions'))
        err_note = 'Failed to resolve url (does the playlist exist?)'
        if fatal:
            raise ExtractorError(err_note, expected=True)
        self.report_warning(err_note, item_id)

    _SEARCH_PARAMS = None

    def _search_results(self, query, params=NO_DEFAULT, default_client='web'):
        data = {'query': query}
        if params is NO_DEFAULT:
            params = self._SEARCH_PARAMS
        if params:
            data['params'] = params

        content_keys = (
            ('contents', 'twoColumnSearchResultsRenderer', 'primaryContents', 'sectionListRenderer', 'contents'),
            ('onResponseReceivedCommands', 0, 'appendContinuationItemsAction', 'continuationItems'),
            # ytmusic search
            ('contents', 'tabbedSearchResultsRenderer', 'tabs', 0, 'tabRenderer', 'content', 'sectionListRenderer', 'contents'),
            ('continuationContents', ),
        )
        display_id = f'query "{query}"'
        check_get_keys = tuple({keys[0] for keys in content_keys})
        ytcfg = self._download_ytcfg(default_client, display_id) if not self.skip_webpage else {}
        self._report_playlist_authcheck(ytcfg, fatal=False)

        continuation_list = [None]
        search = None
        for page_num in itertools.count(1):
            data.update(continuation_list[0] or {})
            headers = self.generate_api_headers(
                ytcfg=ytcfg, visitor_data=self._extract_visitor_data(search), default_client=default_client)
            search = self._extract_response(
                item_id=f'{display_id} page {page_num}', ep='search', query=data,
                default_client=default_client, check_get_keys=check_get_keys, ytcfg=ytcfg, headers=headers)
            slr_contents = traverse_obj(search, *content_keys)
            yield from self._extract_entries({'contents': list(variadic(slr_contents))}, continuation_list)
            if not continuation_list[0]:
                break


class YoutubeTabIE(YoutubeTabBaseInfoExtractor):
    IE_DESC = 'YouTube Tabs'
    _VALID_URL = r'''(?x:
        https?://
            (?:\w+\.)?
            (?:
                youtube(?:kids)?\.com|
                %(invidious)s
            )/
            (?:
                (?P<channel_type>channel|c|user|browse)/|
                (?P<not_channel>
                    feed/|hashtag/|
                    (?:playlist|watch)\?.*?\blist=
                )|
                (?!(?:%(reserved_names)s)\b)  # Direct URLs
            )
            (?P<id>[^/?\#&]+)
    )''' % {
        'reserved_names': YoutubeBaseInfoExtractor._RESERVED_NAMES,
        'invidious': '|'.join(YoutubeBaseInfoExtractor._INVIDIOUS_SITES),
    }
    IE_NAME = 'youtube:tab'

    _TESTS = [{
        'note': 'playlists, multipage',
        'url': 'https://www.youtube.com/c/ИгорьКлейнер/playlists?view=1&flow=grid',
        'playlist_mincount': 94,
        'info_dict': {
            'id': 'UCqj7Cz7revf5maW9g5pgNcg',
            'title': 'Igor Kleiner - Playlists',
            'description': 'md5:be97ee0f14ee314f1f002cf187166ee2',
            'uploader': 'Igor Kleiner',
            'uploader_id': 'UCqj7Cz7revf5maW9g5pgNcg',
            'channel': 'Igor Kleiner',
            'channel_id': 'UCqj7Cz7revf5maW9g5pgNcg',
            'tags': ['"критическое', 'мышление"', '"наука', 'просто"', 'математика', '"анализ', 'данных"'],
            'channel_url': 'https://www.youtube.com/channel/UCqj7Cz7revf5maW9g5pgNcg',
            'uploader_url': 'https://www.youtube.com/channel/UCqj7Cz7revf5maW9g5pgNcg',
            'channel_follower_count': int
        },
    }, {
        'note': 'playlists, multipage, different order',
        'url': 'https://www.youtube.com/user/igorkle1/playlists?view=1&sort=dd',
        'playlist_mincount': 94,
        'info_dict': {
            'id': 'UCqj7Cz7revf5maW9g5pgNcg',
            'title': 'Igor Kleiner - Playlists',
            'description': 'md5:be97ee0f14ee314f1f002cf187166ee2',
            'uploader_id': 'UCqj7Cz7revf5maW9g5pgNcg',
            'uploader': 'Igor Kleiner',
            'uploader_url': 'https://www.youtube.com/channel/UCqj7Cz7revf5maW9g5pgNcg',
            'tags': ['"критическое', 'мышление"', '"наука', 'просто"', 'математика', '"анализ', 'данных"'],
            'channel_id': 'UCqj7Cz7revf5maW9g5pgNcg',
            'channel': 'Igor Kleiner',
            'channel_url': 'https://www.youtube.com/channel/UCqj7Cz7revf5maW9g5pgNcg',
            'channel_follower_count': int
        },
    }, {
        'note': 'playlists, series',
        'url': 'https://www.youtube.com/c/3blue1brown/playlists?view=50&sort=dd&shelf_id=3',
        'playlist_mincount': 5,
        'info_dict': {
            'id': 'UCYO_jab_esuFRV4b17AJtAw',
            'title': '3Blue1Brown - Playlists',
            'description': 'md5:e1384e8a133307dd10edee76e875d62f',
            'uploader_id': 'UCYO_jab_esuFRV4b17AJtAw',
            'uploader': '3Blue1Brown',
            'channel_url': 'https://www.youtube.com/channel/UCYO_jab_esuFRV4b17AJtAw',
            'uploader_url': 'https://www.youtube.com/channel/UCYO_jab_esuFRV4b17AJtAw',
            'channel': '3Blue1Brown',
            'channel_id': 'UCYO_jab_esuFRV4b17AJtAw',
            'tags': ['Mathematics'],
            'channel_follower_count': int
        },
    }, {
        'note': 'playlists, singlepage',
        'url': 'https://www.youtube.com/user/ThirstForScience/playlists',
        'playlist_mincount': 4,
        'info_dict': {
            'id': 'UCAEtajcuhQ6an9WEzY9LEMQ',
            'title': 'ThirstForScience - Playlists',
            'description': 'md5:609399d937ea957b0f53cbffb747a14c',
            'uploader': 'ThirstForScience',
            'uploader_id': 'UCAEtajcuhQ6an9WEzY9LEMQ',
            'uploader_url': 'https://www.youtube.com/channel/UCAEtajcuhQ6an9WEzY9LEMQ',
            'channel_url': 'https://www.youtube.com/channel/UCAEtajcuhQ6an9WEzY9LEMQ',
            'channel_id': 'UCAEtajcuhQ6an9WEzY9LEMQ',
            'tags': 'count:13',
            'channel': 'ThirstForScience',
            'channel_follower_count': int
        }
    }, {
        'url': 'https://www.youtube.com/c/ChristophLaimer/playlists',
        'only_matching': True,
    }, {
        'note': 'basic, single video playlist',
        'url': 'https://www.youtube.com/playlist?list=PL4lCao7KL_QFVb7Iudeipvc2BCavECqzc',
        'info_dict': {
            'uploader_id': 'UCmlqkdCBesrv2Lak1mF_MxA',
            'uploader': 'Sergey M.',
            'id': 'PL4lCao7KL_QFVb7Iudeipvc2BCavECqzc',
            'title': 'youtube-dl public playlist',
            'description': '',
            'tags': [],
            'view_count': int,
            'modified_date': '20201130',
            'channel': 'Sergey M.',
            'channel_id': 'UCmlqkdCBesrv2Lak1mF_MxA',
            'uploader_url': 'https://www.youtube.com/channel/UCmlqkdCBesrv2Lak1mF_MxA',
            'channel_url': 'https://www.youtube.com/channel/UCmlqkdCBesrv2Lak1mF_MxA',
            'availability': 'public',
        },
        'playlist_count': 1,
    }, {
        'note': 'empty playlist',
        'url': 'https://www.youtube.com/playlist?list=PL4lCao7KL_QFodcLWhDpGCYnngnHtQ-Xf',
        'info_dict': {
            'uploader_id': 'UCmlqkdCBesrv2Lak1mF_MxA',
            'uploader': 'Sergey M.',
            'id': 'PL4lCao7KL_QFodcLWhDpGCYnngnHtQ-Xf',
            'title': 'youtube-dl empty playlist',
            'tags': [],
            'channel': 'Sergey M.',
            'description': '',
            'modified_date': '20160902',
            'channel_id': 'UCmlqkdCBesrv2Lak1mF_MxA',
            'channel_url': 'https://www.youtube.com/channel/UCmlqkdCBesrv2Lak1mF_MxA',
            'uploader_url': 'https://www.youtube.com/channel/UCmlqkdCBesrv2Lak1mF_MxA',
            'availability': 'public',
        },
        'playlist_count': 0,
    }, {
        'note': 'Home tab',
        'url': 'https://www.youtube.com/channel/UCKfVa3S1e4PHvxWcwyMMg8w/featured',
        'info_dict': {
            'id': 'UCKfVa3S1e4PHvxWcwyMMg8w',
            'title': 'lex will - Home',
            'description': 'md5:2163c5d0ff54ed5f598d6a7e6211e488',
            'uploader': 'lex will',
            'uploader_id': 'UCKfVa3S1e4PHvxWcwyMMg8w',
            'channel': 'lex will',
            'tags': ['bible', 'history', 'prophesy'],
            'uploader_url': 'https://www.youtube.com/channel/UCKfVa3S1e4PHvxWcwyMMg8w',
            'channel_url': 'https://www.youtube.com/channel/UCKfVa3S1e4PHvxWcwyMMg8w',
            'channel_id': 'UCKfVa3S1e4PHvxWcwyMMg8w',
            'channel_follower_count': int
        },
        'playlist_mincount': 2,
    }, {
        'note': 'Videos tab',
        'url': 'https://www.youtube.com/channel/UCKfVa3S1e4PHvxWcwyMMg8w/videos',
        'info_dict': {
            'id': 'UCKfVa3S1e4PHvxWcwyMMg8w',
            'title': 'lex will - Videos',
            'description': 'md5:2163c5d0ff54ed5f598d6a7e6211e488',
            'uploader': 'lex will',
            'uploader_id': 'UCKfVa3S1e4PHvxWcwyMMg8w',
            'tags': ['bible', 'history', 'prophesy'],
            'channel_url': 'https://www.youtube.com/channel/UCKfVa3S1e4PHvxWcwyMMg8w',
            'channel_id': 'UCKfVa3S1e4PHvxWcwyMMg8w',
            'uploader_url': 'https://www.youtube.com/channel/UCKfVa3S1e4PHvxWcwyMMg8w',
            'channel': 'lex will',
            'channel_follower_count': int
        },
        'playlist_mincount': 975,
    }, {
        'note': 'Videos tab, sorted by popular',
        'url': 'https://www.youtube.com/channel/UCKfVa3S1e4PHvxWcwyMMg8w/videos?view=0&sort=p&flow=grid',
        'info_dict': {
            'id': 'UCKfVa3S1e4PHvxWcwyMMg8w',
            'title': 'lex will - Videos',
            'description': 'md5:2163c5d0ff54ed5f598d6a7e6211e488',
            'uploader': 'lex will',
            'uploader_id': 'UCKfVa3S1e4PHvxWcwyMMg8w',
            'channel_id': 'UCKfVa3S1e4PHvxWcwyMMg8w',
            'uploader_url': 'https://www.youtube.com/channel/UCKfVa3S1e4PHvxWcwyMMg8w',
            'channel': 'lex will',
            'tags': ['bible', 'history', 'prophesy'],
            'channel_url': 'https://www.youtube.com/channel/UCKfVa3S1e4PHvxWcwyMMg8w',
            'channel_follower_count': int
        },
        'playlist_mincount': 199,
    }, {
        'note': 'Playlists tab',
        'url': 'https://www.youtube.com/channel/UCKfVa3S1e4PHvxWcwyMMg8w/playlists',
        'info_dict': {
            'id': 'UCKfVa3S1e4PHvxWcwyMMg8w',
            'title': 'lex will - Playlists',
            'description': 'md5:2163c5d0ff54ed5f598d6a7e6211e488',
            'uploader': 'lex will',
            'uploader_id': 'UCKfVa3S1e4PHvxWcwyMMg8w',
            'uploader_url': 'https://www.youtube.com/channel/UCKfVa3S1e4PHvxWcwyMMg8w',
            'channel': 'lex will',
            'channel_url': 'https://www.youtube.com/channel/UCKfVa3S1e4PHvxWcwyMMg8w',
            'channel_id': 'UCKfVa3S1e4PHvxWcwyMMg8w',
            'tags': ['bible', 'history', 'prophesy'],
            'channel_follower_count': int
        },
        'playlist_mincount': 17,
    }, {
        'note': 'Community tab',
        'url': 'https://www.youtube.com/channel/UCKfVa3S1e4PHvxWcwyMMg8w/community',
        'info_dict': {
            'id': 'UCKfVa3S1e4PHvxWcwyMMg8w',
            'title': 'lex will - Community',
            'description': 'md5:2163c5d0ff54ed5f598d6a7e6211e488',
            'uploader': 'lex will',
            'uploader_id': 'UCKfVa3S1e4PHvxWcwyMMg8w',
            'uploader_url': 'https://www.youtube.com/channel/UCKfVa3S1e4PHvxWcwyMMg8w',
            'channel': 'lex will',
            'channel_url': 'https://www.youtube.com/channel/UCKfVa3S1e4PHvxWcwyMMg8w',
            'channel_id': 'UCKfVa3S1e4PHvxWcwyMMg8w',
            'tags': ['bible', 'history', 'prophesy'],
            'channel_follower_count': int
        },
        'playlist_mincount': 18,
    }, {
        'note': 'Channels tab',
        'url': 'https://www.youtube.com/channel/UCKfVa3S1e4PHvxWcwyMMg8w/channels',
        'info_dict': {
            'id': 'UCKfVa3S1e4PHvxWcwyMMg8w',
            'title': 'lex will - Channels',
            'description': 'md5:2163c5d0ff54ed5f598d6a7e6211e488',
            'uploader': 'lex will',
            'uploader_id': 'UCKfVa3S1e4PHvxWcwyMMg8w',
            'uploader_url': 'https://www.youtube.com/channel/UCKfVa3S1e4PHvxWcwyMMg8w',
            'channel': 'lex will',
            'channel_url': 'https://www.youtube.com/channel/UCKfVa3S1e4PHvxWcwyMMg8w',
            'channel_id': 'UCKfVa3S1e4PHvxWcwyMMg8w',
            'tags': ['bible', 'history', 'prophesy'],
            'channel_follower_count': int
        },
        'playlist_mincount': 12,
    }, {
        'note': 'Search tab',
        'url': 'https://www.youtube.com/c/3blue1brown/search?query=linear%20algebra',
        'playlist_mincount': 40,
        'info_dict': {
            'id': 'UCYO_jab_esuFRV4b17AJtAw',
            'title': '3Blue1Brown - Search - linear algebra',
            'description': 'md5:e1384e8a133307dd10edee76e875d62f',
            'uploader': '3Blue1Brown',
            'uploader_id': 'UCYO_jab_esuFRV4b17AJtAw',
            'channel_url': 'https://www.youtube.com/channel/UCYO_jab_esuFRV4b17AJtAw',
            'uploader_url': 'https://www.youtube.com/channel/UCYO_jab_esuFRV4b17AJtAw',
            'tags': ['Mathematics'],
            'channel': '3Blue1Brown',
            'channel_id': 'UCYO_jab_esuFRV4b17AJtAw',
            'channel_follower_count': int
        },
    }, {
        'url': 'https://invidio.us/channel/UCmlqkdCBesrv2Lak1mF_MxA',
        'only_matching': True,
    }, {
        'url': 'https://www.youtubekids.com/channel/UCmlqkdCBesrv2Lak1mF_MxA',
        'only_matching': True,
    }, {
        'url': 'https://music.youtube.com/channel/UCmlqkdCBesrv2Lak1mF_MxA',
        'only_matching': True,
    }, {
        'note': 'Playlist with deleted videos (#651). As a bonus, the video #51 is also twice in this list.',
        'url': 'https://www.youtube.com/playlist?list=PLwP_SiAcdui0KVebT0mU9Apz359a4ubsC',
        'info_dict': {
            'title': '29C3: Not my department',
            'id': 'PLwP_SiAcdui0KVebT0mU9Apz359a4ubsC',
            'uploader': 'Christiaan008',
            'uploader_id': 'UCEPzS1rYsrkqzSLNp76nrcg',
            'description': 'md5:a14dc1a8ef8307a9807fe136a0660268',
            'tags': [],
            'uploader_url': 'https://www.youtube.com/c/ChRiStIaAn008',
            'view_count': int,
            'modified_date': '20150605',
            'channel_id': 'UCEPzS1rYsrkqzSLNp76nrcg',
            'channel_url': 'https://www.youtube.com/c/ChRiStIaAn008',
            'channel': 'Christiaan008',
            'availability': 'public',
        },
        'playlist_count': 96,
    }, {
        'note': 'Large playlist',
        'url': 'https://www.youtube.com/playlist?list=UUBABnxM4Ar9ten8Mdjj1j0Q',
        'info_dict': {
            'title': 'Uploads from Cauchemar',
            'id': 'UUBABnxM4Ar9ten8Mdjj1j0Q',
            'uploader': 'Cauchemar',
            'uploader_id': 'UCBABnxM4Ar9ten8Mdjj1j0Q',
            'channel_url': 'https://www.youtube.com/c/Cauchemar89',
            'tags': [],
            'modified_date': r're:\d{8}',
            'channel': 'Cauchemar',
            'uploader_url': 'https://www.youtube.com/c/Cauchemar89',
            'view_count': int,
            'description': '',
            'channel_id': 'UCBABnxM4Ar9ten8Mdjj1j0Q',
            'availability': 'public',
        },
        'playlist_mincount': 1123,
        'expected_warnings': [r'[Uu]navailable videos (are|will be) hidden'],
    }, {
        'note': 'even larger playlist, 8832 videos',
        'url': 'http://www.youtube.com/user/NASAgovVideo/videos',
        'only_matching': True,
    }, {
        'note': 'Buggy playlist: the webpage has a "Load more" button but it doesn\'t have more videos',
        'url': 'https://www.youtube.com/playlist?list=UUXw-G3eDE9trcvY2sBMM_aA',
        'info_dict': {
            'title': 'Uploads from Interstellar Movie',
            'id': 'UUXw-G3eDE9trcvY2sBMM_aA',
            'uploader': 'Interstellar Movie',
            'uploader_id': 'UCXw-G3eDE9trcvY2sBMM_aA',
            'uploader_url': 'https://www.youtube.com/c/InterstellarMovie',
            'tags': [],
            'view_count': int,
            'channel_id': 'UCXw-G3eDE9trcvY2sBMM_aA',
            'channel_url': 'https://www.youtube.com/c/InterstellarMovie',
            'channel': 'Interstellar Movie',
            'description': '',
            'modified_date': r're:\d{8}',
            'availability': 'public',
        },
        'playlist_mincount': 21,
    }, {
        'note': 'Playlist with "show unavailable videos" button',
        'url': 'https://www.youtube.com/playlist?list=UUTYLiWFZy8xtPwxFwX9rV7Q',
        'info_dict': {
            'title': 'Uploads from Phim Siêu Nhân Nhật Bản',
            'id': 'UUTYLiWFZy8xtPwxFwX9rV7Q',
            'uploader': 'Phim Siêu Nhân Nhật Bản',
            'uploader_id': 'UCTYLiWFZy8xtPwxFwX9rV7Q',
            'view_count': int,
            'channel': 'Phim Siêu Nhân Nhật Bản',
            'tags': [],
            'uploader_url': 'https://www.youtube.com/channel/UCTYLiWFZy8xtPwxFwX9rV7Q',
            'description': '',
            'channel_url': 'https://www.youtube.com/channel/UCTYLiWFZy8xtPwxFwX9rV7Q',
            'channel_id': 'UCTYLiWFZy8xtPwxFwX9rV7Q',
            'modified_date': r're:\d{8}',
            'availability': 'public',
        },
        'playlist_mincount': 200,
        'expected_warnings': [r'[Uu]navailable videos (are|will be) hidden'],
    }, {
        'note': 'Playlist with unavailable videos in page 7',
        'url': 'https://www.youtube.com/playlist?list=UU8l9frL61Yl5KFOl87nIm2w',
        'info_dict': {
            'title': 'Uploads from BlankTV',
            'id': 'UU8l9frL61Yl5KFOl87nIm2w',
            'uploader': 'BlankTV',
            'uploader_id': 'UC8l9frL61Yl5KFOl87nIm2w',
            'channel': 'BlankTV',
            'channel_url': 'https://www.youtube.com/c/blanktv',
            'channel_id': 'UC8l9frL61Yl5KFOl87nIm2w',
            'view_count': int,
            'tags': [],
            'uploader_url': 'https://www.youtube.com/c/blanktv',
            'modified_date': r're:\d{8}',
            'description': '',
            'availability': 'public',
        },
        'playlist_mincount': 1000,
        'expected_warnings': [r'[Uu]navailable videos (are|will be) hidden'],
    }, {
        'note': 'https://github.com/ytdl-org/youtube-dl/issues/21844',
        'url': 'https://www.youtube.com/playlist?list=PLzH6n4zXuckpfMu_4Ff8E7Z1behQks5ba',
        'info_dict': {
            'title': 'Data Analysis with Dr Mike Pound',
            'id': 'PLzH6n4zXuckpfMu_4Ff8E7Z1behQks5ba',
            'uploader_id': 'UC9-y-6csu5WGm29I7JiwpnA',
            'uploader': 'Computerphile',
            'description': 'md5:7f567c574d13d3f8c0954d9ffee4e487',
            'uploader_url': 'https://www.youtube.com/user/Computerphile',
            'tags': [],
            'view_count': int,
            'channel_id': 'UC9-y-6csu5WGm29I7JiwpnA',
            'channel_url': 'https://www.youtube.com/user/Computerphile',
            'channel': 'Computerphile',
            'availability': 'public',
            'modified_date': '20190712',
        },
        'playlist_mincount': 11,
    }, {
        'url': 'https://invidio.us/playlist?list=PL4lCao7KL_QFVb7Iudeipvc2BCavECqzc',
        'only_matching': True,
    }, {
        'note': 'Playlist URL that does not actually serve a playlist',
        'url': 'https://www.youtube.com/watch?v=FqZTN594JQw&list=PLMYEtVRpaqY00V9W81Cwmzp6N6vZqfUKD4',
        'info_dict': {
            'id': 'FqZTN594JQw',
            'ext': 'webm',
            'title': "Smiley's People 01 detective, Adventure Series, Action",
            'uploader': 'STREEM',
            'uploader_id': 'UCyPhqAZgwYWZfxElWVbVJng',
            'uploader_url': r're:https?://(?:www\.)?youtube\.com/channel/UCyPhqAZgwYWZfxElWVbVJng',
            'upload_date': '20150526',
            'license': 'Standard YouTube License',
            'description': 'md5:507cdcb5a49ac0da37a920ece610be80',
            'categories': ['People & Blogs'],
            'tags': list,
            'view_count': int,
            'like_count': int,
        },
        'params': {
            'skip_download': True,
        },
        'skip': 'This video is not available.',
        'add_ie': [YoutubeIE.ie_key()],
    }, {
        'url': 'https://www.youtubekids.com/watch?v=Agk7R8I8o5U&list=PUZ6jURNr1WQZCNHF0ao-c0g',
        'only_matching': True,
    }, {
        'url': 'https://www.youtube.com/watch?v=MuAGGZNfUkU&list=RDMM',
        'only_matching': True,
    }, {
        'url': 'https://www.youtube.com/channel/UCoMdktPbSTixAyNGwb-UYkQ/live',
        'info_dict': {
            'id': 'Wq15eF5vCbI',  # This will keep changing
            'ext': 'mp4',
            'title': str,
            'uploader': 'Sky News',
            'uploader_id': 'skynews',
            'uploader_url': r're:https?://(?:www\.)?youtube\.com/user/skynews',
            'upload_date': r're:\d{8}',
            'description': str,
            'categories': ['News & Politics'],
            'tags': list,
            'like_count': int,
            'release_timestamp': int,
            'channel': 'Sky News',
            'channel_id': 'UCoMdktPbSTixAyNGwb-UYkQ',
            'age_limit': 0,
            'view_count': int,
            'thumbnail': r're:https?://i\.ytimg\.com/vi/[^/]+/maxresdefault(?:_live)?\.jpg',
            'playable_in_embed': True,
            'release_date': r're:\d+',
            'availability': 'public',
            'live_status': 'is_live',
            'channel_url': 'https://www.youtube.com/channel/UCoMdktPbSTixAyNGwb-UYkQ',
            'channel_follower_count': int,
            'concurrent_view_count': int,
        },
        'params': {
            'skip_download': True,
        },
        'expected_warnings': ['Ignoring subtitle tracks found in '],
    }, {
        'url': 'https://www.youtube.com/user/TheYoungTurks/live',
        'info_dict': {
            'id': 'a48o2S1cPoo',
            'ext': 'mp4',
            'title': 'The Young Turks - Live Main Show',
            'uploader': 'The Young Turks',
            'uploader_id': 'TheYoungTurks',
            'uploader_url': r're:https?://(?:www\.)?youtube\.com/user/TheYoungTurks',
            'upload_date': '20150715',
            'license': 'Standard YouTube License',
            'description': 'md5:438179573adcdff3c97ebb1ee632b891',
            'categories': ['News & Politics'],
            'tags': ['Cenk Uygur (TV Program Creator)', 'The Young Turks (Award-Winning Work)', 'Talk Show (TV Genre)'],
            'like_count': int,
        },
        'params': {
            'skip_download': True,
        },
        'only_matching': True,
    }, {
        'url': 'https://www.youtube.com/channel/UC1yBKRuGpC1tSM73A0ZjYjQ/live',
        'only_matching': True,
    }, {
        'url': 'https://www.youtube.com/c/CommanderVideoHq/live',
        'only_matching': True,
    }, {
        'note': 'A channel that is not live. Should raise error',
        'url': 'https://www.youtube.com/user/numberphile/live',
        'only_matching': True,
    }, {
        'url': 'https://www.youtube.com/feed/trending',
        'only_matching': True,
    }, {
        'url': 'https://www.youtube.com/feed/library',
        'only_matching': True,
    }, {
        'url': 'https://www.youtube.com/feed/history',
        'only_matching': True,
    }, {
        'url': 'https://www.youtube.com/feed/subscriptions',
        'only_matching': True,
    }, {
        'url': 'https://www.youtube.com/feed/watch_later',
        'only_matching': True,
    }, {
        'note': 'Recommended - redirects to home page.',
        'url': 'https://www.youtube.com/feed/recommended',
        'only_matching': True,
    }, {
        'note': 'inline playlist with not always working continuations',
        'url': 'https://www.youtube.com/watch?v=UC6u0Tct-Fo&list=PL36D642111D65BE7C',
        'only_matching': True,
    }, {
        'url': 'https://www.youtube.com/course',
        'only_matching': True,
    }, {
        'url': 'https://www.youtube.com/zsecurity',
        'only_matching': True,
    }, {
        'url': 'http://www.youtube.com/NASAgovVideo/videos',
        'only_matching': True,
    }, {
        'url': 'https://www.youtube.com/TheYoungTurks/live',
        'only_matching': True,
    }, {
        'url': 'https://www.youtube.com/hashtag/cctv9',
        'info_dict': {
            'id': 'cctv9',
            'title': '#cctv9',
            'tags': [],
        },
        'playlist_mincount': 300,  # not consistent but should be over 300
    }, {
        'url': 'https://www.youtube.com/watch?list=PLW4dVinRY435CBE_JD3t-0SRXKfnZHS1P&feature=youtu.be&v=M9cJMXmQ_ZU',
        'only_matching': True,
    }, {
        'note': 'Requires Premium: should request additional YTM-info webpage (and have format 141) for videos in playlist',
        'url': 'https://music.youtube.com/playlist?list=PLRBp0Fe2GpgmgoscNFLxNyBVSFVdYmFkq',
        'only_matching': True
    }, {
        'note': '/browse/ should redirect to /channel/',
        'url': 'https://music.youtube.com/browse/UC1a8OFewdjuLq6KlF8M_8Ng',
        'only_matching': True
    }, {
        'note': 'VLPL, should redirect to playlist?list=PL...',
        'url': 'https://music.youtube.com/browse/VLPLRBp0Fe2GpgmgoscNFLxNyBVSFVdYmFkq',
        'info_dict': {
            'id': 'PLRBp0Fe2GpgmgoscNFLxNyBVSFVdYmFkq',
            'uploader': 'NoCopyrightSounds',
            'description': 'Providing you with copyright free / safe music for gaming, live streaming, studying and more!',
            'uploader_id': 'UC_aEa8K-EOJ3D6gOs7HcyNg',
            'title': 'NCS : All Releases 💿',
            'uploader_url': 'https://www.youtube.com/c/NoCopyrightSounds',
            'channel_url': 'https://www.youtube.com/c/NoCopyrightSounds',
            'modified_date': r're:\d{8}',
            'view_count': int,
            'channel_id': 'UC_aEa8K-EOJ3D6gOs7HcyNg',
            'tags': [],
            'channel': 'NoCopyrightSounds',
            'availability': 'public',
        },
        'playlist_mincount': 166,
        'expected_warnings': [r'[Uu]navailable videos (are|will be) hidden'],
    }, {
        'note': 'Topic, should redirect to playlist?list=UU...',
        'url': 'https://music.youtube.com/browse/UC9ALqqC4aIeG5iDs7i90Bfw',
        'info_dict': {
            'id': 'UU9ALqqC4aIeG5iDs7i90Bfw',
            'uploader_id': 'UC9ALqqC4aIeG5iDs7i90Bfw',
            'title': 'Uploads from Royalty Free Music - Topic',
            'uploader': 'Royalty Free Music - Topic',
            'tags': [],
            'channel_id': 'UC9ALqqC4aIeG5iDs7i90Bfw',
            'channel': 'Royalty Free Music - Topic',
            'view_count': int,
            'channel_url': 'https://www.youtube.com/channel/UC9ALqqC4aIeG5iDs7i90Bfw',
            'channel_url': 'https://www.youtube.com/channel/UC9ALqqC4aIeG5iDs7i90Bfw',
            'modified_date': r're:\d{8}',
            'uploader_url': 'https://www.youtube.com/channel/UC9ALqqC4aIeG5iDs7i90Bfw',
            'description': '',
            'availability': 'public',
        },
        'playlist_mincount': 101,
    }, {
        # Destination channel with only a hidden self tab (tab id is UCtFRv9O2AHqOZjjynzrv-xg)
        # Treat as a general feed
        'url': 'https://www.youtube.com/channel/UCtFRv9O2AHqOZjjynzrv-xg',
        'info_dict': {
            'id': 'UCtFRv9O2AHqOZjjynzrv-xg',
            'title': 'UCtFRv9O2AHqOZjjynzrv-xg',
            'tags': [],
        },
        'playlist_mincount': 9,
    }, {
        'note': 'Youtube music Album',
        'url': 'https://music.youtube.com/browse/MPREb_gTAcphH99wE',
        'info_dict': {
            'id': 'OLAK5uy_l1m0thk3g31NmIIz_vMIbWtyv7eZixlH0',
            'title': 'Album - Royalty Free Music Library V2 (50 Songs)',
            'tags': [],
            'view_count': int,
            'description': '',
            'availability': 'unlisted',
            'modified_date': r're:\d{8}',
        },
        'playlist_count': 50,
    }, {
        'note': 'unlisted single video playlist',
        'url': 'https://www.youtube.com/playlist?list=PLwL24UFy54GrB3s2KMMfjZscDi1x5Dajf',
        'info_dict': {
            'uploader_id': 'UC9zHu_mHU96r19o-wV5Qs1Q',
            'uploader': 'colethedj',
            'id': 'PLwL24UFy54GrB3s2KMMfjZscDi1x5Dajf',
            'title': 'yt-dlp unlisted playlist test',
            'availability': 'unlisted',
            'tags': [],
            'modified_date': '20220418',
            'channel': 'colethedj',
            'view_count': int,
            'description': '',
            'uploader_url': 'https://www.youtube.com/channel/UC9zHu_mHU96r19o-wV5Qs1Q',
            'channel_id': 'UC9zHu_mHU96r19o-wV5Qs1Q',
            'channel_url': 'https://www.youtube.com/channel/UC9zHu_mHU96r19o-wV5Qs1Q',
        },
        'playlist_count': 1,
    }, {
        'note': 'API Fallback: Recommended - redirects to home page. Requires visitorData',
        'url': 'https://www.youtube.com/feed/recommended',
        'info_dict': {
            'id': 'recommended',
            'title': 'recommended',
            'tags': [],
        },
        'playlist_mincount': 50,
        'params': {
            'skip_download': True,
            'extractor_args': {'youtubetab': {'skip': ['webpage']}}
        },
    }, {
        'note': 'API Fallback: /videos tab, sorted by oldest first',
        'url': 'https://www.youtube.com/user/theCodyReeder/videos?view=0&sort=da&flow=grid',
        'info_dict': {
            'id': 'UCu6mSoMNzHQiBIOCkHUa2Aw',
            'title': 'Cody\'sLab - Videos',
            'description': 'md5:d083b7c2f0c67ee7a6c74c3e9b4243fa',
            'uploader': 'Cody\'sLab',
            'uploader_id': 'UCu6mSoMNzHQiBIOCkHUa2Aw',
            'channel': 'Cody\'sLab',
            'channel_id': 'UCu6mSoMNzHQiBIOCkHUa2Aw',
            'tags': [],
            'channel_url': 'https://www.youtube.com/channel/UCu6mSoMNzHQiBIOCkHUa2Aw',
            'uploader_url': 'https://www.youtube.com/channel/UCu6mSoMNzHQiBIOCkHUa2Aw',
            'channel_follower_count': int
        },
        'playlist_mincount': 650,
        'params': {
            'skip_download': True,
            'extractor_args': {'youtubetab': {'skip': ['webpage']}}
        },
        'skip': 'Query for sorting no longer works',
    }, {
        'note': 'API Fallback: Topic, should redirect to playlist?list=UU...',
        'url': 'https://music.youtube.com/browse/UC9ALqqC4aIeG5iDs7i90Bfw',
        'info_dict': {
            'id': 'UU9ALqqC4aIeG5iDs7i90Bfw',
            'uploader_id': 'UC9ALqqC4aIeG5iDs7i90Bfw',
            'title': 'Uploads from Royalty Free Music - Topic',
            'uploader': 'Royalty Free Music - Topic',
            'modified_date': r're:\d{8}',
            'channel_id': 'UC9ALqqC4aIeG5iDs7i90Bfw',
            'description': '',
            'channel_url': 'https://www.youtube.com/channel/UC9ALqqC4aIeG5iDs7i90Bfw',
            'tags': [],
            'channel': 'Royalty Free Music - Topic',
            'view_count': int,
            'uploader_url': 'https://www.youtube.com/channel/UC9ALqqC4aIeG5iDs7i90Bfw',
            'availability': 'public',
        },
        'playlist_mincount': 101,
        'params': {
            'skip_download': True,
            'extractor_args': {'youtubetab': {'skip': ['webpage']}}
        },
    }, {
        'note': 'non-standard redirect to regional channel',
        'url': 'https://www.youtube.com/channel/UCwVVpHQ2Cs9iGJfpdFngePQ',
        'only_matching': True
    }, {
        'note': 'collaborative playlist (uploader name in the form "by <uploader> and x other(s)")',
        'url': 'https://www.youtube.com/playlist?list=PLx-_-Kk4c89oOHEDQAojOXzEzemXxoqx6',
        'info_dict': {
            'id': 'PLx-_-Kk4c89oOHEDQAojOXzEzemXxoqx6',
            'modified_date': '20220407',
            'channel_url': 'https://www.youtube.com/channel/UCKcqXmCcyqnhgpA5P0oHH_Q',
            'tags': [],
            'uploader_id': 'UCKcqXmCcyqnhgpA5P0oHH_Q',
            'uploader': 'pukkandan',
            'availability': 'unlisted',
            'channel_id': 'UCKcqXmCcyqnhgpA5P0oHH_Q',
            'channel': 'pukkandan',
            'description': 'Test for collaborative playlist',
            'title': 'yt-dlp test - collaborative playlist',
            'view_count': int,
            'uploader_url': 'https://www.youtube.com/channel/UCKcqXmCcyqnhgpA5P0oHH_Q',
        },
        'playlist_mincount': 2
    }, {
        'note': 'translated tab name',
        'url': 'https://www.youtube.com/channel/UCiu-3thuViMebBjw_5nWYrA/playlists',
        'info_dict': {
            'id': 'UCiu-3thuViMebBjw_5nWYrA',
            'tags': [],
            'uploader_id': 'UCiu-3thuViMebBjw_5nWYrA',
            'channel_url': 'https://www.youtube.com/channel/UCiu-3thuViMebBjw_5nWYrA',
            'description': 'test description',
            'title': 'cole-dlp-test-acc - 再生リスト',
            'uploader_url': 'https://www.youtube.com/channel/UCiu-3thuViMebBjw_5nWYrA',
            'uploader': 'cole-dlp-test-acc',
            'channel_id': 'UCiu-3thuViMebBjw_5nWYrA',
            'channel': 'cole-dlp-test-acc',
            'channel_follower_count': int,
        },
        'playlist_mincount': 1,
        'params': {'extractor_args': {'youtube': {'lang': ['ja']}}},
        'expected_warnings': ['Preferring "ja"'],
    }, {
        # XXX: this should really check flat playlist entries, but the test suite doesn't support that
        'note': 'preferred lang set with playlist with translated video titles',
        'url': 'https://www.youtube.com/playlist?list=PLt5yu3-wZAlQAaPZ5Z-rJoTdbT-45Q7c0',
        'info_dict': {
            'id': 'PLt5yu3-wZAlQAaPZ5Z-rJoTdbT-45Q7c0',
            'tags': [],
            'view_count': int,
            'channel_url': 'https://www.youtube.com/channel/UCiu-3thuViMebBjw_5nWYrA',
            'uploader': 'cole-dlp-test-acc',
            'uploader_id': 'UCiu-3thuViMebBjw_5nWYrA',
            'channel': 'cole-dlp-test-acc',
            'channel_id': 'UCiu-3thuViMebBjw_5nWYrA',
            'description': 'test',
            'uploader_url': 'https://www.youtube.com/channel/UCiu-3thuViMebBjw_5nWYrA',
            'title': 'dlp test playlist',
            'availability': 'public',
        },
        'playlist_mincount': 1,
        'params': {'extractor_args': {'youtube': {'lang': ['ja']}}},
        'expected_warnings': ['Preferring "ja"'],
    }, {
        # shorts audio pivot for 2GtVksBMYFM.
        'url': 'https://www.youtube.com/feed/sfv_audio_pivot?bp=8gUrCikSJwoLMkd0VmtzQk1ZRk0SCzJHdFZrc0JNWUZNGgsyR3RWa3NCTVlGTQ==',
        'info_dict': {
            'id': 'sfv_audio_pivot',
            'title': 'sfv_audio_pivot',
            'tags': [],
        },
        'playlist_mincount': 50,

    }, {
        # Channel with a real live tab (not to be mistaken with streams tab)
        # Do not treat like it should redirect to live stream
        'url': 'https://www.youtube.com/channel/UCEH7P7kyJIkS_gJf93VYbmg/live',
        'info_dict': {
            'id': 'UCEH7P7kyJIkS_gJf93VYbmg',
            'title': 'UCEH7P7kyJIkS_gJf93VYbmg - Live',
            'tags': [],
        },
        'playlist_mincount': 20,
    }, {
        # Tab name is not the same as tab id
        'url': 'https://www.youtube.com/channel/UCQvWX73GQygcwXOTSf_VDVg/letsplay',
        'info_dict': {
            'id': 'UCQvWX73GQygcwXOTSf_VDVg',
            'title': 'UCQvWX73GQygcwXOTSf_VDVg - Let\'s play',
            'tags': [],
        },
        'playlist_mincount': 8,
    }, {
        # Home tab id is literally home. Not to get mistaken with featured
        'url': 'https://www.youtube.com/channel/UCQvWX73GQygcwXOTSf_VDVg/home',
        'info_dict': {
            'id': 'UCQvWX73GQygcwXOTSf_VDVg',
            'title': 'UCQvWX73GQygcwXOTSf_VDVg - Home',
            'tags': [],
        },
        'playlist_mincount': 8,
    }, {
        # Should get three playlists for videos, shorts and streams tabs
        'url': 'https://www.youtube.com/channel/UCK9V2B22uJYu3N7eR_BT9QA',
        'info_dict': {
            'id': 'UCK9V2B22uJYu3N7eR_BT9QA',
            'title': 'Polka Ch. 尾丸ポルカ',
            'channel_follower_count': int,
            'channel_id': 'UCK9V2B22uJYu3N7eR_BT9QA',
            'channel_url': 'https://www.youtube.com/channel/UCK9V2B22uJYu3N7eR_BT9QA',
            'uploader': 'Polka Ch. 尾丸ポルカ',
            'description': 'md5:3b8df1ac5af337aa206e37ee3d181ec9',
            'channel': 'Polka Ch. 尾丸ポルカ',
            'tags': 'count:35',
            'uploader_url': 'https://www.youtube.com/channel/UCK9V2B22uJYu3N7eR_BT9QA',
            'uploader_id': 'UCK9V2B22uJYu3N7eR_BT9QA',
        },
        'playlist_count': 3,
    }, {
        # Shorts tab with channel with handle
        'url': 'https://www.youtube.com/@NotJustBikes/shorts',
        'info_dict': {
            'id': 'UC0intLFzLaudFG-xAvUEO-A',
            'title': 'Not Just Bikes - Shorts',
            'tags': 'count:12',
            'uploader': 'Not Just Bikes',
            'channel_url': 'https://www.youtube.com/channel/UC0intLFzLaudFG-xAvUEO-A',
            'description': 'md5:7513148b1f02b924783157d84c4ea555',
            'channel_follower_count': int,
            'uploader_id': 'UC0intLFzLaudFG-xAvUEO-A',
            'channel_id': 'UC0intLFzLaudFG-xAvUEO-A',
            'uploader_url': 'https://www.youtube.com/channel/UC0intLFzLaudFG-xAvUEO-A',
            'channel': 'Not Just Bikes',
        },
        'playlist_mincount': 10,
    }, {
        # Streams tab
        'url': 'https://www.youtube.com/channel/UC3eYAvjCVwNHgkaGbXX3sig/streams',
        'info_dict': {
            'id': 'UC3eYAvjCVwNHgkaGbXX3sig',
            'title': '中村悠一 - Live',
            'tags': 'count:7',
            'channel_id': 'UC3eYAvjCVwNHgkaGbXX3sig',
            'channel_url': 'https://www.youtube.com/channel/UC3eYAvjCVwNHgkaGbXX3sig',
            'uploader_id': 'UC3eYAvjCVwNHgkaGbXX3sig',
            'channel': '中村悠一',
            'uploader_url': 'https://www.youtube.com/channel/UC3eYAvjCVwNHgkaGbXX3sig',
            'channel_follower_count': int,
            'uploader': '中村悠一',
            'description': 'md5:e744f6c93dafa7a03c0c6deecb157300',
        },
        'playlist_mincount': 60,
    }, {
        # Channel with no uploads and hence no videos, streams, shorts tabs or uploads playlist. This should fail.
        # See test_youtube_lists
        'url': 'https://www.youtube.com/channel/UC2yXPzFejc422buOIzn_0CA',
        'only_matching': True,
    }, {
        # No uploads and no UCID given. Should fail with no uploads error
        # See test_youtube_lists
        'url': 'https://www.youtube.com/news',
        'only_matching': True
    }, {
        # No videos tab but has a shorts tab
        'url': 'https://www.youtube.com/c/TKFShorts',
        'info_dict': {
            'id': 'UCgJ5_1F6yJhYLnyMszUdmUg',
            'title': 'Shorts Break - Shorts',
            'tags': 'count:32',
            'channel_id': 'UCgJ5_1F6yJhYLnyMszUdmUg',
            'channel': 'Shorts Break',
            'description': 'md5:a6c234cf3d50d878ef8721e34457cd11',
            'uploader': 'Shorts Break',
            'channel_follower_count': int,
            'uploader_id': 'UCgJ5_1F6yJhYLnyMszUdmUg',
            'uploader_url': 'https://www.youtube.com/channel/UCgJ5_1F6yJhYLnyMszUdmUg',
            'channel_url': 'https://www.youtube.com/channel/UCgJ5_1F6yJhYLnyMszUdmUg',
        },
        'playlist_mincount': 30,
    }, {
        # Trending Now Tab. tab id is empty
        'url': 'https://www.youtube.com/feed/trending',
        'info_dict': {
            'id': 'trending',
            'title': 'trending - Now',
            'tags': [],
        },
        'playlist_mincount': 30,
    }, {
        # Trending Gaming Tab. tab id is empty
        'url': 'https://www.youtube.com/feed/trending?bp=4gIcGhpnYW1pbmdfY29ycHVzX21vc3RfcG9wdWxhcg%3D%3D',
        'info_dict': {
            'id': 'trending',
            'title': 'trending - Gaming',
            'tags': [],
        },
        'playlist_mincount': 30,
    }, {
        # Shorts url result in shorts tab
        'url': 'https://www.youtube.com/channel/UCiu-3thuViMebBjw_5nWYrA/shorts',
        'info_dict': {
            'id': 'UCiu-3thuViMebBjw_5nWYrA',
            'title': 'cole-dlp-test-acc - Shorts',
            'uploader_id': 'UCiu-3thuViMebBjw_5nWYrA',
            'channel': 'cole-dlp-test-acc',
            'channel_follower_count': int,
            'description': 'test description',
            'channel_id': 'UCiu-3thuViMebBjw_5nWYrA',
            'channel_url': 'https://www.youtube.com/channel/UCiu-3thuViMebBjw_5nWYrA',
            'tags': [],
            'uploader': 'cole-dlp-test-acc',
            'uploader_url': 'https://www.youtube.com/channel/UCiu-3thuViMebBjw_5nWYrA',

        },
        'playlist': [{
            'info_dict': {
                '_type': 'url',
                'ie_key': 'Youtube',
                'url': 'https://www.youtube.com/shorts/sSM9J5YH_60',
                'id': 'sSM9J5YH_60',
                'channel_id': 'UCiu-3thuViMebBjw_5nWYrA',
                'title': 'SHORT short',
                'channel': 'cole-dlp-test-acc',
                'channel_url': 'https://www.youtube.com/channel/UCiu-3thuViMebBjw_5nWYrA',
                'view_count': int,
                'thumbnails': list,
            }
        }],
        'params': {'extract_flat': True},
    }, {
        # Live video status should be extracted
        'url': 'https://www.youtube.com/channel/UCQvWX73GQygcwXOTSf_VDVg/live',
        'info_dict': {
            'id': 'UCQvWX73GQygcwXOTSf_VDVg',
            'title': 'UCQvWX73GQygcwXOTSf_VDVg - Live',  # TODO, should be Minecraft - Live or Minecraft - Topic - Live
            'tags': []
        },
        'playlist': [{
            'info_dict': {
                '_type': 'url',
                'ie_key': 'Youtube',
                'url': 'startswith:https://www.youtube.com/watch?v=',
                'id': str,
                'title': str,
                'live_status': 'is_live',
                'channel_id': str,
                'channel_url': str,
                'concurrent_view_count': int,
                'channel': str,
            }
        }],
        'params': {'extract_flat': True},
        'playlist_mincount': 1
    }]

    @classmethod
    def suitable(cls, url):
        return False if YoutubeIE.suitable(url) else super().suitable(url)

    _URL_RE = re.compile(rf'(?P<pre>{_VALID_URL})(?(not_channel)|(?P<tab>/[^?#/]+))?(?P<post>.*)$')

    def _get_url_mobj(self, url):
        mobj = self._URL_RE.match(url).groupdict()
        mobj.update((k, '') for k, v in mobj.items() if v is None)
        return mobj

    def _extract_tab_id_and_name(self, tab, base_url='https://www.youtube.com'):
        tab_name = (tab.get('title') or '').lower()
        tab_url = urljoin(base_url, traverse_obj(
            tab, ('endpoint', 'commandMetadata', 'webCommandMetadata', 'url')))

        tab_id = (tab_url and self._get_url_mobj(tab_url)['tab'][1:]
                  or traverse_obj(tab, 'tabIdentifier', expected_type=str))
        if tab_id:
            return {
                'TAB_ID_SPONSORSHIPS': 'membership',
            }.get(tab_id, tab_id), tab_name

        # Fallback to tab name if we cannot get the tab id.
        # XXX: should we strip non-ascii letters? e.g. in case of 'let's play' tab example on special gaming channel
        # Note that in the case of translated tab name this may result in an empty string, which we don't want.
        if tab_name:
            self.write_debug(f'Falling back to selected tab name: {tab_name}')
        return {
            'home': 'featured',
            'live': 'streams',
        }.get(tab_name, tab_name), tab_name

    def _has_tab(self, tabs, tab_id):
        return any(self._extract_tab_id_and_name(tab)[0] == tab_id for tab in tabs)

    @YoutubeTabBaseInfoExtractor.passthrough_smuggled_data
    def _real_extract(self, url, smuggled_data):
        item_id = self._match_id(url)
        url = urllib.parse.urlunparse(
            urllib.parse.urlparse(url)._replace(netloc='www.youtube.com'))
        compat_opts = self.get_param('compat_opts', [])

        mobj = self._get_url_mobj(url)
        pre, tab, post, is_channel = mobj['pre'], mobj['tab'], mobj['post'], not mobj['not_channel']
        if is_channel and smuggled_data.get('is_music_url'):
            if item_id[:2] == 'VL':  # Youtube music VL channels have an equivalent playlist
                return self.url_result(
                    f'https://music.youtube.com/playlist?list={item_id[2:]}', YoutubeTabIE, item_id[2:])
            elif item_id[:2] == 'MP':  # Resolve albums (/[channel/browse]/MP...) to their equivalent playlist
                mdata = self._extract_tab_endpoint(
                    f'https://music.youtube.com/channel/{item_id}', item_id, default_client='web_music')
                murl = traverse_obj(mdata, ('microformat', 'microformatDataRenderer', 'urlCanonical'),
                                    get_all=False, expected_type=str)
                if not murl:
                    raise ExtractorError('Failed to resolve album to playlist')
                return self.url_result(murl, YoutubeTabIE)
            elif mobj['channel_type'] == 'browse':  # Youtube music /browse/ should be changed to /channel/
                return self.url_result(
                    f'https://music.youtube.com/channel/{item_id}{tab}{post}', YoutubeTabIE, item_id)

        original_tab_id, display_id = tab[1:], f'{item_id}{tab}'
        if is_channel and not tab and 'no-youtube-channel-redirect' not in compat_opts:
            url = f'{pre}/videos{post}'

        # Handle both video/playlist URLs
        qs = parse_qs(url)
        video_id, playlist_id = [traverse_obj(qs, (key, 0)) for key in ('v', 'list')]
        if not video_id and mobj['not_channel'].startswith('watch'):
            if not playlist_id:
                # If there is neither video or playlist ids, youtube redirects to home page, which is undesirable
                raise ExtractorError('A video URL was given without video ID', expected=True)
            # Common mistake: https://www.youtube.com/watch?list=playlist_id
            self.report_warning(f'A video URL was given without video ID. Trying to download playlist {playlist_id}')
            return self.url_result(
                f'https://www.youtube.com/playlist?list={playlist_id}', YoutubeTabIE, playlist_id)

        if not self._yes_playlist(playlist_id, video_id):
            return self.url_result(
                f'https://www.youtube.com/watch?v={video_id}', YoutubeIE, video_id)

        data, ytcfg = self._extract_data(url, display_id)

        # YouTube may provide a non-standard redirect to the regional channel
        # See: https://github.com/yt-dlp/yt-dlp/issues/2694
        # https://support.google.com/youtube/answer/2976814#zippy=,conditional-redirects
        redirect_url = traverse_obj(
            data, ('onResponseReceivedActions', ..., 'navigateAction', 'endpoint', 'commandMetadata', 'webCommandMetadata', 'url'), get_all=False)
        if redirect_url and 'no-youtube-channel-redirect' not in compat_opts:
            redirect_url = ''.join((urljoin('https://www.youtube.com', redirect_url), tab, post))
            self.to_screen(f'This playlist is likely not available in your region. Following conditional redirect to {redirect_url}')
            return self.url_result(redirect_url, YoutubeTabIE)

        tabs, extra_tabs = self._extract_tab_renderers(data), []
        if is_channel and tabs and 'no-youtube-channel-redirect' not in compat_opts:
            selected_tab = self._extract_selected_tab(tabs)
            selected_tab_id, selected_tab_name = self._extract_tab_id_and_name(selected_tab, url)  # NB: Name may be translated
            self.write_debug(f'Selected tab: {selected_tab_id!r} ({selected_tab_name}), Requested tab: {original_tab_id!r}')

            if not original_tab_id and selected_tab_name:
                self.to_screen('Downloading all uploads of the channel. '
                               'To download only the videos in a specific tab, pass the tab\'s URL')
                if self._has_tab(tabs, 'streams'):
                    extra_tabs.append(''.join((pre, '/streams', post)))
                if self._has_tab(tabs, 'shorts'):
                    extra_tabs.append(''.join((pre, '/shorts', post)))
                # XXX: Members-only tab should also be extracted

                if not extra_tabs and selected_tab_id != 'videos':
                    # Channel does not have streams, shorts or videos tabs
                    if item_id[:2] != 'UC':
                        raise ExtractorError('This channel has no uploads', expected=True)

                    # Topic channels don't have /videos. Use the equivalent playlist instead
                    pl_id = f'UU{item_id[2:]}'
                    pl_url = f'https://www.youtube.com/playlist?list={pl_id}'
                    try:
                        data, ytcfg = self._extract_data(pl_url, pl_id, ytcfg=ytcfg, fatal=True, webpage_fatal=True)
                    except ExtractorError:
                        raise ExtractorError('This channel has no uploads', expected=True)
                    else:
                        item_id, url = pl_id, pl_url
                        self.to_screen(
                            f'The channel does not have a videos, shorts, or live tab. Redirecting to playlist {pl_id} instead')

                elif extra_tabs and selected_tab_id != 'videos':
                    # When there are shorts/live tabs but not videos tab
                    url, data = f'{pre}{post}', None

            elif (original_tab_id or 'videos') != selected_tab_id:
                if original_tab_id == 'live':
                    # Live tab should have redirected to the video
                    # Except in the case the channel has an actual live tab
                    # Example: https://www.youtube.com/channel/UCEH7P7kyJIkS_gJf93VYbmg/live
                    raise UserNotLive(video_id=item_id)
                elif selected_tab_name:
                    raise ExtractorError(f'This channel does not have a {original_tab_id} tab', expected=True)

                # For channels such as https://www.youtube.com/channel/UCtFRv9O2AHqOZjjynzrv-xg
                url = f'{pre}{post}'

        # YouTube sometimes provides a button to reload playlist with unavailable videos.
        if 'no-youtube-unavailable-videos' not in compat_opts:
            data = self._reload_with_unavailable_videos(display_id, data, ytcfg) or data
        self._extract_and_report_alerts(data, only_once=True)

        tabs, entries = self._extract_tab_renderers(data), []
        if tabs:
            entries = [self._extract_from_tabs(item_id, ytcfg, data, tabs)]
            entries[0].update({
                'extractor_key': YoutubeTabIE.ie_key(),
                'extractor': YoutubeTabIE.IE_NAME,
                'webpage_url': url,
            })
        if self.get_param('playlist_items') == '0':
            entries.extend(self.url_result(u, YoutubeTabIE) for u in extra_tabs)
        else:  # Users expect to get all `video_id`s even with `--flat-playlist`. So don't return `url_result`
            entries.extend(map(self._real_extract, extra_tabs))

        if len(entries) == 1:
            return entries[0]
        elif entries:
            metadata = self._extract_metadata_from_tabs(item_id, data)
            uploads_url = 'the Uploads (UU) playlist URL'
            if try_get(metadata, lambda x: x['channel_id'].startswith('UC')):
                uploads_url = f'https://www.youtube.com/playlist?list=UU{metadata["channel_id"][2:]}'
            self.to_screen(
                'Downloading as multiple playlists, separated by tabs. '
                f'To download as a single playlist instead, pass {uploads_url}')
            return self.playlist_result(entries, item_id, **metadata)

        # Inline playlist
        playlist = traverse_obj(
            data, ('contents', 'twoColumnWatchNextResults', 'playlist', 'playlist'), expected_type=dict)
        if playlist:
            return self._extract_from_playlist(item_id, url, data, playlist, ytcfg)

        video_id = traverse_obj(
            data, ('currentVideoEndpoint', 'watchEndpoint', 'videoId'), expected_type=str) or video_id
        if video_id:
            if tab != '/live':  # live tab is expected to redirect to video
                self.report_warning(f'Unable to recognize playlist. Downloading just video {video_id}')
            return self.url_result(f'https://www.youtube.com/watch?v={video_id}', YoutubeIE, video_id)

        raise ExtractorError('Unable to recognize tab page')


class YoutubePlaylistIE(InfoExtractor):
    IE_DESC = 'YouTube playlists'
    _VALID_URL = r'''(?x)(?:
                        (?:https?://)?
                        (?:\w+\.)?
                        (?:
                            (?:
                                youtube(?:kids)?\.com|
                                %(invidious)s
                            )
                            /.*?\?.*?\blist=
                        )?
                        (?P<id>%(playlist_id)s)
                     )''' % {
        'playlist_id': YoutubeBaseInfoExtractor._PLAYLIST_ID_RE,
        'invidious': '|'.join(YoutubeBaseInfoExtractor._INVIDIOUS_SITES),
    }
    IE_NAME = 'youtube:playlist'
    _TESTS = [{
        'note': 'issue #673',
        'url': 'PLBB231211A4F62143',
        'info_dict': {
            'title': '[OLD]Team Fortress 2 (Class-based LP)',
            'id': 'PLBB231211A4F62143',
            'uploader': 'Wickman',
            'uploader_id': 'UCKSpbfbl5kRQpTdL7kMc-1Q',
            'description': 'md5:8fa6f52abb47a9552002fa3ddfc57fc2',
            'view_count': int,
            'uploader_url': 'https://www.youtube.com/c/WickmanVT',
            'modified_date': r're:\d{8}',
            'channel_id': 'UCKSpbfbl5kRQpTdL7kMc-1Q',
            'channel': 'Wickman',
            'tags': [],
            'channel_url': 'https://www.youtube.com/c/WickmanVT',
            'availability': 'public',
        },
        'playlist_mincount': 29,
    }, {
        'url': 'PLtPgu7CB4gbY9oDN3drwC3cMbJggS7dKl',
        'info_dict': {
            'title': 'YDL_safe_search',
            'id': 'PLtPgu7CB4gbY9oDN3drwC3cMbJggS7dKl',
        },
        'playlist_count': 2,
        'skip': 'This playlist is private',
    }, {
        'note': 'embedded',
        'url': 'https://www.youtube.com/embed/videoseries?list=PL6IaIsEjSbf96XFRuNccS_RuEXwNdsoEu',
        'playlist_count': 4,
        'info_dict': {
            'title': 'JODA15',
            'id': 'PL6IaIsEjSbf96XFRuNccS_RuEXwNdsoEu',
            'uploader': 'milan',
            'uploader_id': 'UCEI1-PVPcYXjB73Hfelbmaw',
            'description': '',
            'channel_url': 'https://www.youtube.com/channel/UCEI1-PVPcYXjB73Hfelbmaw',
            'tags': [],
            'modified_date': '20140919',
            'view_count': int,
            'channel': 'milan',
            'channel_id': 'UCEI1-PVPcYXjB73Hfelbmaw',
            'uploader_url': 'https://www.youtube.com/channel/UCEI1-PVPcYXjB73Hfelbmaw',
            'availability': 'public',
        },
        'expected_warnings': [r'[Uu]navailable videos? (is|are|will be) hidden'],
    }, {
        'url': 'http://www.youtube.com/embed/_xDOZElKyNU?list=PLsyOSbh5bs16vubvKePAQ1x3PhKavfBIl',
        'playlist_mincount': 455,
        'info_dict': {
            'title': '2018 Chinese New Singles (11/6 updated)',
            'id': 'PLsyOSbh5bs16vubvKePAQ1x3PhKavfBIl',
            'uploader': 'LBK',
            'uploader_id': 'UC21nz3_MesPLqtDqwdvnoxA',
            'description': 'md5:da521864744d60a198e3a88af4db0d9d',
            'channel': 'LBK',
            'view_count': int,
            'channel_url': 'https://www.youtube.com/c/愛低音的國王',
            'tags': [],
            'uploader_url': 'https://www.youtube.com/c/愛低音的國王',
            'channel_id': 'UC21nz3_MesPLqtDqwdvnoxA',
            'modified_date': r're:\d{8}',
            'availability': 'public',
        },
        'expected_warnings': [r'[Uu]navailable videos (are|will be) hidden'],
    }, {
        'url': 'TLGGrESM50VT6acwMjAyMjAxNw',
        'only_matching': True,
    }, {
        # music album playlist
        'url': 'OLAK5uy_m4xAFdmMC5rX3Ji3g93pQe3hqLZw_9LhM',
        'only_matching': True,
    }]

    @classmethod
    def suitable(cls, url):
        if YoutubeTabIE.suitable(url):
            return False
        from ..utils import parse_qs
        qs = parse_qs(url)
        if qs.get('v', [None])[0]:
            return False
        return super().suitable(url)

    def _real_extract(self, url):
        playlist_id = self._match_id(url)
        is_music_url = YoutubeBaseInfoExtractor.is_music_url(url)
        url = update_url_query(
            'https://www.youtube.com/playlist',
            parse_qs(url) or {'list': playlist_id})
        if is_music_url:
            url = smuggle_url(url, {'is_music_url': True})
        return self.url_result(url, ie=YoutubeTabIE.ie_key(), video_id=playlist_id)


class YoutubeYtBeIE(InfoExtractor):
    IE_DESC = 'youtu.be'
    _VALID_URL = r'https?://youtu\.be/(?P<id>[0-9A-Za-z_-]{11})/*?.*?\blist=(?P<playlist_id>%(playlist_id)s)' % {'playlist_id': YoutubeBaseInfoExtractor._PLAYLIST_ID_RE}
    _TESTS = [{
        'url': 'https://youtu.be/yeWKywCrFtk?list=PL2qgrgXsNUG5ig9cat4ohreBjYLAPC0J5',
        'info_dict': {
            'id': 'yeWKywCrFtk',
            'ext': 'mp4',
            'title': 'Small Scale Baler and Braiding Rugs',
            'uploader': 'Backus-Page House Museum',
            'uploader_id': 'backuspagemuseum',
            'uploader_url': r're:https?://(?:www\.)?youtube\.com/user/backuspagemuseum',
            'upload_date': '20161008',
            'description': 'md5:800c0c78d5eb128500bffd4f0b4f2e8a',
            'categories': ['Nonprofits & Activism'],
            'tags': list,
            'like_count': int,
            'age_limit': 0,
            'playable_in_embed': True,
            'thumbnail': 'https://i.ytimg.com/vi_webp/yeWKywCrFtk/maxresdefault.webp',
            'channel': 'Backus-Page House Museum',
            'channel_id': 'UCEfMCQ9bs3tjvjy1s451zaw',
            'live_status': 'not_live',
            'view_count': int,
            'channel_url': 'https://www.youtube.com/channel/UCEfMCQ9bs3tjvjy1s451zaw',
            'availability': 'public',
            'duration': 59,
            'comment_count': int,
            'channel_follower_count': int
        },
        'params': {
            'noplaylist': True,
            'skip_download': True,
        },
    }, {
        'url': 'https://youtu.be/uWyaPkt-VOI?list=PL9D9FC436B881BA21',
        'only_matching': True,
    }]

    def _real_extract(self, url):
        mobj = self._match_valid_url(url)
        video_id = mobj.group('id')
        playlist_id = mobj.group('playlist_id')
        return self.url_result(
            update_url_query('https://www.youtube.com/watch', {
                'v': video_id,
                'list': playlist_id,
                'feature': 'youtu.be',
            }), ie=YoutubeTabIE.ie_key(), video_id=playlist_id)


class YoutubeLivestreamEmbedIE(InfoExtractor):
    IE_DESC = 'YouTube livestream embeds'
    _VALID_URL = r'https?://(?:\w+\.)?youtube\.com/embed/live_stream/?\?(?:[^#]+&)?channel=(?P<id>[^&#]+)'
    _TESTS = [{
        'url': 'https://www.youtube.com/embed/live_stream?channel=UC2_KI6RB__jGdlnK6dvFEZA',
        'only_matching': True,
    }]

    def _real_extract(self, url):
        channel_id = self._match_id(url)
        return self.url_result(
            f'https://www.youtube.com/channel/{channel_id}/live',
            ie=YoutubeTabIE.ie_key(), video_id=channel_id)


class YoutubeYtUserIE(InfoExtractor):
    IE_DESC = 'YouTube user videos; "ytuser:" prefix'
    IE_NAME = 'youtube:user'
    _VALID_URL = r'ytuser:(?P<id>.+)'
    _TESTS = [{
        'url': 'ytuser:phihag',
        'only_matching': True,
    }]

    def _real_extract(self, url):
        user_id = self._match_id(url)
        return self.url_result(f'https://www.youtube.com/user/{user_id}', YoutubeTabIE, user_id)


class YoutubeFavouritesIE(YoutubeBaseInfoExtractor):
    IE_NAME = 'youtube:favorites'
    IE_DESC = 'YouTube liked videos; ":ytfav" keyword (requires cookies)'
    _VALID_URL = r':ytfav(?:ou?rite)?s?'
    _LOGIN_REQUIRED = True
    _TESTS = [{
        'url': ':ytfav',
        'only_matching': True,
    }, {
        'url': ':ytfavorites',
        'only_matching': True,
    }]

    def _real_extract(self, url):
        return self.url_result(
            'https://www.youtube.com/playlist?list=LL',
            ie=YoutubeTabIE.ie_key())


class YoutubeNotificationsIE(YoutubeTabBaseInfoExtractor):
    IE_NAME = 'youtube:notif'
    IE_DESC = 'YouTube notifications; ":ytnotif" keyword (requires cookies)'
    _VALID_URL = r':ytnotif(?:ication)?s?'
    _LOGIN_REQUIRED = True
    _TESTS = [{
        'url': ':ytnotif',
        'only_matching': True,
    }, {
        'url': ':ytnotifications',
        'only_matching': True,
    }]

    def _extract_notification_menu(self, response, continuation_list):
        notification_list = traverse_obj(
            response,
            ('actions', 0, 'openPopupAction', 'popup', 'multiPageMenuRenderer', 'sections', 0, 'multiPageMenuNotificationSectionRenderer', 'items'),
            ('actions', 0, 'appendContinuationItemsAction', 'continuationItems'),
            expected_type=list) or []
        continuation_list[0] = None
        for item in notification_list:
            entry = self._extract_notification_renderer(item.get('notificationRenderer'))
            if entry:
                yield entry
            continuation = item.get('continuationItemRenderer')
            if continuation:
                continuation_list[0] = continuation

    def _extract_notification_renderer(self, notification):
        video_id = traverse_obj(
            notification, ('navigationEndpoint', 'watchEndpoint', 'videoId'), expected_type=str)
        url = f'https://www.youtube.com/watch?v={video_id}'
        channel_id = None
        if not video_id:
            browse_ep = traverse_obj(
                notification, ('navigationEndpoint', 'browseEndpoint'), expected_type=dict)
            channel_id = traverse_obj(browse_ep, 'browseId', expected_type=str)
            post_id = self._search_regex(
                r'/post/(.+)', traverse_obj(browse_ep, 'canonicalBaseUrl', expected_type=str),
                'post id', default=None)
            if not channel_id or not post_id:
                return
            # The direct /post url redirects to this in the browser
            url = f'https://www.youtube.com/channel/{channel_id}/community?lb={post_id}'

        channel = traverse_obj(
            notification, ('contextualMenu', 'menuRenderer', 'items', 1, 'menuServiceItemRenderer', 'text', 'runs', 1, 'text'),
            expected_type=str)
        notification_title = self._get_text(notification, 'shortMessage')
        if notification_title:
            notification_title = notification_title.replace('\xad', '')  # remove soft hyphens
        # TODO: handle recommended videos
        title = self._search_regex(
            rf'{re.escape(channel or "")}[^:]+: (.+)', notification_title,
            'video title', default=None)
        timestamp = (self._parse_time_text(self._get_text(notification, 'sentTimeText'))
                     if self._configuration_arg('approximate_date', ie_key=YoutubeTabIE)
                     else None)
        return {
            '_type': 'url',
            'url': url,
            'ie_key': (YoutubeIE if video_id else YoutubeTabIE).ie_key(),
            'video_id': video_id,
            'title': title,
            'channel_id': channel_id,
            'channel': channel,
            'thumbnails': self._extract_thumbnails(notification, 'videoThumbnail'),
            'timestamp': timestamp,
        }

    def _notification_menu_entries(self, ytcfg):
        continuation_list = [None]
        response = None
        for page in itertools.count(1):
            ctoken = traverse_obj(
                continuation_list, (0, 'continuationEndpoint', 'getNotificationMenuEndpoint', 'ctoken'), expected_type=str)
            response = self._extract_response(
                item_id=f'page {page}', query={'ctoken': ctoken} if ctoken else {}, ytcfg=ytcfg,
                ep='notification/get_notification_menu', check_get_keys='actions',
                headers=self.generate_api_headers(ytcfg=ytcfg, visitor_data=self._extract_visitor_data(response)))
            yield from self._extract_notification_menu(response, continuation_list)
            if not continuation_list[0]:
                break

    def _real_extract(self, url):
        display_id = 'notifications'
        ytcfg = self._download_ytcfg('web', display_id) if not self.skip_webpage else {}
        self._report_playlist_authcheck(ytcfg)
        return self.playlist_result(self._notification_menu_entries(ytcfg), display_id, display_id)


class YoutubeSearchIE(YoutubeTabBaseInfoExtractor, SearchInfoExtractor):
    IE_DESC = 'YouTube search'
    IE_NAME = 'youtube:search'
    _SEARCH_KEY = 'ytsearch'
    _SEARCH_PARAMS = 'EgIQAQ%3D%3D'  # Videos only
    _TESTS = [{
        'url': 'ytsearch5:youtube-dl test video',
        'playlist_count': 5,
        'info_dict': {
            'id': 'youtube-dl test video',
            'title': 'youtube-dl test video',
        }
    }]


class YoutubeSearchDateIE(YoutubeTabBaseInfoExtractor, SearchInfoExtractor):
    IE_NAME = YoutubeSearchIE.IE_NAME + ':date'
    _SEARCH_KEY = 'ytsearchdate'
    IE_DESC = 'YouTube search, newest videos first'
    _SEARCH_PARAMS = 'CAISAhAB'  # Videos only, sorted by date
    _TESTS = [{
        'url': 'ytsearchdate5:youtube-dl test video',
        'playlist_count': 5,
        'info_dict': {
            'id': 'youtube-dl test video',
            'title': 'youtube-dl test video',
        }
    }]


class YoutubeSearchURLIE(YoutubeTabBaseInfoExtractor):
    IE_DESC = 'YouTube search URLs with sorting and filter support'
    IE_NAME = YoutubeSearchIE.IE_NAME + '_url'
    _VALID_URL = r'https?://(?:www\.)?youtube\.com/(?:results|search)\?([^#]+&)?(?:search_query|q)=(?:[^&]+)(?:[&#]|$)'
    _TESTS = [{
        'url': 'https://www.youtube.com/results?baz=bar&search_query=youtube-dl+test+video&filters=video&lclk=video',
        'playlist_mincount': 5,
        'info_dict': {
            'id': 'youtube-dl test video',
            'title': 'youtube-dl test video',
        }
    }, {
        'url': 'https://www.youtube.com/results?search_query=python&sp=EgIQAg%253D%253D',
        'playlist_mincount': 5,
        'info_dict': {
            'id': 'python',
            'title': 'python',
        }
    }, {
        'url': 'https://www.youtube.com/results?search_query=%23cats',
        'playlist_mincount': 1,
        'info_dict': {
            'id': '#cats',
            'title': '#cats',
            # The test suite does not have support for nested playlists
            # 'entries': [{
            #     'url': r're:https://(www\.)?youtube\.com/hashtag/cats',
            #     'title': '#cats',
            # }],
        },
    }, {
        'url': 'https://www.youtube.com/results?q=test&sp=EgQIBBgB',
        'only_matching': True,
    }]

    def _real_extract(self, url):
        qs = parse_qs(url)
        query = (qs.get('search_query') or qs.get('q'))[0]
        return self.playlist_result(self._search_results(query, qs.get('sp', (None,))[0]), query, query)


class YoutubeMusicSearchURLIE(YoutubeTabBaseInfoExtractor):
    IE_DESC = 'YouTube music search URLs with selectable sections, e.g. #songs'
    IE_NAME = 'youtube:music:search_url'
    _VALID_URL = r'https?://music\.youtube\.com/search\?([^#]+&)?(?:search_query|q)=(?:[^&]+)(?:[&#]|$)'
    _TESTS = [{
        'url': 'https://music.youtube.com/search?q=royalty+free+music',
        'playlist_count': 16,
        'info_dict': {
            'id': 'royalty free music',
            'title': 'royalty free music',
        }
    }, {
        'url': 'https://music.youtube.com/search?q=royalty+free+music&sp=EgWKAQIIAWoKEAoQAxAEEAkQBQ%3D%3D',
        'playlist_mincount': 30,
        'info_dict': {
            'id': 'royalty free music - songs',
            'title': 'royalty free music - songs',
        },
        'params': {'extract_flat': 'in_playlist'}
    }, {
        'url': 'https://music.youtube.com/search?q=royalty+free+music#community+playlists',
        'playlist_mincount': 30,
        'info_dict': {
            'id': 'royalty free music - community playlists',
            'title': 'royalty free music - community playlists',
        },
        'params': {'extract_flat': 'in_playlist'}
    }]

    _SECTIONS = {
        'albums': 'EgWKAQIYAWoKEAoQAxAEEAkQBQ==',
        'artists': 'EgWKAQIgAWoKEAoQAxAEEAkQBQ==',
        'community playlists': 'EgeKAQQoAEABagoQChADEAQQCRAF',
        'featured playlists': 'EgeKAQQoADgBagwQAxAJEAQQDhAKEAU==',
        'songs': 'EgWKAQIIAWoKEAoQAxAEEAkQBQ==',
        'videos': 'EgWKAQIQAWoKEAoQAxAEEAkQBQ==',
    }

    def _real_extract(self, url):
        qs = parse_qs(url)
        query = (qs.get('search_query') or qs.get('q'))[0]
        params = qs.get('sp', (None,))[0]
        if params:
            section = next((k for k, v in self._SECTIONS.items() if v == params), params)
        else:
            section = urllib.parse.unquote_plus((url.split('#') + [''])[1]).lower()
            params = self._SECTIONS.get(section)
            if not params:
                section = None
        title = join_nonempty(query, section, delim=' - ')
        return self.playlist_result(self._search_results(query, params, default_client='web_music'), title, title)


class YoutubeFeedsInfoExtractor(InfoExtractor):
    """
    Base class for feed extractors
    Subclasses must re-define the _FEED_NAME property.
    """
    _LOGIN_REQUIRED = True
    _FEED_NAME = 'feeds'

    def _real_initialize(self):
        YoutubeBaseInfoExtractor._check_login_required(self)

    @classproperty
    def IE_NAME(self):
        return f'youtube:{self._FEED_NAME}'

    def _real_extract(self, url):
        return self.url_result(
            f'https://www.youtube.com/feed/{self._FEED_NAME}', ie=YoutubeTabIE.ie_key())


class YoutubeWatchLaterIE(InfoExtractor):
    IE_NAME = 'youtube:watchlater'
    IE_DESC = 'Youtube watch later list; ":ytwatchlater" keyword (requires cookies)'
    _VALID_URL = r':ytwatchlater'
    _TESTS = [{
        'url': ':ytwatchlater',
        'only_matching': True,
    }]

    def _real_extract(self, url):
        return self.url_result(
            'https://www.youtube.com/playlist?list=WL', ie=YoutubeTabIE.ie_key())


class YoutubeRecommendedIE(YoutubeFeedsInfoExtractor):
    IE_DESC = 'YouTube recommended videos; ":ytrec" keyword'
    _VALID_URL = r'https?://(?:www\.)?youtube\.com/?(?:[?#]|$)|:ytrec(?:ommended)?'
    _FEED_NAME = 'recommended'
    _LOGIN_REQUIRED = False
    _TESTS = [{
        'url': ':ytrec',
        'only_matching': True,
    }, {
        'url': ':ytrecommended',
        'only_matching': True,
    }, {
        'url': 'https://youtube.com',
        'only_matching': True,
    }]


class YoutubeSubscriptionsIE(YoutubeFeedsInfoExtractor):
    IE_DESC = 'YouTube subscriptions feed; ":ytsubs" keyword (requires cookies)'
    _VALID_URL = r':ytsub(?:scription)?s?'
    _FEED_NAME = 'subscriptions'
    _TESTS = [{
        'url': ':ytsubs',
        'only_matching': True,
    }, {
        'url': ':ytsubscriptions',
        'only_matching': True,
    }]


class YoutubeHistoryIE(YoutubeFeedsInfoExtractor):
    IE_DESC = 'Youtube watch history; ":ythis" keyword (requires cookies)'
    _VALID_URL = r':ythis(?:tory)?'
    _FEED_NAME = 'history'
    _TESTS = [{
        'url': ':ythistory',
        'only_matching': True,
    }]


class YoutubeStoriesIE(InfoExtractor):
    IE_DESC = 'YouTube channel stories; "ytstories:" prefix'
    IE_NAME = 'youtube:stories'
    _VALID_URL = r'ytstories:UC(?P<id>[A-Za-z0-9_-]{21}[AQgw])$'
    _TESTS = [{
        'url': 'ytstories:UCwFCb4jeqaKWnciAYM-ZVHg',
        'only_matching': True,
    }]

    def _real_extract(self, url):
        playlist_id = f'RLTD{self._match_id(url)}'
        return self.url_result(
            smuggle_url(f'https://www.youtube.com/playlist?list={playlist_id}&playnext=1', {'is_story': True}),
            ie=YoutubeTabIE, video_id=playlist_id)


class YoutubeShortsAudioPivotIE(InfoExtractor):
    IE_DESC = 'YouTube Shorts audio pivot (Shorts using audio of a given video)'
    IE_NAME = 'youtube:shorts:pivot:audio'
    _VALID_URL = r'https?://(?:www\.)?youtube\.com/source/(?P<id>[\w-]{11})/shorts'
    _TESTS = [{
        'url': 'https://www.youtube.com/source/Lyj-MZSAA9o/shorts',
        'only_matching': True,
    }]

    @staticmethod
    def _generate_audio_pivot_params(video_id):
        """
        Generates sfv_audio_pivot browse params for this video id
        """
        pb_params = b'\xf2\x05+\n)\x12\'\n\x0b%b\x12\x0b%b\x1a\x0b%b' % ((video_id.encode(),) * 3)
        return urllib.parse.quote(base64.b64encode(pb_params).decode())

    def _real_extract(self, url):
        video_id = self._match_id(url)
        return self.url_result(
            f'https://www.youtube.com/feed/sfv_audio_pivot?bp={self._generate_audio_pivot_params(video_id)}',
            ie=YoutubeTabIE)


class YoutubeTruncatedURLIE(InfoExtractor):
    IE_NAME = 'youtube:truncated_url'
    IE_DESC = False  # Do not list
    _VALID_URL = r'''(?x)
        (?:https?://)?
        (?:\w+\.)?[yY][oO][uU][tT][uU][bB][eE](?:-nocookie)?\.com/
        (?:watch\?(?:
            feature=[a-z_]+|
            annotation_id=annotation_[^&]+|
            x-yt-cl=[0-9]+|
            hl=[^&]*|
            t=[0-9]+
        )?
        |
            attribution_link\?a=[^&]+
        )
        $
    '''

    _TESTS = [{
        'url': 'https://www.youtube.com/watch?annotation_id=annotation_3951667041',
        'only_matching': True,
    }, {
        'url': 'https://www.youtube.com/watch?',
        'only_matching': True,
    }, {
        'url': 'https://www.youtube.com/watch?x-yt-cl=84503534',
        'only_matching': True,
    }, {
        'url': 'https://www.youtube.com/watch?feature=foo',
        'only_matching': True,
    }, {
        'url': 'https://www.youtube.com/watch?hl=en-GB',
        'only_matching': True,
    }, {
        'url': 'https://www.youtube.com/watch?t=2372',
        'only_matching': True,
    }]

    def _real_extract(self, url):
        raise ExtractorError(
            'Did you forget to quote the URL? Remember that & is a meta '
            'character in most shells, so you want to put the URL in quotes, '
            'like  youtube-dl '
            '"https://www.youtube.com/watch?feature=foo&v=BaW_jenozKc" '
            ' or simply  youtube-dl BaW_jenozKc  .',
            expected=True)


class YoutubeClipIE(YoutubeTabBaseInfoExtractor):
    IE_NAME = 'youtube:clip'
    _VALID_URL = r'https?://(?:www\.)?youtube\.com/clip/(?P<id>[^/?#]+)'
    _TESTS = [{
        # FIXME: Other metadata should be extracted from the clip, not from the base video
        'url': 'https://www.youtube.com/clip/UgytZKpehg-hEMBSn3F4AaABCQ',
        'info_dict': {
            'id': 'UgytZKpehg-hEMBSn3F4AaABCQ',
            'ext': 'mp4',
            'section_start': 29.0,
            'section_end': 39.7,
            'duration': 10.7,
            'age_limit': 0,
            'availability': 'public',
            'categories': ['Gaming'],
            'channel': 'Scott The Woz',
            'channel_id': 'UC4rqhyiTs7XyuODcECvuiiQ',
            'channel_url': 'https://www.youtube.com/channel/UC4rqhyiTs7XyuODcECvuiiQ',
            'description': 'md5:7a4517a17ea9b4bd98996399d8bb36e7',
            'like_count': int,
            'playable_in_embed': True,
            'tags': 'count:17',
            'thumbnail': 'https://i.ytimg.com/vi_webp/ScPX26pdQik/maxresdefault.webp',
            'title': 'Mobile Games on Console - Scott The Woz',
            'upload_date': '20210920',
            'uploader': 'Scott The Woz',
            'uploader_id': 'scottthewoz',
            'uploader_url': 'http://www.youtube.com/user/scottthewoz',
            'view_count': int,
            'live_status': 'not_live',
            'channel_follower_count': int
        }
    }]

    def _real_extract(self, url):
        clip_id = self._match_id(url)
        _, data = self._extract_webpage(url, clip_id)

        video_id = traverse_obj(data, ('currentVideoEndpoint', 'watchEndpoint', 'videoId'))
        if not video_id:
            raise ExtractorError('Unable to find video ID')

        clip_data = traverse_obj(data, (
            'engagementPanels', ..., 'engagementPanelSectionListRenderer', 'content', 'clipSectionRenderer',
            'contents', ..., 'clipAttributionRenderer', 'onScrubExit', 'commandExecutorCommand', 'commands', ...,
            'openPopupAction', 'popup', 'notificationActionRenderer', 'actionButton', 'buttonRenderer', 'command',
            'commandExecutorCommand', 'commands', ..., 'loopCommand'), get_all=False)

        return {
            '_type': 'url_transparent',
            'url': f'https://www.youtube.com/watch?v={video_id}',
            'ie_key': YoutubeIE.ie_key(),
            'id': clip_id,
            'section_start': int(clip_data['startTimeMs']) / 1000,
            'section_end': int(clip_data['endTimeMs']) / 1000,
        }


class YoutubeTruncatedIDIE(InfoExtractor):
    IE_NAME = 'youtube:truncated_id'
    IE_DESC = False  # Do not list
    _VALID_URL = r'https?://(?:www\.)?youtube\.com/watch\?v=(?P<id>[0-9A-Za-z_-]{1,10})$'

    _TESTS = [{
        'url': 'https://www.youtube.com/watch?v=N_708QY7Ob',
        'only_matching': True,
    }]

    def _real_extract(self, url):
        video_id = self._match_id(url)
        raise ExtractorError(
            f'Incomplete YouTube ID {video_id}. URL {url} looks truncated.',
            expected=True)<|MERGE_RESOLUTION|>--- conflicted
+++ resolved
@@ -4069,15 +4069,12 @@
             'playable_in_embed': get_first(playability_statuses, 'playableInEmbed'),
             'live_status': live_status,
             'release_timestamp': live_start_time,
-<<<<<<< HEAD
+            '_format_sort_fields': (  # source_preference is lower for throttled/potentially damaged formats
+                'quality', 'res', 'fps', 'hdr:12', 'source', 'vcodec:vp9.2', 'channels', 'acodec', 'lang', 'proto'),
 
             # retry when any of the following codes is returned;
             # no more fragments or data can be downloaded anymore
             'unrecoverable_http_error': (401, 503),
-=======
-            '_format_sort_fields': (  # source_preference is lower for throttled/potentially damaged formats
-                'quality', 'res', 'fps', 'hdr:12', 'source', 'vcodec:vp9.2', 'channels', 'acodec', 'lang', 'proto')
->>>>>>> f5a9e9df
         }
 
         subtitles = {}
