import base64
import calendar
import copy
import datetime
import hashlib
import itertools
import json
import math
import os.path
import random
import re
import sys
import threading
import time
import traceback
import urllib.error
import urllib.parse

from .common import InfoExtractor, SearchInfoExtractor
from ..compat import functools
from ..jsinterp import JSInterpreter
from ..utils import (
    NO_DEFAULT,
    ExtractorError,
    UserNotLive,
    bug_reports_message,
    classproperty,
    clean_html,
    datetime_from_str,
    dict_get,
    float_or_none,
    format_field,
    get_first,
    int_or_none,
    is_html,
    join_nonempty,
    js_to_json,
    mimetype2ext,
    network_exceptions,
    orderedSet,
    parse_codecs,
    parse_count,
    parse_duration,
    parse_iso8601,
    parse_qs,
    qualities,
    remove_start,
    smuggle_url,
    str_or_none,
    str_to_int,
    strftime_or_none,
    traverse_obj,
    try_get,
    unescapeHTML,
    unified_strdate,
    unified_timestamp,
    unsmuggle_url,
    update_url_query,
    url_or_none,
    urljoin,
    variadic,
)

# any clients starting with _ cannot be explicitly requested by the user
INNERTUBE_CLIENTS = {
    'web': {
        'INNERTUBE_API_KEY': 'AIzaSyAO_FJ2SlqU8Q4STEHLGCilw_Y9_11qcW8',
        'INNERTUBE_CONTEXT': {
            'client': {
                'clientName': 'WEB',
                'clientVersion': '2.20220801.00.00',
            }
        },
        'INNERTUBE_CONTEXT_CLIENT_NAME': 1
    },
    'web_embedded': {
        'INNERTUBE_API_KEY': 'AIzaSyAO_FJ2SlqU8Q4STEHLGCilw_Y9_11qcW8',
        'INNERTUBE_CONTEXT': {
            'client': {
                'clientName': 'WEB_EMBEDDED_PLAYER',
                'clientVersion': '1.20220731.00.00',
            },
        },
        'INNERTUBE_CONTEXT_CLIENT_NAME': 56
    },
    'web_music': {
        'INNERTUBE_API_KEY': 'AIzaSyC9XL3ZjWddXya6X74dJoCTL-WEYFDNX30',
        'INNERTUBE_HOST': 'music.youtube.com',
        'INNERTUBE_CONTEXT': {
            'client': {
                'clientName': 'WEB_REMIX',
                'clientVersion': '1.20220727.01.00',
            }
        },
        'INNERTUBE_CONTEXT_CLIENT_NAME': 67,
    },
    'web_creator': {
        'INNERTUBE_API_KEY': 'AIzaSyBUPetSUmoZL-OhlxA7wSac5XinrygCqMo',
        'INNERTUBE_CONTEXT': {
            'client': {
                'clientName': 'WEB_CREATOR',
                'clientVersion': '1.20220726.00.00',
            }
        },
        'INNERTUBE_CONTEXT_CLIENT_NAME': 62,
    },
    'android': {
        'INNERTUBE_API_KEY': 'AIzaSyA8eiZmM1FaDVjRy-df2KTyQ_vz_yYM39w',
        'INNERTUBE_CONTEXT': {
            'client': {
                'clientName': 'ANDROID',
                'clientVersion': '17.31.35',
                'androidSdkVersion': 30,
                'userAgent': 'com.google.android.youtube/17.31.35 (Linux; U; Android 11) gzip'
            }
        },
        'INNERTUBE_CONTEXT_CLIENT_NAME': 3,
        'REQUIRE_JS_PLAYER': False
    },
    'android_embedded': {
        'INNERTUBE_API_KEY': 'AIzaSyCjc_pVEDi4qsv5MtC2dMXzpIaDoRFLsxw',
        'INNERTUBE_CONTEXT': {
            'client': {
                'clientName': 'ANDROID_EMBEDDED_PLAYER',
                'clientVersion': '17.31.35',
                'androidSdkVersion': 30,
                'userAgent': 'com.google.android.youtube/17.31.35 (Linux; U; Android 11) gzip'
            },
        },
        'INNERTUBE_CONTEXT_CLIENT_NAME': 55,
        'REQUIRE_JS_PLAYER': False
    },
    'android_music': {
        'INNERTUBE_API_KEY': 'AIzaSyAOghZGza2MQSZkY_zfZ370N-PUdXEo8AI',
        'INNERTUBE_CONTEXT': {
            'client': {
                'clientName': 'ANDROID_MUSIC',
                'clientVersion': '5.16.51',
                'androidSdkVersion': 30,
                'userAgent': 'com.google.android.apps.youtube.music/5.16.51 (Linux; U; Android 11) gzip'
            }
        },
        'INNERTUBE_CONTEXT_CLIENT_NAME': 21,
        'REQUIRE_JS_PLAYER': False
    },
    'android_creator': {
        'INNERTUBE_API_KEY': 'AIzaSyD_qjV8zaaUMehtLkrKFgVeSX_Iqbtyws8',
        'INNERTUBE_CONTEXT': {
            'client': {
                'clientName': 'ANDROID_CREATOR',
                'clientVersion': '22.30.100',
                'androidSdkVersion': 30,
                'userAgent': 'com.google.android.apps.youtube.creator/22.30.100 (Linux; U; Android 11) gzip'
            },
        },
        'INNERTUBE_CONTEXT_CLIENT_NAME': 14,
        'REQUIRE_JS_PLAYER': False
    },
    # iOS clients have HLS live streams. Setting device model to get 60fps formats.
    # See: https://github.com/TeamNewPipe/NewPipeExtractor/issues/680#issuecomment-1002724558
    'ios': {
        'INNERTUBE_API_KEY': 'AIzaSyB-63vPrdThhKuerbB2N_l7Kwwcxj6yUAc',
        'INNERTUBE_CONTEXT': {
            'client': {
                'clientName': 'IOS',
                'clientVersion': '17.33.2',
                'deviceModel': 'iPhone14,3',
                'userAgent': 'com.google.ios.youtube/17.33.2 (iPhone14,3; U; CPU iOS 15_6 like Mac OS X)'
            }
        },
        'INNERTUBE_CONTEXT_CLIENT_NAME': 5,
        'REQUIRE_JS_PLAYER': False
    },
    'ios_embedded': {
        'INNERTUBE_CONTEXT': {
            'client': {
                'clientName': 'IOS_MESSAGES_EXTENSION',
                'clientVersion': '17.33.2',
                'deviceModel': 'iPhone14,3',
                'userAgent': 'com.google.ios.youtube/17.33.2 (iPhone14,3; U; CPU iOS 15_6 like Mac OS X)'
            },
        },
        'INNERTUBE_CONTEXT_CLIENT_NAME': 66,
        'REQUIRE_JS_PLAYER': False
    },
    'ios_music': {
        'INNERTUBE_API_KEY': 'AIzaSyBAETezhkwP0ZWA02RsqT1zu78Fpt0bC_s',
        'INNERTUBE_CONTEXT': {
            'client': {
                'clientName': 'IOS_MUSIC',
                'clientVersion': '5.21',
                'deviceModel': 'iPhone14,3',
                'userAgent': 'com.google.ios.youtubemusic/5.21 (iPhone14,3; U; CPU iOS 15_6 like Mac OS X)'
            },
        },
        'INNERTUBE_CONTEXT_CLIENT_NAME': 26,
        'REQUIRE_JS_PLAYER': False
    },
    'ios_creator': {
        'INNERTUBE_CONTEXT': {
            'client': {
                'clientName': 'IOS_CREATOR',
                'clientVersion': '22.33.101',
                'deviceModel': 'iPhone14,3',
                'userAgent': 'com.google.ios.ytcreator/22.33.101 (iPhone14,3; U; CPU iOS 15_6 like Mac OS X)'
            },
        },
        'INNERTUBE_CONTEXT_CLIENT_NAME': 15,
        'REQUIRE_JS_PLAYER': False
    },
    # mweb has 'ultralow' formats
    # See: https://github.com/yt-dlp/yt-dlp/pull/557
    'mweb': {
        'INNERTUBE_API_KEY': 'AIzaSyAO_FJ2SlqU8Q4STEHLGCilw_Y9_11qcW8',
        'INNERTUBE_CONTEXT': {
            'client': {
                'clientName': 'MWEB',
                'clientVersion': '2.20220801.00.00',
            }
        },
        'INNERTUBE_CONTEXT_CLIENT_NAME': 2
    },
    # This client can access age restricted videos (unless the uploader has disabled the 'allow embedding' option)
    # See: https://github.com/zerodytrash/YouTube-Internal-Clients
    'tv_embedded': {
        'INNERTUBE_API_KEY': 'AIzaSyAO_FJ2SlqU8Q4STEHLGCilw_Y9_11qcW8',
        'INNERTUBE_CONTEXT': {
            'client': {
                'clientName': 'TVHTML5_SIMPLY_EMBEDDED_PLAYER',
                'clientVersion': '2.0',
            },
        },
        'INNERTUBE_CONTEXT_CLIENT_NAME': 85
    },
}


def _split_innertube_client(client_name):
    variant, *base = client_name.rsplit('.', 1)
    if base:
        return variant, base[0], variant
    base, *variant = client_name.split('_', 1)
    return client_name, base, variant[0] if variant else None


def build_innertube_clients():
    THIRD_PARTY = {
        'embedUrl': 'https://www.youtube.com/',  # Can be any valid URL
    }
    BASE_CLIENTS = ('android', 'web', 'tv', 'ios', 'mweb')
    priority = qualities(BASE_CLIENTS[::-1])

    for client, ytcfg in tuple(INNERTUBE_CLIENTS.items()):
        ytcfg.setdefault('INNERTUBE_API_KEY', 'AIzaSyDCU8hByM-4DrUqRUYnGn-3llEO78bcxq8')
        ytcfg.setdefault('INNERTUBE_HOST', 'www.youtube.com')
        ytcfg.setdefault('REQUIRE_JS_PLAYER', True)
        ytcfg['INNERTUBE_CONTEXT']['client'].setdefault('hl', 'en')

        _, base_client, variant = _split_innertube_client(client)
        ytcfg['priority'] = 10 * priority(base_client)

        if not variant:
            INNERTUBE_CLIENTS[f'{client}_embedscreen'] = embedscreen = copy.deepcopy(ytcfg)
            embedscreen['INNERTUBE_CONTEXT']['client']['clientScreen'] = 'EMBED'
            embedscreen['INNERTUBE_CONTEXT']['thirdParty'] = THIRD_PARTY
            embedscreen['priority'] -= 3
        elif variant == 'embedded':
            ytcfg['INNERTUBE_CONTEXT']['thirdParty'] = THIRD_PARTY
            ytcfg['priority'] -= 2
        else:
            ytcfg['priority'] -= 3


build_innertube_clients()


class YoutubeBaseInfoExtractor(InfoExtractor):
    """Provide base functions for Youtube extractors"""

    _RESERVED_NAMES = (
        r'channel|c|user|playlist|watch|w|v|embed|e|watch_popup|clip|'
        r'shorts|movies|results|search|shared|hashtag|trending|explore|feed|feeds|'
        r'browse|oembed|get_video_info|iframe_api|s/player|'
        r'storefront|oops|index|account|reporthistory|t/terms|about|upload|signin|logout')

    _PLAYLIST_ID_RE = r'(?:(?:PL|LL|EC|UU|FL|RD|UL|TL|PU|OLAK5uy_)[0-9A-Za-z-_]{10,}|RDMM|WL|LL|LM)'

    # _NETRC_MACHINE = 'youtube'

    # If True it will raise an error if no login info is provided
    _LOGIN_REQUIRED = False

    _INVIDIOUS_SITES = (
        # invidious-redirect websites
        r'(?:www\.)?redirect\.invidious\.io',
        r'(?:(?:www|dev)\.)?invidio\.us',
        # Invidious instances taken from https://github.com/iv-org/documentation/blob/master/docs/instances.md
        r'(?:www\.)?invidious\.pussthecat\.org',
        r'(?:www\.)?invidious\.zee\.li',
        r'(?:www\.)?invidious\.ethibox\.fr',
        r'(?:www\.)?invidious\.3o7z6yfxhbw7n3za4rss6l434kmv55cgw2vuziwuigpwegswvwzqipyd\.onion',
        r'(?:www\.)?osbivz6guyeahrwp2lnwyjk2xos342h4ocsxyqrlaopqjuhwn2djiiyd\.onion',
        r'(?:www\.)?u2cvlit75owumwpy4dj2hsmvkq7nvrclkpht7xgyye2pyoxhpmclkrad\.onion',
        # youtube-dl invidious instances list
        r'(?:(?:www|no)\.)?invidiou\.sh',
        r'(?:(?:www|fi)\.)?invidious\.snopyta\.org',
        r'(?:www\.)?invidious\.kabi\.tk',
        r'(?:www\.)?invidious\.mastodon\.host',
        r'(?:www\.)?invidious\.zapashcanon\.fr',
        r'(?:www\.)?(?:invidious(?:-us)?|piped)\.kavin\.rocks',
        r'(?:www\.)?invidious\.tinfoil-hat\.net',
        r'(?:www\.)?invidious\.himiko\.cloud',
        r'(?:www\.)?invidious\.reallyancient\.tech',
        r'(?:www\.)?invidious\.tube',
        r'(?:www\.)?invidiou\.site',
        r'(?:www\.)?invidious\.site',
        r'(?:www\.)?invidious\.xyz',
        r'(?:www\.)?invidious\.nixnet\.xyz',
        r'(?:www\.)?invidious\.048596\.xyz',
        r'(?:www\.)?invidious\.drycat\.fr',
        r'(?:www\.)?inv\.skyn3t\.in',
        r'(?:www\.)?tube\.poal\.co',
        r'(?:www\.)?tube\.connect\.cafe',
        r'(?:www\.)?vid\.wxzm\.sx',
        r'(?:www\.)?vid\.mint\.lgbt',
        r'(?:www\.)?vid\.puffyan\.us',
        r'(?:www\.)?yewtu\.be',
        r'(?:www\.)?yt\.elukerio\.org',
        r'(?:www\.)?yt\.lelux\.fi',
        r'(?:www\.)?invidious\.ggc-project\.de',
        r'(?:www\.)?yt\.maisputain\.ovh',
        r'(?:www\.)?ytprivate\.com',
        r'(?:www\.)?invidious\.13ad\.de',
        r'(?:www\.)?invidious\.toot\.koeln',
        r'(?:www\.)?invidious\.fdn\.fr',
        r'(?:www\.)?watch\.nettohikari\.com',
        r'(?:www\.)?invidious\.namazso\.eu',
        r'(?:www\.)?invidious\.silkky\.cloud',
        r'(?:www\.)?invidious\.exonip\.de',
        r'(?:www\.)?invidious\.riverside\.rocks',
        r'(?:www\.)?invidious\.blamefran\.net',
        r'(?:www\.)?invidious\.moomoo\.de',
        r'(?:www\.)?ytb\.trom\.tf',
        r'(?:www\.)?yt\.cyberhost\.uk',
        r'(?:www\.)?kgg2m7yk5aybusll\.onion',
        r'(?:www\.)?qklhadlycap4cnod\.onion',
        r'(?:www\.)?axqzx4s6s54s32yentfqojs3x5i7faxza6xo3ehd4bzzsg2ii4fv2iid\.onion',
        r'(?:www\.)?c7hqkpkpemu6e7emz5b4vyz7idjgdvgaaa3dyimmeojqbgpea3xqjoid\.onion',
        r'(?:www\.)?fz253lmuao3strwbfbmx46yu7acac2jz27iwtorgmbqlkurlclmancad\.onion',
        r'(?:www\.)?invidious\.l4qlywnpwqsluw65ts7md3khrivpirse744un3x7mlskqauz5pyuzgqd\.onion',
        r'(?:www\.)?owxfohz4kjyv25fvlqilyxast7inivgiktls3th44jhk3ej3i7ya\.b32\.i2p',
        r'(?:www\.)?4l2dgddgsrkf2ous66i6seeyi6etzfgrue332grh2n7madpwopotugyd\.onion',
        r'(?:www\.)?w6ijuptxiku4xpnnaetxvnkc5vqcdu7mgns2u77qefoixi63vbvnpnqd\.onion',
        r'(?:www\.)?kbjggqkzv65ivcqj6bumvp337z6264huv5kpkwuv6gu5yjiskvan7fad\.onion',
        r'(?:www\.)?grwp24hodrefzvjjuccrkw3mjq4tzhaaq32amf33dzpmuxe7ilepcmad\.onion',
        r'(?:www\.)?hpniueoejy4opn7bc4ftgazyqjoeqwlvh2uiku2xqku6zpoa4bf5ruid\.onion',
        # piped instances from https://github.com/TeamPiped/Piped/wiki/Instances
        r'(?:www\.)?piped\.kavin\.rocks',
        r'(?:www\.)?piped\.silkky\.cloud',
        r'(?:www\.)?piped\.tokhmi\.xyz',
        r'(?:www\.)?piped\.moomoo\.me',
        r'(?:www\.)?il\.ax',
        r'(?:www\.)?piped\.syncpundit\.com',
        r'(?:www\.)?piped\.mha\.fi',
        r'(?:www\.)?piped\.mint\.lgbt',
        r'(?:www\.)?piped\.privacy\.com\.de',
    )

    def _initialize_consent(self):
        cookies = self._get_cookies('https://www.youtube.com/')
        if cookies.get('__Secure-3PSID'):
            return
        consent_id = None
        consent = cookies.get('CONSENT')
        if consent:
            if 'YES' in consent.value:
                return
            consent_id = self._search_regex(
                r'PENDING\+(\d+)', consent.value, 'consent', default=None)
        if not consent_id:
            consent_id = random.randint(100, 999)
        self._set_cookie('.youtube.com', 'CONSENT', 'YES+cb.20210328-17-p0.en+FX+%s' % consent_id)

    def _initialize_pref(self):
        cookies = self._get_cookies('https://www.youtube.com/')
        pref_cookie = cookies.get('PREF')
        pref = {}
        if pref_cookie:
            try:
                pref = dict(urllib.parse.parse_qsl(pref_cookie.value))
            except ValueError:
                self.report_warning('Failed to parse user PREF cookie' + bug_reports_message())
        pref.update({'hl': 'en', 'tz': 'UTC'})
        self._set_cookie('.youtube.com', name='PREF', value=urllib.parse.urlencode(pref))

    def _real_initialize(self):
        self._initialize_pref()
        self._initialize_consent()
        self._check_login_required()

    def _check_login_required(self):
        if self._LOGIN_REQUIRED and not self._cookies_passed:
            self.raise_login_required('Login details are needed to download this content', method='cookies')

    _YT_INITIAL_DATA_RE = r'(?:window\s*\[\s*["\']ytInitialData["\']\s*\]|ytInitialData)\s*='
    _YT_INITIAL_PLAYER_RESPONSE_RE = r'ytInitialPlayerResponse\s*='

    def _get_default_ytcfg(self, client='web'):
        return copy.deepcopy(INNERTUBE_CLIENTS[client])

    def _get_innertube_host(self, client='web'):
        return INNERTUBE_CLIENTS[client]['INNERTUBE_HOST']

    def _ytcfg_get_safe(self, ytcfg, getter, expected_type=None, default_client='web'):
        # try_get but with fallback to default ytcfg client values when present
        _func = lambda y: try_get(y, getter, expected_type)
        return _func(ytcfg) or _func(self._get_default_ytcfg(default_client))

    def _extract_client_name(self, ytcfg, default_client='web'):
        return self._ytcfg_get_safe(
            ytcfg, (lambda x: x['INNERTUBE_CLIENT_NAME'],
                    lambda x: x['INNERTUBE_CONTEXT']['client']['clientName']), str, default_client)

    def _extract_client_version(self, ytcfg, default_client='web'):
        return self._ytcfg_get_safe(
            ytcfg, (lambda x: x['INNERTUBE_CLIENT_VERSION'],
                    lambda x: x['INNERTUBE_CONTEXT']['client']['clientVersion']), str, default_client)

    def _select_api_hostname(self, req_api_hostname, default_client=None):
        return (self._configuration_arg('innertube_host', [''], ie_key=YoutubeIE.ie_key())[0]
                or req_api_hostname or self._get_innertube_host(default_client or 'web'))

    def _extract_api_key(self, ytcfg=None, default_client='web'):
        return self._ytcfg_get_safe(ytcfg, lambda x: x['INNERTUBE_API_KEY'], str, default_client)

    def _extract_context(self, ytcfg=None, default_client='web'):
        context = get_first(
            (ytcfg, self._get_default_ytcfg(default_client)), 'INNERTUBE_CONTEXT', expected_type=dict)
        # Enforce language and tz for extraction
        client_context = traverse_obj(context, 'client', expected_type=dict, default={})
        client_context.update({'hl': 'en', 'timeZone': 'UTC', 'utcOffsetMinutes': 0})
        return context

    _SAPISID = None

    def _generate_sapisidhash_header(self, origin='https://www.youtube.com'):
        time_now = round(time.time())
        if self._SAPISID is None:
            yt_cookies = self._get_cookies('https://www.youtube.com')
            # Sometimes SAPISID cookie isn't present but __Secure-3PAPISID is.
            # See: https://github.com/yt-dlp/yt-dlp/issues/393
            sapisid_cookie = dict_get(
                yt_cookies, ('__Secure-3PAPISID', 'SAPISID'))
            if sapisid_cookie and sapisid_cookie.value:
                self._SAPISID = sapisid_cookie.value
                self.write_debug('Extracted SAPISID cookie')
                # SAPISID cookie is required if not already present
                if not yt_cookies.get('SAPISID'):
                    self.write_debug('Copying __Secure-3PAPISID cookie to SAPISID cookie')
                    self._set_cookie(
                        '.youtube.com', 'SAPISID', self._SAPISID, secure=True, expire_time=time_now + 3600)
            else:
                self._SAPISID = False
        if not self._SAPISID:
            return None
        # SAPISIDHASH algorithm from https://stackoverflow.com/a/32065323
        sapisidhash = hashlib.sha1(
            f'{time_now} {self._SAPISID} {origin}'.encode()).hexdigest()
        return f'SAPISIDHASH {time_now}_{sapisidhash}'

    def _call_api(self, ep, query, video_id, fatal=True, headers=None,
                  note='Downloading API JSON', errnote='Unable to download API page',
                  context=None, api_key=None, api_hostname=None, default_client='web',
                  hl=None):

        data = {'context': context} if context else {'context': self._extract_context(default_client=default_client)}
        if hl:
            data['context']['client']['hl'] = hl
        else:
            data['context']['client'].pop('hl', None)
        data.update(query)
        real_headers = self.generate_api_headers(default_client=default_client)
        real_headers.update({'content-type': 'application/json'})
        if headers:
            real_headers.update(headers)
        api_key = (self._configuration_arg('innertube_key', [''], ie_key=YoutubeIE.ie_key(), casesense=True)[0]
                   or api_key or self._extract_api_key(default_client=default_client))
        return self._download_json(
            f'https://{self._select_api_hostname(api_hostname, default_client)}/youtubei/v1/{ep}',
            video_id=video_id, fatal=fatal, note=note, errnote=errnote,
            data=json.dumps(data).encode('utf8'), headers=real_headers,
            query={'key': api_key, 'prettyPrint': 'false'})

    def extract_yt_initial_data(self, item_id, webpage, fatal=True):
        return self._search_json(self._YT_INITIAL_DATA_RE, webpage, 'yt initial data', item_id, fatal=fatal)

    @staticmethod
    def _extract_session_index(*data):
        """
        Index of current account in account list.
        See: https://github.com/yt-dlp/yt-dlp/pull/519
        """
        for ytcfg in data:
            session_index = int_or_none(try_get(ytcfg, lambda x: x['SESSION_INDEX']))
            if session_index is not None:
                return session_index

    # Deprecated?
    def _extract_identity_token(self, ytcfg=None, webpage=None):
        if ytcfg:
            token = try_get(ytcfg, lambda x: x['ID_TOKEN'], str)
            if token:
                return token
        if webpage:
            return self._search_regex(
                r'\bID_TOKEN["\']\s*:\s*["\'](.+?)["\']', webpage,
                'identity token', default=None, fatal=False)

    @staticmethod
    def _extract_account_syncid(*args):
        """
        Extract syncId required to download private playlists of secondary channels
        @params response and/or ytcfg
        """
        for data in args:
            # ytcfg includes channel_syncid if on secondary channel
            delegated_sid = try_get(data, lambda x: x['DELEGATED_SESSION_ID'], str)
            if delegated_sid:
                return delegated_sid
            sync_ids = (try_get(
                data, (lambda x: x['responseContext']['mainAppWebResponseContext']['datasyncId'],
                       lambda x: x['DATASYNC_ID']), str) or '').split('||')
            if len(sync_ids) >= 2 and sync_ids[1]:
                # datasyncid is of the form "channel_syncid||user_syncid" for secondary channel
                # and just "user_syncid||" for primary channel. We only want the channel_syncid
                return sync_ids[0]

    @staticmethod
    def _extract_visitor_data(*args):
        """
        Extracts visitorData from an API response or ytcfg
        Appears to be used to track session state
        """
        return get_first(
            args, [('VISITOR_DATA', ('INNERTUBE_CONTEXT', 'client', 'visitorData'), ('responseContext', 'visitorData'))],
            expected_type=str)

    @functools.cached_property
    def is_authenticated(self):
        return bool(self._generate_sapisidhash_header())

    def extract_ytcfg(self, video_id, webpage):
        if not webpage:
            return {}
        return self._parse_json(
            self._search_regex(
                r'ytcfg\.set\s*\(\s*({.+?})\s*\)\s*;', webpage, 'ytcfg',
                default='{}'), video_id, fatal=False) or {}

    def generate_api_headers(
            self, *, ytcfg=None, account_syncid=None, session_index=None,
            visitor_data=None, identity_token=None, api_hostname=None, default_client='web',
            hl=None):

        origin = 'https://' + (self._select_api_hostname(api_hostname, default_client))
        headers = {
            'X-YouTube-Client-Name': str(
                self._ytcfg_get_safe(ytcfg, lambda x: x['INNERTUBE_CONTEXT_CLIENT_NAME'], default_client=default_client)),
            'X-YouTube-Client-Version': self._extract_client_version(ytcfg, default_client),
            'Origin': origin,
            'X-Youtube-Identity-Token': identity_token or self._extract_identity_token(ytcfg),
            'X-Goog-PageId': account_syncid or self._extract_account_syncid(ytcfg),
            'X-Goog-Visitor-Id': visitor_data or self._extract_visitor_data(ytcfg),
            'User-Agent': self._ytcfg_get_safe(ytcfg, lambda x: x['INNERTUBE_CONTEXT']['client']['userAgent'], default_client=default_client)
        }
        if hl:
            headers['Accept-Language'] = hl
        if session_index is None:
            session_index = self._extract_session_index(ytcfg)
        if account_syncid or session_index is not None:
            headers['X-Goog-AuthUser'] = session_index if session_index is not None else 0

        auth = self._generate_sapisidhash_header(origin)
        if auth is not None:
            headers['Authorization'] = auth
            headers['X-Origin'] = origin
        return {h: v for h, v in headers.items() if v is not None}

    def _download_ytcfg(self, client, video_id):
        url = {
            'web': 'https://www.youtube.com',
            'web_music': 'https://music.youtube.com',
            'web_embedded': f'https://www.youtube.com/embed/{video_id}?html5=1'
        }.get(client)
        if not url:
            return {}
        webpage = self._download_webpage(
            url, video_id, fatal=False, note=f'Downloading {client.replace("_", " ").strip()} client config')
        return self.extract_ytcfg(video_id, webpage) or {}

    @staticmethod
    def _build_api_continuation_query(continuation, ctp=None):
        query = {
            'continuation': continuation
        }
        # TODO: Inconsistency with clickTrackingParams.
        # Currently we have a fixed ctp contained within context (from ytcfg)
        # and a ctp in root query for continuation.
        if ctp:
            query['clickTracking'] = {'clickTrackingParams': ctp}
        return query

    @classmethod
    def _extract_next_continuation_data(cls, renderer):
        next_continuation = try_get(
            renderer, (lambda x: x['continuations'][0]['nextContinuationData'],
                       lambda x: x['continuation']['reloadContinuationData']), dict)
        if not next_continuation:
            return
        continuation = next_continuation.get('continuation')
        if not continuation:
            return
        ctp = next_continuation.get('clickTrackingParams')
        return cls._build_api_continuation_query(continuation, ctp)

    @classmethod
    def _extract_continuation_ep_data(cls, continuation_ep: dict):
        if isinstance(continuation_ep, dict):
            continuation = try_get(
                continuation_ep, lambda x: x['continuationCommand']['token'], str)
            if not continuation:
                return
            ctp = continuation_ep.get('clickTrackingParams')
            return cls._build_api_continuation_query(continuation, ctp)

    @classmethod
    def _extract_continuation(cls, renderer):
        next_continuation = cls._extract_next_continuation_data(renderer)
        if next_continuation:
            return next_continuation

        contents = []
        for key in ('contents', 'items'):
            contents.extend(try_get(renderer, lambda x: x[key], list) or [])

        for content in contents:
            if not isinstance(content, dict):
                continue
            continuation_ep = try_get(
                content, (lambda x: x['continuationItemRenderer']['continuationEndpoint'],
                          lambda x: x['continuationItemRenderer']['button']['buttonRenderer']['command']),
                dict)
            continuation = cls._extract_continuation_ep_data(continuation_ep)
            if continuation:
                return continuation

    @classmethod
    def _extract_alerts(cls, data):
        for alert_dict in try_get(data, lambda x: x['alerts'], list) or []:
            if not isinstance(alert_dict, dict):
                continue
            for alert in alert_dict.values():
                alert_type = alert.get('type')
                if not alert_type:
                    continue
                message = cls._get_text(alert, 'text')
                if message:
                    yield alert_type, message

    def _report_alerts(self, alerts, expected=True, fatal=True, only_once=False):
        errors = []
        warnings = []
        for alert_type, alert_message in alerts:
            if alert_type.lower() == 'error' and fatal:
                errors.append([alert_type, alert_message])
            else:
                warnings.append([alert_type, alert_message])

        for alert_type, alert_message in (warnings + errors[:-1]):
            self.report_warning(f'YouTube said: {alert_type} - {alert_message}', only_once=only_once)
        if errors:
            raise ExtractorError('YouTube said: %s' % errors[-1][1], expected=expected)

    def _extract_and_report_alerts(self, data, *args, **kwargs):
        return self._report_alerts(self._extract_alerts(data), *args, **kwargs)

    def _extract_badges(self, renderer: dict):
        badges = set()
        for badge in try_get(renderer, lambda x: x['badges'], list) or []:
            label = try_get(badge, lambda x: x['metadataBadgeRenderer']['label'], str)
            if label:
                badges.add(label.lower())
        return badges

    @staticmethod
    def _get_text(data, *path_list, max_runs=None):
        for path in path_list or [None]:
            if path is None:
                obj = [data]
            else:
                obj = traverse_obj(data, path, default=[])
                if not any(key is ... or isinstance(key, (list, tuple)) for key in variadic(path)):
                    obj = [obj]
            for item in obj:
                text = try_get(item, lambda x: x['simpleText'], str)
                if text:
                    return text
                runs = try_get(item, lambda x: x['runs'], list) or []
                if not runs and isinstance(item, list):
                    runs = item

                runs = runs[:min(len(runs), max_runs or len(runs))]
                text = ''.join(traverse_obj(runs, (..., 'text'), expected_type=str, default=[]))
                if text:
                    return text

    def _get_count(self, data, *path_list):
        count_text = self._get_text(data, *path_list) or ''
        count = parse_count(count_text)
        if count is None:
            count = str_to_int(
                self._search_regex(r'^([\d,]+)', re.sub(r'\s', '', count_text), 'count', default=None))
        return count

    @staticmethod
    def _extract_thumbnails(data, *path_list):
        """
        Extract thumbnails from thumbnails dict
        @param path_list: path list to level that contains 'thumbnails' key
        """
        thumbnails = []
        for path in path_list or [()]:
            for thumbnail in traverse_obj(data, (*variadic(path), 'thumbnails', ...), default=[]):
                thumbnail_url = url_or_none(thumbnail.get('url'))
                if not thumbnail_url:
                    continue
                # Sometimes youtube gives a wrong thumbnail URL. See:
                # https://github.com/yt-dlp/yt-dlp/issues/233
                # https://github.com/ytdl-org/youtube-dl/issues/28023
                if 'maxresdefault' in thumbnail_url:
                    thumbnail_url = thumbnail_url.split('?')[0]
                thumbnails.append({
                    'url': thumbnail_url,
                    'height': int_or_none(thumbnail.get('height')),
                    'width': int_or_none(thumbnail.get('width')),
                })
        return thumbnails

    @staticmethod
    def extract_relative_time(relative_time_text):
        """
        Extracts a relative time from string and converts to dt object
        e.g. 'streamed 6 days ago', '5 seconds ago (edited)', 'updated today'
        """
        mobj = re.search(r'(?P<start>today|yesterday|now)|(?P<time>\d+)\s*(?P<unit>microsecond|second|minute|hour|day|week|month|year)s?\s*ago', relative_time_text)
        if mobj:
            start = mobj.group('start')
            if start:
                return datetime_from_str(start)
            try:
                return datetime_from_str('now-%s%s' % (mobj.group('time'), mobj.group('unit')))
            except ValueError:
                return None

    def _extract_time_text(self, renderer, *path_list):
        """@returns (timestamp, time_text)"""
        text = self._get_text(renderer, *path_list) or ''
        dt = self.extract_relative_time(text)
        timestamp = None
        if isinstance(dt, datetime.datetime):
            timestamp = calendar.timegm(dt.timetuple())

        if timestamp is None:
            timestamp = (
                unified_timestamp(text) or unified_timestamp(
                    self._search_regex(
                        (r'([a-z]+\s*\d{1,2},?\s*20\d{2})', r'(?:.+|^)(?:live|premieres|ed|ing)(?:\s*(?:on|for))?\s*(.+\d)'),
                        text.lower(), 'time text', default=None)))

        if text and timestamp is None:
            self.report_warning(f"Cannot parse localized time text '{text}'" + bug_reports_message(), only_once=True)
        return timestamp, text

    def _extract_response(self, item_id, query, note='Downloading API JSON', headers=None,
                          ytcfg=None, check_get_keys=None, ep='browse', fatal=True, api_hostname=None,
                          default_client='web', hl=None):
        for retry in self.RetryManager():
            try:
                response = self._call_api(
                    ep=ep, fatal=True, headers=headers,
                    video_id=item_id, query=query, note=note,
                    context=self._extract_context(ytcfg, default_client),
                    api_key=self._extract_api_key(ytcfg, default_client),
                    api_hostname=api_hostname, default_client=default_client,
                    hl=hl)
            except ExtractorError as e:
                if not isinstance(e.cause, network_exceptions):
                    return self._error_or_warning(e, fatal=fatal)
                elif not isinstance(e.cause, urllib.error.HTTPError):
                    retry.error = e
                    continue

                first_bytes = e.cause.read(512)
                if not is_html(first_bytes):
                    yt_error = try_get(
                        self._parse_json(
                            self._webpage_read_content(e.cause, None, item_id, prefix=first_bytes) or '{}', item_id, fatal=False),
                        lambda x: x['error']['message'], str)
                    if yt_error:
                        self._report_alerts([('ERROR', yt_error)], fatal=False)
                # Downloading page may result in intermittent 5xx HTTP error
                # Sometimes a 404 is also recieved. See: https://github.com/ytdl-org/youtube-dl/issues/28289
                # We also want to catch all other network exceptions since errors in later pages can be troublesome
                # See https://github.com/yt-dlp/yt-dlp/issues/507#issuecomment-880188210
                if e.cause.code not in (403, 429):
                    retry.error = e
                    continue
                return self._error_or_warning(e, fatal=fatal)

            try:
                self._extract_and_report_alerts(response, only_once=True)
            except ExtractorError as e:
                # YouTube servers may return errors we want to retry on in a 200 OK response
                # See: https://github.com/yt-dlp/yt-dlp/issues/839
                if 'unknown error' in e.msg.lower():
                    retry.error = e
                    continue
                return self._error_or_warning(e, fatal=fatal)
            # Youtube sometimes sends incomplete data
            # See: https://github.com/ytdl-org/youtube-dl/issues/28194
            if not traverse_obj(response, *variadic(check_get_keys)):
                retry.error = ExtractorError('Incomplete data received', expected=True)
                continue

            return response

    @staticmethod
    def is_music_url(url):
        return re.match(r'https?://music\.youtube\.com/', url) is not None

    def _extract_video(self, renderer):
        video_id = renderer.get('videoId')
        title = self._get_text(renderer, 'title')
        description = self._get_text(renderer, 'descriptionSnippet')
        duration = parse_duration(self._get_text(
            renderer, 'lengthText', ('thumbnailOverlays', ..., 'thumbnailOverlayTimeStatusRenderer', 'text')))
        if duration is None:
            duration = parse_duration(self._search_regex(
                r'(?i)(ago)(?!.*\1)\s+(?P<duration>[a-z0-9 ,]+?)(?:\s+[\d,]+\s+views)?(?:\s+-\s+play\s+short)?$',
                traverse_obj(renderer, ('title', 'accessibility', 'accessibilityData', 'label'), default='', expected_type=str),
                video_id, default=None, group='duration'))

        view_count = self._get_count(renderer, 'viewCountText')

        uploader = self._get_text(renderer, 'ownerText', 'shortBylineText')
        channel_id = traverse_obj(
            renderer, ('shortBylineText', 'runs', ..., 'navigationEndpoint', 'browseEndpoint', 'browseId'),
            expected_type=str, get_all=False)
        timestamp, time_text = self._extract_time_text(renderer, 'publishedTimeText')
        scheduled_timestamp = str_to_int(traverse_obj(renderer, ('upcomingEventData', 'startTime'), get_all=False))
        overlay_style = traverse_obj(
            renderer, ('thumbnailOverlays', ..., 'thumbnailOverlayTimeStatusRenderer', 'style'),
            get_all=False, expected_type=str)
        badges = self._extract_badges(renderer)
        thumbnails = self._extract_thumbnails(renderer, 'thumbnail')
        navigation_url = urljoin('https://www.youtube.com/', traverse_obj(
            renderer, ('navigationEndpoint', 'commandMetadata', 'webCommandMetadata', 'url'),
            expected_type=str)) or ''
        url = f'https://www.youtube.com/watch?v={video_id}'
        if overlay_style == 'SHORTS' or '/shorts/' in navigation_url:
            url = f'https://www.youtube.com/shorts/{video_id}'

        return {
            '_type': 'url',
            'ie_key': YoutubeIE.ie_key(),
            'id': video_id,
            'url': url,
            'title': title,
            'description': description,
            'duration': duration,
            'view_count': view_count,
            'uploader': uploader,
            'channel_id': channel_id,
            'thumbnails': thumbnails,
            'upload_date': (strftime_or_none(timestamp, '%Y%m%d')
                            if self._configuration_arg('approximate_date', ie_key='youtubetab')
                            else None),
            'live_status': ('is_upcoming' if scheduled_timestamp is not None
                            else 'was_live' if 'streamed' in time_text.lower()
                            else 'is_live' if overlay_style == 'LIVE' or 'live now' in badges
                            else None),
            'release_timestamp': scheduled_timestamp,
            'availability': self._availability(needs_premium='premium' in badges, needs_subscription='members only' in badges)
        }


class YoutubeIE(YoutubeBaseInfoExtractor):
    IE_DESC = 'YouTube'
    _VALID_URL = r"""(?x)^
                     (
                         (?:https?://|//)                                    # http(s):// or protocol-independent URL
                         (?:(?:(?:(?:\w+\.)?[yY][oO][uU][tT][uU][bB][eE](?:-nocookie|kids)?\.com|
                            (?:www\.)?deturl\.com/www\.youtube\.com|
                            (?:www\.)?pwnyoutube\.com|
                            (?:www\.)?hooktube\.com|
                            (?:www\.)?yourepeat\.com|
                            tube\.majestyc\.net|
                            %(invidious)s|
                            youtube\.googleapis\.com)/                        # the various hostnames, with wildcard subdomains
                         (?:.*?\#/)?                                          # handle anchor (#/) redirect urls
                         (?:                                                  # the various things that can precede the ID:
                             (?:(?:v|embed|e|shorts)/(?!videoseries|live_stream))  # v/ or embed/ or e/ or shorts/
                             |(?:                                             # or the v= param in all its forms
                                 (?:(?:watch|movie)(?:_popup)?(?:\.php)?/?)?  # preceding watch(_popup|.php) or nothing (like /?v=xxxx)
                                 (?:\?|\#!?)                                  # the params delimiter ? or # or #!
                                 (?:.*?[&;])??                                # any other preceding param (like /?s=tuff&v=xxxx or ?s=tuff&amp;v=V36LpHqtcDY)
                                 v=
                             )
                         ))
                         |(?:
                            youtu\.be|                                        # just youtu.be/xxxx
                            vid\.plus|                                        # or vid.plus/xxxx
                            zwearz\.com/watch|                                # or zwearz.com/watch/xxxx
                            i\.ytimg\.com/vi|                                 # or i.ytimg.com/vi/xxx
                            y2u\.be|                                          # or y2x.be/xxxx
                            %(invidious)s
                         )/
                         |(?:www\.)?cleanvideosearch\.com/media/action/yt/watch\?videoId=
                         )
                     )?                                                       # all until now is optional -> you can pass the naked ID
                     (?P<id>[0-9A-Za-z_-]{11})                                # here is it! the YouTube video ID
                     (?(1).+)?                                                # if we found the ID, everything can follow
                     (?:\#|$)""" % {
        'invidious': '|'.join(YoutubeBaseInfoExtractor._INVIDIOUS_SITES),
    }
    _EMBED_REGEX = [r'''(?x)
        (?:
            <iframe[^>]+?src=|
            data-video-url=|
            <embed[^>]+?src=|
            embedSWF\(?:\s*|
            <object[^>]+data=|
            new\s+SWFObject\(
        )
        (["\'])
            (?P<url>(?:https?:)?//(?:www\.)?youtube(?:-nocookie)?\.com/
            (?:embed|v|p)/[0-9A-Za-z_-]{11}.*?)
        \1''']
    _PLAYER_INFO_RE = (
        r'/s/player/(?P<id>[a-zA-Z0-9_-]{8,})/player',
        r'/(?P<id>[a-zA-Z0-9_-]{8,})/player(?:_ias\.vflset(?:/[a-zA-Z]{2,3}_[a-zA-Z]{2,3})?|-plasma-ias-(?:phone|tablet)-[a-z]{2}_[A-Z]{2}\.vflset)/base\.js$',
        r'\b(?P<id>vfl[a-zA-Z0-9_-]+)\b.*?\.js$',
    )
    _formats = {
        '5': {'ext': 'flv', 'width': 400, 'height': 240, 'acodec': 'mp3', 'abr': 64, 'vcodec': 'h263'},
        '6': {'ext': 'flv', 'width': 450, 'height': 270, 'acodec': 'mp3', 'abr': 64, 'vcodec': 'h263'},
        '13': {'ext': '3gp', 'acodec': 'aac', 'vcodec': 'mp4v'},
        '17': {'ext': '3gp', 'width': 176, 'height': 144, 'acodec': 'aac', 'abr': 24, 'vcodec': 'mp4v'},
        '18': {'ext': 'mp4', 'width': 640, 'height': 360, 'acodec': 'aac', 'abr': 96, 'vcodec': 'h264'},
        '22': {'ext': 'mp4', 'width': 1280, 'height': 720, 'acodec': 'aac', 'abr': 192, 'vcodec': 'h264'},
        '34': {'ext': 'flv', 'width': 640, 'height': 360, 'acodec': 'aac', 'abr': 128, 'vcodec': 'h264'},
        '35': {'ext': 'flv', 'width': 854, 'height': 480, 'acodec': 'aac', 'abr': 128, 'vcodec': 'h264'},
        # itag 36 videos are either 320x180 (BaW_jenozKc) or 320x240 (__2ABJjxzNo), abr varies as well
        '36': {'ext': '3gp', 'width': 320, 'acodec': 'aac', 'vcodec': 'mp4v'},
        '37': {'ext': 'mp4', 'width': 1920, 'height': 1080, 'acodec': 'aac', 'abr': 192, 'vcodec': 'h264'},
        '38': {'ext': 'mp4', 'width': 4096, 'height': 3072, 'acodec': 'aac', 'abr': 192, 'vcodec': 'h264'},
        '43': {'ext': 'webm', 'width': 640, 'height': 360, 'acodec': 'vorbis', 'abr': 128, 'vcodec': 'vp8'},
        '44': {'ext': 'webm', 'width': 854, 'height': 480, 'acodec': 'vorbis', 'abr': 128, 'vcodec': 'vp8'},
        '45': {'ext': 'webm', 'width': 1280, 'height': 720, 'acodec': 'vorbis', 'abr': 192, 'vcodec': 'vp8'},
        '46': {'ext': 'webm', 'width': 1920, 'height': 1080, 'acodec': 'vorbis', 'abr': 192, 'vcodec': 'vp8'},
        '59': {'ext': 'mp4', 'width': 854, 'height': 480, 'acodec': 'aac', 'abr': 128, 'vcodec': 'h264'},
        '78': {'ext': 'mp4', 'width': 854, 'height': 480, 'acodec': 'aac', 'abr': 128, 'vcodec': 'h264'},


        # 3D videos
        '82': {'ext': 'mp4', 'height': 360, 'format_note': '3D', 'acodec': 'aac', 'abr': 128, 'vcodec': 'h264', 'preference': -20},
        '83': {'ext': 'mp4', 'height': 480, 'format_note': '3D', 'acodec': 'aac', 'abr': 128, 'vcodec': 'h264', 'preference': -20},
        '84': {'ext': 'mp4', 'height': 720, 'format_note': '3D', 'acodec': 'aac', 'abr': 192, 'vcodec': 'h264', 'preference': -20},
        '85': {'ext': 'mp4', 'height': 1080, 'format_note': '3D', 'acodec': 'aac', 'abr': 192, 'vcodec': 'h264', 'preference': -20},
        '100': {'ext': 'webm', 'height': 360, 'format_note': '3D', 'acodec': 'vorbis', 'abr': 128, 'vcodec': 'vp8', 'preference': -20},
        '101': {'ext': 'webm', 'height': 480, 'format_note': '3D', 'acodec': 'vorbis', 'abr': 192, 'vcodec': 'vp8', 'preference': -20},
        '102': {'ext': 'webm', 'height': 720, 'format_note': '3D', 'acodec': 'vorbis', 'abr': 192, 'vcodec': 'vp8', 'preference': -20},

        # Apple HTTP Live Streaming
        '91': {'ext': 'mp4', 'height': 144, 'format_note': 'HLS', 'acodec': 'aac', 'abr': 48, 'vcodec': 'h264', 'preference': -10},
        '92': {'ext': 'mp4', 'height': 240, 'format_note': 'HLS', 'acodec': 'aac', 'abr': 48, 'vcodec': 'h264', 'preference': -10},
        '93': {'ext': 'mp4', 'height': 360, 'format_note': 'HLS', 'acodec': 'aac', 'abr': 128, 'vcodec': 'h264', 'preference': -10},
        '94': {'ext': 'mp4', 'height': 480, 'format_note': 'HLS', 'acodec': 'aac', 'abr': 128, 'vcodec': 'h264', 'preference': -10},
        '95': {'ext': 'mp4', 'height': 720, 'format_note': 'HLS', 'acodec': 'aac', 'abr': 256, 'vcodec': 'h264', 'preference': -10},
        '96': {'ext': 'mp4', 'height': 1080, 'format_note': 'HLS', 'acodec': 'aac', 'abr': 256, 'vcodec': 'h264', 'preference': -10},
        '132': {'ext': 'mp4', 'height': 240, 'format_note': 'HLS', 'acodec': 'aac', 'abr': 48, 'vcodec': 'h264', 'preference': -10},
        '151': {'ext': 'mp4', 'height': 72, 'format_note': 'HLS', 'acodec': 'aac', 'abr': 24, 'vcodec': 'h264', 'preference': -10},

        # DASH mp4 video
        '133': {'ext': 'mp4', 'height': 240, 'format_note': 'DASH video', 'vcodec': 'h264'},
        '134': {'ext': 'mp4', 'height': 360, 'format_note': 'DASH video', 'vcodec': 'h264'},
        '135': {'ext': 'mp4', 'height': 480, 'format_note': 'DASH video', 'vcodec': 'h264'},
        '136': {'ext': 'mp4', 'height': 720, 'format_note': 'DASH video', 'vcodec': 'h264'},
        '137': {'ext': 'mp4', 'height': 1080, 'format_note': 'DASH video', 'vcodec': 'h264'},
        '138': {'ext': 'mp4', 'format_note': 'DASH video', 'vcodec': 'h264'},  # Height can vary (https://github.com/ytdl-org/youtube-dl/issues/4559)
        '160': {'ext': 'mp4', 'height': 144, 'format_note': 'DASH video', 'vcodec': 'h264'},
        '212': {'ext': 'mp4', 'height': 480, 'format_note': 'DASH video', 'vcodec': 'h264'},
        '264': {'ext': 'mp4', 'height': 1440, 'format_note': 'DASH video', 'vcodec': 'h264'},
        '298': {'ext': 'mp4', 'height': 720, 'format_note': 'DASH video', 'vcodec': 'h264', 'fps': 60},
        '299': {'ext': 'mp4', 'height': 1080, 'format_note': 'DASH video', 'vcodec': 'h264', 'fps': 60},
        '266': {'ext': 'mp4', 'height': 2160, 'format_note': 'DASH video', 'vcodec': 'h264'},

        # Dash mp4 audio
        '139': {'ext': 'm4a', 'format_note': 'DASH audio', 'acodec': 'aac', 'abr': 48, 'container': 'm4a_dash'},
        '140': {'ext': 'm4a', 'format_note': 'DASH audio', 'acodec': 'aac', 'abr': 128, 'container': 'm4a_dash'},
        '141': {'ext': 'm4a', 'format_note': 'DASH audio', 'acodec': 'aac', 'abr': 256, 'container': 'm4a_dash'},
        '256': {'ext': 'm4a', 'format_note': 'DASH audio', 'acodec': 'aac', 'container': 'm4a_dash'},
        '258': {'ext': 'm4a', 'format_note': 'DASH audio', 'acodec': 'aac', 'container': 'm4a_dash'},
        '325': {'ext': 'm4a', 'format_note': 'DASH audio', 'acodec': 'dtse', 'container': 'm4a_dash'},
        '328': {'ext': 'm4a', 'format_note': 'DASH audio', 'acodec': 'ec-3', 'container': 'm4a_dash'},

        # Dash webm
        '167': {'ext': 'webm', 'height': 360, 'width': 640, 'format_note': 'DASH video', 'container': 'webm', 'vcodec': 'vp8'},
        '168': {'ext': 'webm', 'height': 480, 'width': 854, 'format_note': 'DASH video', 'container': 'webm', 'vcodec': 'vp8'},
        '169': {'ext': 'webm', 'height': 720, 'width': 1280, 'format_note': 'DASH video', 'container': 'webm', 'vcodec': 'vp8'},
        '170': {'ext': 'webm', 'height': 1080, 'width': 1920, 'format_note': 'DASH video', 'container': 'webm', 'vcodec': 'vp8'},
        '218': {'ext': 'webm', 'height': 480, 'width': 854, 'format_note': 'DASH video', 'container': 'webm', 'vcodec': 'vp8'},
        '219': {'ext': 'webm', 'height': 480, 'width': 854, 'format_note': 'DASH video', 'container': 'webm', 'vcodec': 'vp8'},
        '278': {'ext': 'webm', 'height': 144, 'format_note': 'DASH video', 'container': 'webm', 'vcodec': 'vp9'},
        '242': {'ext': 'webm', 'height': 240, 'format_note': 'DASH video', 'vcodec': 'vp9'},
        '243': {'ext': 'webm', 'height': 360, 'format_note': 'DASH video', 'vcodec': 'vp9'},
        '244': {'ext': 'webm', 'height': 480, 'format_note': 'DASH video', 'vcodec': 'vp9'},
        '245': {'ext': 'webm', 'height': 480, 'format_note': 'DASH video', 'vcodec': 'vp9'},
        '246': {'ext': 'webm', 'height': 480, 'format_note': 'DASH video', 'vcodec': 'vp9'},
        '247': {'ext': 'webm', 'height': 720, 'format_note': 'DASH video', 'vcodec': 'vp9'},
        '248': {'ext': 'webm', 'height': 1080, 'format_note': 'DASH video', 'vcodec': 'vp9'},
        '271': {'ext': 'webm', 'height': 1440, 'format_note': 'DASH video', 'vcodec': 'vp9'},
        # itag 272 videos are either 3840x2160 (e.g. RtoitU2A-3E) or 7680x4320 (sLprVF6d7Ug)
        '272': {'ext': 'webm', 'height': 2160, 'format_note': 'DASH video', 'vcodec': 'vp9'},
        '302': {'ext': 'webm', 'height': 720, 'format_note': 'DASH video', 'vcodec': 'vp9', 'fps': 60},
        '303': {'ext': 'webm', 'height': 1080, 'format_note': 'DASH video', 'vcodec': 'vp9', 'fps': 60},
        '308': {'ext': 'webm', 'height': 1440, 'format_note': 'DASH video', 'vcodec': 'vp9', 'fps': 60},
        '313': {'ext': 'webm', 'height': 2160, 'format_note': 'DASH video', 'vcodec': 'vp9'},
        '315': {'ext': 'webm', 'height': 2160, 'format_note': 'DASH video', 'vcodec': 'vp9', 'fps': 60},

        # Dash webm audio
        '171': {'ext': 'webm', 'acodec': 'vorbis', 'format_note': 'DASH audio', 'abr': 128},
        '172': {'ext': 'webm', 'acodec': 'vorbis', 'format_note': 'DASH audio', 'abr': 256},

        # Dash webm audio with opus inside
        '249': {'ext': 'webm', 'format_note': 'DASH audio', 'acodec': 'opus', 'abr': 50},
        '250': {'ext': 'webm', 'format_note': 'DASH audio', 'acodec': 'opus', 'abr': 70},
        '251': {'ext': 'webm', 'format_note': 'DASH audio', 'acodec': 'opus', 'abr': 160},

        # RTMP (unnamed)
        '_rtmp': {'protocol': 'rtmp'},

        # av01 video only formats sometimes served with "unknown" codecs
        '394': {'ext': 'mp4', 'height': 144, 'format_note': 'DASH video', 'vcodec': 'av01.0.00M.08'},
        '395': {'ext': 'mp4', 'height': 240, 'format_note': 'DASH video', 'vcodec': 'av01.0.00M.08'},
        '396': {'ext': 'mp4', 'height': 360, 'format_note': 'DASH video', 'vcodec': 'av01.0.01M.08'},
        '397': {'ext': 'mp4', 'height': 480, 'format_note': 'DASH video', 'vcodec': 'av01.0.04M.08'},
        '398': {'ext': 'mp4', 'height': 720, 'format_note': 'DASH video', 'vcodec': 'av01.0.05M.08'},
        '399': {'ext': 'mp4', 'height': 1080, 'format_note': 'DASH video', 'vcodec': 'av01.0.08M.08'},
        '400': {'ext': 'mp4', 'height': 1440, 'format_note': 'DASH video', 'vcodec': 'av01.0.12M.08'},
        '401': {'ext': 'mp4', 'height': 2160, 'format_note': 'DASH video', 'vcodec': 'av01.0.12M.08'},
    }
    _SUBTITLE_FORMATS = ('json3', 'srv1', 'srv2', 'srv3', 'ttml', 'vtt')

    _GEO_BYPASS = False

    IE_NAME = 'youtube'
    _TESTS = [
        {
            'url': 'https://www.youtube.com/watch?v=BaW_jenozKc&t=1s&end=9',
            'info_dict': {
                'id': 'BaW_jenozKc',
                'ext': 'mp4',
                'title': 'youtube-dl test video "\'/\\ä↭𝕐',
                'uploader': 'Philipp Hagemeister',
                'uploader_id': 'phihag',
                'uploader_url': r're:https?://(?:www\.)?youtube\.com/user/phihag',
                'channel': 'Philipp Hagemeister',
                'channel_id': 'UCLqxVugv74EIW3VWh2NOa3Q',
                'channel_url': r're:https?://(?:www\.)?youtube\.com/channel/UCLqxVugv74EIW3VWh2NOa3Q',
                'upload_date': '20121002',
                'description': 'md5:8fb536f4877b8a7455c2ec23794dbc22',
                'categories': ['Science & Technology'],
                'tags': ['youtube-dl'],
                'duration': 10,
                'view_count': int,
                'like_count': int,
                'availability': 'public',
                'playable_in_embed': True,
                'thumbnail': 'https://i.ytimg.com/vi/BaW_jenozKc/maxresdefault.jpg',
                'live_status': 'not_live',
                'age_limit': 0,
                'start_time': 1,
                'end_time': 9,
                'comment_count': int,
                'channel_follower_count': int
            }
        },
        {
            'url': '//www.YouTube.com/watch?v=yZIXLfi8CZQ',
            'note': 'Embed-only video (#1746)',
            'info_dict': {
                'id': 'yZIXLfi8CZQ',
                'ext': 'mp4',
                'upload_date': '20120608',
                'title': 'Principal Sexually Assaults A Teacher - Episode 117 - 8th June 2012',
                'description': 'md5:09b78bd971f1e3e289601dfba15ca4f7',
                'uploader': 'SET India',
                'uploader_id': 'setindia',
                'uploader_url': r're:https?://(?:www\.)?youtube\.com/user/setindia',
                'age_limit': 18,
            },
            'skip': 'Private video',
        },
        {
            'url': 'https://www.youtube.com/watch?v=BaW_jenozKc&v=yZIXLfi8CZQ',
            'note': 'Use the first video ID in the URL',
            'info_dict': {
                'id': 'BaW_jenozKc',
                'ext': 'mp4',
                'title': 'youtube-dl test video "\'/\\ä↭𝕐',
                'uploader': 'Philipp Hagemeister',
                'uploader_id': 'phihag',
                'uploader_url': r're:https?://(?:www\.)?youtube\.com/user/phihag',
                'channel': 'Philipp Hagemeister',
                'channel_id': 'UCLqxVugv74EIW3VWh2NOa3Q',
                'channel_url': r're:https?://(?:www\.)?youtube\.com/channel/UCLqxVugv74EIW3VWh2NOa3Q',
                'upload_date': '20121002',
                'description': 'md5:8fb536f4877b8a7455c2ec23794dbc22',
                'categories': ['Science & Technology'],
                'tags': ['youtube-dl'],
                'duration': 10,
                'view_count': int,
                'like_count': int,
                'availability': 'public',
                'playable_in_embed': True,
                'thumbnail': 'https://i.ytimg.com/vi/BaW_jenozKc/maxresdefault.jpg',
                'live_status': 'not_live',
                'age_limit': 0,
                'comment_count': int,
                'channel_follower_count': int
            },
            'params': {
                'skip_download': True,
            },
        },
        {
            'url': 'https://www.youtube.com/watch?v=a9LDPn-MO4I',
            'note': '256k DASH audio (format 141) via DASH manifest',
            'info_dict': {
                'id': 'a9LDPn-MO4I',
                'ext': 'm4a',
                'upload_date': '20121002',
                'uploader_id': '8KVIDEO',
                'uploader_url': r're:https?://(?:www\.)?youtube\.com/user/8KVIDEO',
                'description': '',
                'uploader': '8KVIDEO',
                'title': 'UHDTV TEST 8K VIDEO.mp4'
            },
            'params': {
                'youtube_include_dash_manifest': True,
                'format': '141',
            },
            'skip': 'format 141 not served anymore',
        },
        # DASH manifest with encrypted signature
        {
            'url': 'https://www.youtube.com/watch?v=IB3lcPjvWLA',
            'info_dict': {
                'id': 'IB3lcPjvWLA',
                'ext': 'm4a',
                'title': 'Afrojack, Spree Wilson - The Spark (Official Music Video) ft. Spree Wilson',
                'description': 'md5:8f5e2b82460520b619ccac1f509d43bf',
                'duration': 244,
                'uploader': 'AfrojackVEVO',
                'uploader_id': 'AfrojackVEVO',
                'upload_date': '20131011',
                'abr': 129.495,
                'like_count': int,
                'channel_id': 'UChuZAo1RKL85gev3Eal9_zg',
                'playable_in_embed': True,
                'channel_url': 'https://www.youtube.com/channel/UChuZAo1RKL85gev3Eal9_zg',
                'view_count': int,
                'track': 'The Spark',
                'live_status': 'not_live',
                'thumbnail': 'https://i.ytimg.com/vi_webp/IB3lcPjvWLA/maxresdefault.webp',
                'channel': 'Afrojack',
                'uploader_url': 'http://www.youtube.com/user/AfrojackVEVO',
                'tags': 'count:19',
                'availability': 'public',
                'categories': ['Music'],
                'age_limit': 0,
                'alt_title': 'The Spark',
                'channel_follower_count': int
            },
            'params': {
                'youtube_include_dash_manifest': True,
                'format': '141/bestaudio[ext=m4a]',
            },
        },
        # Age-gate videos. See https://github.com/yt-dlp/yt-dlp/pull/575#issuecomment-888837000
        {
            'note': 'Embed allowed age-gate video',
            'url': 'https://youtube.com/watch?v=HtVdAasjOgU',
            'info_dict': {
                'id': 'HtVdAasjOgU',
                'ext': 'mp4',
                'title': 'The Witcher 3: Wild Hunt - The Sword Of Destiny Trailer',
                'description': r're:(?s).{100,}About the Game\n.*?The Witcher 3: Wild Hunt.{100,}',
                'duration': 142,
                'uploader': 'The Witcher',
                'uploader_id': 'WitcherGame',
                'uploader_url': r're:https?://(?:www\.)?youtube\.com/user/WitcherGame',
                'upload_date': '20140605',
                'age_limit': 18,
                'categories': ['Gaming'],
                'thumbnail': 'https://i.ytimg.com/vi_webp/HtVdAasjOgU/maxresdefault.webp',
                'availability': 'needs_auth',
                'channel_url': 'https://www.youtube.com/channel/UCzybXLxv08IApdjdN0mJhEg',
                'like_count': int,
                'channel': 'The Witcher',
                'live_status': 'not_live',
                'tags': 'count:17',
                'channel_id': 'UCzybXLxv08IApdjdN0mJhEg',
                'playable_in_embed': True,
                'view_count': int,
                'channel_follower_count': int
            },
        },
        {
            'note': 'Age-gate video with embed allowed in public site',
            'url': 'https://youtube.com/watch?v=HsUATh_Nc2U',
            'info_dict': {
                'id': 'HsUATh_Nc2U',
                'ext': 'mp4',
                'title': 'Godzilla 2 (Official Video)',
                'description': 'md5:bf77e03fcae5529475e500129b05668a',
                'upload_date': '20200408',
                'uploader_id': 'FlyingKitty900',
                'uploader': 'FlyingKitty',
                'age_limit': 18,
                'availability': 'needs_auth',
                'channel_id': 'UCYQT13AtrJC0gsM1far_zJg',
                'uploader_url': 'http://www.youtube.com/user/FlyingKitty900',
                'channel': 'FlyingKitty',
                'channel_url': 'https://www.youtube.com/channel/UCYQT13AtrJC0gsM1far_zJg',
                'view_count': int,
                'categories': ['Entertainment'],
                'live_status': 'not_live',
                'tags': ['Flyingkitty', 'godzilla 2'],
                'thumbnail': 'https://i.ytimg.com/vi/HsUATh_Nc2U/maxresdefault.jpg',
                'like_count': int,
                'duration': 177,
                'playable_in_embed': True,
                'channel_follower_count': int
            },
        },
        {
            'note': 'Age-gate video embedable only with clientScreen=EMBED',
            'url': 'https://youtube.com/watch?v=Tq92D6wQ1mg',
            'info_dict': {
                'id': 'Tq92D6wQ1mg',
                'title': '[MMD] Adios - EVERGLOW [+Motion DL]',
                'ext': 'mp4',
                'upload_date': '20191228',
                'uploader_id': 'UC1yoRdFoFJaCY-AGfD9W0wQ',
                'uploader': 'Projekt Melody',
                'description': 'md5:17eccca93a786d51bc67646756894066',
                'age_limit': 18,
                'like_count': int,
                'availability': 'needs_auth',
                'uploader_url': 'http://www.youtube.com/channel/UC1yoRdFoFJaCY-AGfD9W0wQ',
                'channel_id': 'UC1yoRdFoFJaCY-AGfD9W0wQ',
                'view_count': int,
                'thumbnail': 'https://i.ytimg.com/vi_webp/Tq92D6wQ1mg/sddefault.webp',
                'channel': 'Projekt Melody',
                'live_status': 'not_live',
                'tags': ['mmd', 'dance', 'mikumikudance', 'kpop', 'vtuber'],
                'playable_in_embed': True,
                'categories': ['Entertainment'],
                'duration': 106,
                'channel_url': 'https://www.youtube.com/channel/UC1yoRdFoFJaCY-AGfD9W0wQ',
                'comment_count': int,
                'channel_follower_count': int
            },
        },
        {
            'note': 'Non-Agegated non-embeddable video',
            'url': 'https://youtube.com/watch?v=MeJVWBSsPAY',
            'info_dict': {
                'id': 'MeJVWBSsPAY',
                'ext': 'mp4',
                'title': 'OOMPH! - Such Mich Find Mich (Lyrics)',
                'uploader': 'Herr Lurik',
                'uploader_id': 'st3in234',
                'description': 'Fan Video. Music & Lyrics by OOMPH!.',
                'upload_date': '20130730',
                'track': 'Such mich find mich',
                'age_limit': 0,
                'tags': ['oomph', 'such mich find mich', 'lyrics', 'german industrial', 'musica industrial'],
                'like_count': int,
                'playable_in_embed': False,
                'creator': 'OOMPH!',
                'thumbnail': 'https://i.ytimg.com/vi/MeJVWBSsPAY/sddefault.jpg',
                'view_count': int,
                'alt_title': 'Such mich find mich',
                'duration': 210,
                'channel': 'Herr Lurik',
                'channel_id': 'UCdR3RSDPqub28LjZx0v9-aA',
                'categories': ['Music'],
                'availability': 'public',
                'uploader_url': 'http://www.youtube.com/user/st3in234',
                'channel_url': 'https://www.youtube.com/channel/UCdR3RSDPqub28LjZx0v9-aA',
                'live_status': 'not_live',
                'artist': 'OOMPH!',
                'channel_follower_count': int
            },
        },
        {
            'note': 'Non-bypassable age-gated video',
            'url': 'https://youtube.com/watch?v=Cr381pDsSsA',
            'only_matching': True,
        },
        # video_info is None (https://github.com/ytdl-org/youtube-dl/issues/4421)
        # YouTube Red ad is not captured for creator
        {
            'url': '__2ABJjxzNo',
            'info_dict': {
                'id': '__2ABJjxzNo',
                'ext': 'mp4',
                'duration': 266,
                'upload_date': '20100430',
                'uploader_id': 'deadmau5',
                'uploader_url': r're:https?://(?:www\.)?youtube\.com/user/deadmau5',
                'creator': 'deadmau5',
                'description': 'md5:6cbcd3a92ce1bc676fc4d6ab4ace2336',
                'uploader': 'deadmau5',
                'title': 'Deadmau5 - Some Chords (HD)',
                'alt_title': 'Some Chords',
                'availability': 'public',
                'tags': 'count:14',
                'channel_id': 'UCYEK6xds6eo-3tr4xRdflmQ',
                'view_count': int,
                'live_status': 'not_live',
                'channel': 'deadmau5',
                'thumbnail': 'https://i.ytimg.com/vi_webp/__2ABJjxzNo/maxresdefault.webp',
                'like_count': int,
                'track': 'Some Chords',
                'artist': 'deadmau5',
                'playable_in_embed': True,
                'age_limit': 0,
                'channel_url': 'https://www.youtube.com/channel/UCYEK6xds6eo-3tr4xRdflmQ',
                'categories': ['Music'],
                'album': 'Some Chords',
                'channel_follower_count': int
            },
            'expected_warnings': [
                'DASH manifest missing',
            ]
        },
        # Olympics (https://github.com/ytdl-org/youtube-dl/issues/4431)
        {
            'url': 'lqQg6PlCWgI',
            'info_dict': {
                'id': 'lqQg6PlCWgI',
                'ext': 'mp4',
                'duration': 6085,
                'upload_date': '20150827',
                'uploader_id': 'olympic',
                'uploader_url': r're:https?://(?:www\.)?youtube\.com/user/olympic',
                'description': 'md5:04bbbf3ccceb6795947572ca36f45904',
                'uploader': 'Olympics',
                'title': 'Hockey - Women -  GER-AUS - London 2012 Olympic Games',
                'like_count': int,
                'release_timestamp': 1343767800,
                'playable_in_embed': True,
                'categories': ['Sports'],
                'release_date': '20120731',
                'channel': 'Olympics',
                'tags': ['Hockey', '2012-07-31', '31 July 2012', 'Riverbank Arena', 'Session', 'Olympics', 'Olympic Games', 'London 2012', '2012 Summer Olympics', 'Summer Games'],
                'channel_id': 'UCTl3QQTvqHFjurroKxexy2Q',
                'thumbnail': 'https://i.ytimg.com/vi/lqQg6PlCWgI/maxresdefault.jpg',
                'age_limit': 0,
                'availability': 'public',
                'live_status': 'was_live',
                'view_count': int,
                'channel_url': 'https://www.youtube.com/channel/UCTl3QQTvqHFjurroKxexy2Q',
                'channel_follower_count': int
            },
            'params': {
                'skip_download': 'requires avconv',
            }
        },
        # Non-square pixels
        {
            'url': 'https://www.youtube.com/watch?v=_b-2C3KPAM0',
            'info_dict': {
                'id': '_b-2C3KPAM0',
                'ext': 'mp4',
                'stretched_ratio': 16 / 9.,
                'duration': 85,
                'upload_date': '20110310',
                'uploader_id': 'AllenMeow',
                'uploader_url': r're:https?://(?:www\.)?youtube\.com/user/AllenMeow',
                'description': 'made by Wacom from Korea | 字幕&加油添醋 by TY\'s Allen | 感謝heylisa00cavey1001同學熱情提供梗及翻譯',
                'uploader': '孫ᄋᄅ',
                'title': '[A-made] 變態妍字幕版 太妍 我就是這樣的人',
                'playable_in_embed': True,
                'channel': '孫ᄋᄅ',
                'age_limit': 0,
                'tags': 'count:11',
                'channel_url': 'https://www.youtube.com/channel/UCS-xxCmRaA6BFdmgDPA_BIw',
                'channel_id': 'UCS-xxCmRaA6BFdmgDPA_BIw',
                'thumbnail': 'https://i.ytimg.com/vi/_b-2C3KPAM0/maxresdefault.jpg',
                'view_count': int,
                'categories': ['People & Blogs'],
                'like_count': int,
                'live_status': 'not_live',
                'availability': 'unlisted',
                'comment_count': int,
                'channel_follower_count': int
            },
        },
        # url_encoded_fmt_stream_map is empty string
        {
            'url': 'qEJwOuvDf7I',
            'info_dict': {
                'id': 'qEJwOuvDf7I',
                'ext': 'webm',
                'title': 'Обсуждение судебной практики по выборам 14 сентября 2014 года в Санкт-Петербурге',
                'description': '',
                'upload_date': '20150404',
                'uploader_id': 'spbelect',
                'uploader': 'Наблюдатели Петербурга',
            },
            'params': {
                'skip_download': 'requires avconv',
            },
            'skip': 'This live event has ended.',
        },
        # Extraction from multiple DASH manifests (https://github.com/ytdl-org/youtube-dl/pull/6097)
        {
            'url': 'https://www.youtube.com/watch?v=FIl7x6_3R5Y',
            'info_dict': {
                'id': 'FIl7x6_3R5Y',
                'ext': 'webm',
                'title': 'md5:7b81415841e02ecd4313668cde88737a',
                'description': 'md5:116377fd2963b81ec4ce64b542173306',
                'duration': 220,
                'upload_date': '20150625',
                'uploader_id': 'dorappi2000',
                'uploader_url': r're:https?://(?:www\.)?youtube\.com/user/dorappi2000',
                'uploader': 'dorappi2000',
                'formats': 'mincount:31',
            },
            'skip': 'not actual anymore',
        },
        # DASH manifest with segment_list
        {
            'url': 'https://www.youtube.com/embed/CsmdDsKjzN8',
            'md5': '8ce563a1d667b599d21064e982ab9e31',
            'info_dict': {
                'id': 'CsmdDsKjzN8',
                'ext': 'mp4',
                'upload_date': '20150501',  # According to '<meta itemprop="datePublished"', but in other places it's 20150510
                'uploader': 'Airtek',
                'description': 'Retransmisión en directo de la XVIII media maratón de Zaragoza.',
                'uploader_id': 'UCzTzUmjXxxacNnL8I3m4LnQ',
                'title': 'Retransmisión XVIII Media maratón Zaragoza 2015',
            },
            'params': {
                'youtube_include_dash_manifest': True,
                'format': '135',  # bestvideo
            },
            'skip': 'This live event has ended.',
        },
        {
            # Multifeed videos (multiple cameras), URL is for Main Camera
            'url': 'https://www.youtube.com/watch?v=jvGDaLqkpTg',
            'info_dict': {
                'id': 'jvGDaLqkpTg',
                'title': 'Tom Clancy Free Weekend Rainbow Whatever',
                'description': 'md5:e03b909557865076822aa169218d6a5d',
            },
            'playlist': [{
                'info_dict': {
                    'id': 'jvGDaLqkpTg',
                    'ext': 'mp4',
                    'title': 'Tom Clancy Free Weekend Rainbow Whatever (Main Camera)',
                    'description': 'md5:e03b909557865076822aa169218d6a5d',
                    'duration': 10643,
                    'upload_date': '20161111',
                    'uploader': 'Team PGP',
                    'uploader_id': 'UChORY56LMMETTuGjXaJXvLg',
                    'uploader_url': r're:https?://(?:www\.)?youtube\.com/channel/UChORY56LMMETTuGjXaJXvLg',
                },
            }, {
                'info_dict': {
                    'id': '3AKt1R1aDnw',
                    'ext': 'mp4',
                    'title': 'Tom Clancy Free Weekend Rainbow Whatever (Camera 2)',
                    'description': 'md5:e03b909557865076822aa169218d6a5d',
                    'duration': 10991,
                    'upload_date': '20161111',
                    'uploader': 'Team PGP',
                    'uploader_id': 'UChORY56LMMETTuGjXaJXvLg',
                    'uploader_url': r're:https?://(?:www\.)?youtube\.com/channel/UChORY56LMMETTuGjXaJXvLg',
                },
            }, {
                'info_dict': {
                    'id': 'RtAMM00gpVc',
                    'ext': 'mp4',
                    'title': 'Tom Clancy Free Weekend Rainbow Whatever (Camera 3)',
                    'description': 'md5:e03b909557865076822aa169218d6a5d',
                    'duration': 10995,
                    'upload_date': '20161111',
                    'uploader': 'Team PGP',
                    'uploader_id': 'UChORY56LMMETTuGjXaJXvLg',
                    'uploader_url': r're:https?://(?:www\.)?youtube\.com/channel/UChORY56LMMETTuGjXaJXvLg',
                },
            }, {
                'info_dict': {
                    'id': '6N2fdlP3C5U',
                    'ext': 'mp4',
                    'title': 'Tom Clancy Free Weekend Rainbow Whatever (Camera 4)',
                    'description': 'md5:e03b909557865076822aa169218d6a5d',
                    'duration': 10990,
                    'upload_date': '20161111',
                    'uploader': 'Team PGP',
                    'uploader_id': 'UChORY56LMMETTuGjXaJXvLg',
                    'uploader_url': r're:https?://(?:www\.)?youtube\.com/channel/UChORY56LMMETTuGjXaJXvLg',
                },
            }],
            'params': {
                'skip_download': True,
            },
            'skip': 'Not multifeed anymore',
        },
        {
            # Multifeed video with comma in title (see https://github.com/ytdl-org/youtube-dl/issues/8536)
            'url': 'https://www.youtube.com/watch?v=gVfLd0zydlo',
            'info_dict': {
                'id': 'gVfLd0zydlo',
                'title': 'DevConf.cz 2016 Day 2 Workshops 1 14:00 - 15:30',
            },
            'playlist_count': 2,
            'skip': 'Not multifeed anymore',
        },
        {
            'url': 'https://vid.plus/FlRa-iH7PGw',
            'only_matching': True,
        },
        {
            'url': 'https://zwearz.com/watch/9lWxNJF-ufM/electra-woman-dyna-girl-official-trailer-grace-helbig.html',
            'only_matching': True,
        },
        {
            # Title with JS-like syntax "};" (see https://github.com/ytdl-org/youtube-dl/issues/7468)
            # Also tests cut-off URL expansion in video description (see
            # https://github.com/ytdl-org/youtube-dl/issues/1892,
            # https://github.com/ytdl-org/youtube-dl/issues/8164)
            'url': 'https://www.youtube.com/watch?v=lsguqyKfVQg',
            'info_dict': {
                'id': 'lsguqyKfVQg',
                'ext': 'mp4',
                'title': '{dark walk}; Loki/AC/Dishonored; collab w/Elflover21',
                'alt_title': 'Dark Walk',
                'description': 'md5:8085699c11dc3f597ce0410b0dcbb34a',
                'duration': 133,
                'upload_date': '20151119',
                'uploader_id': 'IronSoulElf',
                'uploader_url': r're:https?://(?:www\.)?youtube\.com/user/IronSoulElf',
                'uploader': 'IronSoulElf',
                'creator': 'Todd Haberman;\nDaniel Law Heath and Aaron Kaplan',
                'track': 'Dark Walk',
                'artist': 'Todd Haberman;\nDaniel Law Heath and Aaron Kaplan',
                'album': 'Position Music - Production Music Vol. 143 - Dark Walk',
                'thumbnail': 'https://i.ytimg.com/vi_webp/lsguqyKfVQg/maxresdefault.webp',
                'categories': ['Film & Animation'],
                'view_count': int,
                'live_status': 'not_live',
                'channel_url': 'https://www.youtube.com/channel/UCTSRgz5jylBvFt_S7wnsqLQ',
                'channel_id': 'UCTSRgz5jylBvFt_S7wnsqLQ',
                'tags': 'count:13',
                'availability': 'public',
                'channel': 'IronSoulElf',
                'playable_in_embed': True,
                'like_count': int,
                'age_limit': 0,
                'channel_follower_count': int
            },
            'params': {
                'skip_download': True,
            },
        },
        {
            # Tags with '};' (see https://github.com/ytdl-org/youtube-dl/issues/7468)
            'url': 'https://www.youtube.com/watch?v=Ms7iBXnlUO8',
            'only_matching': True,
        },
        {
            # Video with yt:stretch=17:0
            'url': 'https://www.youtube.com/watch?v=Q39EVAstoRM',
            'info_dict': {
                'id': 'Q39EVAstoRM',
                'ext': 'mp4',
                'title': 'Clash Of Clans#14 Dicas De Ataque Para CV 4',
                'description': 'md5:ee18a25c350637c8faff806845bddee9',
                'upload_date': '20151107',
                'uploader_id': 'UCCr7TALkRbo3EtFzETQF1LA',
                'uploader': 'CH GAMER DROID',
            },
            'params': {
                'skip_download': True,
            },
            'skip': 'This video does not exist.',
        },
        {
            # Video with incomplete 'yt:stretch=16:'
            'url': 'https://www.youtube.com/watch?v=FRhJzUSJbGI',
            'only_matching': True,
        },
        {
            # Video licensed under Creative Commons
            'url': 'https://www.youtube.com/watch?v=M4gD1WSo5mA',
            'info_dict': {
                'id': 'M4gD1WSo5mA',
                'ext': 'mp4',
                'title': 'md5:e41008789470fc2533a3252216f1c1d1',
                'description': 'md5:a677553cf0840649b731a3024aeff4cc',
                'duration': 721,
                'upload_date': '20150128',
                'uploader_id': 'BerkmanCenter',
                'uploader_url': r're:https?://(?:www\.)?youtube\.com/user/BerkmanCenter',
                'uploader': 'The Berkman Klein Center for Internet & Society',
                'license': 'Creative Commons Attribution license (reuse allowed)',
                'channel_id': 'UCuLGmD72gJDBwmLw06X58SA',
                'channel_url': 'https://www.youtube.com/channel/UCuLGmD72gJDBwmLw06X58SA',
                'like_count': int,
                'age_limit': 0,
                'tags': ['Copyright (Legal Subject)', 'Law (Industry)', 'William W. Fisher (Author)'],
                'channel': 'The Berkman Klein Center for Internet & Society',
                'availability': 'public',
                'view_count': int,
                'categories': ['Education'],
                'thumbnail': 'https://i.ytimg.com/vi_webp/M4gD1WSo5mA/maxresdefault.webp',
                'live_status': 'not_live',
                'playable_in_embed': True,
                'comment_count': int,
                'channel_follower_count': int
            },
            'params': {
                'skip_download': True,
            },
        },
        {
            # Channel-like uploader_url
            'url': 'https://www.youtube.com/watch?v=eQcmzGIKrzg',
            'info_dict': {
                'id': 'eQcmzGIKrzg',
                'ext': 'mp4',
                'title': 'Democratic Socialism and Foreign Policy | Bernie Sanders',
                'description': 'md5:13a2503d7b5904ef4b223aa101628f39',
                'duration': 4060,
                'upload_date': '20151120',
                'uploader': 'Bernie Sanders',
                'uploader_id': 'UCH1dpzjCEiGAt8CXkryhkZg',
                'uploader_url': r're:https?://(?:www\.)?youtube\.com/channel/UCH1dpzjCEiGAt8CXkryhkZg',
                'license': 'Creative Commons Attribution license (reuse allowed)',
                'playable_in_embed': True,
                'tags': 'count:12',
                'like_count': int,
                'channel_id': 'UCH1dpzjCEiGAt8CXkryhkZg',
                'age_limit': 0,
                'availability': 'public',
                'categories': ['News & Politics'],
                'channel': 'Bernie Sanders',
                'thumbnail': 'https://i.ytimg.com/vi_webp/eQcmzGIKrzg/maxresdefault.webp',
                'view_count': int,
                'live_status': 'not_live',
                'channel_url': 'https://www.youtube.com/channel/UCH1dpzjCEiGAt8CXkryhkZg',
                'comment_count': int,
                'channel_follower_count': int
            },
            'params': {
                'skip_download': True,
            },
        },
        {
            'url': 'https://www.youtube.com/watch?feature=player_embedded&amp;amp;v=V36LpHqtcDY',
            'only_matching': True,
        },
        {
            # YouTube Red paid video (https://github.com/ytdl-org/youtube-dl/issues/10059)
            'url': 'https://www.youtube.com/watch?v=i1Ko8UG-Tdo',
            'only_matching': True,
        },
        {
            # Rental video preview
            'url': 'https://www.youtube.com/watch?v=yYr8q0y5Jfg',
            'info_dict': {
                'id': 'uGpuVWrhIzE',
                'ext': 'mp4',
                'title': 'Piku - Trailer',
                'description': 'md5:c36bd60c3fd6f1954086c083c72092eb',
                'upload_date': '20150811',
                'uploader': 'FlixMatrix',
                'uploader_id': 'FlixMatrixKaravan',
                'uploader_url': r're:https?://(?:www\.)?youtube\.com/user/FlixMatrixKaravan',
                'license': 'Standard YouTube License',
            },
            'params': {
                'skip_download': True,
            },
            'skip': 'This video is not available.',
        },
        {
            # YouTube Red video with episode data
            'url': 'https://www.youtube.com/watch?v=iqKdEhx-dD4',
            'info_dict': {
                'id': 'iqKdEhx-dD4',
                'ext': 'mp4',
                'title': 'Isolation - Mind Field (Ep 1)',
                'description': 'md5:f540112edec5d09fc8cc752d3d4ba3cd',
                'duration': 2085,
                'upload_date': '20170118',
                'uploader': 'Vsauce',
                'uploader_id': 'Vsauce',
                'uploader_url': r're:https?://(?:www\.)?youtube\.com/user/Vsauce',
                'series': 'Mind Field',
                'season_number': 1,
                'episode_number': 1,
                'thumbnail': 'https://i.ytimg.com/vi_webp/iqKdEhx-dD4/maxresdefault.webp',
                'tags': 'count:12',
                'view_count': int,
                'availability': 'public',
                'age_limit': 0,
                'channel': 'Vsauce',
                'episode': 'Episode 1',
                'categories': ['Entertainment'],
                'season': 'Season 1',
                'channel_id': 'UC6nSFpj9HTCZ5t-N3Rm3-HA',
                'channel_url': 'https://www.youtube.com/channel/UC6nSFpj9HTCZ5t-N3Rm3-HA',
                'like_count': int,
                'playable_in_embed': True,
                'live_status': 'not_live',
                'channel_follower_count': int
            },
            'params': {
                'skip_download': True,
            },
            'expected_warnings': [
                'Skipping DASH manifest',
            ],
        },
        {
            # The following content has been identified by the YouTube community
            # as inappropriate or offensive to some audiences.
            'url': 'https://www.youtube.com/watch?v=6SJNVb0GnPI',
            'info_dict': {
                'id': '6SJNVb0GnPI',
                'ext': 'mp4',
                'title': 'Race Differences in Intelligence',
                'description': 'md5:5d161533167390427a1f8ee89a1fc6f1',
                'duration': 965,
                'upload_date': '20140124',
                'uploader': 'New Century Foundation',
                'uploader_id': 'UCEJYpZGqgUob0zVVEaLhvVg',
                'uploader_url': r're:https?://(?:www\.)?youtube\.com/channel/UCEJYpZGqgUob0zVVEaLhvVg',
            },
            'params': {
                'skip_download': True,
            },
            'skip': 'This video has been removed for violating YouTube\'s policy on hate speech.',
        },
        {
            # itag 212
            'url': '1t24XAntNCY',
            'only_matching': True,
        },
        {
            # geo restricted to JP
            'url': 'sJL6WA-aGkQ',
            'only_matching': True,
        },
        {
            'url': 'https://invidio.us/watch?v=BaW_jenozKc',
            'only_matching': True,
        },
        {
            'url': 'https://redirect.invidious.io/watch?v=BaW_jenozKc',
            'only_matching': True,
        },
        {
            # from https://nitter.pussthecat.org/YouTube/status/1360363141947944964#m
            'url': 'https://redirect.invidious.io/Yh0AhrY9GjA',
            'only_matching': True,
        },
        {
            # DRM protected
            'url': 'https://www.youtube.com/watch?v=s7_qI6_mIXc',
            'only_matching': True,
        },
        {
            # Video with unsupported adaptive stream type formats
            'url': 'https://www.youtube.com/watch?v=Z4Vy8R84T1U',
            'info_dict': {
                'id': 'Z4Vy8R84T1U',
                'ext': 'mp4',
                'title': 'saman SMAN 53 Jakarta(Sancety) opening COFFEE4th at SMAN 53 Jakarta',
                'description': 'md5:d41d8cd98f00b204e9800998ecf8427e',
                'duration': 433,
                'upload_date': '20130923',
                'uploader': 'Amelia Putri Harwita',
                'uploader_id': 'UCpOxM49HJxmC1qCalXyB3_Q',
                'uploader_url': r're:https?://(?:www\.)?youtube\.com/channel/UCpOxM49HJxmC1qCalXyB3_Q',
                'formats': 'maxcount:10',
            },
            'params': {
                'skip_download': True,
                'youtube_include_dash_manifest': False,
            },
            'skip': 'not actual anymore',
        },
        {
            # Youtube Music Auto-generated description
            'url': 'https://music.youtube.com/watch?v=MgNrAu2pzNs',
            'info_dict': {
                'id': 'MgNrAu2pzNs',
                'ext': 'mp4',
                'title': 'Voyeur Girl',
                'description': 'md5:7ae382a65843d6df2685993e90a8628f',
                'upload_date': '20190312',
                'uploader': 'Stephen - Topic',
                'uploader_id': 'UC-pWHpBjdGG69N9mM2auIAA',
                'artist': 'Stephen',
                'track': 'Voyeur Girl',
                'album': 'it\'s too much love to know my dear',
                'release_date': '20190313',
                'release_year': 2019,
                'alt_title': 'Voyeur Girl',
                'view_count': int,
                'uploader_url': 'http://www.youtube.com/channel/UC-pWHpBjdGG69N9mM2auIAA',
                'playable_in_embed': True,
                'like_count': int,
                'categories': ['Music'],
                'channel_url': 'https://www.youtube.com/channel/UC-pWHpBjdGG69N9mM2auIAA',
                'channel': 'Stephen',
                'availability': 'public',
                'creator': 'Stephen',
                'duration': 169,
                'thumbnail': 'https://i.ytimg.com/vi_webp/MgNrAu2pzNs/maxresdefault.webp',
                'age_limit': 0,
                'channel_id': 'UC-pWHpBjdGG69N9mM2auIAA',
                'tags': 'count:11',
                'live_status': 'not_live',
                'channel_follower_count': int
            },
            'params': {
                'skip_download': True,
            },
        },
        {
            'url': 'https://www.youtubekids.com/watch?v=3b8nCWDgZ6Q',
            'only_matching': True,
        },
        {
            # invalid -> valid video id redirection
            'url': 'DJztXj2GPfl',
            'info_dict': {
                'id': 'DJztXj2GPfk',
                'ext': 'mp4',
                'title': 'Panjabi MC - Mundian To Bach Ke (The Dictator Soundtrack)',
                'description': 'md5:bf577a41da97918e94fa9798d9228825',
                'upload_date': '20090125',
                'uploader': 'Prochorowka',
                'uploader_id': 'Prochorowka',
                'uploader_url': r're:https?://(?:www\.)?youtube\.com/user/Prochorowka',
                'artist': 'Panjabi MC',
                'track': 'Beware of the Boys (Mundian to Bach Ke) - Motivo Hi-Lectro Remix',
                'album': 'Beware of the Boys (Mundian To Bach Ke)',
            },
            'params': {
                'skip_download': True,
            },
            'skip': 'Video unavailable',
        },
        {
            # empty description results in an empty string
            'url': 'https://www.youtube.com/watch?v=x41yOUIvK2k',
            'info_dict': {
                'id': 'x41yOUIvK2k',
                'ext': 'mp4',
                'title': 'IMG 3456',
                'description': '',
                'upload_date': '20170613',
                'uploader_id': 'ElevageOrVert',
                'uploader': 'ElevageOrVert',
                'view_count': int,
                'thumbnail': 'https://i.ytimg.com/vi_webp/x41yOUIvK2k/maxresdefault.webp',
                'uploader_url': 'http://www.youtube.com/user/ElevageOrVert',
                'like_count': int,
                'channel_id': 'UCo03ZQPBW5U4UC3regpt1nw',
                'tags': [],
                'channel_url': 'https://www.youtube.com/channel/UCo03ZQPBW5U4UC3regpt1nw',
                'availability': 'public',
                'age_limit': 0,
                'categories': ['Pets & Animals'],
                'duration': 7,
                'playable_in_embed': True,
                'live_status': 'not_live',
                'channel': 'ElevageOrVert',
                'channel_follower_count': int
            },
            'params': {
                'skip_download': True,
            },
        },
        {
            # with '};' inside yt initial data (see [1])
            # see [2] for an example with '};' inside ytInitialPlayerResponse
            # 1. https://github.com/ytdl-org/youtube-dl/issues/27093
            # 2. https://github.com/ytdl-org/youtube-dl/issues/27216
            'url': 'https://www.youtube.com/watch?v=CHqg6qOn4no',
            'info_dict': {
                'id': 'CHqg6qOn4no',
                'ext': 'mp4',
                'title': 'Part 77   Sort a list of simple types in c#',
                'description': 'md5:b8746fa52e10cdbf47997903f13b20dc',
                'upload_date': '20130831',
                'uploader_id': 'kudvenkat',
                'uploader': 'kudvenkat',
                'channel_id': 'UCCTVrRB5KpIiK6V2GGVsR1Q',
                'like_count': int,
                'uploader_url': 'http://www.youtube.com/user/kudvenkat',
                'channel_url': 'https://www.youtube.com/channel/UCCTVrRB5KpIiK6V2GGVsR1Q',
                'live_status': 'not_live',
                'categories': ['Education'],
                'availability': 'public',
                'thumbnail': 'https://i.ytimg.com/vi/CHqg6qOn4no/sddefault.jpg',
                'tags': 'count:12',
                'playable_in_embed': True,
                'age_limit': 0,
                'view_count': int,
                'duration': 522,
                'channel': 'kudvenkat',
                'comment_count': int,
                'channel_follower_count': int
            },
            'params': {
                'skip_download': True,
            },
        },
        {
            # another example of '};' in ytInitialData
            'url': 'https://www.youtube.com/watch?v=gVfgbahppCY',
            'only_matching': True,
        },
        {
            'url': 'https://www.youtube.com/watch_popup?v=63RmMXCd_bQ',
            'only_matching': True,
        },
        {
            # https://github.com/ytdl-org/youtube-dl/pull/28094
            'url': 'OtqTfy26tG0',
            'info_dict': {
                'id': 'OtqTfy26tG0',
                'ext': 'mp4',
                'title': 'Burn Out',
                'description': 'md5:8d07b84dcbcbfb34bc12a56d968b6131',
                'upload_date': '20141120',
                'uploader': 'The Cinematic Orchestra - Topic',
                'uploader_id': 'UCIzsJBIyo8hhpFm1NK0uLgw',
                'uploader_url': r're:https?://(?:www\.)?youtube\.com/channel/UCIzsJBIyo8hhpFm1NK0uLgw',
                'artist': 'The Cinematic Orchestra',
                'track': 'Burn Out',
                'album': 'Every Day',
                'like_count': int,
                'live_status': 'not_live',
                'alt_title': 'Burn Out',
                'duration': 614,
                'age_limit': 0,
                'view_count': int,
                'channel_url': 'https://www.youtube.com/channel/UCIzsJBIyo8hhpFm1NK0uLgw',
                'creator': 'The Cinematic Orchestra',
                'channel': 'The Cinematic Orchestra',
                'tags': ['The Cinematic Orchestra', 'Every Day', 'Burn Out'],
                'channel_id': 'UCIzsJBIyo8hhpFm1NK0uLgw',
                'availability': 'public',
                'thumbnail': 'https://i.ytimg.com/vi/OtqTfy26tG0/maxresdefault.jpg',
                'categories': ['Music'],
                'playable_in_embed': True,
                'channel_follower_count': int
            },
            'params': {
                'skip_download': True,
            },
        },
        {
            # controversial video, only works with bpctr when authenticated with cookies
            'url': 'https://www.youtube.com/watch?v=nGC3D_FkCmg',
            'only_matching': True,
        },
        {
            # controversial video, requires bpctr/contentCheckOk
            'url': 'https://www.youtube.com/watch?v=SZJvDhaSDnc',
            'info_dict': {
                'id': 'SZJvDhaSDnc',
                'ext': 'mp4',
                'title': 'San Diego teen commits suicide after bullying over embarrassing video',
                'channel_id': 'UC-SJ6nODDmufqBzPBwCvYvQ',
                'uploader': 'CBS Mornings',
                'uploader_id': 'CBSThisMorning',
                'upload_date': '20140716',
                'description': 'md5:acde3a73d3f133fc97e837a9f76b53b7',
                'duration': 170,
                'categories': ['News & Politics'],
                'uploader_url': 'http://www.youtube.com/user/CBSThisMorning',
                'view_count': int,
                'channel': 'CBS Mornings',
                'tags': ['suicide', 'bullying', 'video', 'cbs', 'news'],
                'thumbnail': 'https://i.ytimg.com/vi/SZJvDhaSDnc/hqdefault.jpg',
                'age_limit': 18,
                'availability': 'needs_auth',
                'channel_url': 'https://www.youtube.com/channel/UC-SJ6nODDmufqBzPBwCvYvQ',
                'like_count': int,
                'live_status': 'not_live',
                'playable_in_embed': True,
                'channel_follower_count': int
            }
        },
        {
            # restricted location, https://github.com/ytdl-org/youtube-dl/issues/28685
            'url': 'cBvYw8_A0vQ',
            'info_dict': {
                'id': 'cBvYw8_A0vQ',
                'ext': 'mp4',
                'title': '4K Ueno Okachimachi  Street  Scenes  上野御徒町歩き',
                'description': 'md5:ea770e474b7cd6722b4c95b833c03630',
                'upload_date': '20201120',
                'uploader': 'Walk around Japan',
                'uploader_id': 'UC3o_t8PzBmXf5S9b7GLx1Mw',
                'uploader_url': r're:https?://(?:www\.)?youtube\.com/channel/UC3o_t8PzBmXf5S9b7GLx1Mw',
                'duration': 1456,
                'categories': ['Travel & Events'],
                'channel_id': 'UC3o_t8PzBmXf5S9b7GLx1Mw',
                'view_count': int,
                'channel': 'Walk around Japan',
                'tags': ['Ueno Tokyo', 'Okachimachi Tokyo', 'Ameyoko Street', 'Tokyo attraction', 'Travel in Tokyo'],
                'thumbnail': 'https://i.ytimg.com/vi_webp/cBvYw8_A0vQ/hqdefault.webp',
                'age_limit': 0,
                'availability': 'public',
                'channel_url': 'https://www.youtube.com/channel/UC3o_t8PzBmXf5S9b7GLx1Mw',
                'live_status': 'not_live',
                'playable_in_embed': True,
                'channel_follower_count': int
            },
            'params': {
                'skip_download': True,
            },
        }, {
            # Has multiple audio streams
            'url': 'WaOKSUlf4TM',
            'only_matching': True
        }, {
            # Requires Premium: has format 141 when requested using YTM url
            'url': 'https://music.youtube.com/watch?v=XclachpHxis',
            'only_matching': True
        }, {
            # multiple subtitles with same lang_code
            'url': 'https://www.youtube.com/watch?v=wsQiKKfKxug',
            'only_matching': True,
        }, {
            # Force use android client fallback
            'url': 'https://www.youtube.com/watch?v=YOelRv7fMxY',
            'info_dict': {
                'id': 'YOelRv7fMxY',
                'title': 'DIGGING A SECRET TUNNEL Part 1',
                'ext': '3gp',
                'upload_date': '20210624',
                'channel_id': 'UCp68_FLety0O-n9QU6phsgw',
                'uploader': 'colinfurze',
                'uploader_id': 'colinfurze',
                'channel_url': r're:https?://(?:www\.)?youtube\.com/channel/UCp68_FLety0O-n9QU6phsgw',
                'description': 'md5:5d5991195d599b56cd0c4148907eec50',
                'duration': 596,
                'categories': ['Entertainment'],
                'uploader_url': 'http://www.youtube.com/user/colinfurze',
                'view_count': int,
                'channel': 'colinfurze',
                'tags': ['Colin', 'furze', 'Terry', 'tunnel', 'underground', 'bunker'],
                'thumbnail': 'https://i.ytimg.com/vi/YOelRv7fMxY/maxresdefault.jpg',
                'age_limit': 0,
                'availability': 'public',
                'like_count': int,
                'live_status': 'not_live',
                'playable_in_embed': True,
                'channel_follower_count': int
            },
            'params': {
                'format': '17',  # 3gp format available on android
                'extractor_args': {'youtube': {'player_client': ['android']}},
            },
        },
        {
            # Skip download of additional client configs (remix client config in this case)
            'url': 'https://music.youtube.com/watch?v=MgNrAu2pzNs',
            'only_matching': True,
            'params': {
                'extractor_args': {'youtube': {'player_skip': ['configs']}},
            },
        }, {
            # shorts
            'url': 'https://www.youtube.com/shorts/BGQWPY4IigY',
            'only_matching': True,
        }, {
            'note': 'Storyboards',
            'url': 'https://www.youtube.com/watch?v=5KLPxDtMqe8',
            'info_dict': {
                'id': '5KLPxDtMqe8',
                'ext': 'mhtml',
                'format_id': 'sb0',
                'title': 'Your Brain is Plastic',
                'uploader_id': 'scishow',
                'description': 'md5:89cd86034bdb5466cd87c6ba206cd2bc',
                'upload_date': '20140324',
                'uploader': 'SciShow',
                'like_count': int,
                'channel_id': 'UCZYTClx2T1of7BRZ86-8fow',
                'channel_url': 'https://www.youtube.com/channel/UCZYTClx2T1of7BRZ86-8fow',
                'view_count': int,
                'thumbnail': 'https://i.ytimg.com/vi/5KLPxDtMqe8/maxresdefault.jpg',
                'playable_in_embed': True,
                'tags': 'count:12',
                'uploader_url': 'http://www.youtube.com/user/scishow',
                'availability': 'public',
                'channel': 'SciShow',
                'live_status': 'not_live',
                'duration': 248,
                'categories': ['Education'],
                'age_limit': 0,
                'channel_follower_count': int
            }, 'params': {'format': 'mhtml', 'skip_download': True}
        }, {
            # Ensure video upload_date is in UTC timezone (video was uploaded 1641170939)
            'url': 'https://www.youtube.com/watch?v=2NUZ8W2llS4',
            'info_dict': {
                'id': '2NUZ8W2llS4',
                'ext': 'mp4',
                'title': 'The NP that test your phone performance 🙂',
                'description': 'md5:144494b24d4f9dfacb97c1bbef5de84d',
                'uploader': 'Leon Nguyen',
                'uploader_id': 'VNSXIII',
                'uploader_url': 'http://www.youtube.com/user/VNSXIII',
                'channel_id': 'UCRqNBSOHgilHfAczlUmlWHA',
                'channel_url': 'https://www.youtube.com/channel/UCRqNBSOHgilHfAczlUmlWHA',
                'duration': 21,
                'view_count': int,
                'age_limit': 0,
                'categories': ['Gaming'],
                'tags': 'count:23',
                'playable_in_embed': True,
                'live_status': 'not_live',
                'upload_date': '20220103',
                'like_count': int,
                'availability': 'public',
                'channel': 'Leon Nguyen',
                'thumbnail': 'https://i.ytimg.com/vi_webp/2NUZ8W2llS4/maxresdefault.webp',
                'comment_count': int,
                'channel_follower_count': int
            }
        }, {
            # date text is premiered video, ensure upload date in UTC (published 1641172509)
            'url': 'https://www.youtube.com/watch?v=mzZzzBU6lrM',
            'info_dict': {
                'id': 'mzZzzBU6lrM',
                'ext': 'mp4',
                'title': 'I Met GeorgeNotFound In Real Life...',
                'description': 'md5:cca98a355c7184e750f711f3a1b22c84',
                'uploader': 'Quackity',
                'uploader_id': 'QuackityHQ',
                'uploader_url': 'http://www.youtube.com/user/QuackityHQ',
                'channel_id': 'UC_8NknAFiyhOUaZqHR3lq3Q',
                'channel_url': 'https://www.youtube.com/channel/UC_8NknAFiyhOUaZqHR3lq3Q',
                'duration': 955,
                'view_count': int,
                'age_limit': 0,
                'categories': ['Entertainment'],
                'tags': 'count:26',
                'playable_in_embed': True,
                'live_status': 'not_live',
                'release_timestamp': 1641172509,
                'release_date': '20220103',
                'upload_date': '20220103',
                'like_count': int,
                'availability': 'public',
                'channel': 'Quackity',
                'thumbnail': 'https://i.ytimg.com/vi/mzZzzBU6lrM/maxresdefault.jpg',
                'channel_follower_count': int
            }
        },
        {   # continuous livestream. Microformat upload date should be preferred.
            # Upload date was 2021-06-19 (not UTC), while stream start is 2021-11-27
            'url': 'https://www.youtube.com/watch?v=kgx4WGK0oNU',
            'info_dict': {
                'id': 'kgx4WGK0oNU',
                'title': r're:jazz\/lofi hip hop radio🌱chill beats to relax\/study to \[LIVE 24\/7\] \d{4}-\d{2}-\d{2} \d{2}:\d{2}',
                'ext': 'mp4',
                'channel_id': 'UC84whx2xxsiA1gXHXXqKGOA',
                'availability': 'public',
                'age_limit': 0,
                'release_timestamp': 1637975704,
                'upload_date': '20210619',
                'channel_url': 'https://www.youtube.com/channel/UC84whx2xxsiA1gXHXXqKGOA',
                'live_status': 'is_live',
                'thumbnail': 'https://i.ytimg.com/vi/kgx4WGK0oNU/maxresdefault.jpg',
                'uploader': '阿鲍Abao',
                'uploader_url': 'http://www.youtube.com/channel/UC84whx2xxsiA1gXHXXqKGOA',
                'channel': 'Abao in Tokyo',
                'channel_follower_count': int,
                'release_date': '20211127',
                'tags': 'count:39',
                'categories': ['People & Blogs'],
                'like_count': int,
                'uploader_id': 'UC84whx2xxsiA1gXHXXqKGOA',
                'view_count': int,
                'playable_in_embed': True,
                'description': 'md5:2ef1d002cad520f65825346e2084e49d',
            },
            'params': {'skip_download': True}
        }, {
            # Story. Requires specific player params to work.
            'url': 'https://www.youtube.com/watch?v=vv8qTUWmulI',
            'info_dict': {
                'id': 'vv8qTUWmulI',
                'ext': 'mp4',
                'availability': 'unlisted',
                'view_count': int,
                'channel_id': 'UCzIZ8HrzDgc-pNQDUG6avBA',
                'upload_date': '20220526',
                'categories': ['Education'],
                'title': 'Story',
                'channel': 'IT\'S HISTORY',
                'description': '',
                'uploader_id': 'BlastfromthePast',
                'duration': 12,
                'uploader': 'IT\'S HISTORY',
                'playable_in_embed': True,
                'age_limit': 0,
                'live_status': 'not_live',
                'tags': [],
                'thumbnail': 'https://i.ytimg.com/vi_webp/vv8qTUWmulI/maxresdefault.webp',
                'uploader_url': 'http://www.youtube.com/user/BlastfromthePast',
                'channel_url': 'https://www.youtube.com/channel/UCzIZ8HrzDgc-pNQDUG6avBA',
            },
            'skip': 'stories get removed after some period of time',
        }, {
            'url': 'https://www.youtube.com/watch?v=tjjjtzRLHvA',
            'info_dict': {
                'id': 'tjjjtzRLHvA',
                'ext': 'mp4',
                'title': 'ハッシュタグ無し };if window.ytcsi',
                'upload_date': '20220323',
                'like_count': int,
                'availability': 'unlisted',
                'channel': 'nao20010128nao',
                'thumbnail': 'https://i.ytimg.com/vi_webp/tjjjtzRLHvA/maxresdefault.webp',
                'age_limit': 0,
                'uploader': 'nao20010128nao',
                'uploader_id': 'nao20010128nao',
                'categories': ['Music'],
                'view_count': int,
                'description': '',
                'channel_url': 'https://www.youtube.com/channel/UCdqltm_7iv1Vs6kp6Syke5A',
                'channel_id': 'UCdqltm_7iv1Vs6kp6Syke5A',
                'live_status': 'not_live',
                'playable_in_embed': True,
                'channel_follower_count': int,
                'duration': 6,
                'tags': [],
                'uploader_url': 'http://www.youtube.com/user/nao20010128nao',
            }
        }, {
            'note': '6 channel audio',
            'url': 'https://www.youtube.com/watch?v=zgdo7-RRjgo',
            'only_matching': True,
        }
    ]

    _WEBPAGE_TESTS = [
        # YouTube <object> embed
        {
            'url': 'http://www.improbable.com/2017/04/03/untrained-modern-youths-and-ancient-masters-in-selfie-portraits/',
            'md5': '873c81d308b979f0e23ee7e620b312a3',
            'info_dict': {
                'id': 'msN87y-iEx0',
                'ext': 'mp4',
                'title': 'Feynman: Mirrors FUN TO IMAGINE 6',
                'upload_date': '20080526',
                'description': 'md5:873c81d308b979f0e23ee7e620b312a3',
                'uploader': 'Christopher Sykes',
                'uploader_id': 'ChristopherJSykes',
                'age_limit': 0,
                'tags': ['feynman', 'mirror', 'science', 'physics', 'imagination', 'fun', 'cool', 'puzzle'],
                'channel_id': 'UCCeo--lls1vna5YJABWAcVA',
                'playable_in_embed': True,
                'thumbnail': 'https://i.ytimg.com/vi/msN87y-iEx0/hqdefault.jpg',
                'like_count': int,
                'comment_count': int,
                'channel': 'Christopher Sykes',
                'live_status': 'not_live',
                'channel_url': 'https://www.youtube.com/channel/UCCeo--lls1vna5YJABWAcVA',
                'availability': 'public',
                'duration': 195,
                'view_count': int,
                'categories': ['Science & Technology'],
                'channel_follower_count': int,
                'uploader_url': 'http://www.youtube.com/user/ChristopherJSykes',
            },
            'params': {
                'skip_download': True,
            }
        },
    ]

    @classmethod
    def suitable(cls, url):
        from ..utils import parse_qs

        qs = parse_qs(url)
        if qs.get('list', [None])[0]:
            return False
        return super().suitable(url)

    def __init__(self, *args, **kwargs):
        super().__init__(*args, **kwargs)
        self._code_cache = {}
        self._player_cache = {}

    def _prepare_live_from_start_formats(self, formats, video_id, live_start_time, url, webpage_url, smuggled_data):
        lock = threading.Lock()

        is_live = True
        start_time = time.time()
        formats = [f for f in formats if f.get('is_from_start')]

        def refetch_manifest(format_id, delay):
            nonlocal formats, start_time, is_live
            if time.time() <= start_time + delay:
                return

            _, _, prs, player_url = self._download_player_responses(url, smuggled_data, video_id, webpage_url)
            video_details = traverse_obj(
                prs, (..., 'videoDetails'), expected_type=dict, default=[])
            microformats = traverse_obj(
                prs, (..., 'microformat', 'playerMicroformatRenderer'),
                expected_type=dict, default=[])
            _, is_live, _, formats, _ = self._list_formats(video_id, microformats, video_details, prs, player_url)
            start_time = time.time()

        def mpd_feed(format_id, delay):
            """
            @returns (manifest_url, manifest_stream_number, is_live) or None
            """
            with lock:
                refetch_manifest(format_id, delay)

            f = next((f for f in formats if f['format_id'] == format_id), None)
            if not f:
                if not is_live:
                    self.to_screen(f'{video_id}: Video is no longer live')
                else:
                    self.report_warning(
                        f'Cannot find refreshed manifest for format {format_id}{bug_reports_message()}')
                return None
            return f['manifest_url'], f['manifest_stream_number'], is_live

        for f in formats:
            f['is_live'] = True
            f['protocol'] = 'http_dash_segments_generator'
            f['fragments'] = functools.partial(
                self._live_dash_fragments, f['format_id'], live_start_time, mpd_feed)

    def _live_dash_fragments(self, format_id, live_start_time, mpd_feed, ctx):
        FETCH_SPAN, MAX_DURATION = 5, 432000

        mpd_url, stream_number, is_live = None, None, True

        begin_index = 0
        download_start_time = ctx.get('start') or time.time()

        lack_early_segments = download_start_time - (live_start_time or download_start_time) > MAX_DURATION
        if lack_early_segments:
            self.report_warning(bug_reports_message(
                'Starting download from the last 120 hours of the live stream since '
                'YouTube does not have data before that. If you think this is wrong,'), only_once=True)
            lack_early_segments = True

        known_idx, no_fragment_score, last_segment_url = begin_index, 0, None
        fragments, fragment_base_url = None, None

        def _extract_sequence_from_mpd(refresh_sequence, immediate):
            nonlocal mpd_url, stream_number, is_live, no_fragment_score, fragments, fragment_base_url
            # Obtain from MPD's maximum seq value
            old_mpd_url = mpd_url
            last_error = ctx.pop('last_error', None)
            expire_fast = immediate or last_error and isinstance(last_error, urllib.error.HTTPError) and last_error.code == 403
            mpd_url, stream_number, is_live = (mpd_feed(format_id, 5 if expire_fast else 18000)
                                               or (mpd_url, stream_number, False))
            if not refresh_sequence:
                if expire_fast and not is_live:
                    return False, last_seq
                elif old_mpd_url == mpd_url:
                    return True, last_seq
            try:
                fmts, _ = self._extract_mpd_formats_and_subtitles(
                    mpd_url, None, note=False, errnote=False, fatal=False)
            except ExtractorError:
                fmts = None
            if not fmts:
                no_fragment_score += 2
                return False, last_seq
            fmt_info = next(x for x in fmts if x['manifest_stream_number'] == stream_number)
            fragments = fmt_info['fragments']
            fragment_base_url = fmt_info['fragment_base_url']
            assert fragment_base_url

            _last_seq = int(re.search(r'(?:/|^)sq/(\d+)', fragments[-1]['path']).group(1))
            return True, _last_seq

        while is_live:
            fetch_time = time.time()
            if no_fragment_score > 30:
                return
            if last_segment_url:
                # Obtain from "X-Head-Seqnum" header value from each segment
                try:
                    urlh = self._request_webpage(
                        last_segment_url, None, note=False, errnote=False, fatal=False)
                except ExtractorError:
                    urlh = None
                last_seq = try_get(urlh, lambda x: int_or_none(x.headers['X-Head-Seqnum']))
                if last_seq is None:
                    no_fragment_score += 2
                    last_segment_url = None
                    continue
            else:
                should_continue, last_seq = _extract_sequence_from_mpd(True, no_fragment_score > 15)
                no_fragment_score += 2
                if not should_continue:
                    continue

            if known_idx > last_seq:
                last_segment_url = None
                continue

            last_seq += 1

            if begin_index < 0 and known_idx < 0:
                # skip from the start when it's negative value
                known_idx = last_seq + begin_index
            if lack_early_segments:
                known_idx = max(known_idx, last_seq - int(MAX_DURATION // fragments[-1]['duration']))
            try:
                for idx in range(known_idx, last_seq):
                    # do not update sequence here or you'll get skipped some part of it
                    should_continue, _ = _extract_sequence_from_mpd(False, False)
                    if not should_continue:
                        known_idx = idx - 1
                        raise ExtractorError('breaking out of outer loop')
                    last_segment_url = urljoin(fragment_base_url, 'sq/%d' % idx)
                    yield {
                        'url': last_segment_url,
                        'fragment_count': last_seq,
                    }
                if known_idx == last_seq:
                    no_fragment_score += 5
                else:
                    no_fragment_score = 0
                known_idx = last_seq
            except ExtractorError:
                continue

            time.sleep(max(0, FETCH_SPAN + fetch_time - time.time()))

    def _extract_player_url(self, *ytcfgs, webpage=None):
        player_url = traverse_obj(
            ytcfgs, (..., 'PLAYER_JS_URL'), (..., 'WEB_PLAYER_CONTEXT_CONFIGS', ..., 'jsUrl'),
            get_all=False, expected_type=str)
        if not player_url:
            return
        return urljoin('https://www.youtube.com', player_url)

    def _download_player_url(self, video_id, fatal=False):
        res = self._download_webpage(
            'https://www.youtube.com/iframe_api',
            note='Downloading iframe API JS', video_id=video_id, fatal=fatal)
        if res:
            player_version = self._search_regex(
                r'player\\?/([0-9a-fA-F]{8})\\?/', res, 'player version', fatal=fatal)
            if player_version:
                return f'https://www.youtube.com/s/player/{player_version}/player_ias.vflset/en_US/base.js'

    def _signature_cache_id(self, example_sig):
        """ Return a string representation of a signature """
        return '.'.join(str(len(part)) for part in example_sig.split('.'))

    @classmethod
    def _extract_player_info(cls, player_url, fatal=True):
        for player_re in cls._PLAYER_INFO_RE:
            id_m = re.search(player_re, player_url)
            if id_m:
                return id_m.group('id')
        else:
            if fatal:
                raise ExtractorError('Cannot identify player %r' % player_url)

    def _load_player(self, video_id, player_url, fatal=True):
        player_id = self._extract_player_info(player_url)
        if player_id not in self._code_cache:
            code = self._download_webpage(
                player_url, video_id, fatal=fatal,
                note='Downloading player ' + player_id,
                errnote='Download of %s failed' % player_url)
            if code:
                self._code_cache[player_id] = code
        return self._code_cache.get(player_id)

    def _extract_signature_function(self, video_id, player_url, example_sig):
        player_id = self._extract_player_info(player_url)

        # Read from filesystem cache
        func_id = f'js_{player_id}_{self._signature_cache_id(example_sig)}'
        assert os.path.basename(func_id) == func_id

        self.write_debug(f'Extracting signature function {func_id}')
        cache_spec, code = self.cache.load('youtube-sigfuncs', func_id), None

        if not cache_spec:
            code = self._load_player(video_id, player_url)
        if code:
            res = self._parse_sig_js(code)
            test_string = ''.join(map(chr, range(len(example_sig))))
            cache_spec = [ord(c) for c in res(test_string)]
            self.cache.store('youtube-sigfuncs', func_id, cache_spec)

        return lambda s: ''.join(s[i] for i in cache_spec)

    def _print_sig_code(self, func, example_sig):
        if not self.get_param('youtube_print_sig_code'):
            return

        def gen_sig_code(idxs):
            def _genslice(start, end, step):
                starts = '' if start == 0 else str(start)
                ends = (':%d' % (end + step)) if end + step >= 0 else ':'
                steps = '' if step == 1 else (':%d' % step)
                return f's[{starts}{ends}{steps}]'

            step = None
            # Quelch pyflakes warnings - start will be set when step is set
            start = '(Never used)'
            for i, prev in zip(idxs[1:], idxs[:-1]):
                if step is not None:
                    if i - prev == step:
                        continue
                    yield _genslice(start, prev, step)
                    step = None
                    continue
                if i - prev in [-1, 1]:
                    step = i - prev
                    start = prev
                    continue
                else:
                    yield 's[%d]' % prev
            if step is None:
                yield 's[%d]' % i
            else:
                yield _genslice(start, i, step)

        test_string = ''.join(map(chr, range(len(example_sig))))
        cache_res = func(test_string)
        cache_spec = [ord(c) for c in cache_res]
        expr_code = ' + '.join(gen_sig_code(cache_spec))
        signature_id_tuple = '(%s)' % (
            ', '.join(str(len(p)) for p in example_sig.split('.')))
        code = ('if tuple(len(p) for p in s.split(\'.\')) == %s:\n'
                '    return %s\n') % (signature_id_tuple, expr_code)
        self.to_screen('Extracted signature function:\n' + code)

    def _parse_sig_js(self, jscode):
        funcname = self._search_regex(
            (r'\b[cs]\s*&&\s*[adf]\.set\([^,]+\s*,\s*encodeURIComponent\s*\(\s*(?P<sig>[a-zA-Z0-9$]+)\(',
             r'\b[a-zA-Z0-9]+\s*&&\s*[a-zA-Z0-9]+\.set\([^,]+\s*,\s*encodeURIComponent\s*\(\s*(?P<sig>[a-zA-Z0-9$]+)\(',
             r'\bm=(?P<sig>[a-zA-Z0-9$]{2,})\(decodeURIComponent\(h\.s\)\)',
             r'\bc&&\(c=(?P<sig>[a-zA-Z0-9$]{2,})\(decodeURIComponent\(c\)\)',
             r'(?:\b|[^a-zA-Z0-9$])(?P<sig>[a-zA-Z0-9$]{2,})\s*=\s*function\(\s*a\s*\)\s*{\s*a\s*=\s*a\.split\(\s*""\s*\);[a-zA-Z0-9$]{2}\.[a-zA-Z0-9$]{2}\(a,\d+\)',
             r'(?:\b|[^a-zA-Z0-9$])(?P<sig>[a-zA-Z0-9$]{2,})\s*=\s*function\(\s*a\s*\)\s*{\s*a\s*=\s*a\.split\(\s*""\s*\)',
             r'(?P<sig>[a-zA-Z0-9$]+)\s*=\s*function\(\s*a\s*\)\s*{\s*a\s*=\s*a\.split\(\s*""\s*\)',
             # Obsolete patterns
             r'(["\'])signature\1\s*,\s*(?P<sig>[a-zA-Z0-9$]+)\(',
             r'\.sig\|\|(?P<sig>[a-zA-Z0-9$]+)\(',
             r'yt\.akamaized\.net/\)\s*\|\|\s*.*?\s*[cs]\s*&&\s*[adf]\.set\([^,]+\s*,\s*(?:encodeURIComponent\s*\()?\s*(?P<sig>[a-zA-Z0-9$]+)\(',
             r'\b[cs]\s*&&\s*[adf]\.set\([^,]+\s*,\s*(?P<sig>[a-zA-Z0-9$]+)\(',
             r'\b[a-zA-Z0-9]+\s*&&\s*[a-zA-Z0-9]+\.set\([^,]+\s*,\s*(?P<sig>[a-zA-Z0-9$]+)\(',
             r'\bc\s*&&\s*a\.set\([^,]+\s*,\s*\([^)]*\)\s*\(\s*(?P<sig>[a-zA-Z0-9$]+)\(',
             r'\bc\s*&&\s*[a-zA-Z0-9]+\.set\([^,]+\s*,\s*\([^)]*\)\s*\(\s*(?P<sig>[a-zA-Z0-9$]+)\(',
             r'\bc\s*&&\s*[a-zA-Z0-9]+\.set\([^,]+\s*,\s*\([^)]*\)\s*\(\s*(?P<sig>[a-zA-Z0-9$]+)\('),
            jscode, 'Initial JS player signature function name', group='sig')

        jsi = JSInterpreter(jscode)
        initial_function = jsi.extract_function(funcname)
        return lambda s: initial_function([s])

    def _cached(self, func, *cache_id):
        def inner(*args, **kwargs):
            if cache_id not in self._player_cache:
                try:
                    self._player_cache[cache_id] = func(*args, **kwargs)
                except ExtractorError as e:
                    self._player_cache[cache_id] = e
                except Exception as e:
                    self._player_cache[cache_id] = ExtractorError(traceback.format_exc(), cause=e)

            ret = self._player_cache[cache_id]
            if isinstance(ret, Exception):
                raise ret
            return ret
        return inner

    def _decrypt_signature(self, s, video_id, player_url):
        """Turn the encrypted s field into a working signature"""
        extract_sig = self._cached(
            self._extract_signature_function, 'sig', player_url, self._signature_cache_id(s))
        func = extract_sig(video_id, player_url, s)
        self._print_sig_code(func, s)
        return func(s)

    def _decrypt_nsig(self, s, video_id, player_url):
        """Turn the encrypted n field into a working signature"""
        if player_url is None:
            raise ExtractorError('Cannot decrypt nsig without player_url')
        player_url = urljoin('https://www.youtube.com', player_url)

        jsi, player_id, func_code = self._extract_n_function_code(video_id, player_url)
        if self.get_param('youtube_print_sig_code'):
            self.to_screen(f'Extracted nsig function from {player_id}:\n{func_code[1]}\n')

        try:
            extract_nsig = self._cached(self._extract_n_function_from_code, 'nsig func', player_url)
            ret = extract_nsig(jsi, func_code)(s)
        except JSInterpreter.Exception as e:
            self.report_warning(
                f'Native nsig extraction failed: Trying with online solver\n'
                f'         n = {s} ; player = {player_url}', video_id)
            self.write_debug(e)

            response_data = self._download_json(
                'https://bookish-octo-barnacle-nao20010128nao.vercel.app/youtube/nparams/decrypt', video_id,
                query={'player': player_url, 'n': s},
                note='Delegating n-param decryption and waiting for result')
            if response_data['status'] != 'ok':
                message = traverse_obj(response_data, ('data', 'message'))
                raise ExtractorError(f'Failed at step "{response_data["step"]}" (message {message})')
            ret = response_data['data']

        self.write_debug(f'Decrypted nsig {s} => {ret}')
        return ret

    def _extract_n_function_name(self, jscode):
        funcname, idx = self._search_regex(
            r'\.get\("n"\)\)&&\(b=(?P<nfunc>[a-zA-Z0-9$]+)(?:\[(?P<idx>\d+)\])?\([a-zA-Z0-9]\)',
            jscode, 'Initial JS player n function name', group=('nfunc', 'idx'))
        if not idx:
            return funcname

        return json.loads(js_to_json(self._search_regex(
            rf'var {re.escape(funcname)}\s*=\s*(\[.+?\]);', jscode,
            f'Initial JS player n function list ({funcname}.{idx})')))[int(idx)]

    def _extract_n_function_code(self, video_id, player_url):
        player_id = self._extract_player_info(player_url)
        func_code = self.cache.load('youtube-nsig', player_id, min_ver='2022.08.19.2')
        jscode = func_code or self._load_player(video_id, player_url)
        jsi = JSInterpreter(jscode)

        if func_code:
            return jsi, player_id, func_code

        func_code = jsi.extract_function_code(self._extract_n_function_name(jscode))
        self.cache.store('youtube-nsig', player_id, func_code)
        return jsi, player_id, func_code

    def _extract_n_function_from_code(self, jsi, func_code):
        func = jsi.extract_function_from_code(*func_code)

        def extract_nsig(s):
            try:
                ret = func([s])
            except JSInterpreter.Exception:
                raise
            except Exception as e:
                raise JSInterpreter.Exception(traceback.format_exc(), cause=e)

            if ret.startswith('enhanced_except_'):
                raise JSInterpreter.Exception('Signature function returned an exception')
            return ret

        return extract_nsig

    def _extract_signature_timestamp(self, video_id, player_url, ytcfg=None, fatal=False):
        """
        Extract signatureTimestamp (sts)
        Required to tell API what sig/player version is in use.
        """
        sts = None
        if isinstance(ytcfg, dict):
            sts = int_or_none(ytcfg.get('STS'))

        if not sts:
            # Attempt to extract from player
            if player_url is None:
                error_msg = 'Cannot extract signature timestamp without player_url.'
                if fatal:
                    raise ExtractorError(error_msg)
                self.report_warning(error_msg)
                return
            code = self._load_player(video_id, player_url, fatal=fatal)
            if code:
                sts = int_or_none(self._search_regex(
                    r'(?:signatureTimestamp|sts)\s*:\s*(?P<sts>[0-9]{5})', code,
                    'JS player signature timestamp', group='sts', fatal=fatal))
        return sts

    def _mark_watched(self, video_id, player_responses):
        for is_full, key in enumerate(('videostatsPlaybackUrl', 'videostatsWatchtimeUrl')):
            label = 'fully ' if is_full else ''
            url = get_first(player_responses, ('playbackTracking', key, 'baseUrl'),
                            expected_type=url_or_none)
            if not url:
                self.report_warning(f'Unable to mark {label}watched')
                return
            parsed_url = urllib.parse.urlparse(url)
            qs = urllib.parse.parse_qs(parsed_url.query)

            # cpn generation algorithm is reverse engineered from base.js.
            # In fact it works even with dummy cpn.
            CPN_ALPHABET = 'abcdefghijklmnopqrstuvwxyzABCDEFGHIJKLMNOPQRSTUVWXYZ0123456789-_'
            cpn = ''.join(CPN_ALPHABET[random.randint(0, 256) & 63] for _ in range(0, 16))

            # # more consistent results setting it to right before the end
            video_length = [str(float((qs.get('len') or ['1.5'])[0]) - 1)]

            qs.update({
                'ver': ['2'],
                'cpn': [cpn],
                'cmt': video_length,
                'el': 'detailpage',  # otherwise defaults to "shorts"
            })

            if is_full:
                # these seem to mark watchtime "history" in the real world
                # they're required, so send in a single value
                qs.update({
                    'st': video_length,
                    'et': video_length,
                })

            url = urllib.parse.urlunparse(
                parsed_url._replace(query=urllib.parse.urlencode(qs, True)))

            self._download_webpage(
                url, video_id, f'Marking {label}watched',
                'Unable to mark watched', fatal=False)

    @classmethod
    def _extract_from_webpage(cls, url, webpage):
        # Invidious Instances
        # https://github.com/yt-dlp/yt-dlp/issues/195
        # https://github.com/iv-org/invidious/pull/1730
        mobj = re.search(
            r'<link rel="alternate" href="(?P<url>https://www\.youtube\.com/watch\?v=[0-9A-Za-z_-]{11})"',
            webpage)
        if mobj:
            yield cls.url_result(mobj.group('url'), cls)
            raise cls.StopExtraction()

        yield from super()._extract_from_webpage(url, webpage)

        # lazyYT YouTube embed
        for id_ in re.findall(r'class="lazyYT" data-youtube-id="([^"]+)"', webpage):
            yield cls.url_result(unescapeHTML(id_), cls, id_)

        # Wordpress "YouTube Video Importer" plugin
        for m in re.findall(r'''(?x)<div[^>]+
                class=(?P<q1>[\'"])[^\'"]*\byvii_single_video_player\b[^\'"]*(?P=q1)[^>]+
                data-video_id=(?P<q2>[\'"])([^\'"]+)(?P=q2)''', webpage):
            yield cls.url_result(m[-1], cls, m[-1])

    @classmethod
    def extract_id(cls, url):
        video_id = cls.get_temp_id(url)
        if not video_id:
            raise ExtractorError(f'Invalid URL: {url}')
        return video_id

    def _extract_chapters_from_json(self, data, duration):
        chapter_list = traverse_obj(
            data, (
                'playerOverlays', 'playerOverlayRenderer', 'decoratedPlayerBarRenderer',
                'decoratedPlayerBarRenderer', 'playerBar', 'chapteredPlayerBarRenderer', 'chapters'
            ), expected_type=list)

        return self._extract_chapters(
            chapter_list,
            chapter_time=lambda chapter: float_or_none(
                traverse_obj(chapter, ('chapterRenderer', 'timeRangeStartMillis')), scale=1000),
            chapter_title=lambda chapter: traverse_obj(
                chapter, ('chapterRenderer', 'title', 'simpleText'), expected_type=str),
            duration=duration)

    def _extract_chapters_from_engagement_panel(self, data, duration):
        content_list = traverse_obj(
            data,
            ('engagementPanels', ..., 'engagementPanelSectionListRenderer', 'content', 'macroMarkersListRenderer', 'contents'),
            expected_type=list, default=[])
        chapter_time = lambda chapter: parse_duration(self._get_text(chapter, 'timeDescription'))
        chapter_title = lambda chapter: self._get_text(chapter, 'title')

        return next(filter(None, (
            self._extract_chapters(traverse_obj(contents, (..., 'macroMarkersListItemRenderer')),
                                   chapter_time, chapter_title, duration)
            for contents in content_list)), [])

    def _extract_chapters_from_description(self, description, duration):
        return self._extract_chapters(
            re.findall(r'(?m)^((?:\d+:)?\d{1,2}:\d{2})\b\W*\s(.+?)\s*$', description or ''),
            chapter_time=lambda x: parse_duration(x[0]), chapter_title=lambda x: x[1],
            duration=duration, strict=False)

    def _extract_chapters(self, chapter_list, chapter_time, chapter_title, duration, strict=True):
        if not duration:
            return
        chapter_list = [{
            'start_time': chapter_time(chapter),
            'title': chapter_title(chapter),
        } for chapter in chapter_list or []]
        if not strict:
            chapter_list.sort(key=lambda c: c['start_time'] or 0)

        chapters = [{'start_time': 0}]
        for idx, chapter in enumerate(chapter_list):
            if chapter['start_time'] is None:
                self.report_warning(f'Incomplete chapter {idx}')
            elif chapters[-1]['start_time'] <= chapter['start_time'] <= duration:
                chapters.append(chapter)
            else:
                self.report_warning(f'Invalid start time for chapter "{chapter["title"]}"')
        return chapters[1:]

    def _extract_comment(self, comment_renderer, parent=None):
        comment_id = comment_renderer.get('commentId')
        if not comment_id:
            return

        text = self._get_text(comment_renderer, 'contentText')

        # note: timestamp is an estimate calculated from the current time and time_text
        timestamp, time_text = self._extract_time_text(comment_renderer, 'publishedTimeText')
        author = self._get_text(comment_renderer, 'authorText')
        author_id = try_get(comment_renderer,
                            lambda x: x['authorEndpoint']['browseEndpoint']['browseId'], str)

        votes = parse_count(try_get(comment_renderer, (lambda x: x['voteCount']['simpleText'],
                                                       lambda x: x['likeCount']), str)) or 0
        author_thumbnail = try_get(comment_renderer,
                                   lambda x: x['authorThumbnail']['thumbnails'][-1]['url'], str)

        author_is_uploader = try_get(comment_renderer, lambda x: x['authorIsChannelOwner'], bool)
        is_favorited = 'creatorHeart' in (try_get(
            comment_renderer, lambda x: x['actionButtons']['commentActionButtonsRenderer'], dict) or {})
        return {
            'id': comment_id,
            'text': text,
            'timestamp': timestamp,
            'time_text': time_text,
            'like_count': votes,
            'is_favorited': is_favorited,
            'author': author,
            'author_id': author_id,
            'author_thumbnail': author_thumbnail,
            'author_is_uploader': author_is_uploader,
            'parent': parent or 'root'
        }

    def _comment_entries(self, root_continuation_data, ytcfg, video_id, parent=None, tracker=None):

        get_single_config_arg = lambda c: self._configuration_arg(c, [''])[0]

        def extract_header(contents):
            _continuation = None
            for content in contents:
                comments_header_renderer = traverse_obj(content, 'commentsHeaderRenderer')
                expected_comment_count = self._get_count(
                    comments_header_renderer, 'countText', 'commentsCount')

                if expected_comment_count:
                    tracker['est_total'] = expected_comment_count
                    self.to_screen(f'Downloading ~{expected_comment_count} comments')
                comment_sort_index = int(get_single_config_arg('comment_sort') != 'top')  # 1 = new, 0 = top

                sort_menu_item = try_get(
                    comments_header_renderer,
                    lambda x: x['sortMenu']['sortFilterSubMenuRenderer']['subMenuItems'][comment_sort_index], dict) or {}
                sort_continuation_ep = sort_menu_item.get('serviceEndpoint') or {}

                _continuation = self._extract_continuation_ep_data(sort_continuation_ep) or self._extract_continuation(sort_menu_item)
                if not _continuation:
                    continue

                sort_text = str_or_none(sort_menu_item.get('title'))
                if not sort_text:
                    sort_text = 'top comments' if comment_sort_index == 0 else 'newest first'
                self.to_screen('Sorting comments by %s' % sort_text.lower())
                break
            return _continuation

        def extract_thread(contents):
            if not parent:
                tracker['current_page_thread'] = 0
            for content in contents:
                if not parent and tracker['total_parent_comments'] >= max_parents:
                    yield
                comment_thread_renderer = try_get(content, lambda x: x['commentThreadRenderer'])
                comment_renderer = get_first(
                    (comment_thread_renderer, content), [['commentRenderer', ('comment', 'commentRenderer')]],
                    expected_type=dict, default={})

                comment = self._extract_comment(comment_renderer, parent)
                if not comment:
                    continue

                tracker['running_total'] += 1
                tracker['total_reply_comments' if parent else 'total_parent_comments'] += 1
                yield comment

                # Attempt to get the replies
                comment_replies_renderer = try_get(
                    comment_thread_renderer, lambda x: x['replies']['commentRepliesRenderer'], dict)

                if comment_replies_renderer:
                    tracker['current_page_thread'] += 1
                    comment_entries_iter = self._comment_entries(
                        comment_replies_renderer, ytcfg, video_id,
                        parent=comment.get('id'), tracker=tracker)
                    yield from itertools.islice(comment_entries_iter, min(
                        max_replies_per_thread, max(0, max_replies - tracker['total_reply_comments'])))

        # Keeps track of counts across recursive calls
        if not tracker:
            tracker = dict(
                running_total=0,
                est_total=0,
                current_page_thread=0,
                total_parent_comments=0,
                total_reply_comments=0)

        # TODO: Deprecated
        # YouTube comments have a max depth of 2
        max_depth = int_or_none(get_single_config_arg('max_comment_depth'))
        if max_depth:
            self._downloader.deprecation_warning(
                '[youtube] max_comment_depth extractor argument is deprecated. Set max replies in the max-comments extractor argument instead.')
        if max_depth == 1 and parent:
            return

        max_comments, max_parents, max_replies, max_replies_per_thread, *_ = map(
            lambda p: int_or_none(p, default=sys.maxsize), self._configuration_arg('max_comments', ) + [''] * 4)

        continuation = self._extract_continuation(root_continuation_data)

        response = None
        is_forced_continuation = False
        is_first_continuation = parent is None
        if is_first_continuation and not continuation:
            # Sometimes you can get comments by generating the continuation yourself,
            # even if YouTube initially reports them being disabled - e.g. stories comments.
            # Note: if the comment section is actually disabled, YouTube may return a response with
            # required check_get_keys missing. So we will disable that check initially in this case.
            continuation = self._build_api_continuation_query(self._generate_comment_continuation(video_id))
            is_forced_continuation = True

        for page_num in itertools.count(0):
            if not continuation:
                break
            headers = self.generate_api_headers(ytcfg=ytcfg, visitor_data=self._extract_visitor_data(response))
            comment_prog_str = f"({tracker['running_total']}/{tracker['est_total']})"
            if page_num == 0:
                if is_first_continuation:
                    note_prefix = 'Downloading comment section API JSON'
                else:
                    note_prefix = '    Downloading comment API JSON reply thread %d %s' % (
                        tracker['current_page_thread'], comment_prog_str)
            else:
                note_prefix = '%sDownloading comment%s API JSON page %d %s' % (
                    '       ' if parent else '', ' replies' if parent else '',
                    page_num, comment_prog_str)

            response = self._extract_response(
                item_id=None, query=continuation,
                ep='next', ytcfg=ytcfg, headers=headers, note=note_prefix,
                check_get_keys='onResponseReceivedEndpoints' if not is_forced_continuation else None)
            is_forced_continuation = False
            continuation_contents = traverse_obj(
                response, 'onResponseReceivedEndpoints', expected_type=list, default=[])

            continuation = None
            for continuation_section in continuation_contents:
                continuation_items = traverse_obj(
                    continuation_section,
                    (('reloadContinuationItemsCommand', 'appendContinuationItemsAction'), 'continuationItems'),
                    get_all=False, expected_type=list) or []
                if is_first_continuation:
                    continuation = extract_header(continuation_items)
                    is_first_continuation = False
                    if continuation:
                        break
                    continue

                for entry in extract_thread(continuation_items):
                    if not entry:
                        return
                    yield entry
                continuation = self._extract_continuation({'contents': continuation_items})
                if continuation:
                    break

        message = self._get_text(root_continuation_data, ('contents', ..., 'messageRenderer', 'text'), max_runs=1)
        if message and not parent and tracker['running_total'] == 0:
            self.report_warning(f'Youtube said: {message}', video_id=video_id, only_once=True)

    @staticmethod
    def _generate_comment_continuation(video_id):
        """
        Generates initial comment section continuation token from given video id
        """
        token = f'\x12\r\x12\x0b{video_id}\x18\x062\'"\x11"\x0b{video_id}0\x00x\x020\x00B\x10comments-section'
        return base64.b64encode(token.encode()).decode()

    def _get_comments(self, ytcfg, video_id, contents, webpage):
        """Entry for comment extraction"""
        def _real_comment_extract(contents):
            renderer = next((
                item for item in traverse_obj(contents, (..., 'itemSectionRenderer'), default={})
                if item.get('sectionIdentifier') == 'comment-item-section'), None)
            yield from self._comment_entries(renderer, ytcfg, video_id)

        max_comments = int_or_none(self._configuration_arg('max_comments', [''])[0])
        return itertools.islice(_real_comment_extract(contents), 0, max_comments)

    @staticmethod
    def _get_checkok_params():
        return {'contentCheckOk': True, 'racyCheckOk': True}

    @classmethod
    def _generate_player_context(cls, sts=None):
        context = {
            'html5Preference': 'HTML5_PREF_WANTS',
        }
        if sts is not None:
            context['signatureTimestamp'] = sts
        return {
            'playbackContext': {
                'contentPlaybackContext': context
            },
            **cls._get_checkok_params()
        }

    @staticmethod
    def _is_agegated(player_response):
        if traverse_obj(player_response, ('playabilityStatus', 'desktopLegacyAgeGateReason')):
            return True

        reasons = traverse_obj(player_response, ('playabilityStatus', ('status', 'reason')), default=[])
        AGE_GATE_REASONS = (
            'confirm your age', 'age-restricted', 'inappropriate',  # reason
            'age_verification_required', 'age_check_required',  # status
        )
        return any(expected in reason for expected in AGE_GATE_REASONS for reason in reasons)

    @staticmethod
    def _is_unplayable(player_response):
        return traverse_obj(player_response, ('playabilityStatus', 'status')) == 'UNPLAYABLE'

    _STORY_PLAYER_PARAMS = '8AEB'

    def _extract_player_response(self, client, video_id, master_ytcfg, player_ytcfg, player_url, initial_pr, smuggled_data, hl=None):

        session_index = self._extract_session_index(player_ytcfg, master_ytcfg)
        syncid = self._extract_account_syncid(player_ytcfg, master_ytcfg, initial_pr)
        sts = self._extract_signature_timestamp(video_id, player_url, master_ytcfg, fatal=False) if player_url else None
        headers = self.generate_api_headers(
            ytcfg=player_ytcfg, account_syncid=syncid, session_index=session_index, default_client=client, hl=hl)

        yt_query = {
            'videoId': video_id,
        }
        if smuggled_data.get('is_story') or _split_innertube_client(client)[0] == 'android':
            yt_query['params'] = self._STORY_PLAYER_PARAMS

        yt_query.update(self._generate_player_context(sts))
        return self._extract_response(
            item_id=video_id, ep='player', query=yt_query,
            ytcfg=player_ytcfg, headers=headers, fatal=True,
            default_client=client,
            note='Downloading %s player API JSON' % client.replace('_', ' ').strip(),
            hl=hl,
        ) or None

    def _get_requested_clients(self, url, smuggled_data):
        requested_clients = []
        default = ['android', 'web']
        allowed_clients = sorted(
            (client for client in INNERTUBE_CLIENTS.keys() if client[:1] != '_'),
            key=lambda client: INNERTUBE_CLIENTS[client]['priority'], reverse=True)
        for client in self._configuration_arg('player_client'):
            if client in allowed_clients:
                requested_clients.append(client)
            elif client == 'default':
                requested_clients.extend(default)
            elif client == 'all':
                requested_clients.extend(allowed_clients)
            else:
                self.report_warning(f'Skipping unsupported client {client}')
        if not requested_clients:
            requested_clients = default

        if smuggled_data.get('is_music_url') or self.is_music_url(url):
            requested_clients.extend(
                f'{client}_music' for client in requested_clients if f'{client}_music' in INNERTUBE_CLIENTS)

        return orderedSet(requested_clients)

    def get_localized_title_and_description(self, video_id, languages):
        languages = tuple(orderedSet(itertools.chain(languages, (x.split('_')[0] for x in languages))))
        # api_token = INNERTUBE_CLIENTS['mweb']['INNERTUBE_API_KEY']
        api_token = 'AIzaSyDCU8hByM-4DrUqRUYnGn-3llEO78bcxq8'
        lang_response = self._download_json(
            f'https://youtube.googleapis.com/youtube/v3/videos?part=localizations&id={video_id}&key={api_token}', video_id,
            note='Requesting localized title', fatal=False, headers={
                'Accept': 'application/json',
            })
        if not lang_response:
            return None, None
        extracted_lang = traverse_obj(
            lang_response, ('items', ..., 'localizations', languages),
            expected_type=dict, get_all=False)
        if not extracted_lang:
            return None, None
        return extracted_lang.get('title'), extracted_lang.get('description')

    def _extract_player_responses(self, clients, video_id, webpage, master_ytcfg, smuggled_data, hl=None):
        initial_pr = None
        if webpage:
            initial_pr = self._search_json(
                self._YT_INITIAL_PLAYER_RESPONSE_RE, webpage, 'initial player response', video_id, fatal=False)

        all_clients = set(clients)
        clients = clients[::-1]
        prs = []

        def append_client(*client_names):
            """ Append the first client name that exists but not already used """
            for client_name in client_names:
                actual_client = _split_innertube_client(client_name)[0]
                if actual_client in INNERTUBE_CLIENTS:
                    if actual_client not in all_clients:
                        clients.append(client_name)
                        all_clients.add(actual_client)
                        return

        # Android player_response does not have microFormats which are needed for
        # extraction of some data. So we return the initial_pr with formats
        # stripped out even if not requested by the user
        # See: https://github.com/yt-dlp/yt-dlp/issues/501
        if initial_pr:
            pr = dict(initial_pr)
            pr['streamingData'] = None
            prs.append(pr)

        last_error = None
        tried_iframe_fallback = False
        player_url = None
        while clients:
            client, base_client, variant = _split_innertube_client(clients.pop())
            player_ytcfg = master_ytcfg if client == 'web' else {}
            if 'configs' not in self._configuration_arg('player_skip') and client != 'web':
                player_ytcfg = self._download_ytcfg(client, video_id) or player_ytcfg

            player_url = player_url or self._extract_player_url(master_ytcfg, player_ytcfg, webpage=webpage)
            require_js_player = self._get_default_ytcfg(client).get('REQUIRE_JS_PLAYER')
            if 'js' in self._configuration_arg('player_skip'):
                require_js_player = False
                player_url = None

            if not player_url and not tried_iframe_fallback and require_js_player:
                player_url = self._download_player_url(video_id)
                tried_iframe_fallback = True

            try:
                pr = initial_pr if client == 'web' and initial_pr else self._extract_player_response(
                    client, video_id, player_ytcfg or master_ytcfg, player_ytcfg, player_url if require_js_player else None, initial_pr, smuggled_data, hl=hl)
            except ExtractorError as e:
                if last_error:
                    self.report_warning(last_error)
                last_error = e
                continue

            if pr:
                # YouTube may return a different video player response than expected.
                # See: https://github.com/TeamNewPipe/NewPipe/issues/8713
                pr_video_id = traverse_obj(pr, ('videoDetails', 'videoId'))
                if pr_video_id and pr_video_id != video_id:
                    self.report_warning(
                        f'Skipping player response from {client} client (got player response for video "{pr_video_id}" instead of "{video_id}")' + bug_reports_message())
                else:
                    prs.append(pr)

            # creator clients can bypass AGE_VERIFICATION_REQUIRED if logged in
            if variant == 'embedded' and self._is_unplayable(pr) and self.is_authenticated:
                append_client(f'{base_client}_creator')
            elif self._is_agegated(pr):
                if variant == 'tv_embedded':
                    append_client(f'{base_client}_embedded')
                elif not variant:
                    append_client(f'tv_embedded.{base_client}', f'{base_client}_embedded')

        if last_error:
            if not len(prs):
                raise last_error
            self.report_warning(last_error)
        return prs, player_url

    def _extract_formats_and_subtitles(self, streaming_data, video_id, player_url, is_live, duration):
        itags, stream_ids = {}, []
        itag_qualities, res_qualities = {}, {0: None}
        q = qualities([
            # Normally tiny is the smallest video-only formats. But
            # audio-only formats with unknown quality may get tagged as tiny
            'tiny',
            'audio_quality_ultralow', 'audio_quality_low', 'audio_quality_medium', 'audio_quality_high',  # Audio only formats
            'small', 'medium', 'large', 'hd720', 'hd1080', 'hd1440', 'hd2160', 'hd2880', 'highres'
        ])
        streaming_formats = traverse_obj(streaming_data, (..., ('formats', 'adaptiveFormats'), ...), default=[])

        for fmt in streaming_formats:
            if fmt.get('targetDurationSec'):
                continue

            itag = str_or_none(fmt.get('itag'))
            audio_track = fmt.get('audioTrack') or {}
            stream_id = '%s.%s' % (itag or '', audio_track.get('id', ''))
            if stream_id in stream_ids:
                continue

            quality = fmt.get('quality')
            height = int_or_none(fmt.get('height'))
            if quality == 'tiny' or not quality:
                quality = fmt.get('audioQuality', '').lower() or quality
            # The 3gp format (17) in android client has a quality of "small",
            # but is actually worse than other formats
            if itag == '17':
                quality = 'tiny'
            if quality:
                if itag:
                    itag_qualities[itag] = quality
                if height:
                    res_qualities[height] = quality
            # FORMAT_STREAM_TYPE_OTF(otf=1) requires downloading the init fragment
            # (adding `&sq=0` to the URL) and parsing emsg box to determine the
            # number of fragment that would subsequently requested with (`&sq=N`)
            if fmt.get('type') == 'FORMAT_STREAM_TYPE_OTF':
                continue

            fmt_url = fmt.get('url')
            if not fmt_url:
                sc = urllib.parse.parse_qs(fmt.get('signatureCipher'))
                fmt_url = url_or_none(try_get(sc, lambda x: x['url'][0]))
                encrypted_sig = try_get(sc, lambda x: x['s'][0])
                if not all((sc, fmt_url, player_url, encrypted_sig)):
                    continue
                try:
                    fmt_url += '&%s=%s' % (
                        traverse_obj(sc, ('sp', -1)) or 'signature',
                        self._decrypt_signature(encrypted_sig, video_id, player_url)
                    )
                except ExtractorError as e:
                    self.report_warning('Signature extraction failed: Some formats may be missing',
                                        video_id=video_id, only_once=True)
                    self.write_debug(e, only_once=True)
                    continue

            query = parse_qs(fmt_url)
            client_name = traverse_obj(query, ('c', 0), expected_type=str, default='')
            throttled = False
            if query.get('n'):
                try:
                    decrypt_nsig = self._cached(self._decrypt_nsig, 'nsig', query['n'][0])
                    fmt_url = update_url_query(fmt_url, {
                        'n': decrypt_nsig(query['n'][0], video_id, player_url)
                    })
                except ExtractorError as e:
<<<<<<< HEAD
=======
                    phantomjs_hint = ''
                    if isinstance(e, JSInterpreter.Exception):
                        phantomjs_hint = (f'         Install {self._downloader._format_err("PhantomJS", self._downloader.Styles.EMPHASIS)} '
                                          f'to workaround the issue. {PhantomJSwrapper.INSTALL_HINT}\n')
>>>>>>> e1eabd7b
                    self.report_warning(
                        f'nsig extraction failed: You may experience throttling for some formats\n'
                        f'         n = {query["n"][0]} ; player = {player_url}', video_id=video_id, only_once=True)
                    self.write_debug(e, only_once=True)
                    throttled = True

            if client_name:
                client_name = client_name[0:3]

            if itag:
                itags[itag] = 'https'
                stream_ids.append(stream_id)

            tbr = float_or_none(fmt.get('averageBitrate') or fmt.get('bitrate'), 1000)
            language_preference = (
                10 if audio_track.get('audioIsDefault') and 10
                else -10 if 'descriptive' in (audio_track.get('displayName') or '').lower() and -10
                else -1)
            # Some formats may have much smaller duration than others (possibly damaged during encoding)
            # E.g. 2-nOtRESiUc Ref: https://github.com/yt-dlp/yt-dlp/issues/2823
            # Make sure to avoid false positives with small duration differences.
            # E.g. __2ABJjxzNo, ySuUZEjARPY
            is_damaged = try_get(fmt, lambda x: float(x['approxDurationMs']) / duration < 500)
            if is_damaged:
                self.report_warning(
                    f'{video_id}: Some formats are possibly damaged. They will be deprioritized', only_once=True)
            dct = {
                'asr': int_or_none(fmt.get('audioSampleRate')),
                'filesize': int_or_none(fmt.get('contentLength')),
                'format_id': itag,
                'format_note': join_nonempty(
                    '%s%s' % (audio_track.get('displayName') or '',
                              ' (default)' if language_preference > 0 else ''),
                    fmt.get('qualityLabel') or quality.replace('audio_quality_', ''),
                    try_get(fmt, lambda x: x['projectionType'].replace('RECTANGULAR', '').lower()),
                    try_get(fmt, lambda x: x['spatialAudioType'].replace('SPATIAL_AUDIO_TYPE_', '').lower()),
                    throttled and 'THROTTLED', client_name, is_damaged and 'DAMAGED', delim=', '),
                # Format 22 is likely to be damaged. See https://github.com/yt-dlp/yt-dlp/issues/3372
                'source_preference': -10 if throttled else -5 if itag == '22' else -1,
                'fps': int_or_none(fmt.get('fps')) or None,
                'audio_channels': fmt.get('audioChannels'),
                'height': height,
                'quality': q(quality),
                'has_drm': bool(fmt.get('drmFamilies')),
                'tbr': tbr,
                'url': fmt_url,
                'width': int_or_none(fmt.get('width')),
                'language': join_nonempty(audio_track.get('id', '').split('.')[0],
                                          'desc' if language_preference < -1 else ''),
                'language_preference': language_preference,
                # Strictly de-prioritize damaged and 3gp formats
                'preference': -10 if is_damaged else -2 if itag == '17' else None,
            }
            mime_mobj = re.match(
                r'((?:[^/]+)/(?:[^;]+))(?:;\s*codecs="([^"]+)")?', fmt.get('mimeType') or '')
            if mime_mobj:
                dct['ext'] = mimetype2ext(mime_mobj.group(1))
                dct.update(parse_codecs(mime_mobj.group(2)))
            no_audio = dct.get('acodec') == 'none'
            no_video = dct.get('vcodec') == 'none'
            if no_audio:
                dct['vbr'] = tbr
            if no_video:
                dct['abr'] = tbr
            if no_audio or no_video:
                dct['downloader_options'] = {
                    # Youtube throttles chunks >~10M
                    'http_chunk_size': 10485760,
                }
                if dct.get('ext'):
                    dct['container'] = dct['ext'] + '_dash'
            yield dct

        live_from_start = is_live and self.get_param('live_from_start')
        skip_manifests = self._configuration_arg('skip')
        if not self.get_param('youtube_include_hls_manifest', True):
            skip_manifests.append('hls')
        if not self.get_param('youtube_include_dash_manifest', True):
            skip_manifests.append('dash')
        get_dash = 'dash' not in skip_manifests and (
            not is_live or live_from_start or self._configuration_arg('include_live_dash'))
        get_hls = not live_from_start and 'hls' not in skip_manifests

        def process_manifest_format(f, proto, itag):
            if itag in itags:
                if itags[itag] == proto or f'{itag}-{proto}' in itags:
                    return False
                itag = f'{itag}-{proto}'
            if itag:
                f['format_id'] = itag
                itags[itag] = proto

            f['quality'] = q(itag_qualities.get(try_get(f, lambda f: f['format_id'].split('-')[0]), -1))
            if f['quality'] == -1 and f.get('height'):
                f['quality'] = q(res_qualities[min(res_qualities, key=lambda x: abs(x - f['height']))])
            return True

        subtitles = {}
        for sd in streaming_data:
            hls_manifest_url = get_hls and sd.get('hlsManifestUrl')
            if hls_manifest_url:
                fmts, subs = self._extract_m3u8_formats_and_subtitles(hls_manifest_url, video_id, 'mp4', fatal=False, live=is_live)
                subtitles = self._merge_subtitles(subs, subtitles)
                for f in fmts:
                    if process_manifest_format(f, 'hls', self._search_regex(
                            r'/itag/(\d+)', f['url'], 'itag', default=None)):
                        yield f

            dash_manifest_url = get_dash and sd.get('dashManifestUrl')
            if dash_manifest_url:
                formats, subs = self._extract_mpd_formats_and_subtitles(dash_manifest_url, video_id, fatal=False)
                subtitles = self._merge_subtitles(subs, subtitles)  # Prioritize HLS subs over DASH
                for f in formats:
                    if process_manifest_format(f, 'dash', f['format_id']):
                        f['filesize'] = int_or_none(self._search_regex(
                            r'/clen/(\d+)', f.get('fragment_base_url') or f['url'], 'file size', default=None))
                        if live_from_start:
                            f['is_from_start'] = True

                        yield f
        yield subtitles

    def _extract_storyboard(self, player_responses, duration):
        spec = get_first(
            player_responses, ('storyboards', 'playerStoryboardSpecRenderer', 'spec'), default='').split('|')[::-1]
        base_url = url_or_none(urljoin('https://i.ytimg.com/', spec.pop() or None))
        if not base_url:
            return
        L = len(spec) - 1
        for i, args in enumerate(spec):
            args = args.split('#')
            counts = list(map(int_or_none, args[:5]))
            if len(args) != 8 or not all(counts):
                self.report_warning(f'Malformed storyboard {i}: {"#".join(args)}{bug_reports_message()}')
                continue
            width, height, frame_count, cols, rows = counts
            N, sigh = args[6:]

            url = base_url.replace('$L', str(L - i)).replace('$N', N) + f'&sigh={sigh}'
            fragment_count = frame_count / (cols * rows)
            fragment_duration = duration / fragment_count
            yield {
                'format_id': f'sb{i}',
                'format_note': 'storyboard',
                'ext': 'mhtml',
                'protocol': 'mhtml',
                'acodec': 'none',
                'vcodec': 'none',
                'url': url,
                'width': width,
                'height': height,
                'fps': frame_count / duration,
                'rows': rows,
                'columns': cols,
                'fragments': [{
                    'url': url.replace('$M', str(j)),
                    'duration': min(fragment_duration, duration - (j * fragment_duration)),
                } for j in range(math.ceil(fragment_count))],
            }

    def _download_player_responses(self, url, smuggled_data, video_id, webpage_url, hl=None):
        webpage = None
        if 'webpage' not in self._configuration_arg('player_skip'):
            query = {'bpctr': '9999999999', 'has_verified': '1'}
            if smuggled_data.get('is_story'):
                query['pp'] = self._STORY_PLAYER_PARAMS
            webpage = self._download_webpage(
                webpage_url, video_id, fatal=False, query=query)

        master_ytcfg = self.extract_ytcfg(video_id, webpage) or self._get_default_ytcfg()

        player_responses, player_url = self._extract_player_responses(
            self._get_requested_clients(url, smuggled_data),
            video_id, webpage, master_ytcfg, smuggled_data, hl=hl)

        return webpage, master_ytcfg, player_responses, player_url

    def _list_formats(self, video_id, microformats, video_details, player_responses, player_url, duration=None):
        live_broadcast_details = traverse_obj(microformats, (..., 'liveBroadcastDetails'))
        is_live = get_first(video_details, 'isLive')
        if is_live is None:
            is_live = get_first(live_broadcast_details, 'isLiveNow')

        streaming_data = traverse_obj(player_responses, (..., 'streamingData'), default=[])
        *formats, subtitles = self._extract_formats_and_subtitles(streaming_data, video_id, player_url, is_live, duration)

        return live_broadcast_details, is_live, streaming_data, formats, subtitles

    def _real_extract(self, url):
        url, smuggled_data = unsmuggle_url(url, {})
        video_id = self._match_id(url)

        base_url = self.http_scheme() + '//www.youtube.com/'
        webpage_url = base_url + 'watch?v=' + video_id

        preferred_langs = self._configuration_arg('preferred_langs')
        primary_language = try_get(preferred_langs, lambda x: x[0].split('_')[0], str)
        webpage, master_ytcfg, player_responses, player_url = self._download_player_responses(url, smuggled_data, video_id, webpage_url, hl=primary_language)

        playability_statuses = traverse_obj(
            player_responses, (..., 'playabilityStatus'), expected_type=dict, default=[])

        trailer_video_id = get_first(
            playability_statuses,
            ('errorScreen', 'playerLegacyDesktopYpcTrailerRenderer', 'trailerVideoId'),
            expected_type=str)
        if trailer_video_id:
            return self.url_result(
                trailer_video_id, self.ie_key(), trailer_video_id)

        search_meta = ((lambda x: self._html_search_meta(x, webpage, default=None))
                       if webpage else (lambda x: None))

        video_details = traverse_obj(
            player_responses, (..., 'videoDetails'), expected_type=dict, default=[])
        microformats = traverse_obj(
            player_responses, (..., 'microformat', 'playerMicroformatRenderer'),
            expected_type=dict, default=[])
        video_title = (
            get_first(video_details, 'title')
            or self._get_text(microformats, (..., 'title'))
            or search_meta(['og:title', 'twitter:title', 'title']))
        video_description = get_first(video_details, 'shortDescription')
        orig_video_title, orig_description = None, None

        if preferred_langs:
            vt, dt = self.get_localized_title_and_description(video_id, preferred_langs)
            if vt and vt != video_title:
                video_title, orig_video_title = vt, video_title
            if dt and dt != video_description:
                video_description, orig_description = dt, video_description

        multifeed_metadata_list = get_first(
            player_responses,
            ('multicamera', 'playerLegacyMulticameraRenderer', 'metadataList'),
            expected_type=str)
        if multifeed_metadata_list and not smuggled_data.get('force_singlefeed'):
            if self.get_param('noplaylist'):
                self.to_screen('Downloading just video %s because of --no-playlist' % video_id)
            else:
                entries = []
                feed_ids = []
                for feed in multifeed_metadata_list.split(','):
                    # Unquote should take place before split on comma (,) since textual
                    # fields may contain comma as well (see
                    # https://github.com/ytdl-org/youtube-dl/issues/8536)
                    feed_data = urllib.parse.parse_qs(
                        urllib.parse.unquote_plus(feed))

                    def feed_entry(name):
                        return try_get(
                            feed_data, lambda x: x[name][0], str)

                    feed_id = feed_entry('id')
                    if not feed_id:
                        continue
                    feed_title = feed_entry('title')
                    title = video_title
                    if feed_title:
                        title += ' (%s)' % feed_title
                    entries.append({
                        '_type': 'url_transparent',
                        'ie_key': 'Youtube',
                        'url': smuggle_url(
                            '%swatch?v=%s' % (base_url, feed_data['id'][0]),
                            {'force_singlefeed': True}),
                        'title': title,
                    })
                    feed_ids.append(feed_id)
                self.to_screen(
                    'Downloading multifeed video (%s) - add --no-playlist to just download video %s'
                    % (', '.join(feed_ids), video_id))
                return self.playlist_result(
                    entries, video_id, video_title, video_description)

        duration = int_or_none(
            get_first(video_details, 'lengthSeconds')
            or get_first(microformats, 'lengthSeconds')
            or parse_duration(search_meta('duration'))) or None

        live_broadcast_details, is_live, streaming_data, formats, automatic_captions = \
            self._list_formats(video_id, microformats, video_details, player_responses, player_url)

        if not formats:
            if not self.get_param('allow_unplayable_formats') and traverse_obj(streaming_data, (..., 'licenseInfos')):
                self.report_drm(video_id)
            pemr = get_first(
                playability_statuses,
                ('errorScreen', 'playerErrorMessageRenderer'), expected_type=dict) or {}
            reason = self._get_text(pemr, 'reason') or get_first(playability_statuses, 'reason')
            subreason = clean_html(self._get_text(pemr, 'subreason') or '')
            if subreason:
                if subreason == 'The uploader has not made this video available in your country.':
                    countries = get_first(microformats, 'availableCountries')
                    if not countries:
                        regions_allowed = search_meta('regionsAllowed')
                        countries = regions_allowed.split(',') if regions_allowed else None
                    self.raise_geo_restricted(subreason, countries, metadata_available=True)
                reason += f'. {subreason}'
            if reason:
                self.raise_no_formats(reason, expected=True)

        keywords = get_first(video_details, 'keywords', expected_type=list) or []
        if not keywords and webpage:
            keywords = [
                unescapeHTML(m.group('content'))
                for m in re.finditer(self._meta_regex('og:video:tag'), webpage)]
        for keyword in keywords:
            if keyword.startswith('yt:stretch='):
                mobj = re.search(r'(\d+)\s*:\s*(\d+)', keyword)
                if mobj:
                    # NB: float is intentional for forcing float division
                    w, h = (float(v) for v in mobj.groups())
                    if w > 0 and h > 0:
                        ratio = w / h
                        for f in formats:
                            if f.get('vcodec') != 'none':
                                f['stretched_ratio'] = ratio
                        break
        thumbnails = self._extract_thumbnails((video_details, microformats), (..., ..., 'thumbnail'))
        thumbnail_url = search_meta(['og:image', 'twitter:image'])
        if thumbnail_url:
            thumbnails.append({
                'url': thumbnail_url,
            })
        original_thumbnails = thumbnails.copy()

        # The best resolution thumbnails sometimes does not appear in the webpage
        # See: https://github.com/yt-dlp/yt-dlp/issues/340
        # List of possible thumbnails - Ref: <https://stackoverflow.com/a/20542029>
        thumbnail_names = [
            # While the *1,*2,*3 thumbnails are just below their corresponding "*default" variants
            # in resolution, these are not the custom thumbnail. So de-prioritize them
            'maxresdefault', 'hq720', 'sddefault', 'hqdefault', '0', 'mqdefault', 'default',
            'sd1', 'sd2', 'sd3', 'hq1', 'hq2', 'hq3', 'mq1', 'mq2', 'mq3', '1', '2', '3'
        ]
        n_thumbnail_names = len(thumbnail_names)
        thumbnails.extend({
            'url': 'https://i.ytimg.com/vi{webp}/{video_id}/{name}{live}.{ext}'.format(
                video_id=video_id, name=name, ext=ext,
                webp='_webp' if ext == 'webp' else '', live='_live' if is_live else ''),
        } for name in thumbnail_names for ext in ('webp', 'jpg'))
        for thumb in thumbnails:
            i = next((i for i, t in enumerate(thumbnail_names) if f'/{video_id}/{t}' in thumb['url']), n_thumbnail_names)
            thumb['preference'] = (0 if '.webp' in thumb['url'] else -1) - (2 * i)
        self._remove_duplicate_formats(thumbnails)
        self._downloader._sort_thumbnails(original_thumbnails)

        category = get_first(microformats, 'category') or search_meta('genre')
        channel_id = str_or_none(
            get_first(video_details, 'channelId')
            or get_first(microformats, 'externalChannelId')
            or search_meta('channelId'))
        owner_profile_url = get_first(microformats, 'ownerProfileUrl')

        live_content = get_first(video_details, 'isLiveContent')
        is_upcoming = get_first(video_details, 'isUpcoming')
        if is_live is None:
            if is_upcoming or live_content is False:
                is_live = False
        if is_upcoming is None and (live_content or is_live):
            is_upcoming = False
        live_start_time = parse_iso8601(get_first(live_broadcast_details, 'startTimestamp'))
        live_end_time = parse_iso8601(get_first(live_broadcast_details, 'endTimestamp'))
        if not duration and live_end_time and live_start_time:
            duration = live_end_time - live_start_time

        if is_live and self.get_param('live_from_start'):
            self._prepare_live_from_start_formats(formats, video_id, live_start_time, url, webpage_url, smuggled_data)

        # formats.extend(self._extract_storyboard(player_responses, duration))

        # source_preference is lower for throttled/potentially damaged formats
        self._sort_formats(formats, (
            'quality', 'res', 'fps', 'hdr:12', 'source', 'vcodec:vp9.2', 'channels', 'acodec', 'lang', 'proto'))

        info = {
            'id': video_id,
            'title': video_title,
            'orig_title': orig_video_title,
            'formats': formats,
            'thumbnails': thumbnails,
            # The best thumbnail that we are sure exists. Prevents unnecessary
            # URL checking if user don't care about getting the best possible thumbnail
            'thumbnail': traverse_obj(original_thumbnails, (-1, 'url')),
            'description': video_description,
            'orig_description': orig_description,
            'uploader': get_first(video_details, 'author'),
            'uploader_id': self._search_regex(r'/(?:channel|user)/([^/?&#]+)', owner_profile_url, 'uploader id') if owner_profile_url else None,
            'uploader_url': owner_profile_url,
            'channel_id': channel_id,
            'channel_url': format_field(channel_id, None, 'https://www.youtube.com/channel/%s'),
            'duration': duration,
            'view_count': int_or_none(
                get_first((video_details, microformats), (..., 'viewCount'))
                or search_meta('interactionCount')),
            'average_rating': float_or_none(get_first(video_details, 'averageRating')),
            'age_limit': 18 if (
                get_first(microformats, 'isFamilySafe') is False
                or search_meta('isFamilyFriendly') == 'false'
                or search_meta('og:restrictions:age') == '18+') else 0,
            'webpage_url': webpage_url,
            'categories': [category] if category else None,
            'tags': keywords,
            'playable_in_embed': get_first(playability_statuses, 'playableInEmbed'),
            'is_live': is_live,
            'was_live': (False if is_live or is_upcoming or live_content is False
                         else None if is_live is None or is_upcoming is None
                         else live_content),
            'live_status': 'is_upcoming' if is_upcoming else None,  # rest will be set by YoutubeDL
            'release_timestamp': live_start_time,

            # retry when any of the following codes is returned;
            # no more fragments or data can be downloaded anymore
            'unrecoverable_http_error': (401, 503),
        }

        if get_first(video_details, 'isPostLiveDvr'):
            self.write_debug('Video is in Post-Live Manifestless mode')
            info['live_status'] = 'post_live'
            if (duration or 0) > 4 * 3600:
                self.report_warning(
                    'The livestream has not finished processing. Only 4 hours of the video can be currently downloaded. '
                    'This is a known issue and patches are welcome')

        subtitles = {}
        pctr = traverse_obj(player_responses, (..., 'captions', 'playerCaptionsTracklistRenderer'), expected_type=dict)
        if pctr:
            def get_lang_code(track):
                return (remove_start(track.get('vssId') or '', '.').replace('.', '-')
                        or track.get('languageCode'))

            # Converted into dicts to remove duplicates
            captions = {
                get_lang_code(sub): sub
                for sub in traverse_obj(pctr, (..., 'captionTracks', ...), default=[])}
            translation_languages = {
                lang.get('languageCode'): self._get_text(lang.get('languageName'), max_runs=1)
                for lang in traverse_obj(pctr, (..., 'translationLanguages', ...), default=[])}

            def process_language(container, base_url, lang_code, sub_name, query):
                lang_subs = container.setdefault(lang_code, [])
                for fmt in self._SUBTITLE_FORMATS:
                    query.update({
                        'fmt': fmt,
                    })
                    lang_subs.append({
                        'ext': fmt,
                        'url': urljoin('https://www.youtube.com', update_url_query(base_url, query)),
                        'name': sub_name,
                    })

            # NB: Constructing the full subtitle dictionary is slow
            get_translated_subs = 'translated_subs' not in self._configuration_arg('skip') and (
                self.get_param('writeautomaticsub', False) or self.get_param('listsubtitles'))
            for lang_code, caption_track in captions.items():
                base_url = caption_track.get('baseUrl')
                orig_lang = parse_qs(base_url).get('lang', [None])[-1]
                if not base_url:
                    continue
                lang_name = self._get_text(caption_track, 'name', max_runs=1)
                if caption_track.get('kind') != 'asr':
                    if not lang_code:
                        continue
                    process_language(
                        subtitles, base_url, lang_code, lang_name, {})
                    if not caption_track.get('isTranslatable'):
                        continue
                for trans_code, trans_name in translation_languages.items():
                    if not trans_code:
                        continue
                    orig_trans_code = trans_code
                    if caption_track.get('kind') != 'asr':
                        if not get_translated_subs:
                            continue
                        trans_code += f'-{lang_code}'
                        trans_name += format_field(lang_name, None, ' from %s')
                    # Add an "-orig" label to the original language so that it can be distinguished.
                    # The subs are returned without "-orig" as well for compatibility
                    if lang_code == f'a-{orig_trans_code}':
                        process_language(
                            automatic_captions, base_url, f'{trans_code}-orig', f'{trans_name} (Original)', {})
                    # Setting tlang=lang returns damaged subtitles.
                    process_language(automatic_captions, base_url, trans_code, trans_name,
                                     {} if orig_lang == orig_trans_code else {'tlang': trans_code})

        info['automatic_captions'] = automatic_captions
        info['subtitles'] = subtitles

        parsed_url = urllib.parse.urlparse(url)
        for component in [parsed_url.fragment, parsed_url.query]:
            query = urllib.parse.parse_qs(component)
            for k, v in query.items():
                for d_k, s_ks in [('start', ('start', 't')), ('end', ('end',))]:
                    d_k += '_time'
                    if d_k not in info and k in s_ks:
                        info[d_k] = parse_duration(query[k][0])

        # Youtube Music Auto-generated description
        if video_description:
            mobj = re.search(
                r'''(?xs)
                    (?P<track>[^·\n]+)·(?P<artist>[^\n]+)\n+
                    (?P<album>[^\n]+)
                    (?:.+?℗\s*(?P<release_year>\d{4})(?!\d))?
                    (?:.+?Released on\s*:\s*(?P<release_date>\d{4}-\d{2}-\d{2}))?
                    (.+?\nArtist\s*:\s*(?P<clean_artist>[^\n]+))?
                    .+\nAuto-generated\ by\ YouTube\.\s*$
                ''', video_description)
            if mobj:
                release_year = mobj.group('release_year')
                release_date = mobj.group('release_date')
                if release_date:
                    release_date = release_date.replace('-', '')
                    if not release_year:
                        release_year = release_date[:4]
                info.update({
                    'album': mobj.group('album'.strip()),
                    'artist': mobj.group('clean_artist') or ', '.join(a.strip() for a in mobj.group('artist').split('·')),
                    'track': mobj.group('track').strip(),
                    'release_date': release_date,
                    'release_year': int_or_none(release_year),
                })

        initial_data = None
        if webpage:
            initial_data = self.extract_yt_initial_data(video_id, webpage, fatal=False)
        if not initial_data:
            query = {'videoId': video_id}
            query.update(self._get_checkok_params())
            initial_data = self._extract_response(
                item_id=video_id, ep='next', fatal=False,
                ytcfg=master_ytcfg, query=query,
                headers=self.generate_api_headers(ytcfg=master_ytcfg),
                note='Downloading initial data API JSON')

        info['comment_count'] = traverse_obj(initial_data, (
            'contents', 'twoColumnWatchNextResults', 'results', 'results', 'contents', ..., 'itemSectionRenderer',
            'contents', ..., 'commentsEntryPointHeaderRenderer', 'commentCount', 'simpleText'
        ), (
            'engagementPanels', lambda _, v: v['engagementPanelSectionListRenderer']['panelIdentifier'] == 'comment-item-section',
            'engagementPanelSectionListRenderer', 'header', 'engagementPanelTitleHeaderRenderer', 'contextualInfo', 'runs', ..., 'text'
        ), expected_type=int_or_none, get_all=False)

        try:  # This will error if there is no livechat
            initial_data['contents']['twoColumnWatchNextResults']['conversationBar']['liveChatRenderer']['continuations'][0]['reloadContinuationData']['continuation']
        except (KeyError, IndexError, TypeError):
            pass
        else:
            info.setdefault('subtitles', {})['live_chat'] = [{
                # url is needed to set cookies
                'url': f'https://www.youtube.com/watch?v={video_id}&bpctr=9999999999&has_verified=1',
                'video_id': video_id,
                'ext': 'json',
                'protocol': 'youtube_live_chat' if is_live or is_upcoming else 'youtube_live_chat_replay',
            }]

        if initial_data:
            info['chapters'] = (
                self._extract_chapters_from_json(initial_data, duration)
                or self._extract_chapters_from_engagement_panel(initial_data, duration)
                or self._extract_chapters_from_description(video_description, duration)
                or None)

        contents = traverse_obj(
            initial_data, ('contents', 'twoColumnWatchNextResults', 'results', 'results', 'contents'),
            expected_type=list, default=[])

        vpir = get_first(contents, 'videoPrimaryInfoRenderer')
        if vpir:
            stl = vpir.get('superTitleLink')
            if stl:
                stl = self._get_text(stl)
                if try_get(
                        vpir,
                        lambda x: x['superTitleIcon']['iconType']) == 'LOCATION_PIN':
                    info['location'] = stl
                else:
                    mobj = re.search(r'(.+?)\s*S(\d+)\s*•?\s*E(\d+)', stl)
                    if mobj:
                        info.update({
                            'series': mobj.group(1),
                            'season_number': int(mobj.group(2)),
                            'episode_number': int(mobj.group(3)),
                        })
            for tlb in (try_get(
                    vpir,
                    lambda x: x['videoActions']['menuRenderer']['topLevelButtons'],
                    list) or []):
                tbr = tlb.get('toggleButtonRenderer') or {}
                for getter, regex in [(
                        lambda x: x['defaultText']['accessibility']['accessibilityData'],
                        r'(?P<count>[\d,]+)\s*(?P<type>(?:dis)?like)'), ([
                            lambda x: x['accessibility'],
                            lambda x: x['accessibilityData']['accessibilityData'],
                        ], r'(?P<type>(?:dis)?like) this video along with (?P<count>[\d,]+) other people')]:
                    label = (try_get(tbr, getter, dict) or {}).get('label')
                    if label:
                        mobj = re.match(regex, label)
                        if mobj:
                            info[mobj.group('type') + '_count'] = str_to_int(mobj.group('count'))
                            break
            sbr_tooltip = try_get(
                vpir, lambda x: x['sentimentBar']['sentimentBarRenderer']['tooltip'])
            if sbr_tooltip:
                like_count, dislike_count = sbr_tooltip.split(' / ')
                info.update({
                    'like_count': str_to_int(like_count),
                    'dislike_count': str_to_int(dislike_count),
                })
        vsir = get_first(contents, 'videoSecondaryInfoRenderer')
        if vsir:
            vor = traverse_obj(vsir, ('owner', 'videoOwnerRenderer'))
            info.update({
                'channel': self._get_text(vor, 'title'),
                'channel_follower_count': self._get_count(vor, 'subscriberCountText')})

            rows = try_get(
                vsir,
                lambda x: x['metadataRowContainer']['metadataRowContainerRenderer']['rows'],
                list) or []
            multiple_songs = False
            for row in rows:
                if try_get(row, lambda x: x['metadataRowRenderer']['hasDividerLine']) is True:
                    multiple_songs = True
                    break
            for row in rows:
                mrr = row.get('metadataRowRenderer') or {}
                mrr_title = mrr.get('title')
                if not mrr_title:
                    continue
                mrr_title = self._get_text(mrr, 'title')
                mrr_contents_text = self._get_text(mrr, ('contents', 0))
                if mrr_title == 'License':
                    info['license'] = mrr_contents_text
                elif not multiple_songs:
                    if mrr_title == 'Album':
                        info['album'] = mrr_contents_text
                    elif mrr_title == 'Artist':
                        info['artist'] = mrr_contents_text
                    elif mrr_title == 'Song':
                        info['track'] = mrr_contents_text

        fallbacks = {
            'channel': 'uploader',
            'channel_id': 'uploader_id',
            'channel_url': 'uploader_url',
        }

        # The upload date for scheduled, live and past live streams / premieres in microformats
        # may be different from the stream date. Although not in UTC, we will prefer it in this case.
        # See: https://github.com/yt-dlp/yt-dlp/pull/2223#issuecomment-1008485139
        upload_date = (
            unified_strdate(get_first(microformats, 'uploadDate'))
            or unified_strdate(search_meta('uploadDate')))
        if not upload_date or (not info.get('is_live') and not info.get('was_live') and info.get('live_status') != 'is_upcoming'):
            upload_date = strftime_or_none(self._extract_time_text(vpir, 'dateText')[0], '%Y%m%d') or upload_date
        info['upload_date'] = upload_date

        for to, frm in fallbacks.items():
            if not info.get(to):
                info[to] = info.get(frm)

        for s_k, d_k in [('artist', 'creator'), ('track', 'alt_title')]:
            v = info.get(s_k)
            if v:
                info[d_k] = v

        is_private = get_first(video_details, 'isPrivate', expected_type=bool)
        is_unlisted = get_first(microformats, 'isUnlisted', expected_type=bool)
        is_membersonly = None
        is_premium = None
        if initial_data and is_private is not None:
            is_membersonly = False
            is_premium = False
            contents = try_get(initial_data, lambda x: x['contents']['twoColumnWatchNextResults']['results']['results']['contents'], list) or []
            badge_labels = set()
            for content in contents:
                if not isinstance(content, dict):
                    continue
                badge_labels.update(self._extract_badges(content.get('videoPrimaryInfoRenderer')))
            for badge_label in badge_labels:
                if badge_label.lower() == 'members only':
                    is_membersonly = True
                elif badge_label.lower() == 'premium':
                    is_premium = True
                elif badge_label.lower() == 'unlisted':
                    is_unlisted = True

        info['availability'] = self._availability(
            is_private=is_private,
            needs_premium=is_premium,
            needs_subscription=is_membersonly,
            needs_auth=info['age_limit'] >= 18,
            is_unlisted=None if is_private is None else is_unlisted)

        info['__post_extractor'] = self.extract_comments(master_ytcfg, video_id, contents, webpage)

        self.mark_watched(video_id, player_responses)

        return info


class YoutubeTabBaseInfoExtractor(YoutubeBaseInfoExtractor):

    @staticmethod
    def passthrough_smuggled_data(func):
        def _smuggle(entries, smuggled_data):
            for entry in entries:
                # TODO: Convert URL to music.youtube instead.
                # Do we need to passthrough any other smuggled_data?
                entry['url'] = smuggle_url(entry['url'], smuggled_data)
                yield entry

        @functools.wraps(func)
        def wrapper(self, url):
            url, smuggled_data = unsmuggle_url(url, {})
            if self.is_music_url(url):
                smuggled_data['is_music_url'] = True
            info_dict = func(self, url, smuggled_data)
            if smuggled_data and info_dict.get('entries'):
                info_dict['entries'] = _smuggle(info_dict['entries'], smuggled_data)
            return info_dict
        return wrapper

    def _extract_channel_id(self, webpage):
        channel_id = self._html_search_meta(
            'channelId', webpage, 'channel id', default=None)
        if channel_id:
            return channel_id
        channel_url = self._html_search_meta(
            ('og:url', 'al:ios:url', 'al:android:url', 'al:web:url',
             'twitter:url', 'twitter:app:url:iphone', 'twitter:app:url:ipad',
             'twitter:app:url:googleplay'), webpage, 'channel url')
        return self._search_regex(
            r'https?://(?:www\.)?youtube\.com/channel/([^/?#&])+',
            channel_url, 'channel id')

    @staticmethod
    def _extract_basic_item_renderer(item):
        # Modified from _extract_grid_item_renderer
        known_basic_renderers = (
            'playlistRenderer', 'videoRenderer', 'channelRenderer', 'showRenderer', 'reelItemRenderer'
        )
        for key, renderer in item.items():
            if not isinstance(renderer, dict):
                continue
            elif key in known_basic_renderers:
                return renderer
            elif key.startswith('grid') and key.endswith('Renderer'):
                return renderer

    def _grid_entries(self, grid_renderer):
        for item in grid_renderer['items']:
            if not isinstance(item, dict):
                continue
            renderer = self._extract_basic_item_renderer(item)
            if not isinstance(renderer, dict):
                continue
            title = self._get_text(renderer, 'title')

            # playlist
            playlist_id = renderer.get('playlistId')
            if playlist_id:
                yield self.url_result(
                    'https://www.youtube.com/playlist?list=%s' % playlist_id,
                    ie=YoutubeTabIE.ie_key(), video_id=playlist_id,
                    video_title=title)
                continue
            # video
            video_id = renderer.get('videoId')
            if video_id:
                yield self._extract_video(renderer)
                continue
            # channel
            channel_id = renderer.get('channelId')
            if channel_id:
                yield self.url_result(
                    'https://www.youtube.com/channel/%s' % channel_id,
                    ie=YoutubeTabIE.ie_key(), video_title=title)
                continue
            # generic endpoint URL support
            ep_url = urljoin('https://www.youtube.com/', try_get(
                renderer, lambda x: x['navigationEndpoint']['commandMetadata']['webCommandMetadata']['url'],
                str))
            if ep_url:
                for ie in (YoutubeTabIE, YoutubePlaylistIE, YoutubeIE):
                    if ie.suitable(ep_url):
                        yield self.url_result(
                            ep_url, ie=ie.ie_key(), video_id=ie._match_id(ep_url), video_title=title)
                        break

    def _music_reponsive_list_entry(self, renderer):
        video_id = traverse_obj(renderer, ('playlistItemData', 'videoId'))
        if video_id:
            return self.url_result(f'https://music.youtube.com/watch?v={video_id}',
                                   ie=YoutubeIE.ie_key(), video_id=video_id)
        playlist_id = traverse_obj(renderer, ('navigationEndpoint', 'watchEndpoint', 'playlistId'))
        if playlist_id:
            video_id = traverse_obj(renderer, ('navigationEndpoint', 'watchEndpoint', 'videoId'))
            if video_id:
                return self.url_result(f'https://music.youtube.com/watch?v={video_id}&list={playlist_id}',
                                       ie=YoutubeTabIE.ie_key(), video_id=playlist_id)
            return self.url_result(f'https://music.youtube.com/playlist?list={playlist_id}',
                                   ie=YoutubeTabIE.ie_key(), video_id=playlist_id)
        browse_id = traverse_obj(renderer, ('navigationEndpoint', 'browseEndpoint', 'browseId'))
        if browse_id:
            return self.url_result(f'https://music.youtube.com/browse/{browse_id}',
                                   ie=YoutubeTabIE.ie_key(), video_id=browse_id)

    def _shelf_entries_from_content(self, shelf_renderer):
        content = shelf_renderer.get('content')
        if not isinstance(content, dict):
            return
        renderer = content.get('gridRenderer') or content.get('expandedShelfContentsRenderer')
        if renderer:
            # TODO: add support for nested playlists so each shelf is processed
            # as separate playlist
            # TODO: this includes only first N items
            yield from self._grid_entries(renderer)
        renderer = content.get('horizontalListRenderer')
        if renderer:
            # TODO
            pass

    def _shelf_entries(self, shelf_renderer, skip_channels=False):
        ep = try_get(
            shelf_renderer, lambda x: x['endpoint']['commandMetadata']['webCommandMetadata']['url'],
            str)
        shelf_url = urljoin('https://www.youtube.com', ep)
        if shelf_url:
            # Skipping links to another channels, note that checking for
            # endpoint.commandMetadata.webCommandMetadata.webPageTypwebPageType == WEB_PAGE_TYPE_CHANNEL
            # will not work
            if skip_channels and '/channels?' in shelf_url:
                return
            title = self._get_text(shelf_renderer, 'title')
            yield self.url_result(shelf_url, video_title=title)
        # Shelf may not contain shelf URL, fallback to extraction from content
        yield from self._shelf_entries_from_content(shelf_renderer)

    def _playlist_entries(self, video_list_renderer):
        for content in video_list_renderer['contents']:
            if not isinstance(content, dict):
                continue
            renderer = content.get('playlistVideoRenderer') or content.get('playlistPanelVideoRenderer')
            if not isinstance(renderer, dict):
                continue
            video_id = renderer.get('videoId')
            if not video_id:
                continue
            yield self._extract_video(renderer)

    def _rich_entries(self, rich_grid_renderer):
        renderer = try_get(
            rich_grid_renderer, lambda x: x['content']['videoRenderer'], dict) or {}
        video_id = renderer.get('videoId')
        if not video_id:
            return
        yield self._extract_video(renderer)

    def _video_entry(self, video_renderer):
        video_id = video_renderer.get('videoId')
        if video_id:
            return self._extract_video(video_renderer)

    def _hashtag_tile_entry(self, hashtag_tile_renderer):
        url = urljoin('https://youtube.com', traverse_obj(
            hashtag_tile_renderer, ('onTapCommand', 'commandMetadata', 'webCommandMetadata', 'url')))
        if url:
            return self.url_result(
                url, ie=YoutubeTabIE.ie_key(), title=self._get_text(hashtag_tile_renderer, 'hashtag'))

    def _post_thread_entries(self, post_thread_renderer):
        post_renderer = try_get(
            post_thread_renderer, lambda x: x['post']['backstagePostRenderer'], dict)
        if not post_renderer:
            return
        # video attachment
        video_renderer = try_get(
            post_renderer, lambda x: x['backstageAttachment']['videoRenderer'], dict) or {}
        video_id = video_renderer.get('videoId')
        if video_id:
            entry = self._extract_video(video_renderer)
            if entry:
                yield entry
        # playlist attachment
        playlist_id = try_get(
            post_renderer, lambda x: x['backstageAttachment']['playlistRenderer']['playlistId'], str)
        if playlist_id:
            yield self.url_result(
                'https://www.youtube.com/playlist?list=%s' % playlist_id,
                ie=YoutubeTabIE.ie_key(), video_id=playlist_id)
        # inline video links
        runs = try_get(post_renderer, lambda x: x['contentText']['runs'], list) or []
        for run in runs:
            if not isinstance(run, dict):
                continue
            ep_url = try_get(
                run, lambda x: x['navigationEndpoint']['urlEndpoint']['url'], str)
            if not ep_url:
                continue
            if not YoutubeIE.suitable(ep_url):
                continue
            ep_video_id = YoutubeIE._match_id(ep_url)
            if video_id == ep_video_id:
                continue
            yield self.url_result(ep_url, ie=YoutubeIE.ie_key(), video_id=ep_video_id)

    def _post_thread_continuation_entries(self, post_thread_continuation):
        contents = post_thread_continuation.get('contents')
        if not isinstance(contents, list):
            return
        for content in contents:
            renderer = content.get('backstagePostThreadRenderer')
            if isinstance(renderer, dict):
                yield from self._post_thread_entries(renderer)
                continue
            renderer = content.get('videoRenderer')
            if isinstance(renderer, dict):
                yield self._video_entry(renderer)

    r''' # unused
    def _rich_grid_entries(self, contents):
        for content in contents:
            video_renderer = try_get(content, lambda x: x['richItemRenderer']['content']['videoRenderer'], dict)
            if video_renderer:
                entry = self._video_entry(video_renderer)
                if entry:
                    yield entry
    '''

    def _extract_entries(self, parent_renderer, continuation_list):
        # continuation_list is modified in-place with continuation_list = [continuation_token]
        continuation_list[:] = [None]
        contents = try_get(parent_renderer, lambda x: x['contents'], list) or []
        for content in contents:
            if not isinstance(content, dict):
                continue
            is_renderer = traverse_obj(
                content, 'itemSectionRenderer', 'musicShelfRenderer', 'musicShelfContinuation',
                expected_type=dict)
            if not is_renderer:
                renderer = content.get('richItemRenderer')
                if renderer:
                    for entry in self._rich_entries(renderer):
                        yield entry
                    continuation_list[0] = self._extract_continuation(parent_renderer)
                continue
            isr_contents = try_get(is_renderer, lambda x: x['contents'], list) or []
            for isr_content in isr_contents:
                if not isinstance(isr_content, dict):
                    continue

                known_renderers = {
                    'playlistVideoListRenderer': self._playlist_entries,
                    'gridRenderer': self._grid_entries,
                    'reelShelfRenderer': self._grid_entries,
                    'shelfRenderer': self._shelf_entries,
                    'musicResponsiveListItemRenderer': lambda x: [self._music_reponsive_list_entry(x)],
                    'backstagePostThreadRenderer': self._post_thread_entries,
                    'videoRenderer': lambda x: [self._video_entry(x)],
                    'playlistRenderer': lambda x: self._grid_entries({'items': [{'playlistRenderer': x}]}),
                    'channelRenderer': lambda x: self._grid_entries({'items': [{'channelRenderer': x}]}),
                    'hashtagTileRenderer': lambda x: [self._hashtag_tile_entry(x)]
                }
                for key, renderer in isr_content.items():
                    if key not in known_renderers:
                        continue
                    for entry in known_renderers[key](renderer):
                        if entry:
                            yield entry
                    continuation_list[0] = self._extract_continuation(renderer)
                    break

            if not continuation_list[0]:
                continuation_list[0] = self._extract_continuation(is_renderer)

        if not continuation_list[0]:
            continuation_list[0] = self._extract_continuation(parent_renderer)

    def _entries(self, tab, item_id, ytcfg, account_syncid, visitor_data):
        continuation_list = [None]
        extract_entries = lambda x: self._extract_entries(x, continuation_list)
        tab_content = try_get(tab, lambda x: x['content'], dict)
        if not tab_content:
            return
        parent_renderer = (
            try_get(tab_content, lambda x: x['sectionListRenderer'], dict)
            or try_get(tab_content, lambda x: x['richGridRenderer'], dict) or {})
        yield from extract_entries(parent_renderer)
        continuation = continuation_list[0]

        for page_num in itertools.count(1):
            if not continuation:
                break
            headers = self.generate_api_headers(
                ytcfg=ytcfg, account_syncid=account_syncid, visitor_data=visitor_data)
            response = self._extract_response(
                item_id=f'{item_id} page {page_num}',
                query=continuation, headers=headers, ytcfg=ytcfg,
                check_get_keys=('continuationContents', 'onResponseReceivedActions', 'onResponseReceivedEndpoints'))

            if not response:
                break
            # Extracting updated visitor data is required to prevent an infinite extraction loop in some cases
            # See: https://github.com/ytdl-org/youtube-dl/issues/28702
            visitor_data = self._extract_visitor_data(response) or visitor_data

            known_continuation_renderers = {
                'playlistVideoListContinuation': self._playlist_entries,
                'gridContinuation': self._grid_entries,
                'itemSectionContinuation': self._post_thread_continuation_entries,
                'sectionListContinuation': extract_entries,  # for feeds
            }
            continuation_contents = try_get(
                response, lambda x: x['continuationContents'], dict) or {}
            continuation_renderer = None
            for key, value in continuation_contents.items():
                if key not in known_continuation_renderers:
                    continue
                continuation_renderer = value
                continuation_list = [None]
                yield from known_continuation_renderers[key](continuation_renderer)
                continuation = continuation_list[0] or self._extract_continuation(continuation_renderer)
                break
            if continuation_renderer:
                continue

            known_renderers = {
                'videoRenderer': (self._grid_entries, 'items'),  # for membership tab
                'gridPlaylistRenderer': (self._grid_entries, 'items'),
                'gridVideoRenderer': (self._grid_entries, 'items'),
                'gridChannelRenderer': (self._grid_entries, 'items'),
                'playlistVideoRenderer': (self._playlist_entries, 'contents'),
                'itemSectionRenderer': (extract_entries, 'contents'),  # for feeds
                'richItemRenderer': (extract_entries, 'contents'),  # for hashtag
                'backstagePostThreadRenderer': (self._post_thread_continuation_entries, 'contents')
            }
            on_response_received = dict_get(response, ('onResponseReceivedActions', 'onResponseReceivedEndpoints'))
            continuation_items = try_get(
                on_response_received, lambda x: x[0]['appendContinuationItemsAction']['continuationItems'], list)
            continuation_item = try_get(continuation_items, lambda x: x[0], dict) or {}
            video_items_renderer = None
            for key, value in continuation_item.items():
                if key not in known_renderers:
                    continue
                video_items_renderer = {known_renderers[key][1]: continuation_items}
                continuation_list = [None]
                yield from known_renderers[key][0](video_items_renderer)
                continuation = continuation_list[0] or self._extract_continuation(video_items_renderer)
                break
            if video_items_renderer:
                continue
            break

    @staticmethod
    def _extract_selected_tab(tabs, fatal=True):
        for tab in tabs:
            renderer = dict_get(tab, ('tabRenderer', 'expandableTabRenderer')) or {}
            if renderer.get('selected') is True:
                return renderer
        else:
            if fatal:
                raise ExtractorError('Unable to find selected tab')

    def _extract_uploader(self, data):
        uploader = {}
        renderer = self._extract_sidebar_info_renderer(data, 'playlistSidebarSecondaryInfoRenderer') or {}
        owner = try_get(
            renderer, lambda x: x['videoOwner']['videoOwnerRenderer']['title']['runs'][0], dict)
        if owner:
            owner_text = owner.get('text')
            uploader['uploader'] = self._search_regex(
                r'^by (.+) and \d+ others?$', owner_text, 'uploader', default=owner_text)
            uploader['uploader_id'] = try_get(
                owner, lambda x: x['navigationEndpoint']['browseEndpoint']['browseId'], str)
            uploader['uploader_url'] = urljoin(
                'https://www.youtube.com/',
                try_get(owner, lambda x: x['navigationEndpoint']['browseEndpoint']['canonicalBaseUrl'], str))
        return {k: v for k, v in uploader.items() if v is not None}

    def _extract_from_tabs(self, item_id, ytcfg, data, tabs):
        playlist_id = title = description = channel_url = channel_name = channel_id = None
        tags = []

        selected_tab = self._extract_selected_tab(tabs)
        primary_sidebar_renderer = self._extract_sidebar_info_renderer(data, 'playlistSidebarPrimaryInfoRenderer')
        renderer = try_get(
            data, lambda x: x['metadata']['channelMetadataRenderer'], dict)
        if renderer:
            channel_name = renderer.get('title')
            channel_url = renderer.get('channelUrl')
            channel_id = renderer.get('externalId')
        else:
            renderer = try_get(
                data, lambda x: x['metadata']['playlistMetadataRenderer'], dict)

        if renderer:
            title = renderer.get('title')
            description = renderer.get('description', '')
            playlist_id = channel_id
            tags = renderer.get('keywords', '').split()

        # We can get the uncropped banner/avatar by replacing the crop params with '=s0'
        # See: https://github.com/yt-dlp/yt-dlp/issues/2237#issuecomment-1013694714
        def _get_uncropped(url):
            return url_or_none((url or '').split('=')[0] + '=s0')

        avatar_thumbnails = self._extract_thumbnails(renderer, 'avatar')
        if avatar_thumbnails:
            uncropped_avatar = _get_uncropped(avatar_thumbnails[0]['url'])
            if uncropped_avatar:
                avatar_thumbnails.append({
                    'url': uncropped_avatar,
                    'id': 'avatar_uncropped',
                    'preference': 1
                })

        channel_banners = self._extract_thumbnails(
            data, ('header', ..., ['banner', 'mobileBanner', 'tvBanner']))
        for banner in channel_banners:
            banner['preference'] = -10

        if channel_banners:
            uncropped_banner = _get_uncropped(channel_banners[0]['url'])
            if uncropped_banner:
                channel_banners.append({
                    'url': uncropped_banner,
                    'id': 'banner_uncropped',
                    'preference': -5
                })

        primary_thumbnails = self._extract_thumbnails(
            primary_sidebar_renderer, ('thumbnailRenderer', ('playlistVideoThumbnailRenderer', 'playlistCustomThumbnailRenderer'), 'thumbnail'))

        if playlist_id is None:
            playlist_id = item_id

        playlist_stats = traverse_obj(primary_sidebar_renderer, 'stats')
        last_updated_unix, _ = self._extract_time_text(playlist_stats, 2)
        if title is None:
            title = self._get_text(data, ('header', 'hashtagHeaderRenderer', 'hashtag')) or playlist_id
        title += format_field(selected_tab, 'title', ' - %s')
        title += format_field(selected_tab, 'expandedText', ' - %s')

        metadata = {
            'playlist_id': playlist_id,
            'playlist_title': title,
            'playlist_description': description,
            'uploader': channel_name,
            'uploader_id': channel_id,
            'uploader_url': channel_url,
            'thumbnails': primary_thumbnails + avatar_thumbnails + channel_banners,
            'tags': tags,
            'view_count': self._get_count(playlist_stats, 1),
            'availability': self._extract_availability(data),
            'modified_date': strftime_or_none(last_updated_unix, '%Y%m%d'),
            'playlist_count': self._get_count(playlist_stats, 0),
            'channel_follower_count': self._get_count(data, ('header', ..., 'subscriberCountText')),
        }
        if not channel_id:
            metadata.update(self._extract_uploader(data))
        metadata.update({
            'channel': metadata['uploader'],
            'channel_id': metadata['uploader_id'],
            'channel_url': metadata['uploader_url']})
        return self.playlist_result(
            self._entries(
                selected_tab, playlist_id, ytcfg,
                self._extract_account_syncid(ytcfg, data),
                self._extract_visitor_data(data, ytcfg)),
            **metadata)

    def _extract_inline_playlist(self, playlist, playlist_id, data, ytcfg):
        first_id = last_id = response = None
        for page_num in itertools.count(1):
            videos = list(self._playlist_entries(playlist))
            if not videos:
                return
            start = next((i for i, v in enumerate(videos) if v['id'] == last_id), -1) + 1
            if start >= len(videos):
                return
            yield from videos[start:]
            first_id = first_id or videos[0]['id']
            last_id = videos[-1]['id']
            watch_endpoint = try_get(
                playlist, lambda x: x['contents'][-1]['playlistPanelVideoRenderer']['navigationEndpoint']['watchEndpoint'])
            headers = self.generate_api_headers(
                ytcfg=ytcfg, account_syncid=self._extract_account_syncid(ytcfg, data),
                visitor_data=self._extract_visitor_data(response, data, ytcfg))
            query = {
                'playlistId': playlist_id,
                'videoId': watch_endpoint.get('videoId') or last_id,
                'index': watch_endpoint.get('index') or len(videos),
                'params': watch_endpoint.get('params') or 'OAE%3D'
            }
            response = self._extract_response(
                item_id='%s page %d' % (playlist_id, page_num),
                query=query, ep='next', headers=headers, ytcfg=ytcfg,
                check_get_keys='contents'
            )
            playlist = try_get(
                response, lambda x: x['contents']['twoColumnWatchNextResults']['playlist']['playlist'], dict)

    def _extract_from_playlist(self, item_id, url, data, playlist, ytcfg):
        title = playlist.get('title') or try_get(
            data, lambda x: x['titleText']['simpleText'], str)
        playlist_id = playlist.get('playlistId') or item_id

        # Delegating everything except mix playlists to regular tab-based playlist URL
        playlist_url = urljoin(url, try_get(
            playlist, lambda x: x['endpoint']['commandMetadata']['webCommandMetadata']['url'],
            str))

        # Some playlists are unviewable but YouTube still provides a link to the (broken) playlist page [1]
        # [1] MLCT, RLTDwFCb4jeqaKWnciAYM-ZVHg
        is_known_unviewable = re.fullmatch(r'MLCT|RLTD[\w-]{22}', playlist_id)

        if playlist_url and playlist_url != url and not is_known_unviewable:
            return self.url_result(
                playlist_url, ie=YoutubeTabIE.ie_key(), video_id=playlist_id,
                video_title=title)

        return self.playlist_result(
            self._extract_inline_playlist(playlist, playlist_id, data, ytcfg),
            playlist_id=playlist_id, playlist_title=title)

    def _extract_availability(self, data):
        """
        Gets the availability of a given playlist/tab.
        Note: Unless YouTube tells us explicitly, we do not assume it is public
        @param data: response
        """
        is_private = is_unlisted = None
        renderer = self._extract_sidebar_info_renderer(data, 'playlistSidebarPrimaryInfoRenderer') or {}
        badge_labels = self._extract_badges(renderer)

        # Personal playlists, when authenticated, have a dropdown visibility selector instead of a badge
        privacy_dropdown_entries = try_get(
            renderer, lambda x: x['privacyForm']['dropdownFormFieldRenderer']['dropdown']['dropdownRenderer']['entries'], list) or []
        for renderer_dict in privacy_dropdown_entries:
            is_selected = try_get(
                renderer_dict, lambda x: x['privacyDropdownItemRenderer']['isSelected'], bool) or False
            if not is_selected:
                continue
            label = self._get_text(renderer_dict, ('privacyDropdownItemRenderer', 'label'))
            if label:
                badge_labels.add(label.lower())
                break

        for badge_label in badge_labels:
            if badge_label == 'unlisted':
                is_unlisted = True
            elif badge_label == 'private':
                is_private = True
            elif badge_label == 'public':
                is_unlisted = is_private = False
        return self._availability(is_private, False, False, False, is_unlisted)

    @staticmethod
    def _extract_sidebar_info_renderer(data, info_renderer, expected_type=dict):
        sidebar_renderer = try_get(
            data, lambda x: x['sidebar']['playlistSidebarRenderer']['items'], list) or []
        for item in sidebar_renderer:
            renderer = try_get(item, lambda x: x[info_renderer], expected_type)
            if renderer:
                return renderer

    def _reload_with_unavailable_videos(self, item_id, data, ytcfg):
        """
        Get playlist with unavailable videos if the 'show unavailable videos' button exists.
        """
        browse_id = params = None
        renderer = self._extract_sidebar_info_renderer(data, 'playlistSidebarPrimaryInfoRenderer')
        if not renderer:
            return
        menu_renderer = try_get(
            renderer, lambda x: x['menu']['menuRenderer']['items'], list) or []
        for menu_item in menu_renderer:
            if not isinstance(menu_item, dict):
                continue
            nav_item_renderer = menu_item.get('menuNavigationItemRenderer')
            text = try_get(
                nav_item_renderer, lambda x: x['text']['simpleText'], str)
            if not text or text.lower() != 'show unavailable videos':
                continue
            browse_endpoint = try_get(
                nav_item_renderer, lambda x: x['navigationEndpoint']['browseEndpoint'], dict) or {}
            browse_id = browse_endpoint.get('browseId')
            params = browse_endpoint.get('params')
            break

        headers = self.generate_api_headers(
            ytcfg=ytcfg, account_syncid=self._extract_account_syncid(ytcfg, data),
            visitor_data=self._extract_visitor_data(data, ytcfg))
        query = {
            'params': params or 'wgYCCAA=',
            'browseId': browse_id or 'VL%s' % item_id
        }
        return self._extract_response(
            item_id=item_id, headers=headers, query=query,
            check_get_keys='contents', fatal=False, ytcfg=ytcfg,
            note='Downloading API JSON with unavailable videos')

    @functools.cached_property
    def skip_webpage(self):
        return 'webpage' in self._configuration_arg('skip', ie_key=YoutubeTabIE.ie_key())

    def _extract_webpage(self, url, item_id, fatal=True):
        webpage, data = None, None
        for retry in self.RetryManager(fatal=fatal):
            try:
                webpage = self._download_webpage(url, item_id, note='Downloading webpage')
                data = self.extract_yt_initial_data(item_id, webpage or '', fatal=fatal) or {}
            except ExtractorError as e:
                if isinstance(e.cause, network_exceptions):
                    if not isinstance(e.cause, urllib.error.HTTPError) or e.cause.code not in (403, 429):
                        retry.error = e
                        continue
                self._error_or_warning(e, fatal=fatal)
                break

            try:
                self._extract_and_report_alerts(data)
            except ExtractorError as e:
                self._error_or_warning(e, fatal=fatal)
                break

            # Sometimes youtube returns a webpage with incomplete ytInitialData
            # See: https://github.com/yt-dlp/yt-dlp/issues/116
            if not traverse_obj(data, 'contents', 'currentVideoEndpoint', 'onResponseReceivedActions'):
                retry.error = ExtractorError('Incomplete yt initial data received')
                continue

        return webpage, data

    def _report_playlist_authcheck(self, ytcfg, fatal=True):
        """Use if failed to extract ytcfg (and data) from initial webpage"""
        if not ytcfg and self.is_authenticated:
            msg = 'Playlists that require authentication may not extract correctly without a successful webpage download'
            if 'authcheck' not in self._configuration_arg('skip', ie_key=YoutubeTabIE.ie_key()) and fatal:
                raise ExtractorError(
                    f'{msg}. If you are not downloading private content, or '
                    'your cookies are only for the first account and channel,'
                    ' pass "--extractor-args youtubetab:skip=authcheck" to skip this check',
                    expected=True)
            self.report_warning(msg, only_once=True)

    def _extract_data(self, url, item_id, ytcfg=None, fatal=True, webpage_fatal=False, default_client='web'):
        data = None
        if not self.skip_webpage:
            webpage, data = self._extract_webpage(url, item_id, fatal=webpage_fatal)
            ytcfg = ytcfg or self.extract_ytcfg(item_id, webpage)
            # Reject webpage data if redirected to home page without explicitly requesting
            selected_tab = self._extract_selected_tab(traverse_obj(
                data, ('contents', 'twoColumnBrowseResultsRenderer', 'tabs'), expected_type=list, default=[]), fatal=False) or {}
            if (url != 'https://www.youtube.com/feed/recommended'
                    and selected_tab.get('tabIdentifier') == 'FEwhat_to_watch'  # Home page
                    and 'no-youtube-channel-redirect' not in self.get_param('compat_opts', [])):
                msg = 'The channel/playlist does not exist and the URL redirected to youtube.com home page'
                if fatal:
                    raise ExtractorError(msg, expected=True)
                self.report_warning(msg, only_once=True)
        if not data:
            self._report_playlist_authcheck(ytcfg, fatal=fatal)
            data = self._extract_tab_endpoint(url, item_id, ytcfg, fatal=fatal, default_client=default_client)
        return data, ytcfg

    def _extract_tab_endpoint(self, url, item_id, ytcfg=None, fatal=True, default_client='web'):
        headers = self.generate_api_headers(ytcfg=ytcfg, default_client=default_client)
        resolve_response = self._extract_response(
            item_id=item_id, query={'url': url}, check_get_keys='endpoint', headers=headers, ytcfg=ytcfg, fatal=fatal,
            ep='navigation/resolve_url', note='Downloading API parameters API JSON', default_client=default_client)
        endpoints = {'browseEndpoint': 'browse', 'watchEndpoint': 'next'}
        for ep_key, ep in endpoints.items():
            params = try_get(resolve_response, lambda x: x['endpoint'][ep_key], dict)
            if params:
                return self._extract_response(
                    item_id=item_id, query=params, ep=ep, headers=headers,
                    ytcfg=ytcfg, fatal=fatal, default_client=default_client,
                    check_get_keys=('contents', 'currentVideoEndpoint', 'onResponseReceivedActions'))
        err_note = 'Failed to resolve url (does the playlist exist?)'
        if fatal:
            raise ExtractorError(err_note, expected=True)
        self.report_warning(err_note, item_id)

    _SEARCH_PARAMS = None

    def _search_results(self, query, params=NO_DEFAULT, default_client='web'):
        data = {'query': query}
        if params is NO_DEFAULT:
            params = self._SEARCH_PARAMS
        if params:
            data['params'] = params

        content_keys = (
            ('contents', 'twoColumnSearchResultsRenderer', 'primaryContents', 'sectionListRenderer', 'contents'),
            ('onResponseReceivedCommands', 0, 'appendContinuationItemsAction', 'continuationItems'),
            # ytmusic search
            ('contents', 'tabbedSearchResultsRenderer', 'tabs', 0, 'tabRenderer', 'content', 'sectionListRenderer', 'contents'),
            ('continuationContents', ),
        )
        display_id = f'query "{query}"'
        check_get_keys = tuple({keys[0] for keys in content_keys})
        ytcfg = self._download_ytcfg(default_client, display_id) if not self.skip_webpage else {}
        self._report_playlist_authcheck(ytcfg, fatal=False)

        continuation_list = [None]
        search = None
        for page_num in itertools.count(1):
            data.update(continuation_list[0] or {})
            headers = self.generate_api_headers(
                ytcfg=ytcfg, visitor_data=self._extract_visitor_data(search), default_client=default_client)
            search = self._extract_response(
                item_id=f'{display_id} page {page_num}', ep='search', query=data,
                default_client=default_client, check_get_keys=check_get_keys, ytcfg=ytcfg, headers=headers)
            slr_contents = traverse_obj(search, *content_keys)
            yield from self._extract_entries({'contents': list(variadic(slr_contents))}, continuation_list)
            if not continuation_list[0]:
                break


class YoutubeTabIE(YoutubeTabBaseInfoExtractor):
    IE_DESC = 'YouTube Tabs'
    _VALID_URL = r'''(?x:
        https?://
            (?:\w+\.)?
            (?:
                youtube(?:kids)?\.com|
                %(invidious)s
            )/
            (?:
                (?P<channel_type>channel|c|user|browse)/|
                (?P<not_channel>
                    feed/|hashtag/|
                    (?:playlist|watch)\?.*?\blist=
                )|
                (?!(?:%(reserved_names)s)\b)  # Direct URLs
            )
            (?P<id>[^/?\#&]+)
    )''' % {
        'reserved_names': YoutubeBaseInfoExtractor._RESERVED_NAMES,
        'invidious': '|'.join(YoutubeBaseInfoExtractor._INVIDIOUS_SITES),
    }
    IE_NAME = 'youtube:tab'

    _TESTS = [{
        'note': 'playlists, multipage',
        'url': 'https://www.youtube.com/c/ИгорьКлейнер/playlists?view=1&flow=grid',
        'playlist_mincount': 94,
        'info_dict': {
            'id': 'UCqj7Cz7revf5maW9g5pgNcg',
            'title': 'Igor Kleiner - Playlists',
            'description': 'md5:be97ee0f14ee314f1f002cf187166ee2',
            'uploader': 'Igor Kleiner',
            'uploader_id': 'UCqj7Cz7revf5maW9g5pgNcg',
            'channel': 'Igor Kleiner',
            'channel_id': 'UCqj7Cz7revf5maW9g5pgNcg',
            'tags': ['"критическое', 'мышление"', '"наука', 'просто"', 'математика', '"анализ', 'данных"'],
            'channel_url': 'https://www.youtube.com/channel/UCqj7Cz7revf5maW9g5pgNcg',
            'uploader_url': 'https://www.youtube.com/channel/UCqj7Cz7revf5maW9g5pgNcg',
            'channel_follower_count': int
        },
    }, {
        'note': 'playlists, multipage, different order',
        'url': 'https://www.youtube.com/user/igorkle1/playlists?view=1&sort=dd',
        'playlist_mincount': 94,
        'info_dict': {
            'id': 'UCqj7Cz7revf5maW9g5pgNcg',
            'title': 'Igor Kleiner - Playlists',
            'description': 'md5:be97ee0f14ee314f1f002cf187166ee2',
            'uploader_id': 'UCqj7Cz7revf5maW9g5pgNcg',
            'uploader': 'Igor Kleiner',
            'uploader_url': 'https://www.youtube.com/channel/UCqj7Cz7revf5maW9g5pgNcg',
            'tags': ['"критическое', 'мышление"', '"наука', 'просто"', 'математика', '"анализ', 'данных"'],
            'channel_id': 'UCqj7Cz7revf5maW9g5pgNcg',
            'channel': 'Igor Kleiner',
            'channel_url': 'https://www.youtube.com/channel/UCqj7Cz7revf5maW9g5pgNcg',
            'channel_follower_count': int
        },
    }, {
        'note': 'playlists, series',
        'url': 'https://www.youtube.com/c/3blue1brown/playlists?view=50&sort=dd&shelf_id=3',
        'playlist_mincount': 5,
        'info_dict': {
            'id': 'UCYO_jab_esuFRV4b17AJtAw',
            'title': '3Blue1Brown - Playlists',
            'description': 'md5:e1384e8a133307dd10edee76e875d62f',
            'uploader_id': 'UCYO_jab_esuFRV4b17AJtAw',
            'uploader': '3Blue1Brown',
            'channel_url': 'https://www.youtube.com/channel/UCYO_jab_esuFRV4b17AJtAw',
            'uploader_url': 'https://www.youtube.com/channel/UCYO_jab_esuFRV4b17AJtAw',
            'channel': '3Blue1Brown',
            'channel_id': 'UCYO_jab_esuFRV4b17AJtAw',
            'tags': ['Mathematics'],
            'channel_follower_count': int
        },
    }, {
        'note': 'playlists, singlepage',
        'url': 'https://www.youtube.com/user/ThirstForScience/playlists',
        'playlist_mincount': 4,
        'info_dict': {
            'id': 'UCAEtajcuhQ6an9WEzY9LEMQ',
            'title': 'ThirstForScience - Playlists',
            'description': 'md5:609399d937ea957b0f53cbffb747a14c',
            'uploader': 'ThirstForScience',
            'uploader_id': 'UCAEtajcuhQ6an9WEzY9LEMQ',
            'uploader_url': 'https://www.youtube.com/channel/UCAEtajcuhQ6an9WEzY9LEMQ',
            'channel_url': 'https://www.youtube.com/channel/UCAEtajcuhQ6an9WEzY9LEMQ',
            'channel_id': 'UCAEtajcuhQ6an9WEzY9LEMQ',
            'tags': 'count:13',
            'channel': 'ThirstForScience',
            'channel_follower_count': int
        }
    }, {
        'url': 'https://www.youtube.com/c/ChristophLaimer/playlists',
        'only_matching': True,
    }, {
        'note': 'basic, single video playlist',
        'url': 'https://www.youtube.com/playlist?list=PL4lCao7KL_QFVb7Iudeipvc2BCavECqzc',
        'info_dict': {
            'uploader_id': 'UCmlqkdCBesrv2Lak1mF_MxA',
            'uploader': 'Sergey M.',
            'id': 'PL4lCao7KL_QFVb7Iudeipvc2BCavECqzc',
            'title': 'youtube-dl public playlist',
            'description': '',
            'tags': [],
            'view_count': int,
            'modified_date': '20201130',
            'channel': 'Sergey M.',
            'channel_id': 'UCmlqkdCBesrv2Lak1mF_MxA',
            'uploader_url': 'https://www.youtube.com/channel/UCmlqkdCBesrv2Lak1mF_MxA',
            'channel_url': 'https://www.youtube.com/channel/UCmlqkdCBesrv2Lak1mF_MxA',
        },
        'playlist_count': 1,
    }, {
        'note': 'empty playlist',
        'url': 'https://www.youtube.com/playlist?list=PL4lCao7KL_QFodcLWhDpGCYnngnHtQ-Xf',
        'info_dict': {
            'uploader_id': 'UCmlqkdCBesrv2Lak1mF_MxA',
            'uploader': 'Sergey M.',
            'id': 'PL4lCao7KL_QFodcLWhDpGCYnngnHtQ-Xf',
            'title': 'youtube-dl empty playlist',
            'tags': [],
            'channel': 'Sergey M.',
            'description': '',
            'modified_date': '20160902',
            'channel_id': 'UCmlqkdCBesrv2Lak1mF_MxA',
            'channel_url': 'https://www.youtube.com/channel/UCmlqkdCBesrv2Lak1mF_MxA',
            'uploader_url': 'https://www.youtube.com/channel/UCmlqkdCBesrv2Lak1mF_MxA',
        },
        'playlist_count': 0,
    }, {
        'note': 'Home tab',
        'url': 'https://www.youtube.com/channel/UCKfVa3S1e4PHvxWcwyMMg8w/featured',
        'info_dict': {
            'id': 'UCKfVa3S1e4PHvxWcwyMMg8w',
            'title': 'lex will - Home',
            'description': 'md5:2163c5d0ff54ed5f598d6a7e6211e488',
            'uploader': 'lex will',
            'uploader_id': 'UCKfVa3S1e4PHvxWcwyMMg8w',
            'channel': 'lex will',
            'tags': ['bible', 'history', 'prophesy'],
            'uploader_url': 'https://www.youtube.com/channel/UCKfVa3S1e4PHvxWcwyMMg8w',
            'channel_url': 'https://www.youtube.com/channel/UCKfVa3S1e4PHvxWcwyMMg8w',
            'channel_id': 'UCKfVa3S1e4PHvxWcwyMMg8w',
            'channel_follower_count': int
        },
        'playlist_mincount': 2,
    }, {
        'note': 'Videos tab',
        'url': 'https://www.youtube.com/channel/UCKfVa3S1e4PHvxWcwyMMg8w/videos',
        'info_dict': {
            'id': 'UCKfVa3S1e4PHvxWcwyMMg8w',
            'title': 'lex will - Videos',
            'description': 'md5:2163c5d0ff54ed5f598d6a7e6211e488',
            'uploader': 'lex will',
            'uploader_id': 'UCKfVa3S1e4PHvxWcwyMMg8w',
            'tags': ['bible', 'history', 'prophesy'],
            'channel_url': 'https://www.youtube.com/channel/UCKfVa3S1e4PHvxWcwyMMg8w',
            'channel_id': 'UCKfVa3S1e4PHvxWcwyMMg8w',
            'uploader_url': 'https://www.youtube.com/channel/UCKfVa3S1e4PHvxWcwyMMg8w',
            'channel': 'lex will',
            'channel_follower_count': int
        },
        'playlist_mincount': 975,
    }, {
        'note': 'Videos tab, sorted by popular',
        'url': 'https://www.youtube.com/channel/UCKfVa3S1e4PHvxWcwyMMg8w/videos?view=0&sort=p&flow=grid',
        'info_dict': {
            'id': 'UCKfVa3S1e4PHvxWcwyMMg8w',
            'title': 'lex will - Videos',
            'description': 'md5:2163c5d0ff54ed5f598d6a7e6211e488',
            'uploader': 'lex will',
            'uploader_id': 'UCKfVa3S1e4PHvxWcwyMMg8w',
            'channel_id': 'UCKfVa3S1e4PHvxWcwyMMg8w',
            'uploader_url': 'https://www.youtube.com/channel/UCKfVa3S1e4PHvxWcwyMMg8w',
            'channel': 'lex will',
            'tags': ['bible', 'history', 'prophesy'],
            'channel_url': 'https://www.youtube.com/channel/UCKfVa3S1e4PHvxWcwyMMg8w',
            'channel_follower_count': int
        },
        'playlist_mincount': 199,
    }, {
        'note': 'Playlists tab',
        'url': 'https://www.youtube.com/channel/UCKfVa3S1e4PHvxWcwyMMg8w/playlists',
        'info_dict': {
            'id': 'UCKfVa3S1e4PHvxWcwyMMg8w',
            'title': 'lex will - Playlists',
            'description': 'md5:2163c5d0ff54ed5f598d6a7e6211e488',
            'uploader': 'lex will',
            'uploader_id': 'UCKfVa3S1e4PHvxWcwyMMg8w',
            'uploader_url': 'https://www.youtube.com/channel/UCKfVa3S1e4PHvxWcwyMMg8w',
            'channel': 'lex will',
            'channel_url': 'https://www.youtube.com/channel/UCKfVa3S1e4PHvxWcwyMMg8w',
            'channel_id': 'UCKfVa3S1e4PHvxWcwyMMg8w',
            'tags': ['bible', 'history', 'prophesy'],
            'channel_follower_count': int
        },
        'playlist_mincount': 17,
    }, {
        'note': 'Community tab',
        'url': 'https://www.youtube.com/channel/UCKfVa3S1e4PHvxWcwyMMg8w/community',
        'info_dict': {
            'id': 'UCKfVa3S1e4PHvxWcwyMMg8w',
            'title': 'lex will - Community',
            'description': 'md5:2163c5d0ff54ed5f598d6a7e6211e488',
            'uploader': 'lex will',
            'uploader_id': 'UCKfVa3S1e4PHvxWcwyMMg8w',
            'uploader_url': 'https://www.youtube.com/channel/UCKfVa3S1e4PHvxWcwyMMg8w',
            'channel': 'lex will',
            'channel_url': 'https://www.youtube.com/channel/UCKfVa3S1e4PHvxWcwyMMg8w',
            'channel_id': 'UCKfVa3S1e4PHvxWcwyMMg8w',
            'tags': ['bible', 'history', 'prophesy'],
            'channel_follower_count': int
        },
        'playlist_mincount': 18,
    }, {
        'note': 'Channels tab',
        'url': 'https://www.youtube.com/channel/UCKfVa3S1e4PHvxWcwyMMg8w/channels',
        'info_dict': {
            'id': 'UCKfVa3S1e4PHvxWcwyMMg8w',
            'title': 'lex will - Channels',
            'description': 'md5:2163c5d0ff54ed5f598d6a7e6211e488',
            'uploader': 'lex will',
            'uploader_id': 'UCKfVa3S1e4PHvxWcwyMMg8w',
            'uploader_url': 'https://www.youtube.com/channel/UCKfVa3S1e4PHvxWcwyMMg8w',
            'channel': 'lex will',
            'channel_url': 'https://www.youtube.com/channel/UCKfVa3S1e4PHvxWcwyMMg8w',
            'channel_id': 'UCKfVa3S1e4PHvxWcwyMMg8w',
            'tags': ['bible', 'history', 'prophesy'],
            'channel_follower_count': int
        },
        'playlist_mincount': 12,
    }, {
        'note': 'Search tab',
        'url': 'https://www.youtube.com/c/3blue1brown/search?query=linear%20algebra',
        'playlist_mincount': 40,
        'info_dict': {
            'id': 'UCYO_jab_esuFRV4b17AJtAw',
            'title': '3Blue1Brown - Search - linear algebra',
            'description': 'md5:e1384e8a133307dd10edee76e875d62f',
            'uploader': '3Blue1Brown',
            'uploader_id': 'UCYO_jab_esuFRV4b17AJtAw',
            'channel_url': 'https://www.youtube.com/channel/UCYO_jab_esuFRV4b17AJtAw',
            'uploader_url': 'https://www.youtube.com/channel/UCYO_jab_esuFRV4b17AJtAw',
            'tags': ['Mathematics'],
            'channel': '3Blue1Brown',
            'channel_id': 'UCYO_jab_esuFRV4b17AJtAw',
            'channel_follower_count': int
        },
    }, {
        'url': 'https://invidio.us/channel/UCmlqkdCBesrv2Lak1mF_MxA',
        'only_matching': True,
    }, {
        'url': 'https://www.youtubekids.com/channel/UCmlqkdCBesrv2Lak1mF_MxA',
        'only_matching': True,
    }, {
        'url': 'https://music.youtube.com/channel/UCmlqkdCBesrv2Lak1mF_MxA',
        'only_matching': True,
    }, {
        'note': 'Playlist with deleted videos (#651). As a bonus, the video #51 is also twice in this list.',
        'url': 'https://www.youtube.com/playlist?list=PLwP_SiAcdui0KVebT0mU9Apz359a4ubsC',
        'info_dict': {
            'title': '29C3: Not my department',
            'id': 'PLwP_SiAcdui0KVebT0mU9Apz359a4ubsC',
            'uploader': 'Christiaan008',
            'uploader_id': 'UCEPzS1rYsrkqzSLNp76nrcg',
            'description': 'md5:a14dc1a8ef8307a9807fe136a0660268',
            'tags': [],
            'uploader_url': 'https://www.youtube.com/c/ChRiStIaAn008',
            'view_count': int,
            'modified_date': '20150605',
            'channel_id': 'UCEPzS1rYsrkqzSLNp76nrcg',
            'channel_url': 'https://www.youtube.com/c/ChRiStIaAn008',
            'channel': 'Christiaan008',
        },
        'playlist_count': 96,
    }, {
        'note': 'Large playlist',
        'url': 'https://www.youtube.com/playlist?list=UUBABnxM4Ar9ten8Mdjj1j0Q',
        'info_dict': {
            'title': 'Uploads from Cauchemar',
            'id': 'UUBABnxM4Ar9ten8Mdjj1j0Q',
            'uploader': 'Cauchemar',
            'uploader_id': 'UCBABnxM4Ar9ten8Mdjj1j0Q',
            'channel_url': 'https://www.youtube.com/c/Cauchemar89',
            'tags': [],
            'modified_date': r're:\d{8}',
            'channel': 'Cauchemar',
            'uploader_url': 'https://www.youtube.com/c/Cauchemar89',
            'view_count': int,
            'description': '',
            'channel_id': 'UCBABnxM4Ar9ten8Mdjj1j0Q',
        },
        'playlist_mincount': 1123,
        'expected_warnings': [r'[Uu]navailable videos (are|will be) hidden'],
    }, {
        'note': 'even larger playlist, 8832 videos',
        'url': 'http://www.youtube.com/user/NASAgovVideo/videos',
        'only_matching': True,
    }, {
        'note': 'Buggy playlist: the webpage has a "Load more" button but it doesn\'t have more videos',
        'url': 'https://www.youtube.com/playlist?list=UUXw-G3eDE9trcvY2sBMM_aA',
        'info_dict': {
            'title': 'Uploads from Interstellar Movie',
            'id': 'UUXw-G3eDE9trcvY2sBMM_aA',
            'uploader': 'Interstellar Movie',
            'uploader_id': 'UCXw-G3eDE9trcvY2sBMM_aA',
            'uploader_url': 'https://www.youtube.com/c/InterstellarMovie',
            'tags': [],
            'view_count': int,
            'channel_id': 'UCXw-G3eDE9trcvY2sBMM_aA',
            'channel_url': 'https://www.youtube.com/c/InterstellarMovie',
            'channel': 'Interstellar Movie',
            'description': '',
            'modified_date': r're:\d{8}',
        },
        'playlist_mincount': 21,
    }, {
        'note': 'Playlist with "show unavailable videos" button',
        'url': 'https://www.youtube.com/playlist?list=UUTYLiWFZy8xtPwxFwX9rV7Q',
        'info_dict': {
            'title': 'Uploads from Phim Siêu Nhân Nhật Bản',
            'id': 'UUTYLiWFZy8xtPwxFwX9rV7Q',
            'uploader': 'Phim Siêu Nhân Nhật Bản',
            'uploader_id': 'UCTYLiWFZy8xtPwxFwX9rV7Q',
            'view_count': int,
            'channel': 'Phim Siêu Nhân Nhật Bản',
            'tags': [],
            'uploader_url': 'https://www.youtube.com/channel/UCTYLiWFZy8xtPwxFwX9rV7Q',
            'description': '',
            'channel_url': 'https://www.youtube.com/channel/UCTYLiWFZy8xtPwxFwX9rV7Q',
            'channel_id': 'UCTYLiWFZy8xtPwxFwX9rV7Q',
            'modified_date': r're:\d{8}',
        },
        'playlist_mincount': 200,
        'expected_warnings': [r'[Uu]navailable videos (are|will be) hidden'],
    }, {
        'note': 'Playlist with unavailable videos in page 7',
        'url': 'https://www.youtube.com/playlist?list=UU8l9frL61Yl5KFOl87nIm2w',
        'info_dict': {
            'title': 'Uploads from BlankTV',
            'id': 'UU8l9frL61Yl5KFOl87nIm2w',
            'uploader': 'BlankTV',
            'uploader_id': 'UC8l9frL61Yl5KFOl87nIm2w',
            'channel': 'BlankTV',
            'channel_url': 'https://www.youtube.com/c/blanktv',
            'channel_id': 'UC8l9frL61Yl5KFOl87nIm2w',
            'view_count': int,
            'tags': [],
            'uploader_url': 'https://www.youtube.com/c/blanktv',
            'modified_date': r're:\d{8}',
            'description': '',
        },
        'playlist_mincount': 1000,
        'expected_warnings': [r'[Uu]navailable videos (are|will be) hidden'],
    }, {
        'note': 'https://github.com/ytdl-org/youtube-dl/issues/21844',
        'url': 'https://www.youtube.com/playlist?list=PLzH6n4zXuckpfMu_4Ff8E7Z1behQks5ba',
        'info_dict': {
            'title': 'Data Analysis with Dr Mike Pound',
            'id': 'PLzH6n4zXuckpfMu_4Ff8E7Z1behQks5ba',
            'uploader_id': 'UC9-y-6csu5WGm29I7JiwpnA',
            'uploader': 'Computerphile',
            'description': 'md5:7f567c574d13d3f8c0954d9ffee4e487',
            'uploader_url': 'https://www.youtube.com/user/Computerphile',
            'tags': [],
            'view_count': int,
            'channel_id': 'UC9-y-6csu5WGm29I7JiwpnA',
            'channel_url': 'https://www.youtube.com/user/Computerphile',
            'channel': 'Computerphile',
        },
        'playlist_mincount': 11,
    }, {
        'url': 'https://invidio.us/playlist?list=PL4lCao7KL_QFVb7Iudeipvc2BCavECqzc',
        'only_matching': True,
    }, {
        'note': 'Playlist URL that does not actually serve a playlist',
        'url': 'https://www.youtube.com/watch?v=FqZTN594JQw&list=PLMYEtVRpaqY00V9W81Cwmzp6N6vZqfUKD4',
        'info_dict': {
            'id': 'FqZTN594JQw',
            'ext': 'webm',
            'title': "Smiley's People 01 detective, Adventure Series, Action",
            'uploader': 'STREEM',
            'uploader_id': 'UCyPhqAZgwYWZfxElWVbVJng',
            'uploader_url': r're:https?://(?:www\.)?youtube\.com/channel/UCyPhqAZgwYWZfxElWVbVJng',
            'upload_date': '20150526',
            'license': 'Standard YouTube License',
            'description': 'md5:507cdcb5a49ac0da37a920ece610be80',
            'categories': ['People & Blogs'],
            'tags': list,
            'view_count': int,
            'like_count': int,
        },
        'params': {
            'skip_download': True,
        },
        'skip': 'This video is not available.',
        'add_ie': [YoutubeIE.ie_key()],
    }, {
        'url': 'https://www.youtubekids.com/watch?v=Agk7R8I8o5U&list=PUZ6jURNr1WQZCNHF0ao-c0g',
        'only_matching': True,
    }, {
        'url': 'https://www.youtube.com/watch?v=MuAGGZNfUkU&list=RDMM',
        'only_matching': True,
    }, {
        'url': 'https://www.youtube.com/channel/UCoMdktPbSTixAyNGwb-UYkQ/live',
        'info_dict': {
            'id': 'Wq15eF5vCbI',  # This will keep changing
            'ext': 'mp4',
            'title': str,
            'uploader': 'Sky News',
            'uploader_id': 'skynews',
            'uploader_url': r're:https?://(?:www\.)?youtube\.com/user/skynews',
            'upload_date': r're:\d{8}',
            'description': str,
            'categories': ['News & Politics'],
            'tags': list,
            'like_count': int,
            'release_timestamp': 1642502819,
            'channel': 'Sky News',
            'channel_id': 'UCoMdktPbSTixAyNGwb-UYkQ',
            'age_limit': 0,
            'view_count': int,
            'thumbnail': 'https://i.ytimg.com/vi/GgL890LIznQ/maxresdefault_live.jpg',
            'playable_in_embed': True,
            'release_date': '20220118',
            'availability': 'public',
            'live_status': 'is_live',
            'channel_url': 'https://www.youtube.com/channel/UCoMdktPbSTixAyNGwb-UYkQ',
            'channel_follower_count': int
        },
        'params': {
            'skip_download': True,
        },
        'expected_warnings': ['Ignoring subtitle tracks found in '],
    }, {
        'url': 'https://www.youtube.com/user/TheYoungTurks/live',
        'info_dict': {
            'id': 'a48o2S1cPoo',
            'ext': 'mp4',
            'title': 'The Young Turks - Live Main Show',
            'uploader': 'The Young Turks',
            'uploader_id': 'TheYoungTurks',
            'uploader_url': r're:https?://(?:www\.)?youtube\.com/user/TheYoungTurks',
            'upload_date': '20150715',
            'license': 'Standard YouTube License',
            'description': 'md5:438179573adcdff3c97ebb1ee632b891',
            'categories': ['News & Politics'],
            'tags': ['Cenk Uygur (TV Program Creator)', 'The Young Turks (Award-Winning Work)', 'Talk Show (TV Genre)'],
            'like_count': int,
        },
        'params': {
            'skip_download': True,
        },
        'only_matching': True,
    }, {
        'url': 'https://www.youtube.com/channel/UC1yBKRuGpC1tSM73A0ZjYjQ/live',
        'only_matching': True,
    }, {
        'url': 'https://www.youtube.com/c/CommanderVideoHq/live',
        'only_matching': True,
    }, {
        'note': 'A channel that is not live. Should raise error',
        'url': 'https://www.youtube.com/user/numberphile/live',
        'only_matching': True,
    }, {
        'url': 'https://www.youtube.com/feed/trending',
        'only_matching': True,
    }, {
        'url': 'https://www.youtube.com/feed/library',
        'only_matching': True,
    }, {
        'url': 'https://www.youtube.com/feed/history',
        'only_matching': True,
    }, {
        'url': 'https://www.youtube.com/feed/subscriptions',
        'only_matching': True,
    }, {
        'url': 'https://www.youtube.com/feed/watch_later',
        'only_matching': True,
    }, {
        'note': 'Recommended - redirects to home page.',
        'url': 'https://www.youtube.com/feed/recommended',
        'only_matching': True,
    }, {
        'note': 'inline playlist with not always working continuations',
        'url': 'https://www.youtube.com/watch?v=UC6u0Tct-Fo&list=PL36D642111D65BE7C',
        'only_matching': True,
    }, {
        'url': 'https://www.youtube.com/course',
        'only_matching': True,
    }, {
        'url': 'https://www.youtube.com/zsecurity',
        'only_matching': True,
    }, {
        'url': 'http://www.youtube.com/NASAgovVideo/videos',
        'only_matching': True,
    }, {
        'url': 'https://www.youtube.com/TheYoungTurks/live',
        'only_matching': True,
    }, {
        'url': 'https://www.youtube.com/hashtag/cctv9',
        'info_dict': {
            'id': 'cctv9',
            'title': '#cctv9',
            'tags': [],
        },
        'playlist_mincount': 350,
    }, {
        'url': 'https://www.youtube.com/watch?list=PLW4dVinRY435CBE_JD3t-0SRXKfnZHS1P&feature=youtu.be&v=M9cJMXmQ_ZU',
        'only_matching': True,
    }, {
        'note': 'Requires Premium: should request additional YTM-info webpage (and have format 141) for videos in playlist',
        'url': 'https://music.youtube.com/playlist?list=PLRBp0Fe2GpgmgoscNFLxNyBVSFVdYmFkq',
        'only_matching': True
    }, {
        'note': '/browse/ should redirect to /channel/',
        'url': 'https://music.youtube.com/browse/UC1a8OFewdjuLq6KlF8M_8Ng',
        'only_matching': True
    }, {
        'note': 'VLPL, should redirect to playlist?list=PL...',
        'url': 'https://music.youtube.com/browse/VLPLRBp0Fe2GpgmgoscNFLxNyBVSFVdYmFkq',
        'info_dict': {
            'id': 'PLRBp0Fe2GpgmgoscNFLxNyBVSFVdYmFkq',
            'uploader': 'NoCopyrightSounds',
            'description': 'Providing you with copyright free / safe music for gaming, live streaming, studying and more!',
            'uploader_id': 'UC_aEa8K-EOJ3D6gOs7HcyNg',
            'title': 'NCS : All Releases 💿',
            'uploader_url': 'https://www.youtube.com/c/NoCopyrightSounds',
            'channel_url': 'https://www.youtube.com/c/NoCopyrightSounds',
            'modified_date': r're:\d{8}',
            'view_count': int,
            'channel_id': 'UC_aEa8K-EOJ3D6gOs7HcyNg',
            'tags': [],
            'channel': 'NoCopyrightSounds',
        },
        'playlist_mincount': 166,
        'expected_warnings': [r'[Uu]navailable videos (are|will be) hidden'],
    }, {
        'note': 'Topic, should redirect to playlist?list=UU...',
        'url': 'https://music.youtube.com/browse/UC9ALqqC4aIeG5iDs7i90Bfw',
        'info_dict': {
            'id': 'UU9ALqqC4aIeG5iDs7i90Bfw',
            'uploader_id': 'UC9ALqqC4aIeG5iDs7i90Bfw',
            'title': 'Uploads from Royalty Free Music - Topic',
            'uploader': 'Royalty Free Music - Topic',
            'tags': [],
            'channel_id': 'UC9ALqqC4aIeG5iDs7i90Bfw',
            'channel': 'Royalty Free Music - Topic',
            'view_count': int,
            'channel_url': 'https://www.youtube.com/channel/UC9ALqqC4aIeG5iDs7i90Bfw',
            'channel_url': 'https://www.youtube.com/channel/UC9ALqqC4aIeG5iDs7i90Bfw',
            'modified_date': r're:\d{8}',
            'uploader_url': 'https://www.youtube.com/channel/UC9ALqqC4aIeG5iDs7i90Bfw',
            'description': '',
        },
        'expected_warnings': [
            'The URL does not have a videos tab',
            r'[Uu]navailable videos (are|will be) hidden',
        ],
        'playlist_mincount': 101,
    }, {
        'note': 'Topic without a UU playlist',
        'url': 'https://www.youtube.com/channel/UCtFRv9O2AHqOZjjynzrv-xg',
        'info_dict': {
            'id': 'UCtFRv9O2AHqOZjjynzrv-xg',
            'title': 'UCtFRv9O2AHqOZjjynzrv-xg',
            'tags': [],
        },
        'expected_warnings': [
            'the playlist redirect gave error',
        ],
        'playlist_mincount': 9,
    }, {
        'note': 'Youtube music Album',
        'url': 'https://music.youtube.com/browse/MPREb_gTAcphH99wE',
        'info_dict': {
            'id': 'OLAK5uy_l1m0thk3g31NmIIz_vMIbWtyv7eZixlH0',
            'title': 'Album - Royalty Free Music Library V2 (50 Songs)',
            'tags': [],
            'view_count': int,
            'description': '',
            'availability': 'unlisted',
            'modified_date': r're:\d{8}',
        },
        'playlist_count': 50,
    }, {
        'note': 'unlisted single video playlist',
        'url': 'https://www.youtube.com/playlist?list=PLwL24UFy54GrB3s2KMMfjZscDi1x5Dajf',
        'info_dict': {
            'uploader_id': 'UC9zHu_mHU96r19o-wV5Qs1Q',
            'uploader': 'colethedj',
            'id': 'PLwL24UFy54GrB3s2KMMfjZscDi1x5Dajf',
            'title': 'yt-dlp unlisted playlist test',
            'availability': 'unlisted',
            'tags': [],
            'modified_date': '20220418',
            'channel': 'colethedj',
            'view_count': int,
            'description': '',
            'uploader_url': 'https://www.youtube.com/channel/UC9zHu_mHU96r19o-wV5Qs1Q',
            'channel_id': 'UC9zHu_mHU96r19o-wV5Qs1Q',
            'channel_url': 'https://www.youtube.com/channel/UC9zHu_mHU96r19o-wV5Qs1Q',
        },
        'playlist_count': 1,
    }, {
        'note': 'API Fallback: Recommended - redirects to home page. Requires visitorData',
        'url': 'https://www.youtube.com/feed/recommended',
        'info_dict': {
            'id': 'recommended',
            'title': 'recommended',
            'tags': [],
        },
        'playlist_mincount': 50,
        'params': {
            'skip_download': True,
            'extractor_args': {'youtubetab': {'skip': ['webpage']}}
        },
    }, {
        'note': 'API Fallback: /videos tab, sorted by oldest first',
        'url': 'https://www.youtube.com/user/theCodyReeder/videos?view=0&sort=da&flow=grid',
        'info_dict': {
            'id': 'UCu6mSoMNzHQiBIOCkHUa2Aw',
            'title': 'Cody\'sLab - Videos',
            'description': 'md5:d083b7c2f0c67ee7a6c74c3e9b4243fa',
            'uploader': 'Cody\'sLab',
            'uploader_id': 'UCu6mSoMNzHQiBIOCkHUa2Aw',
            'channel': 'Cody\'sLab',
            'channel_id': 'UCu6mSoMNzHQiBIOCkHUa2Aw',
            'tags': [],
            'channel_url': 'https://www.youtube.com/channel/UCu6mSoMNzHQiBIOCkHUa2Aw',
            'uploader_url': 'https://www.youtube.com/channel/UCu6mSoMNzHQiBIOCkHUa2Aw',
            'channel_follower_count': int
        },
        'playlist_mincount': 650,
        'params': {
            'skip_download': True,
            'extractor_args': {'youtubetab': {'skip': ['webpage']}}
        },
    }, {
        'note': 'API Fallback: Topic, should redirect to playlist?list=UU...',
        'url': 'https://music.youtube.com/browse/UC9ALqqC4aIeG5iDs7i90Bfw',
        'info_dict': {
            'id': 'UU9ALqqC4aIeG5iDs7i90Bfw',
            'uploader_id': 'UC9ALqqC4aIeG5iDs7i90Bfw',
            'title': 'Uploads from Royalty Free Music - Topic',
            'uploader': 'Royalty Free Music - Topic',
            'modified_date': r're:\d{8}',
            'channel_id': 'UC9ALqqC4aIeG5iDs7i90Bfw',
            'description': '',
            'channel_url': 'https://www.youtube.com/channel/UC9ALqqC4aIeG5iDs7i90Bfw',
            'tags': [],
            'channel': 'Royalty Free Music - Topic',
            'view_count': int,
            'uploader_url': 'https://www.youtube.com/channel/UC9ALqqC4aIeG5iDs7i90Bfw',
        },
        'expected_warnings': [
            'does not have a videos tab',
            r'[Uu]navailable videos (are|will be) hidden',
        ],
        'playlist_mincount': 101,
        'params': {
            'skip_download': True,
            'extractor_args': {'youtubetab': {'skip': ['webpage']}}
        },
    }, {
        'note': 'non-standard redirect to regional channel',
        'url': 'https://www.youtube.com/channel/UCwVVpHQ2Cs9iGJfpdFngePQ',
        'only_matching': True
    }, {
        'note': 'collaborative playlist (uploader name in the form "by <uploader> and x other(s)")',
        'url': 'https://www.youtube.com/playlist?list=PLx-_-Kk4c89oOHEDQAojOXzEzemXxoqx6',
        'info_dict': {
            'id': 'PLx-_-Kk4c89oOHEDQAojOXzEzemXxoqx6',
            'modified_date': '20220407',
            'channel_url': 'https://www.youtube.com/channel/UCKcqXmCcyqnhgpA5P0oHH_Q',
            'tags': [],
            'uploader_id': 'UCKcqXmCcyqnhgpA5P0oHH_Q',
            'uploader': 'pukkandan',
            'availability': 'unlisted',
            'channel_id': 'UCKcqXmCcyqnhgpA5P0oHH_Q',
            'channel': 'pukkandan',
            'description': 'Test for collaborative playlist',
            'title': 'yt-dlp test - collaborative playlist',
            'view_count': int,
            'uploader_url': 'https://www.youtube.com/channel/UCKcqXmCcyqnhgpA5P0oHH_Q',
        },
        'playlist_mincount': 2
    }]

    @classmethod
    def suitable(cls, url):
        return False if YoutubeIE.suitable(url) else super().suitable(url)

    _URL_RE = re.compile(rf'(?P<pre>{_VALID_URL})(?(not_channel)|(?P<tab>/\w+))?(?P<post>.*)$')

    @YoutubeTabBaseInfoExtractor.passthrough_smuggled_data
    def _real_extract(self, url, smuggled_data):
        item_id = self._match_id(url)
        url = urllib.parse.urlunparse(
            urllib.parse.urlparse(url)._replace(netloc='www.youtube.com'))
        compat_opts = self.get_param('compat_opts', [])

        def get_mobj(url):
            mobj = self._URL_RE.match(url).groupdict()
            mobj.update((k, '') for k, v in mobj.items() if v is None)
            return mobj

        mobj, redirect_warning = get_mobj(url), None
        # Youtube returns incomplete data if tabname is not lower case
        pre, tab, post, is_channel = mobj['pre'], mobj['tab'].lower(), mobj['post'], not mobj['not_channel']
        if is_channel:
            if smuggled_data.get('is_music_url'):
                if item_id[:2] == 'VL':  # Youtube music VL channels have an equivalent playlist
                    item_id = item_id[2:]
                    pre, tab, post, is_channel = f'https://www.youtube.com/playlist?list={item_id}', '', '', False
                elif item_id[:2] == 'MP':  # Resolve albums (/[channel/browse]/MP...) to their equivalent playlist
                    mdata = self._extract_tab_endpoint(
                        f'https://music.youtube.com/channel/{item_id}', item_id, default_client='web_music')
                    murl = traverse_obj(mdata, ('microformat', 'microformatDataRenderer', 'urlCanonical'),
                                        get_all=False, expected_type=str)
                    if not murl:
                        raise ExtractorError('Failed to resolve album to playlist')
                    return self.url_result(murl, ie=YoutubeTabIE.ie_key())
                elif mobj['channel_type'] == 'browse':  # Youtube music /browse/ should be changed to /channel/
                    pre = f'https://www.youtube.com/channel/{item_id}'

        original_tab_name = tab
        if is_channel and not tab and 'no-youtube-channel-redirect' not in compat_opts:
            # Home URLs should redirect to /videos/
            redirect_warning = ('A channel/user page was given. All the channel\'s videos will be downloaded. '
                                'To download only the videos in the home page, add a "/featured" to the URL')
            tab = '/videos'

        url = ''.join((pre, tab, post))
        mobj = get_mobj(url)

        # Handle both video/playlist URLs
        qs = parse_qs(url)
        video_id, playlist_id = (qs.get(key, [None])[0] for key in ('v', 'list'))

        if not video_id and mobj['not_channel'].startswith('watch'):
            if not playlist_id:
                # If there is neither video or playlist ids, youtube redirects to home page, which is undesirable
                raise ExtractorError('Unable to recognize tab page')
            # Common mistake: https://www.youtube.com/watch?list=playlist_id
            self.report_warning(f'A video URL was given without video ID. Trying to download playlist {playlist_id}')
            url = f'https://www.youtube.com/playlist?list={playlist_id}'
            mobj = get_mobj(url)

        if video_id and playlist_id:
            if self.get_param('noplaylist'):
                self.to_screen(f'Downloading just video {video_id} because of --no-playlist')
                return self.url_result(f'https://www.youtube.com/watch?v={video_id}',
                                       ie=YoutubeIE.ie_key(), video_id=video_id)
            self.to_screen(f'Downloading playlist {playlist_id}; add --no-playlist to just download video {video_id}')

        data, ytcfg = self._extract_data(url, item_id)

        # YouTube may provide a non-standard redirect to the regional channel
        # See: https://github.com/yt-dlp/yt-dlp/issues/2694
        redirect_url = traverse_obj(
            data, ('onResponseReceivedActions', ..., 'navigateAction', 'endpoint', 'commandMetadata', 'webCommandMetadata', 'url'), get_all=False)
        if redirect_url and 'no-youtube-channel-redirect' not in compat_opts:
            redirect_url = ''.join((
                urljoin('https://www.youtube.com', redirect_url), mobj['tab'], mobj['post']))
            self.to_screen(f'This playlist is likely not available in your region. Following redirect to regional playlist {redirect_url}')
            return self.url_result(redirect_url, ie=YoutubeTabIE.ie_key())

        tabs = traverse_obj(data, ('contents', 'twoColumnBrowseResultsRenderer', 'tabs'), expected_type=list)
        if tabs:
            selected_tab = self._extract_selected_tab(tabs)
            selected_tab_name = selected_tab.get('title', '').lower()
            if selected_tab_name == 'home':
                selected_tab_name = 'featured'
            requested_tab_name = mobj['tab'][1:]
            if 'no-youtube-channel-redirect' not in compat_opts:
                if requested_tab_name == 'live':  # Live tab should have redirected to the video
                    raise UserNotLive(video_id=mobj['id'])
                if requested_tab_name not in ('', selected_tab_name):
                    redirect_warning = f'The channel does not have a {requested_tab_name} tab'
                    if not original_tab_name:
                        if item_id[:2] == 'UC':
                            # Topic channels don't have /videos. Use the equivalent playlist instead
                            pl_id = f'UU{item_id[2:]}'
                            pl_url = f'https://www.youtube.com/playlist?list={pl_id}'
                            try:
                                data, ytcfg = self._extract_data(pl_url, pl_id, ytcfg=ytcfg, fatal=True, webpage_fatal=True)
                            except ExtractorError:
                                redirect_warning += ' and the playlist redirect gave error'
                            else:
                                item_id, url, selected_tab_name = pl_id, pl_url, requested_tab_name
                                redirect_warning += f'. Redirecting to playlist {pl_id} instead'
                        if selected_tab_name and selected_tab_name != requested_tab_name:
                            redirect_warning += f'. {selected_tab_name} tab is being downloaded instead'
                    else:
                        raise ExtractorError(redirect_warning, expected=True)

        if redirect_warning:
            self.to_screen(redirect_warning)
        self.write_debug(f'Final URL: {url}')

        # YouTube sometimes provides a button to reload playlist with unavailable videos.
        if 'no-youtube-unavailable-videos' not in compat_opts:
            data = self._reload_with_unavailable_videos(item_id, data, ytcfg) or data
        self._extract_and_report_alerts(data, only_once=True)
        tabs = traverse_obj(data, ('contents', 'twoColumnBrowseResultsRenderer', 'tabs'), expected_type=list)
        if tabs:
            return self._extract_from_tabs(item_id, ytcfg, data, tabs)

        playlist = traverse_obj(
            data, ('contents', 'twoColumnWatchNextResults', 'playlist', 'playlist'), expected_type=dict)
        if playlist:
            return self._extract_from_playlist(item_id, url, data, playlist, ytcfg)

        video_id = traverse_obj(
            data, ('currentVideoEndpoint', 'watchEndpoint', 'videoId'), expected_type=str) or video_id
        if video_id:
            if mobj['tab'] != '/live':  # live tab is expected to redirect to video
                self.report_warning(f'Unable to recognize playlist. Downloading just video {video_id}')
            return self.url_result(f'https://www.youtube.com/watch?v={video_id}',
                                   ie=YoutubeIE.ie_key(), video_id=video_id)

        raise ExtractorError('Unable to recognize tab page')


class YoutubePlaylistIE(InfoExtractor):
    IE_DESC = 'YouTube playlists'
    _VALID_URL = r'''(?x)(?:
                        (?:https?://)?
                        (?:\w+\.)?
                        (?:
                            (?:
                                youtube(?:kids)?\.com|
                                %(invidious)s
                            )
                            /.*?\?.*?\blist=
                        )?
                        (?P<id>%(playlist_id)s)
                     )''' % {
        'playlist_id': YoutubeBaseInfoExtractor._PLAYLIST_ID_RE,
        'invidious': '|'.join(YoutubeBaseInfoExtractor._INVIDIOUS_SITES),
    }
    IE_NAME = 'youtube:playlist'
    _TESTS = [{
        'note': 'issue #673',
        'url': 'PLBB231211A4F62143',
        'info_dict': {
            'title': '[OLD]Team Fortress 2 (Class-based LP)',
            'id': 'PLBB231211A4F62143',
            'uploader': 'Wickman',
            'uploader_id': 'UCKSpbfbl5kRQpTdL7kMc-1Q',
            'description': 'md5:8fa6f52abb47a9552002fa3ddfc57fc2',
            'view_count': int,
            'uploader_url': 'https://www.youtube.com/user/Wickydoo',
            'modified_date': r're:\d{8}',
            'channel_id': 'UCKSpbfbl5kRQpTdL7kMc-1Q',
            'channel': 'Wickman',
            'tags': [],
            'channel_url': 'https://www.youtube.com/user/Wickydoo',
        },
        'playlist_mincount': 29,
    }, {
        'url': 'PLtPgu7CB4gbY9oDN3drwC3cMbJggS7dKl',
        'info_dict': {
            'title': 'YDL_safe_search',
            'id': 'PLtPgu7CB4gbY9oDN3drwC3cMbJggS7dKl',
        },
        'playlist_count': 2,
        'skip': 'This playlist is private',
    }, {
        'note': 'embedded',
        'url': 'https://www.youtube.com/embed/videoseries?list=PL6IaIsEjSbf96XFRuNccS_RuEXwNdsoEu',
        'playlist_count': 4,
        'info_dict': {
            'title': 'JODA15',
            'id': 'PL6IaIsEjSbf96XFRuNccS_RuEXwNdsoEu',
            'uploader': 'milan',
            'uploader_id': 'UCEI1-PVPcYXjB73Hfelbmaw',
            'description': '',
            'channel_url': 'https://www.youtube.com/channel/UCEI1-PVPcYXjB73Hfelbmaw',
            'tags': [],
            'modified_date': '20140919',
            'view_count': int,
            'channel': 'milan',
            'channel_id': 'UCEI1-PVPcYXjB73Hfelbmaw',
            'uploader_url': 'https://www.youtube.com/channel/UCEI1-PVPcYXjB73Hfelbmaw',
        },
        'expected_warnings': [r'[Uu]navailable videos (are|will be) hidden'],
    }, {
        'url': 'http://www.youtube.com/embed/_xDOZElKyNU?list=PLsyOSbh5bs16vubvKePAQ1x3PhKavfBIl',
        'playlist_mincount': 455,
        'info_dict': {
            'title': '2018 Chinese New Singles (11/6 updated)',
            'id': 'PLsyOSbh5bs16vubvKePAQ1x3PhKavfBIl',
            'uploader': 'LBK',
            'uploader_id': 'UC21nz3_MesPLqtDqwdvnoxA',
            'description': 'md5:da521864744d60a198e3a88af4db0d9d',
            'channel': 'LBK',
            'view_count': int,
            'channel_url': 'https://www.youtube.com/c/愛低音的國王',
            'tags': [],
            'uploader_url': 'https://www.youtube.com/c/愛低音的國王',
            'channel_id': 'UC21nz3_MesPLqtDqwdvnoxA',
            'modified_date': r're:\d{8}',
        },
        'expected_warnings': [r'[Uu]navailable videos (are|will be) hidden'],
    }, {
        'url': 'TLGGrESM50VT6acwMjAyMjAxNw',
        'only_matching': True,
    }, {
        # music album playlist
        'url': 'OLAK5uy_m4xAFdmMC5rX3Ji3g93pQe3hqLZw_9LhM',
        'only_matching': True,
    }]

    @classmethod
    def suitable(cls, url):
        if YoutubeTabIE.suitable(url):
            return False
        from ..utils import parse_qs
        qs = parse_qs(url)
        if qs.get('v', [None])[0]:
            return False
        return super().suitable(url)

    def _real_extract(self, url):
        playlist_id = self._match_id(url)
        is_music_url = YoutubeBaseInfoExtractor.is_music_url(url)
        url = update_url_query(
            'https://www.youtube.com/playlist',
            parse_qs(url) or {'list': playlist_id})
        if is_music_url:
            url = smuggle_url(url, {'is_music_url': True})
        return self.url_result(url, ie=YoutubeTabIE.ie_key(), video_id=playlist_id)


class YoutubeYtBeIE(InfoExtractor):
    IE_DESC = 'youtu.be'
    _VALID_URL = r'https?://youtu\.be/(?P<id>[0-9A-Za-z_-]{11})/*?.*?\blist=(?P<playlist_id>%(playlist_id)s)' % {'playlist_id': YoutubeBaseInfoExtractor._PLAYLIST_ID_RE}
    _TESTS = [{
        'url': 'https://youtu.be/yeWKywCrFtk?list=PL2qgrgXsNUG5ig9cat4ohreBjYLAPC0J5',
        'info_dict': {
            'id': 'yeWKywCrFtk',
            'ext': 'mp4',
            'title': 'Small Scale Baler and Braiding Rugs',
            'uploader': 'Backus-Page House Museum',
            'uploader_id': 'backuspagemuseum',
            'uploader_url': r're:https?://(?:www\.)?youtube\.com/user/backuspagemuseum',
            'upload_date': '20161008',
            'description': 'md5:800c0c78d5eb128500bffd4f0b4f2e8a',
            'categories': ['Nonprofits & Activism'],
            'tags': list,
            'like_count': int,
            'age_limit': 0,
            'playable_in_embed': True,
            'thumbnail': 'https://i.ytimg.com/vi_webp/yeWKywCrFtk/maxresdefault.webp',
            'channel': 'Backus-Page House Museum',
            'channel_id': 'UCEfMCQ9bs3tjvjy1s451zaw',
            'live_status': 'not_live',
            'view_count': int,
            'channel_url': 'https://www.youtube.com/channel/UCEfMCQ9bs3tjvjy1s451zaw',
            'availability': 'public',
            'duration': 59,
            'comment_count': int,
            'channel_follower_count': int
        },
        'params': {
            'noplaylist': True,
            'skip_download': True,
        },
    }, {
        'url': 'https://youtu.be/uWyaPkt-VOI?list=PL9D9FC436B881BA21',
        'only_matching': True,
    }]

    def _real_extract(self, url):
        mobj = self._match_valid_url(url)
        video_id = mobj.group('id')
        playlist_id = mobj.group('playlist_id')
        return self.url_result(
            update_url_query('https://www.youtube.com/watch', {
                'v': video_id,
                'list': playlist_id,
                'feature': 'youtu.be',
            }), ie=YoutubeTabIE.ie_key(), video_id=playlist_id)


class YoutubeLivestreamEmbedIE(InfoExtractor):
    IE_DESC = 'YouTube livestream embeds'
    _VALID_URL = r'https?://(?:\w+\.)?youtube\.com/embed/live_stream/?\?(?:[^#]+&)?channel=(?P<id>[^&#]+)'
    _TESTS = [{
        'url': 'https://www.youtube.com/embed/live_stream?channel=UC2_KI6RB__jGdlnK6dvFEZA',
        'only_matching': True,
    }]

    def _real_extract(self, url):
        channel_id = self._match_id(url)
        return self.url_result(
            f'https://www.youtube.com/channel/{channel_id}/live',
            ie=YoutubeTabIE.ie_key(), video_id=channel_id)


class YoutubeYtUserIE(InfoExtractor):
    IE_DESC = 'YouTube user videos; "ytuser:" prefix'
    IE_NAME = 'youtube:user'
    _VALID_URL = r'ytuser:(?P<id>.+)'
    _TESTS = [{
        'url': 'ytuser:phihag',
        'only_matching': True,
    }]

    def _real_extract(self, url):
        user_id = self._match_id(url)
        return self.url_result(
            'https://www.youtube.com/user/%s/videos' % user_id,
            ie=YoutubeTabIE.ie_key(), video_id=user_id)


class YoutubeFavouritesIE(YoutubeBaseInfoExtractor):
    IE_NAME = 'youtube:favorites'
    IE_DESC = 'YouTube liked videos; ":ytfav" keyword (requires cookies)'
    _VALID_URL = r':ytfav(?:ou?rite)?s?'
    _LOGIN_REQUIRED = True
    _TESTS = [{
        'url': ':ytfav',
        'only_matching': True,
    }, {
        'url': ':ytfavorites',
        'only_matching': True,
    }]

    def _real_extract(self, url):
        return self.url_result(
            'https://www.youtube.com/playlist?list=LL',
            ie=YoutubeTabIE.ie_key())


class YoutubeNotificationsIE(YoutubeTabBaseInfoExtractor):
    IE_NAME = 'youtube:notif'
    IE_DESC = 'YouTube notifications; ":ytnotif" keyword (requires cookies)'
    _VALID_URL = r':ytnotif(?:ication)?s?'
    _LOGIN_REQUIRED = True
    _TESTS = [{
        'url': ':ytnotif',
        'only_matching': True,
    }, {
        'url': ':ytnotifications',
        'only_matching': True,
    }]

    def _extract_notification_menu(self, response, continuation_list):
        notification_list = traverse_obj(
            response,
            ('actions', 0, 'openPopupAction', 'popup', 'multiPageMenuRenderer', 'sections', 0, 'multiPageMenuNotificationSectionRenderer', 'items'),
            ('actions', 0, 'appendContinuationItemsAction', 'continuationItems'),
            expected_type=list) or []
        continuation_list[0] = None
        for item in notification_list:
            entry = self._extract_notification_renderer(item.get('notificationRenderer'))
            if entry:
                yield entry
            continuation = item.get('continuationItemRenderer')
            if continuation:
                continuation_list[0] = continuation

    def _extract_notification_renderer(self, notification):
        video_id = traverse_obj(
            notification, ('navigationEndpoint', 'watchEndpoint', 'videoId'), expected_type=str)
        url = f'https://www.youtube.com/watch?v={video_id}'
        channel_id = None
        if not video_id:
            browse_ep = traverse_obj(
                notification, ('navigationEndpoint', 'browseEndpoint'), expected_type=dict)
            channel_id = traverse_obj(browse_ep, 'browseId', expected_type=str)
            post_id = self._search_regex(
                r'/post/(.+)', traverse_obj(browse_ep, 'canonicalBaseUrl', expected_type=str),
                'post id', default=None)
            if not channel_id or not post_id:
                return
            # The direct /post url redirects to this in the browser
            url = f'https://www.youtube.com/channel/{channel_id}/community?lb={post_id}'

        channel = traverse_obj(
            notification, ('contextualMenu', 'menuRenderer', 'items', 1, 'menuServiceItemRenderer', 'text', 'runs', 1, 'text'),
            expected_type=str)
        notification_title = self._get_text(notification, 'shortMessage')
        if notification_title:
            notification_title = notification_title.replace('\xad', '')  # remove soft hyphens
        # TODO: handle recommended videos
        title = self._search_regex(
            rf'{re.escape(channel or "")}[^:]+: (.+)', notification_title,
            'video title', default=None)
        upload_date = (strftime_or_none(self._extract_time_text(notification, 'sentTimeText')[0], '%Y%m%d')
                       if self._configuration_arg('approximate_date', ie_key=YoutubeTabIE.ie_key())
                       else None)
        return {
            '_type': 'url',
            'url': url,
            'ie_key': (YoutubeIE if video_id else YoutubeTabIE).ie_key(),
            'video_id': video_id,
            'title': title,
            'channel_id': channel_id,
            'channel': channel,
            'thumbnails': self._extract_thumbnails(notification, 'videoThumbnail'),
            'upload_date': upload_date,
        }

    def _notification_menu_entries(self, ytcfg):
        continuation_list = [None]
        response = None
        for page in itertools.count(1):
            ctoken = traverse_obj(
                continuation_list, (0, 'continuationEndpoint', 'getNotificationMenuEndpoint', 'ctoken'), expected_type=str)
            response = self._extract_response(
                item_id=f'page {page}', query={'ctoken': ctoken} if ctoken else {}, ytcfg=ytcfg,
                ep='notification/get_notification_menu', check_get_keys='actions',
                headers=self.generate_api_headers(ytcfg=ytcfg, visitor_data=self._extract_visitor_data(response)))
            yield from self._extract_notification_menu(response, continuation_list)
            if not continuation_list[0]:
                break

    def _real_extract(self, url):
        display_id = 'notifications'
        ytcfg = self._download_ytcfg('web', display_id) if not self.skip_webpage else {}
        self._report_playlist_authcheck(ytcfg)
        return self.playlist_result(self._notification_menu_entries(ytcfg), display_id, display_id)


class YoutubeSearchIE(YoutubeTabBaseInfoExtractor, SearchInfoExtractor):
    IE_DESC = 'YouTube search'
    IE_NAME = 'youtube:search'
    _SEARCH_KEY = 'ytsearch'
    _SEARCH_PARAMS = 'EgIQAQ%3D%3D'  # Videos only
    _TESTS = [{
        'url': 'ytsearch5:youtube-dl test video',
        'playlist_count': 5,
        'info_dict': {
            'id': 'youtube-dl test video',
            'title': 'youtube-dl test video',
        }
    }]


class YoutubeSearchDateIE(YoutubeTabBaseInfoExtractor, SearchInfoExtractor):
    IE_NAME = YoutubeSearchIE.IE_NAME + ':date'
    _SEARCH_KEY = 'ytsearchdate'
    IE_DESC = 'YouTube search, newest videos first'
    _SEARCH_PARAMS = 'CAISAhAB'  # Videos only, sorted by date
    _TESTS = [{
        'url': 'ytsearchdate5:youtube-dl test video',
        'playlist_count': 5,
        'info_dict': {
            'id': 'youtube-dl test video',
            'title': 'youtube-dl test video',
        }
    }]


class YoutubeSearchURLIE(YoutubeTabBaseInfoExtractor):
    IE_DESC = 'YouTube search URLs with sorting and filter support'
    IE_NAME = YoutubeSearchIE.IE_NAME + '_url'
    _VALID_URL = r'https?://(?:www\.)?youtube\.com/(?:results|search)\?([^#]+&)?(?:search_query|q)=(?:[^&]+)(?:[&#]|$)'
    _TESTS = [{
        'url': 'https://www.youtube.com/results?baz=bar&search_query=youtube-dl+test+video&filters=video&lclk=video',
        'playlist_mincount': 5,
        'info_dict': {
            'id': 'youtube-dl test video',
            'title': 'youtube-dl test video',
        }
    }, {
        'url': 'https://www.youtube.com/results?search_query=python&sp=EgIQAg%253D%253D',
        'playlist_mincount': 5,
        'info_dict': {
            'id': 'python',
            'title': 'python',
        }
    }, {
        'url': 'https://www.youtube.com/results?search_query=%23cats',
        'playlist_mincount': 1,
        'info_dict': {
            'id': '#cats',
            'title': '#cats',
            # The test suite does not have support for nested playlists
            # 'entries': [{
            #     'url': r're:https://(www\.)?youtube\.com/hashtag/cats',
            #     'title': '#cats',
            # }],
        },
    }, {
        'url': 'https://www.youtube.com/results?q=test&sp=EgQIBBgB',
        'only_matching': True,
    }]

    def _real_extract(self, url):
        qs = parse_qs(url)
        query = (qs.get('search_query') or qs.get('q'))[0]
        return self.playlist_result(self._search_results(query, qs.get('sp', (None,))[0]), query, query)


class YoutubeMusicSearchURLIE(YoutubeTabBaseInfoExtractor):
    IE_DESC = 'YouTube music search URLs with selectable sections, e.g. #songs'
    IE_NAME = 'youtube:music:search_url'
    _VALID_URL = r'https?://music\.youtube\.com/search\?([^#]+&)?(?:search_query|q)=(?:[^&]+)(?:[&#]|$)'
    _TESTS = [{
        'url': 'https://music.youtube.com/search?q=royalty+free+music',
        'playlist_count': 16,
        'info_dict': {
            'id': 'royalty free music',
            'title': 'royalty free music',
        }
    }, {
        'url': 'https://music.youtube.com/search?q=royalty+free+music&sp=EgWKAQIIAWoKEAoQAxAEEAkQBQ%3D%3D',
        'playlist_mincount': 30,
        'info_dict': {
            'id': 'royalty free music - songs',
            'title': 'royalty free music - songs',
        },
        'params': {'extract_flat': 'in_playlist'}
    }, {
        'url': 'https://music.youtube.com/search?q=royalty+free+music#community+playlists',
        'playlist_mincount': 30,
        'info_dict': {
            'id': 'royalty free music - community playlists',
            'title': 'royalty free music - community playlists',
        },
        'params': {'extract_flat': 'in_playlist'}
    }]

    _SECTIONS = {
        'albums': 'EgWKAQIYAWoKEAoQAxAEEAkQBQ==',
        'artists': 'EgWKAQIgAWoKEAoQAxAEEAkQBQ==',
        'community playlists': 'EgeKAQQoAEABagoQChADEAQQCRAF',
        'featured playlists': 'EgeKAQQoADgBagwQAxAJEAQQDhAKEAU==',
        'songs': 'EgWKAQIIAWoKEAoQAxAEEAkQBQ==',
        'videos': 'EgWKAQIQAWoKEAoQAxAEEAkQBQ==',
    }

    def _real_extract(self, url):
        qs = parse_qs(url)
        query = (qs.get('search_query') or qs.get('q'))[0]
        params = qs.get('sp', (None,))[0]
        if params:
            section = next((k for k, v in self._SECTIONS.items() if v == params), params)
        else:
            section = urllib.parse.unquote_plus((url.split('#') + [''])[1]).lower()
            params = self._SECTIONS.get(section)
            if not params:
                section = None
        title = join_nonempty(query, section, delim=' - ')
        return self.playlist_result(self._search_results(query, params, default_client='web_music'), title, title)


class YoutubeFeedsInfoExtractor(InfoExtractor):
    """
    Base class for feed extractors
    Subclasses must re-define the _FEED_NAME property.
    """
    _LOGIN_REQUIRED = True
    _FEED_NAME = 'feeds'

    def _real_initialize(self):
        YoutubeBaseInfoExtractor._check_login_required(self)

    @classproperty
    def IE_NAME(self):
        return f'youtube:{self._FEED_NAME}'

    def _real_extract(self, url):
        return self.url_result(
            f'https://www.youtube.com/feed/{self._FEED_NAME}', ie=YoutubeTabIE.ie_key())


class YoutubeWatchLaterIE(InfoExtractor):
    IE_NAME = 'youtube:watchlater'
    IE_DESC = 'Youtube watch later list; ":ytwatchlater" keyword (requires cookies)'
    _VALID_URL = r':ytwatchlater'
    _TESTS = [{
        'url': ':ytwatchlater',
        'only_matching': True,
    }]

    def _real_extract(self, url):
        return self.url_result(
            'https://www.youtube.com/playlist?list=WL', ie=YoutubeTabIE.ie_key())


class YoutubeRecommendedIE(YoutubeFeedsInfoExtractor):
    IE_DESC = 'YouTube recommended videos; ":ytrec" keyword'
    _VALID_URL = r'https?://(?:www\.)?youtube\.com/?(?:[?#]|$)|:ytrec(?:ommended)?'
    _FEED_NAME = 'recommended'
    _LOGIN_REQUIRED = False
    _TESTS = [{
        'url': ':ytrec',
        'only_matching': True,
    }, {
        'url': ':ytrecommended',
        'only_matching': True,
    }, {
        'url': 'https://youtube.com',
        'only_matching': True,
    }]


class YoutubeSubscriptionsIE(YoutubeFeedsInfoExtractor):
    IE_DESC = 'YouTube subscriptions feed; ":ytsubs" keyword (requires cookies)'
    _VALID_URL = r':ytsub(?:scription)?s?'
    _FEED_NAME = 'subscriptions'
    _TESTS = [{
        'url': ':ytsubs',
        'only_matching': True,
    }, {
        'url': ':ytsubscriptions',
        'only_matching': True,
    }]


class YoutubeHistoryIE(YoutubeFeedsInfoExtractor):
    IE_DESC = 'Youtube watch history; ":ythis" keyword (requires cookies)'
    _VALID_URL = r':ythis(?:tory)?'
    _FEED_NAME = 'history'
    _TESTS = [{
        'url': ':ythistory',
        'only_matching': True,
    }]


class YoutubeStoriesIE(InfoExtractor):
    IE_DESC = 'YouTube channel stories; "ytstories:" prefix'
    IE_NAME = 'youtube:stories'
    _VALID_URL = r'ytstories:UC(?P<id>[A-Za-z0-9_-]{21}[AQgw])$'
    _TESTS = [{
        'url': 'ytstories:UCwFCb4jeqaKWnciAYM-ZVHg',
        'only_matching': True,
    }]

    def _real_extract(self, url):
        playlist_id = f'RLTD{self._match_id(url)}'
        return self.url_result(
            smuggle_url(f'https://www.youtube.com/playlist?list={playlist_id}&playnext=1', {'is_story': True}),
            ie=YoutubeTabIE, video_id=playlist_id)


class YoutubeTruncatedURLIE(InfoExtractor):
    IE_NAME = 'youtube:truncated_url'
    IE_DESC = False  # Do not list
    _VALID_URL = r'''(?x)
        (?:https?://)?
        (?:\w+\.)?[yY][oO][uU][tT][uU][bB][eE](?:-nocookie)?\.com/
        (?:watch\?(?:
            feature=[a-z_]+|
            annotation_id=annotation_[^&]+|
            x-yt-cl=[0-9]+|
            hl=[^&]*|
            t=[0-9]+
        )?
        |
            attribution_link\?a=[^&]+
        )
        $
    '''

    _TESTS = [{
        'url': 'https://www.youtube.com/watch?annotation_id=annotation_3951667041',
        'only_matching': True,
    }, {
        'url': 'https://www.youtube.com/watch?',
        'only_matching': True,
    }, {
        'url': 'https://www.youtube.com/watch?x-yt-cl=84503534',
        'only_matching': True,
    }, {
        'url': 'https://www.youtube.com/watch?feature=foo',
        'only_matching': True,
    }, {
        'url': 'https://www.youtube.com/watch?hl=en-GB',
        'only_matching': True,
    }, {
        'url': 'https://www.youtube.com/watch?t=2372',
        'only_matching': True,
    }]

    def _real_extract(self, url):
        raise ExtractorError(
            'Did you forget to quote the URL? Remember that & is a meta '
            'character in most shells, so you want to put the URL in quotes, '
            'like  youtube-dl '
            '"https://www.youtube.com/watch?feature=foo&v=BaW_jenozKc" '
            ' or simply  youtube-dl BaW_jenozKc  .',
            expected=True)


class YoutubeClipIE(YoutubeTabBaseInfoExtractor):
    IE_NAME = 'youtube:clip'
    _VALID_URL = r'https?://(?:www\.)?youtube\.com/clip/(?P<id>[^/?#]+)'
    _TESTS = [{
        # FIXME: Other metadata should be extracted from the clip, not from the base video
        'url': 'https://www.youtube.com/clip/UgytZKpehg-hEMBSn3F4AaABCQ',
        'info_dict': {
            'id': 'UgytZKpehg-hEMBSn3F4AaABCQ',
            'ext': 'mp4',
            'section_start': 29.0,
            'section_end': 39.7,
            'duration': 10.7,
            'age_limit': 0,
            'availability': 'public',
            'categories': ['Gaming'],
            'channel': 'Scott The Woz',
            'channel_id': 'UC4rqhyiTs7XyuODcECvuiiQ',
            'channel_url': 'https://www.youtube.com/channel/UC4rqhyiTs7XyuODcECvuiiQ',
            'description': 'md5:7a4517a17ea9b4bd98996399d8bb36e7',
            'like_count': int,
            'playable_in_embed': True,
            'tags': 'count:17',
            'thumbnail': 'https://i.ytimg.com/vi_webp/ScPX26pdQik/maxresdefault.webp',
            'title': 'Mobile Games on Console - Scott The Woz',
            'upload_date': '20210920',
            'uploader': 'Scott The Woz',
            'uploader_id': 'scottthewoz',
            'uploader_url': 'http://www.youtube.com/user/scottthewoz',
            'view_count': int,
            'live_status': 'not_live',
            'channel_follower_count': int
        }
    }]

    def _real_extract(self, url):
        clip_id = self._match_id(url)
        _, data = self._extract_webpage(url, clip_id)

        video_id = traverse_obj(data, ('currentVideoEndpoint', 'watchEndpoint', 'videoId'))
        if not video_id:
            raise ExtractorError('Unable to find video ID')

        clip_data = traverse_obj(data, (
            'engagementPanels', ..., 'engagementPanelSectionListRenderer', 'content', 'clipSectionRenderer',
            'contents', ..., 'clipAttributionRenderer', 'onScrubExit', 'commandExecutorCommand', 'commands', ...,
            'openPopupAction', 'popup', 'notificationActionRenderer', 'actionButton', 'buttonRenderer', 'command',
            'commandExecutorCommand', 'commands', ..., 'loopCommand'), get_all=False)

        return {
            '_type': 'url_transparent',
            'url': f'https://www.youtube.com/watch?v={video_id}',
            'ie_key': YoutubeIE.ie_key(),
            'id': clip_id,
            'section_start': int(clip_data['startTimeMs']) / 1000,
            'section_end': int(clip_data['endTimeMs']) / 1000,
        }


class YoutubeTruncatedIDIE(InfoExtractor):
    IE_NAME = 'youtube:truncated_id'
    IE_DESC = False  # Do not list
    _VALID_URL = r'https?://(?:www\.)?youtube\.com/watch\?v=(?P<id>[0-9A-Za-z_-]{1,10})$'

    _TESTS = [{
        'url': 'https://www.youtube.com/watch?v=N_708QY7Ob',
        'only_matching': True,
    }]

    def _real_extract(self, url):
        video_id = self._match_id(url)
        raise ExtractorError(
            f'Incomplete YouTube ID {video_id}. URL {url} looks truncated.',
            expected=True)<|MERGE_RESOLUTION|>--- conflicted
+++ resolved
@@ -3310,13 +3310,6 @@
                         'n': decrypt_nsig(query['n'][0], video_id, player_url)
                     })
                 except ExtractorError as e:
-<<<<<<< HEAD
-=======
-                    phantomjs_hint = ''
-                    if isinstance(e, JSInterpreter.Exception):
-                        phantomjs_hint = (f'         Install {self._downloader._format_err("PhantomJS", self._downloader.Styles.EMPHASIS)} '
-                                          f'to workaround the issue. {PhantomJSwrapper.INSTALL_HINT}\n')
->>>>>>> e1eabd7b
                     self.report_warning(
                         f'nsig extraction failed: You may experience throttling for some formats\n'
                         f'         n = {query["n"][0]} ; player = {player_url}', video_id=video_id, only_once=True)
