--- conflicted
+++ resolved
@@ -3933,7 +3933,6 @@
             player_responses, (..., 'microformat', 'playerMicroformatRenderer'),
             expected_type=dict)
 
-<<<<<<< HEAD
         if self._localize_by_dataapi:
             translated_title, translated_description = self.get_localized_title_and_description(video_id, self._preferred_lang)
         else:
@@ -3944,14 +3943,6 @@
                                 or translated_title
                                 or search_meta(['og:title', 'twitter:title', 'title']))
         video_title = self._preferred_lang and translated_title or original_video_title
-=======
-        translated_title = self._get_text(microformats, (..., 'title'))
-        video_title = (self._preferred_lang and translated_title
-                       or get_first(video_details, 'title')  # primary
-                       or translated_title
-                       or search_meta(['og:title', 'twitter:title', 'title']))
-        translated_description = self._get_text(microformats, (..., 'description'))
->>>>>>> 6839ae1f
         original_description = get_first(video_details, 'shortDescription')
         video_description = (
             self._preferred_lang and translated_description
