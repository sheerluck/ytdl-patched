import base64
import calendar
import copy
import datetime
import hashlib
import itertools
import json
import math
import os.path
import random
import re
import sys
import threading
import time
import traceback
import urllib.error
import urllib.parse

from .common import InfoExtractor, SearchInfoExtractor
from ..compat import functools
from ..jsinterp import JSInterpreter
from ..utils import (
    NO_DEFAULT,
    ExtractorError,
    UserNotLive,
    bug_reports_message,
    classproperty,
    clean_html,
    datetime_from_str,
    dict_get,
    float_or_none,
    format_field,
    get_first,
    int_or_none,
    is_html,
    join_nonempty,
    js_to_json,
    mimetype2ext,
    network_exceptions,
    orderedSet,
    parse_codecs,
    parse_count,
    parse_duration,
    parse_iso8601,
    parse_qs,
    qualities,
    remove_start,
    smuggle_url,
    str_or_none,
    str_to_int,
    strftime_or_none,
    traverse_obj,
    try_get,
    unescapeHTML,
    unified_strdate,
    unified_timestamp,
    unsmuggle_url,
    update_url_query,
    url_or_none,
    urljoin,
    variadic,
)

# any clients starting with _ cannot be explicitly requested by the user
INNERTUBE_CLIENTS = {
    'web': {
        'INNERTUBE_API_KEY': 'AIzaSyAO_FJ2SlqU8Q4STEHLGCilw_Y9_11qcW8',
        'INNERTUBE_CONTEXT': {
            'client': {
                'clientName': 'WEB',
                'clientVersion': '2.20220801.00.00',
            }
        },
        'INNERTUBE_CONTEXT_CLIENT_NAME': 1
    },
    'web_embedded': {
        'INNERTUBE_API_KEY': 'AIzaSyAO_FJ2SlqU8Q4STEHLGCilw_Y9_11qcW8',
        'INNERTUBE_CONTEXT': {
            'client': {
                'clientName': 'WEB_EMBEDDED_PLAYER',
                'clientVersion': '1.20220731.00.00',
            },
        },
        'INNERTUBE_CONTEXT_CLIENT_NAME': 56
    },
    'web_music': {
        'INNERTUBE_API_KEY': 'AIzaSyC9XL3ZjWddXya6X74dJoCTL-WEYFDNX30',
        'INNERTUBE_HOST': 'music.youtube.com',
        'INNERTUBE_CONTEXT': {
            'client': {
                'clientName': 'WEB_REMIX',
                'clientVersion': '1.20220727.01.00',
            }
        },
        'INNERTUBE_CONTEXT_CLIENT_NAME': 67,
    },
    'web_creator': {
        'INNERTUBE_API_KEY': 'AIzaSyBUPetSUmoZL-OhlxA7wSac5XinrygCqMo',
        'INNERTUBE_CONTEXT': {
            'client': {
                'clientName': 'WEB_CREATOR',
                'clientVersion': '1.20220726.00.00',
            }
        },
        'INNERTUBE_CONTEXT_CLIENT_NAME': 62,
    },
    'android': {
        'INNERTUBE_API_KEY': 'AIzaSyA8eiZmM1FaDVjRy-df2KTyQ_vz_yYM39w',
        'INNERTUBE_CONTEXT': {
            'client': {
                'clientName': 'ANDROID',
                'clientVersion': '17.28.34',
            }
        },
        'INNERTUBE_CONTEXT_CLIENT_NAME': 3,
        'REQUIRE_JS_PLAYER': False
    },
    'android_embedded': {
        'INNERTUBE_API_KEY': 'AIzaSyCjc_pVEDi4qsv5MtC2dMXzpIaDoRFLsxw',
        'INNERTUBE_CONTEXT': {
            'client': {
                'clientName': 'ANDROID_EMBEDDED_PLAYER',
                'clientVersion': '17.28.34',
            },
        },
        'INNERTUBE_CONTEXT_CLIENT_NAME': 55,
        'REQUIRE_JS_PLAYER': False
    },
    'android_music': {
        'INNERTUBE_API_KEY': 'AIzaSyAOghZGza2MQSZkY_zfZ370N-PUdXEo8AI',
        'INNERTUBE_CONTEXT': {
            'client': {
                'clientName': 'ANDROID_MUSIC',
                'clientVersion': '5.16.51',
            }
        },
        'INNERTUBE_CONTEXT_CLIENT_NAME': 21,
        'REQUIRE_JS_PLAYER': False
    },
    'android_creator': {
        'INNERTUBE_API_KEY': 'AIzaSyD_qjV8zaaUMehtLkrKFgVeSX_Iqbtyws8',
        'INNERTUBE_CONTEXT': {
            'client': {
                'clientName': 'ANDROID_CREATOR',
                'clientVersion': '22.28.100',
            },
        },
        'INNERTUBE_CONTEXT_CLIENT_NAME': 14,
        'REQUIRE_JS_PLAYER': False
    },
    # iOS clients have HLS live streams. Setting device model to get 60fps formats.
    # See: https://github.com/TeamNewPipe/NewPipeExtractor/issues/680#issuecomment-1002724558
    'ios': {
        'INNERTUBE_API_KEY': 'AIzaSyB-63vPrdThhKuerbB2N_l7Kwwcxj6yUAc',
        'INNERTUBE_CONTEXT': {
            'client': {
                'clientName': 'IOS',
                'clientVersion': '17.30.1',
                'deviceModel': 'iPhone14,3',
            }
        },
        'INNERTUBE_CONTEXT_CLIENT_NAME': 5,
        'REQUIRE_JS_PLAYER': False
    },
    'ios_embedded': {
        'INNERTUBE_CONTEXT': {
            'client': {
                'clientName': 'IOS_MESSAGES_EXTENSION',
                'clientVersion': '17.30.1',
                'deviceModel': 'iPhone14,3',
            },
        },
        'INNERTUBE_CONTEXT_CLIENT_NAME': 66,
        'REQUIRE_JS_PLAYER': False
    },
    'ios_music': {
        'INNERTUBE_API_KEY': 'AIzaSyBAETezhkwP0ZWA02RsqT1zu78Fpt0bC_s',
        'INNERTUBE_CONTEXT': {
            'client': {
                'clientName': 'IOS_MUSIC',
                'clientVersion': '5.18',
            },
        },
        'INNERTUBE_CONTEXT_CLIENT_NAME': 26,
        'REQUIRE_JS_PLAYER': False
    },
    'ios_creator': {
        'INNERTUBE_CONTEXT': {
            'client': {
                'clientName': 'IOS_CREATOR',
                'clientVersion': '22.29.101',
            },
        },
        'INNERTUBE_CONTEXT_CLIENT_NAME': 15,
        'REQUIRE_JS_PLAYER': False
    },
    # mweb has 'ultralow' formats
    # See: https://github.com/yt-dlp/yt-dlp/pull/557
    'mweb': {
        'INNERTUBE_API_KEY': 'AIzaSyAO_FJ2SlqU8Q4STEHLGCilw_Y9_11qcW8',
        'INNERTUBE_CONTEXT': {
            'client': {
                'clientName': 'MWEB',
                'clientVersion': '2.20220801.00.00',
            }
        },
        'INNERTUBE_CONTEXT_CLIENT_NAME': 2
    },
    # This client can access age restricted videos (unless the uploader has disabled the 'allow embedding' option)
    # See: https://github.com/zerodytrash/YouTube-Internal-Clients
    'tv_embedded': {
        'INNERTUBE_API_KEY': 'AIzaSyAO_FJ2SlqU8Q4STEHLGCilw_Y9_11qcW8',
        'INNERTUBE_CONTEXT': {
            'client': {
                'clientName': 'TVHTML5_SIMPLY_EMBEDDED_PLAYER',
                'clientVersion': '2.0',
            },
        },
        'INNERTUBE_CONTEXT_CLIENT_NAME': 85
    },
}


def _split_innertube_client(client_name):
    variant, *base = client_name.rsplit('.', 1)
    if base:
        return variant, base[0], variant
    base, *variant = client_name.split('_', 1)
    return client_name, base, variant[0] if variant else None


def build_innertube_clients():
    THIRD_PARTY = {
        'embedUrl': 'https://www.youtube.com/',  # Can be any valid URL
    }
    BASE_CLIENTS = ('android', 'web', 'tv', 'ios', 'mweb')
    priority = qualities(BASE_CLIENTS[::-1])

    for client, ytcfg in tuple(INNERTUBE_CLIENTS.items()):
        ytcfg.setdefault('INNERTUBE_API_KEY', 'AIzaSyDCU8hByM-4DrUqRUYnGn-3llEO78bcxq8')
        ytcfg.setdefault('INNERTUBE_HOST', 'www.youtube.com')
        ytcfg.setdefault('REQUIRE_JS_PLAYER', True)
        ytcfg['INNERTUBE_CONTEXT']['client'].setdefault('hl', 'en')

        _, base_client, variant = _split_innertube_client(client)
        ytcfg['priority'] = 10 * priority(base_client)

        if not variant:
            INNERTUBE_CLIENTS[f'{client}_embedscreen'] = embedscreen = copy.deepcopy(ytcfg)
            embedscreen['INNERTUBE_CONTEXT']['client']['clientScreen'] = 'EMBED'
            embedscreen['INNERTUBE_CONTEXT']['thirdParty'] = THIRD_PARTY
            embedscreen['priority'] -= 3
        elif variant == 'embedded':
            ytcfg['INNERTUBE_CONTEXT']['thirdParty'] = THIRD_PARTY
            ytcfg['priority'] -= 2
        else:
            ytcfg['priority'] -= 3


build_innertube_clients()


class YoutubeBaseInfoExtractor(InfoExtractor):
    """Provide base functions for Youtube extractors"""

    _RESERVED_NAMES = (
        r'channel|c|user|playlist|watch|w|v|embed|e|watch_popup|clip|'
        r'shorts|movies|results|search|shared|hashtag|trending|explore|feed|feeds|'
        r'browse|oembed|get_video_info|iframe_api|s/player|'
        r'storefront|oops|index|account|reporthistory|t/terms|about|upload|signin|logout')

    _PLAYLIST_ID_RE = r'(?:(?:PL|LL|EC|UU|FL|RD|UL|TL|PU|OLAK5uy_)[0-9A-Za-z-_]{10,}|RDMM|WL|LL|LM)'

    # _NETRC_MACHINE = 'youtube'

    # If True it will raise an error if no login info is provided
    _LOGIN_REQUIRED = False

    _INVIDIOUS_SITES = (
        # invidious-redirect websites
        r'(?:www\.)?redirect\.invidious\.io',
        r'(?:(?:www|dev)\.)?invidio\.us',
        # Invidious instances taken from https://github.com/iv-org/documentation/blob/master/docs/instances.md
        r'(?:www\.)?invidious\.pussthecat\.org',
        r'(?:www\.)?invidious\.zee\.li',
        r'(?:www\.)?invidious\.ethibox\.fr',
        r'(?:www\.)?invidious\.3o7z6yfxhbw7n3za4rss6l434kmv55cgw2vuziwuigpwegswvwzqipyd\.onion',
        r'(?:www\.)?osbivz6guyeahrwp2lnwyjk2xos342h4ocsxyqrlaopqjuhwn2djiiyd\.onion',
        r'(?:www\.)?u2cvlit75owumwpy4dj2hsmvkq7nvrclkpht7xgyye2pyoxhpmclkrad\.onion',
        # youtube-dl invidious instances list
        r'(?:(?:www|no)\.)?invidiou\.sh',
        r'(?:(?:www|fi)\.)?invidious\.snopyta\.org',
        r'(?:www\.)?invidious\.kabi\.tk',
        r'(?:www\.)?invidious\.mastodon\.host',
        r'(?:www\.)?invidious\.zapashcanon\.fr',
        r'(?:www\.)?(?:invidious(?:-us)?|piped)\.kavin\.rocks',
        r'(?:www\.)?invidious\.tinfoil-hat\.net',
        r'(?:www\.)?invidious\.himiko\.cloud',
        r'(?:www\.)?invidious\.reallyancient\.tech',
        r'(?:www\.)?invidious\.tube',
        r'(?:www\.)?invidiou\.site',
        r'(?:www\.)?invidious\.site',
        r'(?:www\.)?invidious\.xyz',
        r'(?:www\.)?invidious\.nixnet\.xyz',
        r'(?:www\.)?invidious\.048596\.xyz',
        r'(?:www\.)?invidious\.drycat\.fr',
        r'(?:www\.)?inv\.skyn3t\.in',
        r'(?:www\.)?tube\.poal\.co',
        r'(?:www\.)?tube\.connect\.cafe',
        r'(?:www\.)?vid\.wxzm\.sx',
        r'(?:www\.)?vid\.mint\.lgbt',
        r'(?:www\.)?vid\.puffyan\.us',
        r'(?:www\.)?yewtu\.be',
        r'(?:www\.)?yt\.elukerio\.org',
        r'(?:www\.)?yt\.lelux\.fi',
        r'(?:www\.)?invidious\.ggc-project\.de',
        r'(?:www\.)?yt\.maisputain\.ovh',
        r'(?:www\.)?ytprivate\.com',
        r'(?:www\.)?invidious\.13ad\.de',
        r'(?:www\.)?invidious\.toot\.koeln',
        r'(?:www\.)?invidious\.fdn\.fr',
        r'(?:www\.)?watch\.nettohikari\.com',
        r'(?:www\.)?invidious\.namazso\.eu',
        r'(?:www\.)?invidious\.silkky\.cloud',
        r'(?:www\.)?invidious\.exonip\.de',
        r'(?:www\.)?invidious\.riverside\.rocks',
        r'(?:www\.)?invidious\.blamefran\.net',
        r'(?:www\.)?invidious\.moomoo\.de',
        r'(?:www\.)?ytb\.trom\.tf',
        r'(?:www\.)?yt\.cyberhost\.uk',
        r'(?:www\.)?kgg2m7yk5aybusll\.onion',
        r'(?:www\.)?qklhadlycap4cnod\.onion',
        r'(?:www\.)?axqzx4s6s54s32yentfqojs3x5i7faxza6xo3ehd4bzzsg2ii4fv2iid\.onion',
        r'(?:www\.)?c7hqkpkpemu6e7emz5b4vyz7idjgdvgaaa3dyimmeojqbgpea3xqjoid\.onion',
        r'(?:www\.)?fz253lmuao3strwbfbmx46yu7acac2jz27iwtorgmbqlkurlclmancad\.onion',
        r'(?:www\.)?invidious\.l4qlywnpwqsluw65ts7md3khrivpirse744un3x7mlskqauz5pyuzgqd\.onion',
        r'(?:www\.)?owxfohz4kjyv25fvlqilyxast7inivgiktls3th44jhk3ej3i7ya\.b32\.i2p',
        r'(?:www\.)?4l2dgddgsrkf2ous66i6seeyi6etzfgrue332grh2n7madpwopotugyd\.onion',
        r'(?:www\.)?w6ijuptxiku4xpnnaetxvnkc5vqcdu7mgns2u77qefoixi63vbvnpnqd\.onion',
        r'(?:www\.)?kbjggqkzv65ivcqj6bumvp337z6264huv5kpkwuv6gu5yjiskvan7fad\.onion',
        r'(?:www\.)?grwp24hodrefzvjjuccrkw3mjq4tzhaaq32amf33dzpmuxe7ilepcmad\.onion',
        r'(?:www\.)?hpniueoejy4opn7bc4ftgazyqjoeqwlvh2uiku2xqku6zpoa4bf5ruid\.onion',
        # piped instances from https://github.com/TeamPiped/Piped/wiki/Instances
        r'(?:www\.)?piped\.kavin\.rocks',
        r'(?:www\.)?piped\.silkky\.cloud',
        r'(?:www\.)?piped\.tokhmi\.xyz',
        r'(?:www\.)?piped\.moomoo\.me',
        r'(?:www\.)?il\.ax',
        r'(?:www\.)?piped\.syncpundit\.com',
        r'(?:www\.)?piped\.mha\.fi',
        r'(?:www\.)?piped\.mint\.lgbt',
        r'(?:www\.)?piped\.privacy\.com\.de',
    )

    def _initialize_consent(self):
        cookies = self._get_cookies('https://www.youtube.com/')
        if cookies.get('__Secure-3PSID'):
            return
        consent_id = None
        consent = cookies.get('CONSENT')
        if consent:
            if 'YES' in consent.value:
                return
            consent_id = self._search_regex(
                r'PENDING\+(\d+)', consent.value, 'consent', default=None)
        if not consent_id:
            consent_id = random.randint(100, 999)
        self._set_cookie('.youtube.com', 'CONSENT', 'YES+cb.20210328-17-p0.en+FX+%s' % consent_id)

    def _initialize_pref(self):
        cookies = self._get_cookies('https://www.youtube.com/')
        pref_cookie = cookies.get('PREF')
        pref = {}
        if pref_cookie:
            try:
                pref = dict(urllib.parse.parse_qsl(pref_cookie.value))
            except ValueError:
                self.report_warning('Failed to parse user PREF cookie' + bug_reports_message())
        pref.update({'hl': 'en', 'tz': 'UTC'})
        self._set_cookie('.youtube.com', name='PREF', value=urllib.parse.urlencode(pref))

    def _real_initialize(self):
        self._initialize_pref()
        self._initialize_consent()
        self._check_login_required()

    def _check_login_required(self):
        if self._LOGIN_REQUIRED and not self._cookies_passed:
            self.raise_login_required('Login details are needed to download this content', method='cookies')

    _YT_INITIAL_DATA_RE = r'(?:window\s*\[\s*["\']ytInitialData["\']\s*\]|ytInitialData)\s*='
    _YT_INITIAL_PLAYER_RESPONSE_RE = r'ytInitialPlayerResponse\s*='

    def _get_default_ytcfg(self, client='web'):
        return copy.deepcopy(INNERTUBE_CLIENTS[client])

    def _get_innertube_host(self, client='web'):
        return INNERTUBE_CLIENTS[client]['INNERTUBE_HOST']

    def _ytcfg_get_safe(self, ytcfg, getter, expected_type=None, default_client='web'):
        # try_get but with fallback to default ytcfg client values when present
        _func = lambda y: try_get(y, getter, expected_type)
        return _func(ytcfg) or _func(self._get_default_ytcfg(default_client))

    def _extract_client_name(self, ytcfg, default_client='web'):
        return self._ytcfg_get_safe(
            ytcfg, (lambda x: x['INNERTUBE_CLIENT_NAME'],
                    lambda x: x['INNERTUBE_CONTEXT']['client']['clientName']), str, default_client)

    def _extract_client_version(self, ytcfg, default_client='web'):
        return self._ytcfg_get_safe(
            ytcfg, (lambda x: x['INNERTUBE_CLIENT_VERSION'],
                    lambda x: x['INNERTUBE_CONTEXT']['client']['clientVersion']), str, default_client)

    def _select_api_hostname(self, req_api_hostname, default_client=None):
        return (self._configuration_arg('innertube_host', [''], ie_key=YoutubeIE.ie_key())[0]
                or req_api_hostname or self._get_innertube_host(default_client or 'web'))

    def _extract_api_key(self, ytcfg=None, default_client='web'):
        return self._ytcfg_get_safe(ytcfg, lambda x: x['INNERTUBE_API_KEY'], str, default_client)

    def _extract_context(self, ytcfg=None, default_client='web'):
        context = get_first(
            (ytcfg, self._get_default_ytcfg(default_client)), 'INNERTUBE_CONTEXT', expected_type=dict)
        # Enforce language and tz for extraction
        client_context = traverse_obj(context, 'client', expected_type=dict, default={})
        client_context.update({'hl': 'en', 'timeZone': 'UTC', 'utcOffsetMinutes': 0})
        return context

    _SAPISID = None

    def _generate_sapisidhash_header(self, origin='https://www.youtube.com'):
        time_now = round(time.time())
        if self._SAPISID is None:
            yt_cookies = self._get_cookies('https://www.youtube.com')
            # Sometimes SAPISID cookie isn't present but __Secure-3PAPISID is.
            # See: https://github.com/yt-dlp/yt-dlp/issues/393
            sapisid_cookie = dict_get(
                yt_cookies, ('__Secure-3PAPISID', 'SAPISID'))
            if sapisid_cookie and sapisid_cookie.value:
                self._SAPISID = sapisid_cookie.value
                self.write_debug('Extracted SAPISID cookie')
                # SAPISID cookie is required if not already present
                if not yt_cookies.get('SAPISID'):
                    self.write_debug('Copying __Secure-3PAPISID cookie to SAPISID cookie')
                    self._set_cookie(
                        '.youtube.com', 'SAPISID', self._SAPISID, secure=True, expire_time=time_now + 3600)
            else:
                self._SAPISID = False
        if not self._SAPISID:
            return None
        # SAPISIDHASH algorithm from https://stackoverflow.com/a/32065323
        sapisidhash = hashlib.sha1(
            f'{time_now} {self._SAPISID} {origin}'.encode()).hexdigest()
        return f'SAPISIDHASH {time_now}_{sapisidhash}'

    def _call_api(self, ep, query, video_id, fatal=True, headers=None,
                  note='Downloading API JSON', errnote='Unable to download API page',
                  context=None, api_key=None, api_hostname=None, default_client='web',
                  hl=None):

        data = {'context': context} if context else {'context': self._extract_context(default_client=default_client)}
        if hl:
            data['context']['client']['hl'] = hl
        else:
            data['context']['client'].pop('hl', None)
        data.update(query)
        real_headers = self.generate_api_headers(default_client=default_client)
        real_headers.update({'content-type': 'application/json'})
        if headers:
            real_headers.update(headers)
        api_key = (self._configuration_arg('innertube_key', [''], ie_key=YoutubeIE.ie_key(), casesense=True)[0]
                   or api_key or self._extract_api_key(default_client=default_client))
        return self._download_json(
            f'https://{self._select_api_hostname(api_hostname, default_client)}/youtubei/v1/{ep}',
            video_id=video_id, fatal=fatal, note=note, errnote=errnote,
            data=json.dumps(data).encode('utf8'), headers=real_headers,
            query={'key': api_key, 'prettyPrint': 'false'})

    def extract_yt_initial_data(self, item_id, webpage, fatal=True):
        return self._search_json(self._YT_INITIAL_DATA_RE, webpage, 'yt initial data', item_id, fatal=fatal)

    @staticmethod
    def _extract_session_index(*data):
        """
        Index of current account in account list.
        See: https://github.com/yt-dlp/yt-dlp/pull/519
        """
        for ytcfg in data:
            session_index = int_or_none(try_get(ytcfg, lambda x: x['SESSION_INDEX']))
            if session_index is not None:
                return session_index

    # Deprecated?
    def _extract_identity_token(self, ytcfg=None, webpage=None):
        if ytcfg:
            token = try_get(ytcfg, lambda x: x['ID_TOKEN'], str)
            if token:
                return token
        if webpage:
            return self._search_regex(
                r'\bID_TOKEN["\']\s*:\s*["\'](.+?)["\']', webpage,
                'identity token', default=None, fatal=False)

    @staticmethod
    def _extract_account_syncid(*args):
        """
        Extract syncId required to download private playlists of secondary channels
        @params response and/or ytcfg
        """
        for data in args:
            # ytcfg includes channel_syncid if on secondary channel
            delegated_sid = try_get(data, lambda x: x['DELEGATED_SESSION_ID'], str)
            if delegated_sid:
                return delegated_sid
            sync_ids = (try_get(
                data, (lambda x: x['responseContext']['mainAppWebResponseContext']['datasyncId'],
                       lambda x: x['DATASYNC_ID']), str) or '').split('||')
            if len(sync_ids) >= 2 and sync_ids[1]:
                # datasyncid is of the form "channel_syncid||user_syncid" for secondary channel
                # and just "user_syncid||" for primary channel. We only want the channel_syncid
                return sync_ids[0]

    @staticmethod
    def _extract_visitor_data(*args):
        """
        Extracts visitorData from an API response or ytcfg
        Appears to be used to track session state
        """
        return get_first(
            args, [('VISITOR_DATA', ('INNERTUBE_CONTEXT', 'client', 'visitorData'), ('responseContext', 'visitorData'))],
            expected_type=str)

    @functools.cached_property
    def is_authenticated(self):
        return bool(self._generate_sapisidhash_header())

    def extract_ytcfg(self, video_id, webpage):
        if not webpage:
            return {}
        return self._parse_json(
            self._search_regex(
                r'ytcfg\.set\s*\(\s*({.+?})\s*\)\s*;', webpage, 'ytcfg',
                default='{}'), video_id, fatal=False) or {}

    def generate_api_headers(
            self, *, ytcfg=None, account_syncid=None, session_index=None,
            visitor_data=None, identity_token=None, api_hostname=None, default_client='web',
            hl=None):

        origin = 'https://' + (self._select_api_hostname(api_hostname, default_client))
        headers = {
            'X-YouTube-Client-Name': str(
                self._ytcfg_get_safe(ytcfg, lambda x: x['INNERTUBE_CONTEXT_CLIENT_NAME'], default_client=default_client)),
            'X-YouTube-Client-Version': self._extract_client_version(ytcfg, default_client),
            'Origin': origin,
            'X-Youtube-Identity-Token': identity_token or self._extract_identity_token(ytcfg),
            'X-Goog-PageId': account_syncid or self._extract_account_syncid(ytcfg),
            'X-Goog-Visitor-Id': visitor_data or self._extract_visitor_data(ytcfg)
        }
        if hl:
            headers['Accept-Language'] = hl
        if session_index is None:
            session_index = self._extract_session_index(ytcfg)
        if account_syncid or session_index is not None:
            headers['X-Goog-AuthUser'] = session_index if session_index is not None else 0

        auth = self._generate_sapisidhash_header(origin)
        if auth is not None:
            headers['Authorization'] = auth
            headers['X-Origin'] = origin
        return {h: v for h, v in headers.items() if v is not None}

    def _download_ytcfg(self, client, video_id):
        url = {
            'web': 'https://www.youtube.com',
            'web_music': 'https://music.youtube.com',
            'web_embedded': f'https://www.youtube.com/embed/{video_id}?html5=1'
        }.get(client)
        if not url:
            return {}
        webpage = self._download_webpage(
            url, video_id, fatal=False, note=f'Downloading {client.replace("_", " ").strip()} client config')
        return self.extract_ytcfg(video_id, webpage) or {}

    @staticmethod
    def _build_api_continuation_query(continuation, ctp=None):
        query = {
            'continuation': continuation
        }
        # TODO: Inconsistency with clickTrackingParams.
        # Currently we have a fixed ctp contained within context (from ytcfg)
        # and a ctp in root query for continuation.
        if ctp:
            query['clickTracking'] = {'clickTrackingParams': ctp}
        return query

    @classmethod
    def _extract_next_continuation_data(cls, renderer):
        next_continuation = try_get(
            renderer, (lambda x: x['continuations'][0]['nextContinuationData'],
                       lambda x: x['continuation']['reloadContinuationData']), dict)
        if not next_continuation:
            return
        continuation = next_continuation.get('continuation')
        if not continuation:
            return
        ctp = next_continuation.get('clickTrackingParams')
        return cls._build_api_continuation_query(continuation, ctp)

    @classmethod
    def _extract_continuation_ep_data(cls, continuation_ep: dict):
        if isinstance(continuation_ep, dict):
            continuation = try_get(
                continuation_ep, lambda x: x['continuationCommand']['token'], str)
            if not continuation:
                return
            ctp = continuation_ep.get('clickTrackingParams')
            return cls._build_api_continuation_query(continuation, ctp)

    @classmethod
    def _extract_continuation(cls, renderer):
        next_continuation = cls._extract_next_continuation_data(renderer)
        if next_continuation:
            return next_continuation

        contents = []
        for key in ('contents', 'items'):
            contents.extend(try_get(renderer, lambda x: x[key], list) or [])

        for content in contents:
            if not isinstance(content, dict):
                continue
            continuation_ep = try_get(
                content, (lambda x: x['continuationItemRenderer']['continuationEndpoint'],
                          lambda x: x['continuationItemRenderer']['button']['buttonRenderer']['command']),
                dict)
            continuation = cls._extract_continuation_ep_data(continuation_ep)
            if continuation:
                return continuation

    @classmethod
    def _extract_alerts(cls, data):
        for alert_dict in try_get(data, lambda x: x['alerts'], list) or []:
            if not isinstance(alert_dict, dict):
                continue
            for alert in alert_dict.values():
                alert_type = alert.get('type')
                if not alert_type:
                    continue
                message = cls._get_text(alert, 'text')
                if message:
                    yield alert_type, message

    def _report_alerts(self, alerts, expected=True, fatal=True, only_once=False):
        errors = []
        warnings = []
        for alert_type, alert_message in alerts:
            if alert_type.lower() == 'error' and fatal:
                errors.append([alert_type, alert_message])
            else:
                warnings.append([alert_type, alert_message])

        for alert_type, alert_message in (warnings + errors[:-1]):
            self.report_warning(f'YouTube said: {alert_type} - {alert_message}', only_once=only_once)
        if errors:
            raise ExtractorError('YouTube said: %s' % errors[-1][1], expected=expected)

    def _extract_and_report_alerts(self, data, *args, **kwargs):
        return self._report_alerts(self._extract_alerts(data), *args, **kwargs)

    def _extract_badges(self, renderer: dict):
        badges = set()
        for badge in try_get(renderer, lambda x: x['badges'], list) or []:
            label = try_get(badge, lambda x: x['metadataBadgeRenderer']['label'], str)
            if label:
                badges.add(label.lower())
        return badges

    @staticmethod
    def _get_text(data, *path_list, max_runs=None):
        for path in path_list or [None]:
            if path is None:
                obj = [data]
            else:
                obj = traverse_obj(data, path, default=[])
                if not any(key is ... or isinstance(key, (list, tuple)) for key in variadic(path)):
                    obj = [obj]
            for item in obj:
                text = try_get(item, lambda x: x['simpleText'], str)
                if text:
                    return text
                runs = try_get(item, lambda x: x['runs'], list) or []
                if not runs and isinstance(item, list):
                    runs = item

                runs = runs[:min(len(runs), max_runs or len(runs))]
                text = ''.join(traverse_obj(runs, (..., 'text'), expected_type=str, default=[]))
                if text:
                    return text

    def _get_count(self, data, *path_list):
        count_text = self._get_text(data, *path_list) or ''
        count = parse_count(count_text)
        if count is None:
            count = str_to_int(
                self._search_regex(r'^([\d,]+)', re.sub(r'\s', '', count_text), 'count', default=None))
        return count

    @staticmethod
    def _extract_thumbnails(data, *path_list):
        """
        Extract thumbnails from thumbnails dict
        @param path_list: path list to level that contains 'thumbnails' key
        """
        thumbnails = []
        for path in path_list or [()]:
            for thumbnail in traverse_obj(data, (*variadic(path), 'thumbnails', ...), default=[]):
                thumbnail_url = url_or_none(thumbnail.get('url'))
                if not thumbnail_url:
                    continue
                # Sometimes youtube gives a wrong thumbnail URL. See:
                # https://github.com/yt-dlp/yt-dlp/issues/233
                # https://github.com/ytdl-org/youtube-dl/issues/28023
                if 'maxresdefault' in thumbnail_url:
                    thumbnail_url = thumbnail_url.split('?')[0]
                thumbnails.append({
                    'url': thumbnail_url,
                    'height': int_or_none(thumbnail.get('height')),
                    'width': int_or_none(thumbnail.get('width')),
                })
        return thumbnails

    @staticmethod
    def extract_relative_time(relative_time_text):
        """
        Extracts a relative time from string and converts to dt object
        e.g. 'streamed 6 days ago', '5 seconds ago (edited)', 'updated today'
        """
        mobj = re.search(r'(?P<start>today|yesterday|now)|(?P<time>\d+)\s*(?P<unit>microsecond|second|minute|hour|day|week|month|year)s?\s*ago', relative_time_text)
        if mobj:
            start = mobj.group('start')
            if start:
                return datetime_from_str(start)
            try:
                return datetime_from_str('now-%s%s' % (mobj.group('time'), mobj.group('unit')))
            except ValueError:
                return None

    def _extract_time_text(self, renderer, *path_list):
        """@returns (timestamp, time_text)"""
        text = self._get_text(renderer, *path_list) or ''
        dt = self.extract_relative_time(text)
        timestamp = None
        if isinstance(dt, datetime.datetime):
            timestamp = calendar.timegm(dt.timetuple())

        if timestamp is None:
            timestamp = (
                unified_timestamp(text) or unified_timestamp(
                    self._search_regex(
                        (r'([a-z]+\s*\d{1,2},?\s*20\d{2})', r'(?:.+|^)(?:live|premieres|ed|ing)(?:\s*(?:on|for))?\s*(.+\d)'),
                        text.lower(), 'time text', default=None)))

        if text and timestamp is None:
            self.report_warning(f"Cannot parse localized time text '{text}'" + bug_reports_message(), only_once=True)
        return timestamp, text

    def _extract_response(self, item_id, query, note='Downloading API JSON', headers=None,
                          ytcfg=None, check_get_keys=None, ep='browse', fatal=True, api_hostname=None,
<<<<<<< HEAD
                          default_client='web', hl=None):
        response = None
        last_error = None
        count = -1
        retries = self.get_param('extractor_retries', 3)
        if check_get_keys is None:
            check_get_keys = []
        while count < retries:
            count += 1
            if last_error:
                self.report_warning('%s. Retrying ...' % remove_end(last_error, '.'))
=======
                          default_client='web'):
        for retry in self.RetryManager():
>>>>>>> a0c830f4
            try:
                response = self._call_api(
                    ep=ep, fatal=True, headers=headers,
                    video_id=item_id, query=query, note=note,
                    context=self._extract_context(ytcfg, default_client),
                    api_key=self._extract_api_key(ytcfg, default_client),
<<<<<<< HEAD
                    api_hostname=api_hostname, default_client=default_client,
                    hl=hl,
                    note='%s%s' % (note, ' (retry #%d)' % count if count else ''))
=======
                    api_hostname=api_hostname, default_client=default_client)
>>>>>>> a0c830f4
            except ExtractorError as e:
                if not isinstance(e.cause, network_exceptions):
                    return self._error_or_warning(e, fatal=fatal)
                elif not isinstance(e.cause, urllib.error.HTTPError):
                    retry.error = e
                    continue

                first_bytes = e.cause.read(512)
                if not is_html(first_bytes):
                    yt_error = try_get(
                        self._parse_json(
                            self._webpage_read_content(e.cause, None, item_id, prefix=first_bytes) or '{}', item_id, fatal=False),
                        lambda x: x['error']['message'], str)
                    if yt_error:
                        self._report_alerts([('ERROR', yt_error)], fatal=False)
                # Downloading page may result in intermittent 5xx HTTP error
                # Sometimes a 404 is also recieved. See: https://github.com/ytdl-org/youtube-dl/issues/28289
                # We also want to catch all other network exceptions since errors in later pages can be troublesome
                # See https://github.com/yt-dlp/yt-dlp/issues/507#issuecomment-880188210
                if e.cause.code not in (403, 429):
                    retry.error = e
                    continue
                return self._error_or_warning(e, fatal=fatal)

            try:
                self._extract_and_report_alerts(response, only_once=True)
            except ExtractorError as e:
                # YouTube servers may return errors we want to retry on in a 200 OK response
                # See: https://github.com/yt-dlp/yt-dlp/issues/839
                if 'unknown error' in e.msg.lower():
                    retry.error = e
                    continue
                return self._error_or_warning(e, fatal=fatal)
            # Youtube sometimes sends incomplete data
            # See: https://github.com/ytdl-org/youtube-dl/issues/28194
            if not traverse_obj(response, *variadic(check_get_keys)):
                retry.error = ExtractorError('Incomplete data received')
                continue

            return response

    @staticmethod
    def is_music_url(url):
        return re.match(r'https?://music\.youtube\.com/', url) is not None

    def _extract_video(self, renderer):
        video_id = renderer.get('videoId')
        title = self._get_text(renderer, 'title')
        description = self._get_text(renderer, 'descriptionSnippet')
        duration = parse_duration(self._get_text(
            renderer, 'lengthText', ('thumbnailOverlays', ..., 'thumbnailOverlayTimeStatusRenderer', 'text')))
        if duration is None:
            duration = parse_duration(self._search_regex(
                r'(?i)(ago)(?!.*\1)\s+(?P<duration>[a-z0-9 ,]+?)(?:\s+[\d,]+\s+views)?(?:\s+-\s+play\s+short)?$',
                traverse_obj(renderer, ('title', 'accessibility', 'accessibilityData', 'label'), default='', expected_type=str),
                video_id, default=None, group='duration'))

        view_count = self._get_count(renderer, 'viewCountText')

        uploader = self._get_text(renderer, 'ownerText', 'shortBylineText')
        channel_id = traverse_obj(
            renderer, ('shortBylineText', 'runs', ..., 'navigationEndpoint', 'browseEndpoint', 'browseId'),
            expected_type=str, get_all=False)
        timestamp, time_text = self._extract_time_text(renderer, 'publishedTimeText')
        scheduled_timestamp = str_to_int(traverse_obj(renderer, ('upcomingEventData', 'startTime'), get_all=False))
        overlay_style = traverse_obj(
            renderer, ('thumbnailOverlays', ..., 'thumbnailOverlayTimeStatusRenderer', 'style'),
            get_all=False, expected_type=str)
        badges = self._extract_badges(renderer)
        thumbnails = self._extract_thumbnails(renderer, 'thumbnail')
        navigation_url = urljoin('https://www.youtube.com/', traverse_obj(
            renderer, ('navigationEndpoint', 'commandMetadata', 'webCommandMetadata', 'url'),
            expected_type=str)) or ''
        url = f'https://www.youtube.com/watch?v={video_id}'
        if overlay_style == 'SHORTS' or '/shorts/' in navigation_url:
            url = f'https://www.youtube.com/shorts/{video_id}'

        return {
            '_type': 'url',
            'ie_key': YoutubeIE.ie_key(),
            'id': video_id,
            'url': url,
            'title': title,
            'description': description,
            'duration': duration,
            'view_count': view_count,
            'uploader': uploader,
            'channel_id': channel_id,
            'thumbnails': thumbnails,
            'upload_date': (strftime_or_none(timestamp, '%Y%m%d')
                            if self._configuration_arg('approximate_date', ie_key='youtubetab')
                            else None),
            'live_status': ('is_upcoming' if scheduled_timestamp is not None
                            else 'was_live' if 'streamed' in time_text.lower()
                            else 'is_live' if overlay_style is not None and overlay_style == 'LIVE' or 'live now' in badges
                            else None),
            'release_timestamp': scheduled_timestamp,
            'availability': self._availability(needs_premium='premium' in badges, needs_subscription='members only' in badges)
        }


class YoutubeIE(YoutubeBaseInfoExtractor):
    IE_DESC = 'YouTube'
    _VALID_URL = r"""(?x)^
                     (
                         (?:https?://|//)                                    # http(s):// or protocol-independent URL
                         (?:(?:(?:(?:\w+\.)?[yY][oO][uU][tT][uU][bB][eE](?:-nocookie|kids)?\.com|
                            (?:www\.)?deturl\.com/www\.youtube\.com|
                            (?:www\.)?pwnyoutube\.com|
                            (?:www\.)?hooktube\.com|
                            (?:www\.)?yourepeat\.com|
                            tube\.majestyc\.net|
                            %(invidious)s|
                            youtube\.googleapis\.com)/                        # the various hostnames, with wildcard subdomains
                         (?:.*?\#/)?                                          # handle anchor (#/) redirect urls
                         (?:                                                  # the various things that can precede the ID:
                             (?:(?:v|embed|e|shorts)/(?!videoseries|live_stream))  # v/ or embed/ or e/ or shorts/
                             |(?:                                             # or the v= param in all its forms
                                 (?:(?:watch|movie)(?:_popup)?(?:\.php)?/?)?  # preceding watch(_popup|.php) or nothing (like /?v=xxxx)
                                 (?:\?|\#!?)                                  # the params delimiter ? or # or #!
                                 (?:.*?[&;])??                                # any other preceding param (like /?s=tuff&v=xxxx or ?s=tuff&amp;v=V36LpHqtcDY)
                                 v=
                             )
                         ))
                         |(?:
                            youtu\.be|                                        # just youtu.be/xxxx
                            vid\.plus|                                        # or vid.plus/xxxx
                            zwearz\.com/watch|                                # or zwearz.com/watch/xxxx
                            i\.ytimg\.com/vi|                                 # or i.ytimg.com/vi/xxx
                            y2u\.be|                                          # or y2x.be/xxxx
                            %(invidious)s
                         )/
                         |(?:www\.)?cleanvideosearch\.com/media/action/yt/watch\?videoId=
                         )
                     )?                                                       # all until now is optional -> you can pass the naked ID
                     (?P<id>[0-9A-Za-z_-]{11})                                # here is it! the YouTube video ID
                     (?(1).+)?                                                # if we found the ID, everything can follow
                     (?:\#|$)""" % {
        'invidious': '|'.join(YoutubeBaseInfoExtractor._INVIDIOUS_SITES),
    }
    _EMBED_REGEX = [r'''(?x)
        (?:
            <iframe[^>]+?src=|
            data-video-url=|
            <embed[^>]+?src=|
            embedSWF\(?:\s*|
            <object[^>]+data=|
            new\s+SWFObject\(
        )
        (["\'])
            (?P<url>(?:https?:)?//(?:www\.)?youtube(?:-nocookie)?\.com/
            (?:embed|v|p)/[0-9A-Za-z_-]{11}.*?)
        \1''']
    _PLAYER_INFO_RE = (
        r'/s/player/(?P<id>[a-zA-Z0-9_-]{8,})/player',
        r'/(?P<id>[a-zA-Z0-9_-]{8,})/player(?:_ias\.vflset(?:/[a-zA-Z]{2,3}_[a-zA-Z]{2,3})?|-plasma-ias-(?:phone|tablet)-[a-z]{2}_[A-Z]{2}\.vflset)/base\.js$',
        r'\b(?P<id>vfl[a-zA-Z0-9_-]+)\b.*?\.js$',
    )
    _formats = {
        '5': {'ext': 'flv', 'width': 400, 'height': 240, 'acodec': 'mp3', 'abr': 64, 'vcodec': 'h263'},
        '6': {'ext': 'flv', 'width': 450, 'height': 270, 'acodec': 'mp3', 'abr': 64, 'vcodec': 'h263'},
        '13': {'ext': '3gp', 'acodec': 'aac', 'vcodec': 'mp4v'},
        '17': {'ext': '3gp', 'width': 176, 'height': 144, 'acodec': 'aac', 'abr': 24, 'vcodec': 'mp4v'},
        '18': {'ext': 'mp4', 'width': 640, 'height': 360, 'acodec': 'aac', 'abr': 96, 'vcodec': 'h264'},
        '22': {'ext': 'mp4', 'width': 1280, 'height': 720, 'acodec': 'aac', 'abr': 192, 'vcodec': 'h264'},
        '34': {'ext': 'flv', 'width': 640, 'height': 360, 'acodec': 'aac', 'abr': 128, 'vcodec': 'h264'},
        '35': {'ext': 'flv', 'width': 854, 'height': 480, 'acodec': 'aac', 'abr': 128, 'vcodec': 'h264'},
        # itag 36 videos are either 320x180 (BaW_jenozKc) or 320x240 (__2ABJjxzNo), abr varies as well
        '36': {'ext': '3gp', 'width': 320, 'acodec': 'aac', 'vcodec': 'mp4v'},
        '37': {'ext': 'mp4', 'width': 1920, 'height': 1080, 'acodec': 'aac', 'abr': 192, 'vcodec': 'h264'},
        '38': {'ext': 'mp4', 'width': 4096, 'height': 3072, 'acodec': 'aac', 'abr': 192, 'vcodec': 'h264'},
        '43': {'ext': 'webm', 'width': 640, 'height': 360, 'acodec': 'vorbis', 'abr': 128, 'vcodec': 'vp8'},
        '44': {'ext': 'webm', 'width': 854, 'height': 480, 'acodec': 'vorbis', 'abr': 128, 'vcodec': 'vp8'},
        '45': {'ext': 'webm', 'width': 1280, 'height': 720, 'acodec': 'vorbis', 'abr': 192, 'vcodec': 'vp8'},
        '46': {'ext': 'webm', 'width': 1920, 'height': 1080, 'acodec': 'vorbis', 'abr': 192, 'vcodec': 'vp8'},
        '59': {'ext': 'mp4', 'width': 854, 'height': 480, 'acodec': 'aac', 'abr': 128, 'vcodec': 'h264'},
        '78': {'ext': 'mp4', 'width': 854, 'height': 480, 'acodec': 'aac', 'abr': 128, 'vcodec': 'h264'},


        # 3D videos
        '82': {'ext': 'mp4', 'height': 360, 'format_note': '3D', 'acodec': 'aac', 'abr': 128, 'vcodec': 'h264', 'preference': -20},
        '83': {'ext': 'mp4', 'height': 480, 'format_note': '3D', 'acodec': 'aac', 'abr': 128, 'vcodec': 'h264', 'preference': -20},
        '84': {'ext': 'mp4', 'height': 720, 'format_note': '3D', 'acodec': 'aac', 'abr': 192, 'vcodec': 'h264', 'preference': -20},
        '85': {'ext': 'mp4', 'height': 1080, 'format_note': '3D', 'acodec': 'aac', 'abr': 192, 'vcodec': 'h264', 'preference': -20},
        '100': {'ext': 'webm', 'height': 360, 'format_note': '3D', 'acodec': 'vorbis', 'abr': 128, 'vcodec': 'vp8', 'preference': -20},
        '101': {'ext': 'webm', 'height': 480, 'format_note': '3D', 'acodec': 'vorbis', 'abr': 192, 'vcodec': 'vp8', 'preference': -20},
        '102': {'ext': 'webm', 'height': 720, 'format_note': '3D', 'acodec': 'vorbis', 'abr': 192, 'vcodec': 'vp8', 'preference': -20},

        # Apple HTTP Live Streaming
        '91': {'ext': 'mp4', 'height': 144, 'format_note': 'HLS', 'acodec': 'aac', 'abr': 48, 'vcodec': 'h264', 'preference': -10},
        '92': {'ext': 'mp4', 'height': 240, 'format_note': 'HLS', 'acodec': 'aac', 'abr': 48, 'vcodec': 'h264', 'preference': -10},
        '93': {'ext': 'mp4', 'height': 360, 'format_note': 'HLS', 'acodec': 'aac', 'abr': 128, 'vcodec': 'h264', 'preference': -10},
        '94': {'ext': 'mp4', 'height': 480, 'format_note': 'HLS', 'acodec': 'aac', 'abr': 128, 'vcodec': 'h264', 'preference': -10},
        '95': {'ext': 'mp4', 'height': 720, 'format_note': 'HLS', 'acodec': 'aac', 'abr': 256, 'vcodec': 'h264', 'preference': -10},
        '96': {'ext': 'mp4', 'height': 1080, 'format_note': 'HLS', 'acodec': 'aac', 'abr': 256, 'vcodec': 'h264', 'preference': -10},
        '132': {'ext': 'mp4', 'height': 240, 'format_note': 'HLS', 'acodec': 'aac', 'abr': 48, 'vcodec': 'h264', 'preference': -10},
        '151': {'ext': 'mp4', 'height': 72, 'format_note': 'HLS', 'acodec': 'aac', 'abr': 24, 'vcodec': 'h264', 'preference': -10},

        # DASH mp4 video
        '133': {'ext': 'mp4', 'height': 240, 'format_note': 'DASH video', 'vcodec': 'h264'},
        '134': {'ext': 'mp4', 'height': 360, 'format_note': 'DASH video', 'vcodec': 'h264'},
        '135': {'ext': 'mp4', 'height': 480, 'format_note': 'DASH video', 'vcodec': 'h264'},
        '136': {'ext': 'mp4', 'height': 720, 'format_note': 'DASH video', 'vcodec': 'h264'},
        '137': {'ext': 'mp4', 'height': 1080, 'format_note': 'DASH video', 'vcodec': 'h264'},
        '138': {'ext': 'mp4', 'format_note': 'DASH video', 'vcodec': 'h264'},  # Height can vary (https://github.com/ytdl-org/youtube-dl/issues/4559)
        '160': {'ext': 'mp4', 'height': 144, 'format_note': 'DASH video', 'vcodec': 'h264'},
        '212': {'ext': 'mp4', 'height': 480, 'format_note': 'DASH video', 'vcodec': 'h264'},
        '264': {'ext': 'mp4', 'height': 1440, 'format_note': 'DASH video', 'vcodec': 'h264'},
        '298': {'ext': 'mp4', 'height': 720, 'format_note': 'DASH video', 'vcodec': 'h264', 'fps': 60},
        '299': {'ext': 'mp4', 'height': 1080, 'format_note': 'DASH video', 'vcodec': 'h264', 'fps': 60},
        '266': {'ext': 'mp4', 'height': 2160, 'format_note': 'DASH video', 'vcodec': 'h264'},

        # Dash mp4 audio
        '139': {'ext': 'm4a', 'format_note': 'DASH audio', 'acodec': 'aac', 'abr': 48, 'container': 'm4a_dash'},
        '140': {'ext': 'm4a', 'format_note': 'DASH audio', 'acodec': 'aac', 'abr': 128, 'container': 'm4a_dash'},
        '141': {'ext': 'm4a', 'format_note': 'DASH audio', 'acodec': 'aac', 'abr': 256, 'container': 'm4a_dash'},
        '256': {'ext': 'm4a', 'format_note': 'DASH audio', 'acodec': 'aac', 'container': 'm4a_dash'},
        '258': {'ext': 'm4a', 'format_note': 'DASH audio', 'acodec': 'aac', 'container': 'm4a_dash'},
        '325': {'ext': 'm4a', 'format_note': 'DASH audio', 'acodec': 'dtse', 'container': 'm4a_dash'},
        '328': {'ext': 'm4a', 'format_note': 'DASH audio', 'acodec': 'ec-3', 'container': 'm4a_dash'},

        # Dash webm
        '167': {'ext': 'webm', 'height': 360, 'width': 640, 'format_note': 'DASH video', 'container': 'webm', 'vcodec': 'vp8'},
        '168': {'ext': 'webm', 'height': 480, 'width': 854, 'format_note': 'DASH video', 'container': 'webm', 'vcodec': 'vp8'},
        '169': {'ext': 'webm', 'height': 720, 'width': 1280, 'format_note': 'DASH video', 'container': 'webm', 'vcodec': 'vp8'},
        '170': {'ext': 'webm', 'height': 1080, 'width': 1920, 'format_note': 'DASH video', 'container': 'webm', 'vcodec': 'vp8'},
        '218': {'ext': 'webm', 'height': 480, 'width': 854, 'format_note': 'DASH video', 'container': 'webm', 'vcodec': 'vp8'},
        '219': {'ext': 'webm', 'height': 480, 'width': 854, 'format_note': 'DASH video', 'container': 'webm', 'vcodec': 'vp8'},
        '278': {'ext': 'webm', 'height': 144, 'format_note': 'DASH video', 'container': 'webm', 'vcodec': 'vp9'},
        '242': {'ext': 'webm', 'height': 240, 'format_note': 'DASH video', 'vcodec': 'vp9'},
        '243': {'ext': 'webm', 'height': 360, 'format_note': 'DASH video', 'vcodec': 'vp9'},
        '244': {'ext': 'webm', 'height': 480, 'format_note': 'DASH video', 'vcodec': 'vp9'},
        '245': {'ext': 'webm', 'height': 480, 'format_note': 'DASH video', 'vcodec': 'vp9'},
        '246': {'ext': 'webm', 'height': 480, 'format_note': 'DASH video', 'vcodec': 'vp9'},
        '247': {'ext': 'webm', 'height': 720, 'format_note': 'DASH video', 'vcodec': 'vp9'},
        '248': {'ext': 'webm', 'height': 1080, 'format_note': 'DASH video', 'vcodec': 'vp9'},
        '271': {'ext': 'webm', 'height': 1440, 'format_note': 'DASH video', 'vcodec': 'vp9'},
        # itag 272 videos are either 3840x2160 (e.g. RtoitU2A-3E) or 7680x4320 (sLprVF6d7Ug)
        '272': {'ext': 'webm', 'height': 2160, 'format_note': 'DASH video', 'vcodec': 'vp9'},
        '302': {'ext': 'webm', 'height': 720, 'format_note': 'DASH video', 'vcodec': 'vp9', 'fps': 60},
        '303': {'ext': 'webm', 'height': 1080, 'format_note': 'DASH video', 'vcodec': 'vp9', 'fps': 60},
        '308': {'ext': 'webm', 'height': 1440, 'format_note': 'DASH video', 'vcodec': 'vp9', 'fps': 60},
        '313': {'ext': 'webm', 'height': 2160, 'format_note': 'DASH video', 'vcodec': 'vp9'},
        '315': {'ext': 'webm', 'height': 2160, 'format_note': 'DASH video', 'vcodec': 'vp9', 'fps': 60},

        # Dash webm audio
        '171': {'ext': 'webm', 'acodec': 'vorbis', 'format_note': 'DASH audio', 'abr': 128},
        '172': {'ext': 'webm', 'acodec': 'vorbis', 'format_note': 'DASH audio', 'abr': 256},

        # Dash webm audio with opus inside
        '249': {'ext': 'webm', 'format_note': 'DASH audio', 'acodec': 'opus', 'abr': 50},
        '250': {'ext': 'webm', 'format_note': 'DASH audio', 'acodec': 'opus', 'abr': 70},
        '251': {'ext': 'webm', 'format_note': 'DASH audio', 'acodec': 'opus', 'abr': 160},

        # RTMP (unnamed)
        '_rtmp': {'protocol': 'rtmp'},

        # av01 video only formats sometimes served with "unknown" codecs
        '394': {'ext': 'mp4', 'height': 144, 'format_note': 'DASH video', 'vcodec': 'av01.0.00M.08'},
        '395': {'ext': 'mp4', 'height': 240, 'format_note': 'DASH video', 'vcodec': 'av01.0.00M.08'},
        '396': {'ext': 'mp4', 'height': 360, 'format_note': 'DASH video', 'vcodec': 'av01.0.01M.08'},
        '397': {'ext': 'mp4', 'height': 480, 'format_note': 'DASH video', 'vcodec': 'av01.0.04M.08'},
        '398': {'ext': 'mp4', 'height': 720, 'format_note': 'DASH video', 'vcodec': 'av01.0.05M.08'},
        '399': {'ext': 'mp4', 'height': 1080, 'format_note': 'DASH video', 'vcodec': 'av01.0.08M.08'},
        '400': {'ext': 'mp4', 'height': 1440, 'format_note': 'DASH video', 'vcodec': 'av01.0.12M.08'},
        '401': {'ext': 'mp4', 'height': 2160, 'format_note': 'DASH video', 'vcodec': 'av01.0.12M.08'},
    }
    _SUBTITLE_FORMATS = ('json3', 'srv1', 'srv2', 'srv3', 'ttml', 'vtt')

    _GEO_BYPASS = False

    IE_NAME = 'youtube'
    _TESTS = [
        {
            'url': 'https://www.youtube.com/watch?v=BaW_jenozKc&t=1s&end=9',
            'info_dict': {
                'id': 'BaW_jenozKc',
                'ext': 'mp4',
                'title': 'youtube-dl test video "\'/\\ä↭𝕐',
                'uploader': 'Philipp Hagemeister',
                'uploader_id': 'phihag',
                'uploader_url': r're:https?://(?:www\.)?youtube\.com/user/phihag',
                'channel': 'Philipp Hagemeister',
                'channel_id': 'UCLqxVugv74EIW3VWh2NOa3Q',
                'channel_url': r're:https?://(?:www\.)?youtube\.com/channel/UCLqxVugv74EIW3VWh2NOa3Q',
                'upload_date': '20121002',
                'description': 'md5:8fb536f4877b8a7455c2ec23794dbc22',
                'categories': ['Science & Technology'],
                'tags': ['youtube-dl'],
                'duration': 10,
                'view_count': int,
                'like_count': int,
                'availability': 'public',
                'playable_in_embed': True,
                'thumbnail': 'https://i.ytimg.com/vi/BaW_jenozKc/maxresdefault.jpg',
                'live_status': 'not_live',
                'age_limit': 0,
                'start_time': 1,
                'end_time': 9,
                'comment_count': int,
                'channel_follower_count': int
            }
        },
        {
            'url': '//www.YouTube.com/watch?v=yZIXLfi8CZQ',
            'note': 'Embed-only video (#1746)',
            'info_dict': {
                'id': 'yZIXLfi8CZQ',
                'ext': 'mp4',
                'upload_date': '20120608',
                'title': 'Principal Sexually Assaults A Teacher - Episode 117 - 8th June 2012',
                'description': 'md5:09b78bd971f1e3e289601dfba15ca4f7',
                'uploader': 'SET India',
                'uploader_id': 'setindia',
                'uploader_url': r're:https?://(?:www\.)?youtube\.com/user/setindia',
                'age_limit': 18,
            },
            'skip': 'Private video',
        },
        {
            'url': 'https://www.youtube.com/watch?v=BaW_jenozKc&v=yZIXLfi8CZQ',
            'note': 'Use the first video ID in the URL',
            'info_dict': {
                'id': 'BaW_jenozKc',
                'ext': 'mp4',
                'title': 'youtube-dl test video "\'/\\ä↭𝕐',
                'uploader': 'Philipp Hagemeister',
                'uploader_id': 'phihag',
                'uploader_url': r're:https?://(?:www\.)?youtube\.com/user/phihag',
                'channel': 'Philipp Hagemeister',
                'channel_id': 'UCLqxVugv74EIW3VWh2NOa3Q',
                'channel_url': r're:https?://(?:www\.)?youtube\.com/channel/UCLqxVugv74EIW3VWh2NOa3Q',
                'upload_date': '20121002',
                'description': 'md5:8fb536f4877b8a7455c2ec23794dbc22',
                'categories': ['Science & Technology'],
                'tags': ['youtube-dl'],
                'duration': 10,
                'view_count': int,
                'like_count': int,
                'availability': 'public',
                'playable_in_embed': True,
                'thumbnail': 'https://i.ytimg.com/vi/BaW_jenozKc/maxresdefault.jpg',
                'live_status': 'not_live',
                'age_limit': 0,
                'comment_count': int,
                'channel_follower_count': int
            },
            'params': {
                'skip_download': True,
            },
        },
        {
            'url': 'https://www.youtube.com/watch?v=a9LDPn-MO4I',
            'note': '256k DASH audio (format 141) via DASH manifest',
            'info_dict': {
                'id': 'a9LDPn-MO4I',
                'ext': 'm4a',
                'upload_date': '20121002',
                'uploader_id': '8KVIDEO',
                'uploader_url': r're:https?://(?:www\.)?youtube\.com/user/8KVIDEO',
                'description': '',
                'uploader': '8KVIDEO',
                'title': 'UHDTV TEST 8K VIDEO.mp4'
            },
            'params': {
                'youtube_include_dash_manifest': True,
                'format': '141',
            },
            'skip': 'format 141 not served anymore',
        },
        # DASH manifest with encrypted signature
        {
            'url': 'https://www.youtube.com/watch?v=IB3lcPjvWLA',
            'info_dict': {
                'id': 'IB3lcPjvWLA',
                'ext': 'm4a',
                'title': 'Afrojack, Spree Wilson - The Spark (Official Music Video) ft. Spree Wilson',
                'description': 'md5:8f5e2b82460520b619ccac1f509d43bf',
                'duration': 244,
                'uploader': 'AfrojackVEVO',
                'uploader_id': 'AfrojackVEVO',
                'upload_date': '20131011',
                'abr': 129.495,
                'like_count': int,
                'channel_id': 'UChuZAo1RKL85gev3Eal9_zg',
                'playable_in_embed': True,
                'channel_url': 'https://www.youtube.com/channel/UChuZAo1RKL85gev3Eal9_zg',
                'view_count': int,
                'track': 'The Spark',
                'live_status': 'not_live',
                'thumbnail': 'https://i.ytimg.com/vi_webp/IB3lcPjvWLA/maxresdefault.webp',
                'channel': 'Afrojack',
                'uploader_url': 'http://www.youtube.com/user/AfrojackVEVO',
                'tags': 'count:19',
                'availability': 'public',
                'categories': ['Music'],
                'age_limit': 0,
                'alt_title': 'The Spark',
                'channel_follower_count': int
            },
            'params': {
                'youtube_include_dash_manifest': True,
                'format': '141/bestaudio[ext=m4a]',
            },
        },
        # Age-gate videos. See https://github.com/yt-dlp/yt-dlp/pull/575#issuecomment-888837000
        {
            'note': 'Embed allowed age-gate video',
            'url': 'https://youtube.com/watch?v=HtVdAasjOgU',
            'info_dict': {
                'id': 'HtVdAasjOgU',
                'ext': 'mp4',
                'title': 'The Witcher 3: Wild Hunt - The Sword Of Destiny Trailer',
                'description': r're:(?s).{100,}About the Game\n.*?The Witcher 3: Wild Hunt.{100,}',
                'duration': 142,
                'uploader': 'The Witcher',
                'uploader_id': 'WitcherGame',
                'uploader_url': r're:https?://(?:www\.)?youtube\.com/user/WitcherGame',
                'upload_date': '20140605',
                'age_limit': 18,
                'categories': ['Gaming'],
                'thumbnail': 'https://i.ytimg.com/vi_webp/HtVdAasjOgU/maxresdefault.webp',
                'availability': 'needs_auth',
                'channel_url': 'https://www.youtube.com/channel/UCzybXLxv08IApdjdN0mJhEg',
                'like_count': int,
                'channel': 'The Witcher',
                'live_status': 'not_live',
                'tags': 'count:17',
                'channel_id': 'UCzybXLxv08IApdjdN0mJhEg',
                'playable_in_embed': True,
                'view_count': int,
                'channel_follower_count': int
            },
        },
        {
            'note': 'Age-gate video with embed allowed in public site',
            'url': 'https://youtube.com/watch?v=HsUATh_Nc2U',
            'info_dict': {
                'id': 'HsUATh_Nc2U',
                'ext': 'mp4',
                'title': 'Godzilla 2 (Official Video)',
                'description': 'md5:bf77e03fcae5529475e500129b05668a',
                'upload_date': '20200408',
                'uploader_id': 'FlyingKitty900',
                'uploader': 'FlyingKitty',
                'age_limit': 18,
                'availability': 'needs_auth',
                'channel_id': 'UCYQT13AtrJC0gsM1far_zJg',
                'uploader_url': 'http://www.youtube.com/user/FlyingKitty900',
                'channel': 'FlyingKitty',
                'channel_url': 'https://www.youtube.com/channel/UCYQT13AtrJC0gsM1far_zJg',
                'view_count': int,
                'categories': ['Entertainment'],
                'live_status': 'not_live',
                'tags': ['Flyingkitty', 'godzilla 2'],
                'thumbnail': 'https://i.ytimg.com/vi/HsUATh_Nc2U/maxresdefault.jpg',
                'like_count': int,
                'duration': 177,
                'playable_in_embed': True,
                'channel_follower_count': int
            },
        },
        {
            'note': 'Age-gate video embedable only with clientScreen=EMBED',
            'url': 'https://youtube.com/watch?v=Tq92D6wQ1mg',
            'info_dict': {
                'id': 'Tq92D6wQ1mg',
                'title': '[MMD] Adios - EVERGLOW [+Motion DL]',
                'ext': 'mp4',
                'upload_date': '20191228',
                'uploader_id': 'UC1yoRdFoFJaCY-AGfD9W0wQ',
                'uploader': 'Projekt Melody',
                'description': 'md5:17eccca93a786d51bc67646756894066',
                'age_limit': 18,
                'like_count': int,
                'availability': 'needs_auth',
                'uploader_url': 'http://www.youtube.com/channel/UC1yoRdFoFJaCY-AGfD9W0wQ',
                'channel_id': 'UC1yoRdFoFJaCY-AGfD9W0wQ',
                'view_count': int,
                'thumbnail': 'https://i.ytimg.com/vi_webp/Tq92D6wQ1mg/sddefault.webp',
                'channel': 'Projekt Melody',
                'live_status': 'not_live',
                'tags': ['mmd', 'dance', 'mikumikudance', 'kpop', 'vtuber'],
                'playable_in_embed': True,
                'categories': ['Entertainment'],
                'duration': 106,
                'channel_url': 'https://www.youtube.com/channel/UC1yoRdFoFJaCY-AGfD9W0wQ',
                'comment_count': int,
                'channel_follower_count': int
            },
        },
        {
            'note': 'Non-Agegated non-embeddable video',
            'url': 'https://youtube.com/watch?v=MeJVWBSsPAY',
            'info_dict': {
                'id': 'MeJVWBSsPAY',
                'ext': 'mp4',
                'title': 'OOMPH! - Such Mich Find Mich (Lyrics)',
                'uploader': 'Herr Lurik',
                'uploader_id': 'st3in234',
                'description': 'Fan Video. Music & Lyrics by OOMPH!.',
                'upload_date': '20130730',
                'track': 'Such mich find mich',
                'age_limit': 0,
                'tags': ['oomph', 'such mich find mich', 'lyrics', 'german industrial', 'musica industrial'],
                'like_count': int,
                'playable_in_embed': False,
                'creator': 'OOMPH!',
                'thumbnail': 'https://i.ytimg.com/vi/MeJVWBSsPAY/sddefault.jpg',
                'view_count': int,
                'alt_title': 'Such mich find mich',
                'duration': 210,
                'channel': 'Herr Lurik',
                'channel_id': 'UCdR3RSDPqub28LjZx0v9-aA',
                'categories': ['Music'],
                'availability': 'public',
                'uploader_url': 'http://www.youtube.com/user/st3in234',
                'channel_url': 'https://www.youtube.com/channel/UCdR3RSDPqub28LjZx0v9-aA',
                'live_status': 'not_live',
                'artist': 'OOMPH!',
                'channel_follower_count': int
            },
        },
        {
            'note': 'Non-bypassable age-gated video',
            'url': 'https://youtube.com/watch?v=Cr381pDsSsA',
            'only_matching': True,
        },
        # video_info is None (https://github.com/ytdl-org/youtube-dl/issues/4421)
        # YouTube Red ad is not captured for creator
        {
            'url': '__2ABJjxzNo',
            'info_dict': {
                'id': '__2ABJjxzNo',
                'ext': 'mp4',
                'duration': 266,
                'upload_date': '20100430',
                'uploader_id': 'deadmau5',
                'uploader_url': r're:https?://(?:www\.)?youtube\.com/user/deadmau5',
                'creator': 'deadmau5',
                'description': 'md5:6cbcd3a92ce1bc676fc4d6ab4ace2336',
                'uploader': 'deadmau5',
                'title': 'Deadmau5 - Some Chords (HD)',
                'alt_title': 'Some Chords',
                'availability': 'public',
                'tags': 'count:14',
                'channel_id': 'UCYEK6xds6eo-3tr4xRdflmQ',
                'view_count': int,
                'live_status': 'not_live',
                'channel': 'deadmau5',
                'thumbnail': 'https://i.ytimg.com/vi_webp/__2ABJjxzNo/maxresdefault.webp',
                'like_count': int,
                'track': 'Some Chords',
                'artist': 'deadmau5',
                'playable_in_embed': True,
                'age_limit': 0,
                'channel_url': 'https://www.youtube.com/channel/UCYEK6xds6eo-3tr4xRdflmQ',
                'categories': ['Music'],
                'album': 'Some Chords',
                'channel_follower_count': int
            },
            'expected_warnings': [
                'DASH manifest missing',
            ]
        },
        # Olympics (https://github.com/ytdl-org/youtube-dl/issues/4431)
        {
            'url': 'lqQg6PlCWgI',
            'info_dict': {
                'id': 'lqQg6PlCWgI',
                'ext': 'mp4',
                'duration': 6085,
                'upload_date': '20150827',
                'uploader_id': 'olympic',
                'uploader_url': r're:https?://(?:www\.)?youtube\.com/user/olympic',
                'description': 'md5:04bbbf3ccceb6795947572ca36f45904',
                'uploader': 'Olympics',
                'title': 'Hockey - Women -  GER-AUS - London 2012 Olympic Games',
                'like_count': int,
                'release_timestamp': 1343767800,
                'playable_in_embed': True,
                'categories': ['Sports'],
                'release_date': '20120731',
                'channel': 'Olympics',
                'tags': ['Hockey', '2012-07-31', '31 July 2012', 'Riverbank Arena', 'Session', 'Olympics', 'Olympic Games', 'London 2012', '2012 Summer Olympics', 'Summer Games'],
                'channel_id': 'UCTl3QQTvqHFjurroKxexy2Q',
                'thumbnail': 'https://i.ytimg.com/vi/lqQg6PlCWgI/maxresdefault.jpg',
                'age_limit': 0,
                'availability': 'public',
                'live_status': 'was_live',
                'view_count': int,
                'channel_url': 'https://www.youtube.com/channel/UCTl3QQTvqHFjurroKxexy2Q',
                'channel_follower_count': int
            },
            'params': {
                'skip_download': 'requires avconv',
            }
        },
        # Non-square pixels
        {
            'url': 'https://www.youtube.com/watch?v=_b-2C3KPAM0',
            'info_dict': {
                'id': '_b-2C3KPAM0',
                'ext': 'mp4',
                'stretched_ratio': 16 / 9.,
                'duration': 85,
                'upload_date': '20110310',
                'uploader_id': 'AllenMeow',
                'uploader_url': r're:https?://(?:www\.)?youtube\.com/user/AllenMeow',
                'description': 'made by Wacom from Korea | 字幕&加油添醋 by TY\'s Allen | 感謝heylisa00cavey1001同學熱情提供梗及翻譯',
                'uploader': '孫ᄋᄅ',
                'title': '[A-made] 變態妍字幕版 太妍 我就是這樣的人',
                'playable_in_embed': True,
                'channel': '孫ᄋᄅ',
                'age_limit': 0,
                'tags': 'count:11',
                'channel_url': 'https://www.youtube.com/channel/UCS-xxCmRaA6BFdmgDPA_BIw',
                'channel_id': 'UCS-xxCmRaA6BFdmgDPA_BIw',
                'thumbnail': 'https://i.ytimg.com/vi/_b-2C3KPAM0/maxresdefault.jpg',
                'view_count': int,
                'categories': ['People & Blogs'],
                'like_count': int,
                'live_status': 'not_live',
                'availability': 'unlisted',
                'comment_count': int,
                'channel_follower_count': int
            },
        },
        # url_encoded_fmt_stream_map is empty string
        {
            'url': 'qEJwOuvDf7I',
            'info_dict': {
                'id': 'qEJwOuvDf7I',
                'ext': 'webm',
                'title': 'Обсуждение судебной практики по выборам 14 сентября 2014 года в Санкт-Петербурге',
                'description': '',
                'upload_date': '20150404',
                'uploader_id': 'spbelect',
                'uploader': 'Наблюдатели Петербурга',
            },
            'params': {
                'skip_download': 'requires avconv',
            },
            'skip': 'This live event has ended.',
        },
        # Extraction from multiple DASH manifests (https://github.com/ytdl-org/youtube-dl/pull/6097)
        {
            'url': 'https://www.youtube.com/watch?v=FIl7x6_3R5Y',
            'info_dict': {
                'id': 'FIl7x6_3R5Y',
                'ext': 'webm',
                'title': 'md5:7b81415841e02ecd4313668cde88737a',
                'description': 'md5:116377fd2963b81ec4ce64b542173306',
                'duration': 220,
                'upload_date': '20150625',
                'uploader_id': 'dorappi2000',
                'uploader_url': r're:https?://(?:www\.)?youtube\.com/user/dorappi2000',
                'uploader': 'dorappi2000',
                'formats': 'mincount:31',
            },
            'skip': 'not actual anymore',
        },
        # DASH manifest with segment_list
        {
            'url': 'https://www.youtube.com/embed/CsmdDsKjzN8',
            'md5': '8ce563a1d667b599d21064e982ab9e31',
            'info_dict': {
                'id': 'CsmdDsKjzN8',
                'ext': 'mp4',
                'upload_date': '20150501',  # According to '<meta itemprop="datePublished"', but in other places it's 20150510
                'uploader': 'Airtek',
                'description': 'Retransmisión en directo de la XVIII media maratón de Zaragoza.',
                'uploader_id': 'UCzTzUmjXxxacNnL8I3m4LnQ',
                'title': 'Retransmisión XVIII Media maratón Zaragoza 2015',
            },
            'params': {
                'youtube_include_dash_manifest': True,
                'format': '135',  # bestvideo
            },
            'skip': 'This live event has ended.',
        },
        {
            # Multifeed videos (multiple cameras), URL is for Main Camera
            'url': 'https://www.youtube.com/watch?v=jvGDaLqkpTg',
            'info_dict': {
                'id': 'jvGDaLqkpTg',
                'title': 'Tom Clancy Free Weekend Rainbow Whatever',
                'description': 'md5:e03b909557865076822aa169218d6a5d',
            },
            'playlist': [{
                'info_dict': {
                    'id': 'jvGDaLqkpTg',
                    'ext': 'mp4',
                    'title': 'Tom Clancy Free Weekend Rainbow Whatever (Main Camera)',
                    'description': 'md5:e03b909557865076822aa169218d6a5d',
                    'duration': 10643,
                    'upload_date': '20161111',
                    'uploader': 'Team PGP',
                    'uploader_id': 'UChORY56LMMETTuGjXaJXvLg',
                    'uploader_url': r're:https?://(?:www\.)?youtube\.com/channel/UChORY56LMMETTuGjXaJXvLg',
                },
            }, {
                'info_dict': {
                    'id': '3AKt1R1aDnw',
                    'ext': 'mp4',
                    'title': 'Tom Clancy Free Weekend Rainbow Whatever (Camera 2)',
                    'description': 'md5:e03b909557865076822aa169218d6a5d',
                    'duration': 10991,
                    'upload_date': '20161111',
                    'uploader': 'Team PGP',
                    'uploader_id': 'UChORY56LMMETTuGjXaJXvLg',
                    'uploader_url': r're:https?://(?:www\.)?youtube\.com/channel/UChORY56LMMETTuGjXaJXvLg',
                },
            }, {
                'info_dict': {
                    'id': 'RtAMM00gpVc',
                    'ext': 'mp4',
                    'title': 'Tom Clancy Free Weekend Rainbow Whatever (Camera 3)',
                    'description': 'md5:e03b909557865076822aa169218d6a5d',
                    'duration': 10995,
                    'upload_date': '20161111',
                    'uploader': 'Team PGP',
                    'uploader_id': 'UChORY56LMMETTuGjXaJXvLg',
                    'uploader_url': r're:https?://(?:www\.)?youtube\.com/channel/UChORY56LMMETTuGjXaJXvLg',
                },
            }, {
                'info_dict': {
                    'id': '6N2fdlP3C5U',
                    'ext': 'mp4',
                    'title': 'Tom Clancy Free Weekend Rainbow Whatever (Camera 4)',
                    'description': 'md5:e03b909557865076822aa169218d6a5d',
                    'duration': 10990,
                    'upload_date': '20161111',
                    'uploader': 'Team PGP',
                    'uploader_id': 'UChORY56LMMETTuGjXaJXvLg',
                    'uploader_url': r're:https?://(?:www\.)?youtube\.com/channel/UChORY56LMMETTuGjXaJXvLg',
                },
            }],
            'params': {
                'skip_download': True,
            },
            'skip': 'Not multifeed anymore',
        },
        {
            # Multifeed video with comma in title (see https://github.com/ytdl-org/youtube-dl/issues/8536)
            'url': 'https://www.youtube.com/watch?v=gVfLd0zydlo',
            'info_dict': {
                'id': 'gVfLd0zydlo',
                'title': 'DevConf.cz 2016 Day 2 Workshops 1 14:00 - 15:30',
            },
            'playlist_count': 2,
            'skip': 'Not multifeed anymore',
        },
        {
            'url': 'https://vid.plus/FlRa-iH7PGw',
            'only_matching': True,
        },
        {
            'url': 'https://zwearz.com/watch/9lWxNJF-ufM/electra-woman-dyna-girl-official-trailer-grace-helbig.html',
            'only_matching': True,
        },
        {
            # Title with JS-like syntax "};" (see https://github.com/ytdl-org/youtube-dl/issues/7468)
            # Also tests cut-off URL expansion in video description (see
            # https://github.com/ytdl-org/youtube-dl/issues/1892,
            # https://github.com/ytdl-org/youtube-dl/issues/8164)
            'url': 'https://www.youtube.com/watch?v=lsguqyKfVQg',
            'info_dict': {
                'id': 'lsguqyKfVQg',
                'ext': 'mp4',
                'title': '{dark walk}; Loki/AC/Dishonored; collab w/Elflover21',
                'alt_title': 'Dark Walk',
                'description': 'md5:8085699c11dc3f597ce0410b0dcbb34a',
                'duration': 133,
                'upload_date': '20151119',
                'uploader_id': 'IronSoulElf',
                'uploader_url': r're:https?://(?:www\.)?youtube\.com/user/IronSoulElf',
                'uploader': 'IronSoulElf',
                'creator': 'Todd Haberman;\nDaniel Law Heath and Aaron Kaplan',
                'track': 'Dark Walk',
                'artist': 'Todd Haberman;\nDaniel Law Heath and Aaron Kaplan',
                'album': 'Position Music - Production Music Vol. 143 - Dark Walk',
                'thumbnail': 'https://i.ytimg.com/vi_webp/lsguqyKfVQg/maxresdefault.webp',
                'categories': ['Film & Animation'],
                'view_count': int,
                'live_status': 'not_live',
                'channel_url': 'https://www.youtube.com/channel/UCTSRgz5jylBvFt_S7wnsqLQ',
                'channel_id': 'UCTSRgz5jylBvFt_S7wnsqLQ',
                'tags': 'count:13',
                'availability': 'public',
                'channel': 'IronSoulElf',
                'playable_in_embed': True,
                'like_count': int,
                'age_limit': 0,
                'channel_follower_count': int
            },
            'params': {
                'skip_download': True,
            },
        },
        {
            # Tags with '};' (see https://github.com/ytdl-org/youtube-dl/issues/7468)
            'url': 'https://www.youtube.com/watch?v=Ms7iBXnlUO8',
            'only_matching': True,
        },
        {
            # Video with yt:stretch=17:0
            'url': 'https://www.youtube.com/watch?v=Q39EVAstoRM',
            'info_dict': {
                'id': 'Q39EVAstoRM',
                'ext': 'mp4',
                'title': 'Clash Of Clans#14 Dicas De Ataque Para CV 4',
                'description': 'md5:ee18a25c350637c8faff806845bddee9',
                'upload_date': '20151107',
                'uploader_id': 'UCCr7TALkRbo3EtFzETQF1LA',
                'uploader': 'CH GAMER DROID',
            },
            'params': {
                'skip_download': True,
            },
            'skip': 'This video does not exist.',
        },
        {
            # Video with incomplete 'yt:stretch=16:'
            'url': 'https://www.youtube.com/watch?v=FRhJzUSJbGI',
            'only_matching': True,
        },
        {
            # Video licensed under Creative Commons
            'url': 'https://www.youtube.com/watch?v=M4gD1WSo5mA',
            'info_dict': {
                'id': 'M4gD1WSo5mA',
                'ext': 'mp4',
                'title': 'md5:e41008789470fc2533a3252216f1c1d1',
                'description': 'md5:a677553cf0840649b731a3024aeff4cc',
                'duration': 721,
                'upload_date': '20150128',
                'uploader_id': 'BerkmanCenter',
                'uploader_url': r're:https?://(?:www\.)?youtube\.com/user/BerkmanCenter',
                'uploader': 'The Berkman Klein Center for Internet & Society',
                'license': 'Creative Commons Attribution license (reuse allowed)',
                'channel_id': 'UCuLGmD72gJDBwmLw06X58SA',
                'channel_url': 'https://www.youtube.com/channel/UCuLGmD72gJDBwmLw06X58SA',
                'like_count': int,
                'age_limit': 0,
                'tags': ['Copyright (Legal Subject)', 'Law (Industry)', 'William W. Fisher (Author)'],
                'channel': 'The Berkman Klein Center for Internet & Society',
                'availability': 'public',
                'view_count': int,
                'categories': ['Education'],
                'thumbnail': 'https://i.ytimg.com/vi_webp/M4gD1WSo5mA/maxresdefault.webp',
                'live_status': 'not_live',
                'playable_in_embed': True,
                'comment_count': int,
                'channel_follower_count': int
            },
            'params': {
                'skip_download': True,
            },
        },
        {
            # Channel-like uploader_url
            'url': 'https://www.youtube.com/watch?v=eQcmzGIKrzg',
            'info_dict': {
                'id': 'eQcmzGIKrzg',
                'ext': 'mp4',
                'title': 'Democratic Socialism and Foreign Policy | Bernie Sanders',
                'description': 'md5:13a2503d7b5904ef4b223aa101628f39',
                'duration': 4060,
                'upload_date': '20151120',
                'uploader': 'Bernie Sanders',
                'uploader_id': 'UCH1dpzjCEiGAt8CXkryhkZg',
                'uploader_url': r're:https?://(?:www\.)?youtube\.com/channel/UCH1dpzjCEiGAt8CXkryhkZg',
                'license': 'Creative Commons Attribution license (reuse allowed)',
                'playable_in_embed': True,
                'tags': 'count:12',
                'like_count': int,
                'channel_id': 'UCH1dpzjCEiGAt8CXkryhkZg',
                'age_limit': 0,
                'availability': 'public',
                'categories': ['News & Politics'],
                'channel': 'Bernie Sanders',
                'thumbnail': 'https://i.ytimg.com/vi_webp/eQcmzGIKrzg/maxresdefault.webp',
                'view_count': int,
                'live_status': 'not_live',
                'channel_url': 'https://www.youtube.com/channel/UCH1dpzjCEiGAt8CXkryhkZg',
                'comment_count': int,
                'channel_follower_count': int
            },
            'params': {
                'skip_download': True,
            },
        },
        {
            'url': 'https://www.youtube.com/watch?feature=player_embedded&amp;amp;v=V36LpHqtcDY',
            'only_matching': True,
        },
        {
            # YouTube Red paid video (https://github.com/ytdl-org/youtube-dl/issues/10059)
            'url': 'https://www.youtube.com/watch?v=i1Ko8UG-Tdo',
            'only_matching': True,
        },
        {
            # Rental video preview
            'url': 'https://www.youtube.com/watch?v=yYr8q0y5Jfg',
            'info_dict': {
                'id': 'uGpuVWrhIzE',
                'ext': 'mp4',
                'title': 'Piku - Trailer',
                'description': 'md5:c36bd60c3fd6f1954086c083c72092eb',
                'upload_date': '20150811',
                'uploader': 'FlixMatrix',
                'uploader_id': 'FlixMatrixKaravan',
                'uploader_url': r're:https?://(?:www\.)?youtube\.com/user/FlixMatrixKaravan',
                'license': 'Standard YouTube License',
            },
            'params': {
                'skip_download': True,
            },
            'skip': 'This video is not available.',
        },
        {
            # YouTube Red video with episode data
            'url': 'https://www.youtube.com/watch?v=iqKdEhx-dD4',
            'info_dict': {
                'id': 'iqKdEhx-dD4',
                'ext': 'mp4',
                'title': 'Isolation - Mind Field (Ep 1)',
                'description': 'md5:f540112edec5d09fc8cc752d3d4ba3cd',
                'duration': 2085,
                'upload_date': '20170118',
                'uploader': 'Vsauce',
                'uploader_id': 'Vsauce',
                'uploader_url': r're:https?://(?:www\.)?youtube\.com/user/Vsauce',
                'series': 'Mind Field',
                'season_number': 1,
                'episode_number': 1,
                'thumbnail': 'https://i.ytimg.com/vi_webp/iqKdEhx-dD4/maxresdefault.webp',
                'tags': 'count:12',
                'view_count': int,
                'availability': 'public',
                'age_limit': 0,
                'channel': 'Vsauce',
                'episode': 'Episode 1',
                'categories': ['Entertainment'],
                'season': 'Season 1',
                'channel_id': 'UC6nSFpj9HTCZ5t-N3Rm3-HA',
                'channel_url': 'https://www.youtube.com/channel/UC6nSFpj9HTCZ5t-N3Rm3-HA',
                'like_count': int,
                'playable_in_embed': True,
                'live_status': 'not_live',
                'channel_follower_count': int
            },
            'params': {
                'skip_download': True,
            },
            'expected_warnings': [
                'Skipping DASH manifest',
            ],
        },
        {
            # The following content has been identified by the YouTube community
            # as inappropriate or offensive to some audiences.
            'url': 'https://www.youtube.com/watch?v=6SJNVb0GnPI',
            'info_dict': {
                'id': '6SJNVb0GnPI',
                'ext': 'mp4',
                'title': 'Race Differences in Intelligence',
                'description': 'md5:5d161533167390427a1f8ee89a1fc6f1',
                'duration': 965,
                'upload_date': '20140124',
                'uploader': 'New Century Foundation',
                'uploader_id': 'UCEJYpZGqgUob0zVVEaLhvVg',
                'uploader_url': r're:https?://(?:www\.)?youtube\.com/channel/UCEJYpZGqgUob0zVVEaLhvVg',
            },
            'params': {
                'skip_download': True,
            },
            'skip': 'This video has been removed for violating YouTube\'s policy on hate speech.',
        },
        {
            # itag 212
            'url': '1t24XAntNCY',
            'only_matching': True,
        },
        {
            # geo restricted to JP
            'url': 'sJL6WA-aGkQ',
            'only_matching': True,
        },
        {
            'url': 'https://invidio.us/watch?v=BaW_jenozKc',
            'only_matching': True,
        },
        {
            'url': 'https://redirect.invidious.io/watch?v=BaW_jenozKc',
            'only_matching': True,
        },
        {
            # from https://nitter.pussthecat.org/YouTube/status/1360363141947944964#m
            'url': 'https://redirect.invidious.io/Yh0AhrY9GjA',
            'only_matching': True,
        },
        {
            # DRM protected
            'url': 'https://www.youtube.com/watch?v=s7_qI6_mIXc',
            'only_matching': True,
        },
        {
            # Video with unsupported adaptive stream type formats
            'url': 'https://www.youtube.com/watch?v=Z4Vy8R84T1U',
            'info_dict': {
                'id': 'Z4Vy8R84T1U',
                'ext': 'mp4',
                'title': 'saman SMAN 53 Jakarta(Sancety) opening COFFEE4th at SMAN 53 Jakarta',
                'description': 'md5:d41d8cd98f00b204e9800998ecf8427e',
                'duration': 433,
                'upload_date': '20130923',
                'uploader': 'Amelia Putri Harwita',
                'uploader_id': 'UCpOxM49HJxmC1qCalXyB3_Q',
                'uploader_url': r're:https?://(?:www\.)?youtube\.com/channel/UCpOxM49HJxmC1qCalXyB3_Q',
                'formats': 'maxcount:10',
            },
            'params': {
                'skip_download': True,
                'youtube_include_dash_manifest': False,
            },
            'skip': 'not actual anymore',
        },
        {
            # Youtube Music Auto-generated description
            'url': 'https://music.youtube.com/watch?v=MgNrAu2pzNs',
            'info_dict': {
                'id': 'MgNrAu2pzNs',
                'ext': 'mp4',
                'title': 'Voyeur Girl',
                'description': 'md5:7ae382a65843d6df2685993e90a8628f',
                'upload_date': '20190312',
                'uploader': 'Stephen - Topic',
                'uploader_id': 'UC-pWHpBjdGG69N9mM2auIAA',
                'artist': 'Stephen',
                'track': 'Voyeur Girl',
                'album': 'it\'s too much love to know my dear',
                'release_date': '20190313',
                'release_year': 2019,
                'alt_title': 'Voyeur Girl',
                'view_count': int,
                'uploader_url': 'http://www.youtube.com/channel/UC-pWHpBjdGG69N9mM2auIAA',
                'playable_in_embed': True,
                'like_count': int,
                'categories': ['Music'],
                'channel_url': 'https://www.youtube.com/channel/UC-pWHpBjdGG69N9mM2auIAA',
                'channel': 'Stephen',
                'availability': 'public',
                'creator': 'Stephen',
                'duration': 169,
                'thumbnail': 'https://i.ytimg.com/vi_webp/MgNrAu2pzNs/maxresdefault.webp',
                'age_limit': 0,
                'channel_id': 'UC-pWHpBjdGG69N9mM2auIAA',
                'tags': 'count:11',
                'live_status': 'not_live',
                'channel_follower_count': int
            },
            'params': {
                'skip_download': True,
            },
        },
        {
            'url': 'https://www.youtubekids.com/watch?v=3b8nCWDgZ6Q',
            'only_matching': True,
        },
        {
            # invalid -> valid video id redirection
            'url': 'DJztXj2GPfl',
            'info_dict': {
                'id': 'DJztXj2GPfk',
                'ext': 'mp4',
                'title': 'Panjabi MC - Mundian To Bach Ke (The Dictator Soundtrack)',
                'description': 'md5:bf577a41da97918e94fa9798d9228825',
                'upload_date': '20090125',
                'uploader': 'Prochorowka',
                'uploader_id': 'Prochorowka',
                'uploader_url': r're:https?://(?:www\.)?youtube\.com/user/Prochorowka',
                'artist': 'Panjabi MC',
                'track': 'Beware of the Boys (Mundian to Bach Ke) - Motivo Hi-Lectro Remix',
                'album': 'Beware of the Boys (Mundian To Bach Ke)',
            },
            'params': {
                'skip_download': True,
            },
            'skip': 'Video unavailable',
        },
        {
            # empty description results in an empty string
            'url': 'https://www.youtube.com/watch?v=x41yOUIvK2k',
            'info_dict': {
                'id': 'x41yOUIvK2k',
                'ext': 'mp4',
                'title': 'IMG 3456',
                'description': '',
                'upload_date': '20170613',
                'uploader_id': 'ElevageOrVert',
                'uploader': 'ElevageOrVert',
                'view_count': int,
                'thumbnail': 'https://i.ytimg.com/vi_webp/x41yOUIvK2k/maxresdefault.webp',
                'uploader_url': 'http://www.youtube.com/user/ElevageOrVert',
                'like_count': int,
                'channel_id': 'UCo03ZQPBW5U4UC3regpt1nw',
                'tags': [],
                'channel_url': 'https://www.youtube.com/channel/UCo03ZQPBW5U4UC3regpt1nw',
                'availability': 'public',
                'age_limit': 0,
                'categories': ['Pets & Animals'],
                'duration': 7,
                'playable_in_embed': True,
                'live_status': 'not_live',
                'channel': 'ElevageOrVert',
                'channel_follower_count': int
            },
            'params': {
                'skip_download': True,
            },
        },
        {
            # with '};' inside yt initial data (see [1])
            # see [2] for an example with '};' inside ytInitialPlayerResponse
            # 1. https://github.com/ytdl-org/youtube-dl/issues/27093
            # 2. https://github.com/ytdl-org/youtube-dl/issues/27216
            'url': 'https://www.youtube.com/watch?v=CHqg6qOn4no',
            'info_dict': {
                'id': 'CHqg6qOn4no',
                'ext': 'mp4',
                'title': 'Part 77   Sort a list of simple types in c#',
                'description': 'md5:b8746fa52e10cdbf47997903f13b20dc',
                'upload_date': '20130831',
                'uploader_id': 'kudvenkat',
                'uploader': 'kudvenkat',
                'channel_id': 'UCCTVrRB5KpIiK6V2GGVsR1Q',
                'like_count': int,
                'uploader_url': 'http://www.youtube.com/user/kudvenkat',
                'channel_url': 'https://www.youtube.com/channel/UCCTVrRB5KpIiK6V2GGVsR1Q',
                'live_status': 'not_live',
                'categories': ['Education'],
                'availability': 'public',
                'thumbnail': 'https://i.ytimg.com/vi/CHqg6qOn4no/sddefault.jpg',
                'tags': 'count:12',
                'playable_in_embed': True,
                'age_limit': 0,
                'view_count': int,
                'duration': 522,
                'channel': 'kudvenkat',
                'comment_count': int,
                'channel_follower_count': int
            },
            'params': {
                'skip_download': True,
            },
        },
        {
            # another example of '};' in ytInitialData
            'url': 'https://www.youtube.com/watch?v=gVfgbahppCY',
            'only_matching': True,
        },
        {
            'url': 'https://www.youtube.com/watch_popup?v=63RmMXCd_bQ',
            'only_matching': True,
        },
        {
            # https://github.com/ytdl-org/youtube-dl/pull/28094
            'url': 'OtqTfy26tG0',
            'info_dict': {
                'id': 'OtqTfy26tG0',
                'ext': 'mp4',
                'title': 'Burn Out',
                'description': 'md5:8d07b84dcbcbfb34bc12a56d968b6131',
                'upload_date': '20141120',
                'uploader': 'The Cinematic Orchestra - Topic',
                'uploader_id': 'UCIzsJBIyo8hhpFm1NK0uLgw',
                'uploader_url': r're:https?://(?:www\.)?youtube\.com/channel/UCIzsJBIyo8hhpFm1NK0uLgw',
                'artist': 'The Cinematic Orchestra',
                'track': 'Burn Out',
                'album': 'Every Day',
                'like_count': int,
                'live_status': 'not_live',
                'alt_title': 'Burn Out',
                'duration': 614,
                'age_limit': 0,
                'view_count': int,
                'channel_url': 'https://www.youtube.com/channel/UCIzsJBIyo8hhpFm1NK0uLgw',
                'creator': 'The Cinematic Orchestra',
                'channel': 'The Cinematic Orchestra',
                'tags': ['The Cinematic Orchestra', 'Every Day', 'Burn Out'],
                'channel_id': 'UCIzsJBIyo8hhpFm1NK0uLgw',
                'availability': 'public',
                'thumbnail': 'https://i.ytimg.com/vi/OtqTfy26tG0/maxresdefault.jpg',
                'categories': ['Music'],
                'playable_in_embed': True,
                'channel_follower_count': int
            },
            'params': {
                'skip_download': True,
            },
        },
        {
            # controversial video, only works with bpctr when authenticated with cookies
            'url': 'https://www.youtube.com/watch?v=nGC3D_FkCmg',
            'only_matching': True,
        },
        {
            # controversial video, requires bpctr/contentCheckOk
            'url': 'https://www.youtube.com/watch?v=SZJvDhaSDnc',
            'info_dict': {
                'id': 'SZJvDhaSDnc',
                'ext': 'mp4',
                'title': 'San Diego teen commits suicide after bullying over embarrassing video',
                'channel_id': 'UC-SJ6nODDmufqBzPBwCvYvQ',
                'uploader': 'CBS Mornings',
                'uploader_id': 'CBSThisMorning',
                'upload_date': '20140716',
                'description': 'md5:acde3a73d3f133fc97e837a9f76b53b7',
                'duration': 170,
                'categories': ['News & Politics'],
                'uploader_url': 'http://www.youtube.com/user/CBSThisMorning',
                'view_count': int,
                'channel': 'CBS Mornings',
                'tags': ['suicide', 'bullying', 'video', 'cbs', 'news'],
                'thumbnail': 'https://i.ytimg.com/vi/SZJvDhaSDnc/hqdefault.jpg',
                'age_limit': 18,
                'availability': 'needs_auth',
                'channel_url': 'https://www.youtube.com/channel/UC-SJ6nODDmufqBzPBwCvYvQ',
                'like_count': int,
                'live_status': 'not_live',
                'playable_in_embed': True,
                'channel_follower_count': int
            }
        },
        {
            # restricted location, https://github.com/ytdl-org/youtube-dl/issues/28685
            'url': 'cBvYw8_A0vQ',
            'info_dict': {
                'id': 'cBvYw8_A0vQ',
                'ext': 'mp4',
                'title': '4K Ueno Okachimachi  Street  Scenes  上野御徒町歩き',
                'description': 'md5:ea770e474b7cd6722b4c95b833c03630',
                'upload_date': '20201120',
                'uploader': 'Walk around Japan',
                'uploader_id': 'UC3o_t8PzBmXf5S9b7GLx1Mw',
                'uploader_url': r're:https?://(?:www\.)?youtube\.com/channel/UC3o_t8PzBmXf5S9b7GLx1Mw',
                'duration': 1456,
                'categories': ['Travel & Events'],
                'channel_id': 'UC3o_t8PzBmXf5S9b7GLx1Mw',
                'view_count': int,
                'channel': 'Walk around Japan',
                'tags': ['Ueno Tokyo', 'Okachimachi Tokyo', 'Ameyoko Street', 'Tokyo attraction', 'Travel in Tokyo'],
                'thumbnail': 'https://i.ytimg.com/vi_webp/cBvYw8_A0vQ/hqdefault.webp',
                'age_limit': 0,
                'availability': 'public',
                'channel_url': 'https://www.youtube.com/channel/UC3o_t8PzBmXf5S9b7GLx1Mw',
                'live_status': 'not_live',
                'playable_in_embed': True,
                'channel_follower_count': int
            },
            'params': {
                'skip_download': True,
            },
        }, {
            # Has multiple audio streams
            'url': 'WaOKSUlf4TM',
            'only_matching': True
        }, {
            # Requires Premium: has format 141 when requested using YTM url
            'url': 'https://music.youtube.com/watch?v=XclachpHxis',
            'only_matching': True
        }, {
            # multiple subtitles with same lang_code
            'url': 'https://www.youtube.com/watch?v=wsQiKKfKxug',
            'only_matching': True,
        }, {
            # Force use android client fallback
            'url': 'https://www.youtube.com/watch?v=YOelRv7fMxY',
            'info_dict': {
                'id': 'YOelRv7fMxY',
                'title': 'DIGGING A SECRET TUNNEL Part 1',
                'ext': '3gp',
                'upload_date': '20210624',
                'channel_id': 'UCp68_FLety0O-n9QU6phsgw',
                'uploader': 'colinfurze',
                'uploader_id': 'colinfurze',
                'channel_url': r're:https?://(?:www\.)?youtube\.com/channel/UCp68_FLety0O-n9QU6phsgw',
                'description': 'md5:5d5991195d599b56cd0c4148907eec50',
                'duration': 596,
                'categories': ['Entertainment'],
                'uploader_url': 'http://www.youtube.com/user/colinfurze',
                'view_count': int,
                'channel': 'colinfurze',
                'tags': ['Colin', 'furze', 'Terry', 'tunnel', 'underground', 'bunker'],
                'thumbnail': 'https://i.ytimg.com/vi/YOelRv7fMxY/maxresdefault.jpg',
                'age_limit': 0,
                'availability': 'public',
                'like_count': int,
                'live_status': 'not_live',
                'playable_in_embed': True,
                'channel_follower_count': int
            },
            'params': {
                'format': '17',  # 3gp format available on android
                'extractor_args': {'youtube': {'player_client': ['android']}},
            },
        },
        {
            # Skip download of additional client configs (remix client config in this case)
            'url': 'https://music.youtube.com/watch?v=MgNrAu2pzNs',
            'only_matching': True,
            'params': {
                'extractor_args': {'youtube': {'player_skip': ['configs']}},
            },
        }, {
            # shorts
            'url': 'https://www.youtube.com/shorts/BGQWPY4IigY',
            'only_matching': True,
        }, {
            'note': 'Storyboards',
            'url': 'https://www.youtube.com/watch?v=5KLPxDtMqe8',
            'info_dict': {
                'id': '5KLPxDtMqe8',
                'ext': 'mhtml',
                'format_id': 'sb0',
                'title': 'Your Brain is Plastic',
                'uploader_id': 'scishow',
                'description': 'md5:89cd86034bdb5466cd87c6ba206cd2bc',
                'upload_date': '20140324',
                'uploader': 'SciShow',
                'like_count': int,
                'channel_id': 'UCZYTClx2T1of7BRZ86-8fow',
                'channel_url': 'https://www.youtube.com/channel/UCZYTClx2T1of7BRZ86-8fow',
                'view_count': int,
                'thumbnail': 'https://i.ytimg.com/vi/5KLPxDtMqe8/maxresdefault.jpg',
                'playable_in_embed': True,
                'tags': 'count:12',
                'uploader_url': 'http://www.youtube.com/user/scishow',
                'availability': 'public',
                'channel': 'SciShow',
                'live_status': 'not_live',
                'duration': 248,
                'categories': ['Education'],
                'age_limit': 0,
                'channel_follower_count': int
            }, 'params': {'format': 'mhtml', 'skip_download': True}
        }, {
            # Ensure video upload_date is in UTC timezone (video was uploaded 1641170939)
            'url': 'https://www.youtube.com/watch?v=2NUZ8W2llS4',
            'info_dict': {
                'id': '2NUZ8W2llS4',
                'ext': 'mp4',
                'title': 'The NP that test your phone performance 🙂',
                'description': 'md5:144494b24d4f9dfacb97c1bbef5de84d',
                'uploader': 'Leon Nguyen',
                'uploader_id': 'VNSXIII',
                'uploader_url': 'http://www.youtube.com/user/VNSXIII',
                'channel_id': 'UCRqNBSOHgilHfAczlUmlWHA',
                'channel_url': 'https://www.youtube.com/channel/UCRqNBSOHgilHfAczlUmlWHA',
                'duration': 21,
                'view_count': int,
                'age_limit': 0,
                'categories': ['Gaming'],
                'tags': 'count:23',
                'playable_in_embed': True,
                'live_status': 'not_live',
                'upload_date': '20220103',
                'like_count': int,
                'availability': 'public',
                'channel': 'Leon Nguyen',
                'thumbnail': 'https://i.ytimg.com/vi_webp/2NUZ8W2llS4/maxresdefault.webp',
                'comment_count': int,
                'channel_follower_count': int
            }
        }, {
            # date text is premiered video, ensure upload date in UTC (published 1641172509)
            'url': 'https://www.youtube.com/watch?v=mzZzzBU6lrM',
            'info_dict': {
                'id': 'mzZzzBU6lrM',
                'ext': 'mp4',
                'title': 'I Met GeorgeNotFound In Real Life...',
                'description': 'md5:cca98a355c7184e750f711f3a1b22c84',
                'uploader': 'Quackity',
                'uploader_id': 'QuackityHQ',
                'uploader_url': 'http://www.youtube.com/user/QuackityHQ',
                'channel_id': 'UC_8NknAFiyhOUaZqHR3lq3Q',
                'channel_url': 'https://www.youtube.com/channel/UC_8NknAFiyhOUaZqHR3lq3Q',
                'duration': 955,
                'view_count': int,
                'age_limit': 0,
                'categories': ['Entertainment'],
                'tags': 'count:26',
                'playable_in_embed': True,
                'live_status': 'not_live',
                'release_timestamp': 1641172509,
                'release_date': '20220103',
                'upload_date': '20220103',
                'like_count': int,
                'availability': 'public',
                'channel': 'Quackity',
                'thumbnail': 'https://i.ytimg.com/vi/mzZzzBU6lrM/maxresdefault.jpg',
                'channel_follower_count': int
            }
        },
        {   # continuous livestream. Microformat upload date should be preferred.
            # Upload date was 2021-06-19 (not UTC), while stream start is 2021-11-27
            'url': 'https://www.youtube.com/watch?v=kgx4WGK0oNU',
            'info_dict': {
                'id': 'kgx4WGK0oNU',
                'title': r're:jazz\/lofi hip hop radio🌱chill beats to relax\/study to \[LIVE 24\/7\] \d{4}-\d{2}-\d{2} \d{2}:\d{2}',
                'ext': 'mp4',
                'channel_id': 'UC84whx2xxsiA1gXHXXqKGOA',
                'availability': 'public',
                'age_limit': 0,
                'release_timestamp': 1637975704,
                'upload_date': '20210619',
                'channel_url': 'https://www.youtube.com/channel/UC84whx2xxsiA1gXHXXqKGOA',
                'live_status': 'is_live',
                'thumbnail': 'https://i.ytimg.com/vi/kgx4WGK0oNU/maxresdefault.jpg',
                'uploader': '阿鲍Abao',
                'uploader_url': 'http://www.youtube.com/channel/UC84whx2xxsiA1gXHXXqKGOA',
                'channel': 'Abao in Tokyo',
                'channel_follower_count': int,
                'release_date': '20211127',
                'tags': 'count:39',
                'categories': ['People & Blogs'],
                'like_count': int,
                'uploader_id': 'UC84whx2xxsiA1gXHXXqKGOA',
                'view_count': int,
                'playable_in_embed': True,
                'description': 'md5:2ef1d002cad520f65825346e2084e49d',
            },
            'params': {'skip_download': True}
        }, {
            # Story. Requires specific player params to work.
            'url': 'https://www.youtube.com/watch?v=vv8qTUWmulI',
            'info_dict': {
                'id': 'vv8qTUWmulI',
                'ext': 'mp4',
                'availability': 'unlisted',
                'view_count': int,
                'channel_id': 'UCzIZ8HrzDgc-pNQDUG6avBA',
                'upload_date': '20220526',
                'categories': ['Education'],
                'title': 'Story',
                'channel': 'IT\'S HISTORY',
                'description': '',
                'uploader_id': 'BlastfromthePast',
                'duration': 12,
                'uploader': 'IT\'S HISTORY',
                'playable_in_embed': True,
                'age_limit': 0,
                'live_status': 'not_live',
                'tags': [],
                'thumbnail': 'https://i.ytimg.com/vi_webp/vv8qTUWmulI/maxresdefault.webp',
                'uploader_url': 'http://www.youtube.com/user/BlastfromthePast',
                'channel_url': 'https://www.youtube.com/channel/UCzIZ8HrzDgc-pNQDUG6avBA',
            },
            'skip': 'stories get removed after some period of time',
        }, {
            'url': 'https://www.youtube.com/watch?v=tjjjtzRLHvA',
            'info_dict': {
                'id': 'tjjjtzRLHvA',
                'ext': 'mp4',
                'title': 'ハッシュタグ無し };if window.ytcsi',
                'upload_date': '20220323',
                'like_count': int,
                'availability': 'unlisted',
                'channel': 'nao20010128nao',
                'thumbnail': 'https://i.ytimg.com/vi_webp/tjjjtzRLHvA/maxresdefault.webp',
                'age_limit': 0,
                'uploader': 'nao20010128nao',
                'uploader_id': 'nao20010128nao',
                'categories': ['Music'],
                'view_count': int,
                'description': '',
                'channel_url': 'https://www.youtube.com/channel/UCdqltm_7iv1Vs6kp6Syke5A',
                'channel_id': 'UCdqltm_7iv1Vs6kp6Syke5A',
                'live_status': 'not_live',
                'playable_in_embed': True,
                'channel_follower_count': int,
                'duration': 6,
                'tags': [],
                'uploader_url': 'http://www.youtube.com/user/nao20010128nao',
            }
        }
    ]

    _WEBPAGE_TESTS = [
        # YouTube <object> embed
        {
            'url': 'http://www.improbable.com/2017/04/03/untrained-modern-youths-and-ancient-masters-in-selfie-portraits/',
            'md5': '873c81d308b979f0e23ee7e620b312a3',
            'info_dict': {
                'id': 'msN87y-iEx0',
                'ext': 'mp4',
                'title': 'Feynman: Mirrors FUN TO IMAGINE 6',
                'upload_date': '20080526',
                'description': 'md5:873c81d308b979f0e23ee7e620b312a3',
                'uploader': 'Christopher Sykes',
                'uploader_id': 'ChristopherJSykes',
                'age_limit': 0,
                'tags': ['feynman', 'mirror', 'science', 'physics', 'imagination', 'fun', 'cool', 'puzzle'],
                'channel_id': 'UCCeo--lls1vna5YJABWAcVA',
                'playable_in_embed': True,
                'thumbnail': 'https://i.ytimg.com/vi/msN87y-iEx0/hqdefault.jpg',
                'like_count': int,
                'comment_count': int,
                'channel': 'Christopher Sykes',
                'live_status': 'not_live',
                'channel_url': 'https://www.youtube.com/channel/UCCeo--lls1vna5YJABWAcVA',
                'availability': 'public',
                'duration': 195,
                'view_count': int,
                'categories': ['Science & Technology'],
                'channel_follower_count': int,
                'uploader_url': 'http://www.youtube.com/user/ChristopherJSykes',
            },
            'params': {
                'skip_download': True,
            }
        },
    ]

    @classmethod
    def suitable(cls, url):
        from ..utils import parse_qs

        qs = parse_qs(url)
        if qs.get('list', [None])[0]:
            return False
        return super().suitable(url)

    def __init__(self, *args, **kwargs):
        super().__init__(*args, **kwargs)
        self._code_cache = {}
        self._player_cache = {}

    def _prepare_live_from_start_formats(self, formats, video_id, live_start_time, url, webpage_url, smuggled_data):
        lock = threading.Lock()

        is_live = True
        start_time = time.time()
        formats = [f for f in formats if f.get('is_from_start')]

        def refetch_manifest(format_id, delay):
            nonlocal formats, start_time, is_live
            if time.time() <= start_time + delay:
                return

            _, _, prs, player_url = self._download_player_responses(url, smuggled_data, video_id, webpage_url)
            video_details = traverse_obj(
                prs, (..., 'videoDetails'), expected_type=dict, default=[])
            microformats = traverse_obj(
                prs, (..., 'microformat', 'playerMicroformatRenderer'),
                expected_type=dict, default=[])
            _, is_live, _, formats, _ = self._list_formats(video_id, microformats, video_details, prs, player_url)
            start_time = time.time()

        def mpd_feed(format_id, delay):
            """
            @returns (manifest_url, manifest_stream_number, is_live) or None
            """
            with lock:
                refetch_manifest(format_id, delay)

            f = next((f for f in formats if f['format_id'] == format_id), None)
            if not f:
                if not is_live:
                    self.to_screen(f'{video_id}: Video is no longer live')
                else:
                    self.report_warning(
                        f'Cannot find refreshed manifest for format {format_id}{bug_reports_message()}')
                return None
            return f['manifest_url'], f['manifest_stream_number'], is_live

        for f in formats:
            f['is_live'] = True
            f['protocol'] = 'http_dash_segments_generator'
            f['fragments'] = functools.partial(
                self._live_dash_fragments, f['format_id'], live_start_time, mpd_feed)

    def _live_dash_fragments(self, format_id, live_start_time, mpd_feed, ctx):
        FETCH_SPAN, MAX_DURATION = 5, 432000

        mpd_url, stream_number, is_live = None, None, True

        begin_index = 0
        download_start_time = ctx.get('start') or time.time()

        lack_early_segments = download_start_time - (live_start_time or download_start_time) > MAX_DURATION
        if lack_early_segments:
            self.report_warning(bug_reports_message(
                'Starting download from the last 120 hours of the live stream since '
                'YouTube does not have data before that. If you think this is wrong,'), only_once=True)
            lack_early_segments = True

        known_idx, no_fragment_score, last_segment_url = begin_index, 0, None
        fragments, fragment_base_url = None, None

        def _extract_sequence_from_mpd(refresh_sequence, immediate):
            nonlocal mpd_url, stream_number, is_live, no_fragment_score, fragments, fragment_base_url
            # Obtain from MPD's maximum seq value
            old_mpd_url = mpd_url
            last_error = ctx.pop('last_error', None)
            expire_fast = immediate or last_error and isinstance(last_error, urllib.error.HTTPError) and last_error.code == 403
            mpd_url, stream_number, is_live = (mpd_feed(format_id, 5 if expire_fast else 18000)
                                               or (mpd_url, stream_number, False))
            if not refresh_sequence:
                if expire_fast and not is_live:
                    return False, last_seq
                elif old_mpd_url == mpd_url:
                    return True, last_seq
            try:
                fmts, _ = self._extract_mpd_formats_and_subtitles(
                    mpd_url, None, note=False, errnote=False, fatal=False)
            except ExtractorError:
                fmts = None
            if not fmts:
                no_fragment_score += 2
                return False, last_seq
            fmt_info = next(x for x in fmts if x['manifest_stream_number'] == stream_number)
            fragments = fmt_info['fragments']
            fragment_base_url = fmt_info['fragment_base_url']
            assert fragment_base_url

            _last_seq = int(re.search(r'(?:/|^)sq/(\d+)', fragments[-1]['path']).group(1))
            return True, _last_seq

        while is_live:
            fetch_time = time.time()
            if no_fragment_score > 30:
                return
            if last_segment_url:
                # Obtain from "X-Head-Seqnum" header value from each segment
                try:
                    urlh = self._request_webpage(
                        last_segment_url, None, note=False, errnote=False, fatal=False)
                except ExtractorError:
                    urlh = None
                last_seq = try_get(urlh, lambda x: int_or_none(x.headers['X-Head-Seqnum']))
                if last_seq is None:
                    no_fragment_score += 2
                    last_segment_url = None
                    continue
            else:
                should_continue, last_seq = _extract_sequence_from_mpd(True, no_fragment_score > 15)
                no_fragment_score += 2
                if not should_continue:
                    continue

            if known_idx > last_seq:
                last_segment_url = None
                continue

            last_seq += 1

            if begin_index < 0 and known_idx < 0:
                # skip from the start when it's negative value
                known_idx = last_seq + begin_index
            if lack_early_segments:
                known_idx = max(known_idx, last_seq - int(MAX_DURATION // fragments[-1]['duration']))
            try:
                for idx in range(known_idx, last_seq):
                    # do not update sequence here or you'll get skipped some part of it
                    should_continue, _ = _extract_sequence_from_mpd(False, False)
                    if not should_continue:
                        known_idx = idx - 1
                        raise ExtractorError('breaking out of outer loop')
                    last_segment_url = urljoin(fragment_base_url, 'sq/%d' % idx)
                    yield {
                        'url': last_segment_url,
                        'fragment_count': last_seq,
                    }
                if known_idx == last_seq:
                    no_fragment_score += 5
                else:
                    no_fragment_score = 0
                known_idx = last_seq
            except ExtractorError:
                continue

            time.sleep(max(0, FETCH_SPAN + fetch_time - time.time()))

    def _extract_player_url(self, *ytcfgs, webpage=None):
        player_url = traverse_obj(
            ytcfgs, (..., 'PLAYER_JS_URL'), (..., 'WEB_PLAYER_CONTEXT_CONFIGS', ..., 'jsUrl'),
            get_all=False, expected_type=str)
        if not player_url:
            return
        return urljoin('https://www.youtube.com', player_url)

    def _download_player_url(self, video_id, fatal=False):
        res = self._download_webpage(
            'https://www.youtube.com/iframe_api',
            note='Downloading iframe API JS', video_id=video_id, fatal=fatal)
        if res:
            player_version = self._search_regex(
                r'player\\?/([0-9a-fA-F]{8})\\?/', res, 'player version', fatal=fatal)
            if player_version:
                return f'https://www.youtube.com/s/player/{player_version}/player_ias.vflset/en_US/base.js'

    def _signature_cache_id(self, example_sig):
        """ Return a string representation of a signature """
        return '.'.join(str(len(part)) for part in example_sig.split('.'))

    @classmethod
    def _extract_player_info(cls, player_url, fatal=True):
        for player_re in cls._PLAYER_INFO_RE:
            id_m = re.search(player_re, player_url)
            if id_m:
                return id_m.group('id')
        else:
            if fatal:
                raise ExtractorError('Cannot identify player %r' % player_url)

    def _load_player(self, video_id, player_url, fatal=True):
        player_id = self._extract_player_info(player_url)
        if player_id not in self._code_cache:
            code = self._download_webpage(
                player_url, video_id, fatal=fatal,
                note='Downloading player ' + player_id,
                errnote='Download of %s failed' % player_url)
            if code:
                self._code_cache[player_id] = code
        return self._code_cache.get(player_id)

    def _extract_signature_function(self, video_id, player_url, example_sig):
        player_id = self._extract_player_info(player_url)

        # Read from filesystem cache
        func_id = f'js_{player_id}_{self._signature_cache_id(example_sig)}'
        assert os.path.basename(func_id) == func_id

        self.write_debug(f'Extracting signature function {func_id}')
        cache_spec = self.cache.load('youtube-sigfuncs', func_id)
        if cache_spec is not None:
            return lambda s: ''.join(s[i] for i in cache_spec)

        code = self._load_player(video_id, player_url)
        if code:
            res = self._parse_sig_js(code)

            test_string = ''.join(map(chr, range(len(example_sig))))
            cache_res = res(test_string)
            cache_spec = [ord(c) for c in cache_res]

            self.cache.store('youtube-sigfuncs', func_id, cache_spec)
            return res

    def _print_sig_code(self, func, example_sig):
        if not self.get_param('youtube_print_sig_code'):
            return

        def gen_sig_code(idxs):
            def _genslice(start, end, step):
                starts = '' if start == 0 else str(start)
                ends = (':%d' % (end + step)) if end + step >= 0 else ':'
                steps = '' if step == 1 else (':%d' % step)
                return f's[{starts}{ends}{steps}]'

            step = None
            # Quelch pyflakes warnings - start will be set when step is set
            start = '(Never used)'
            for i, prev in zip(idxs[1:], idxs[:-1]):
                if step is not None:
                    if i - prev == step:
                        continue
                    yield _genslice(start, prev, step)
                    step = None
                    continue
                if i - prev in [-1, 1]:
                    step = i - prev
                    start = prev
                    continue
                else:
                    yield 's[%d]' % prev
            if step is None:
                yield 's[%d]' % i
            else:
                yield _genslice(start, i, step)

        test_string = ''.join(map(chr, range(len(example_sig))))
        cache_res = func(test_string)
        cache_spec = [ord(c) for c in cache_res]
        expr_code = ' + '.join(gen_sig_code(cache_spec))
        signature_id_tuple = '(%s)' % (
            ', '.join(str(len(p)) for p in example_sig.split('.')))
        code = ('if tuple(len(p) for p in s.split(\'.\')) == %s:\n'
                '    return %s\n') % (signature_id_tuple, expr_code)
        self.to_screen('Extracted signature function:\n' + code)

    def _parse_sig_js(self, jscode):
        funcname = self._search_regex(
            (r'\b[cs]\s*&&\s*[adf]\.set\([^,]+\s*,\s*encodeURIComponent\s*\(\s*(?P<sig>[a-zA-Z0-9$]+)\(',
             r'\b[a-zA-Z0-9]+\s*&&\s*[a-zA-Z0-9]+\.set\([^,]+\s*,\s*encodeURIComponent\s*\(\s*(?P<sig>[a-zA-Z0-9$]+)\(',
             r'\bm=(?P<sig>[a-zA-Z0-9$]{2,})\(decodeURIComponent\(h\.s\)\)',
             r'\bc&&\(c=(?P<sig>[a-zA-Z0-9$]{2,})\(decodeURIComponent\(c\)\)',
             r'(?:\b|[^a-zA-Z0-9$])(?P<sig>[a-zA-Z0-9$]{2,})\s*=\s*function\(\s*a\s*\)\s*{\s*a\s*=\s*a\.split\(\s*""\s*\);[a-zA-Z0-9$]{2}\.[a-zA-Z0-9$]{2}\(a,\d+\)',
             r'(?:\b|[^a-zA-Z0-9$])(?P<sig>[a-zA-Z0-9$]{2,})\s*=\s*function\(\s*a\s*\)\s*{\s*a\s*=\s*a\.split\(\s*""\s*\)',
             r'(?P<sig>[a-zA-Z0-9$]+)\s*=\s*function\(\s*a\s*\)\s*{\s*a\s*=\s*a\.split\(\s*""\s*\)',
             # Obsolete patterns
             r'(["\'])signature\1\s*,\s*(?P<sig>[a-zA-Z0-9$]+)\(',
             r'\.sig\|\|(?P<sig>[a-zA-Z0-9$]+)\(',
             r'yt\.akamaized\.net/\)\s*\|\|\s*.*?\s*[cs]\s*&&\s*[adf]\.set\([^,]+\s*,\s*(?:encodeURIComponent\s*\()?\s*(?P<sig>[a-zA-Z0-9$]+)\(',
             r'\b[cs]\s*&&\s*[adf]\.set\([^,]+\s*,\s*(?P<sig>[a-zA-Z0-9$]+)\(',
             r'\b[a-zA-Z0-9]+\s*&&\s*[a-zA-Z0-9]+\.set\([^,]+\s*,\s*(?P<sig>[a-zA-Z0-9$]+)\(',
             r'\bc\s*&&\s*a\.set\([^,]+\s*,\s*\([^)]*\)\s*\(\s*(?P<sig>[a-zA-Z0-9$]+)\(',
             r'\bc\s*&&\s*[a-zA-Z0-9]+\.set\([^,]+\s*,\s*\([^)]*\)\s*\(\s*(?P<sig>[a-zA-Z0-9$]+)\(',
             r'\bc\s*&&\s*[a-zA-Z0-9]+\.set\([^,]+\s*,\s*\([^)]*\)\s*\(\s*(?P<sig>[a-zA-Z0-9$]+)\('),
            jscode, 'Initial JS player signature function name', group='sig')

        jsi = JSInterpreter(jscode)
        initial_function = jsi.extract_function(funcname)
        return lambda s: initial_function([s])

    def _decrypt_signature(self, s, video_id, player_url):
        """Turn the encrypted s field into a working signature"""
        try:
            player_id = (player_url, self._signature_cache_id(s))
            if player_id not in self._player_cache:
                func = self._extract_signature_function(video_id, player_url, s)
                self._player_cache[player_id] = func
            func = self._player_cache[player_id]
            self._print_sig_code(func, s)
            return func(s)
        except Exception as e:
            raise ExtractorError(traceback.format_exc(), cause=e, video_id=video_id)

    def _decrypt_nsig(self, s, video_id, player_url):
        """Turn the encrypted n field into a working signature"""
        if player_url is None:
            raise ExtractorError('Cannot decrypt nsig without player_url')
        player_url = urljoin('https://www.youtube.com', player_url)

        sig_id = ('nsig_value', s)
        if sig_id in self._player_cache:
            return self._player_cache[sig_id]

        try:
            player_id = ('nsig', player_url)
            if player_id not in self._player_cache:
                self._player_cache[player_id] = self._extract_n_function(video_id, player_url)
            func = self._player_cache[player_id]
            self._player_cache[sig_id] = func(s)
            self.write_debug(f'Decrypted nsig {s} => {self._player_cache[sig_id]}')
            return self._player_cache[sig_id]
        except Exception as e:
            raise ExtractorError(traceback.format_exc(), cause=e, video_id=video_id)

    def _extract_n_function_name(self, jscode):
        nfunc, idx = self._search_regex(
            r'\.get\("n"\)\)&&\(b=(?P<nfunc>[a-zA-Z0-9$]+)(?:\[(?P<idx>\d+)\])?\([a-zA-Z0-9]\)',
            jscode, 'Initial JS player n function name', group=('nfunc', 'idx'))
        if not idx:
            return nfunc
        return json.loads(js_to_json(self._search_regex(
            rf'var {re.escape(nfunc)}\s*=\s*(\[.+?\]);', jscode,
            f'Initial JS player n function list ({nfunc}.{idx})')))[int(idx)]

    def _extract_n_function(self, video_id, player_url):
        player_id = self._extract_player_info(player_url)
        func_code = self.cache.load('youtube-nsig', player_id)

        if func_code:
            jsi = JSInterpreter(func_code)
        else:
            jscode = self._load_player(video_id, player_url)
            funcname = self._extract_n_function_name(jscode)
            jsi = JSInterpreter(jscode)
            func_code = jsi.extract_function_code(funcname)
            self.cache.store('youtube-nsig', player_id, func_code)

        if self.get_param('youtube_print_sig_code'):
            self.to_screen(f'Extracted nsig function from {player_id}:\n{func_code[1]}\n')

        return lambda s: jsi.extract_function_from_code(*func_code)([s])

    def _decrypt_nsig_2(self, n, video_id, player_url):
        """Turn the encrypted n field into a working signature, for fallbacks"""
        if player_url is None:
            raise ExtractorError('Cannot decrypt nsig without player_url')

        try:
            sig_id = ('nsig_value', n)
            if sig_id not in self._player_cache:
                response_data = self._download_json(
                    'https://bookish-octo-barnacle-nao20010128nao.vercel.app/youtube/nparams/decrypt', video_id,
                    query={'player': player_url, 'n': n},
                    note='Delegating n-param decryption and waiting for result')
                assert response_data['status'] == 'ok'
                self._player_cache[sig_id] = response_data['data']
                self.write_debug(f'Decrypted nsig {n} => {self._player_cache[sig_id]} [fallback]')
            return self._player_cache[sig_id]
        except Exception as e:
            raise ExtractorError(traceback.format_exc(), cause=e)

    def _extract_signature_timestamp(self, video_id, player_url, ytcfg=None, fatal=False):
        """
        Extract signatureTimestamp (sts)
        Required to tell API what sig/player version is in use.
        """
        sts = None
        if isinstance(ytcfg, dict):
            sts = int_or_none(ytcfg.get('STS'))

        if not sts:
            # Attempt to extract from player
            if player_url is None:
                error_msg = 'Cannot extract signature timestamp without player_url.'
                if fatal:
                    raise ExtractorError(error_msg)
                self.report_warning(error_msg)
                return
            code = self._load_player(video_id, player_url, fatal=fatal)
            if code:
                sts = int_or_none(self._search_regex(
                    r'(?:signatureTimestamp|sts)\s*:\s*(?P<sts>[0-9]{5})', code,
                    'JS player signature timestamp', group='sts', fatal=fatal))
        return sts

    def _mark_watched(self, video_id, player_responses):
        for is_full, key in enumerate(('videostatsPlaybackUrl', 'videostatsWatchtimeUrl')):
            label = 'fully ' if is_full else ''
            url = get_first(player_responses, ('playbackTracking', key, 'baseUrl'),
                            expected_type=url_or_none)
            if not url:
                self.report_warning(f'Unable to mark {label}watched')
                return
            parsed_url = urllib.parse.urlparse(url)
            qs = urllib.parse.parse_qs(parsed_url.query)

            # cpn generation algorithm is reverse engineered from base.js.
            # In fact it works even with dummy cpn.
            CPN_ALPHABET = 'abcdefghijklmnopqrstuvwxyzABCDEFGHIJKLMNOPQRSTUVWXYZ0123456789-_'
            cpn = ''.join(CPN_ALPHABET[random.randint(0, 256) & 63] for _ in range(0, 16))

            # # more consistent results setting it to right before the end
            video_length = [str(float((qs.get('len') or ['1.5'])[0]) - 1)]

            qs.update({
                'ver': ['2'],
                'cpn': [cpn],
                'cmt': video_length,
                'el': 'detailpage',  # otherwise defaults to "shorts"
            })

            if is_full:
                # these seem to mark watchtime "history" in the real world
                # they're required, so send in a single value
                qs.update({
                    'st': video_length,
                    'et': video_length,
                })

            url = urllib.parse.urlunparse(
                parsed_url._replace(query=urllib.parse.urlencode(qs, True)))

            self._download_webpage(
                url, video_id, f'Marking {label}watched',
                'Unable to mark watched', fatal=False)

    @classmethod
    def _extract_from_webpage(cls, url, webpage):
        # Invidious Instances
        # https://github.com/yt-dlp/yt-dlp/issues/195
        # https://github.com/iv-org/invidious/pull/1730
        mobj = re.search(
            r'<link rel="alternate" href="(?P<url>https://www\.youtube\.com/watch\?v=[0-9A-Za-z_-]{11})"',
            webpage)
        if mobj:
            yield cls.url_result(mobj.group('url'), cls)
            raise cls.StopExtraction()

        yield from super()._extract_from_webpage(url, webpage)

        # lazyYT YouTube embed
        for id_ in re.findall(r'class="lazyYT" data-youtube-id="([^"]+)"', webpage):
            yield cls.url_result(unescapeHTML(id_), cls, id_)

        # Wordpress "YouTube Video Importer" plugin
        for m in re.findall(r'''(?x)<div[^>]+
                class=(?P<q1>[\'"])[^\'"]*\byvii_single_video_player\b[^\'"]*(?P=q1)[^>]+
                data-video_id=(?P<q2>[\'"])([^\'"]+)(?P=q2)''', webpage):
            yield cls.url_result(m[-1], cls, m[-1])

    @classmethod
    def extract_id(cls, url):
        video_id = cls.get_temp_id(url)
        if not video_id:
            raise ExtractorError(f'Invalid URL: {url}')
        return video_id

    def _extract_chapters_from_json(self, data, duration):
        chapter_list = traverse_obj(
            data, (
                'playerOverlays', 'playerOverlayRenderer', 'decoratedPlayerBarRenderer',
                'decoratedPlayerBarRenderer', 'playerBar', 'chapteredPlayerBarRenderer', 'chapters'
            ), expected_type=list)

        return self._extract_chapters(
            chapter_list,
            chapter_time=lambda chapter: float_or_none(
                traverse_obj(chapter, ('chapterRenderer', 'timeRangeStartMillis')), scale=1000),
            chapter_title=lambda chapter: traverse_obj(
                chapter, ('chapterRenderer', 'title', 'simpleText'), expected_type=str),
            duration=duration)

    def _extract_chapters_from_engagement_panel(self, data, duration):
        content_list = traverse_obj(
            data,
            ('engagementPanels', ..., 'engagementPanelSectionListRenderer', 'content', 'macroMarkersListRenderer', 'contents'),
            expected_type=list, default=[])
        chapter_time = lambda chapter: parse_duration(self._get_text(chapter, 'timeDescription'))
        chapter_title = lambda chapter: self._get_text(chapter, 'title')

        return next(filter(None, (
            self._extract_chapters(traverse_obj(contents, (..., 'macroMarkersListItemRenderer')),
                                   chapter_time, chapter_title, duration)
            for contents in content_list)), [])

    def _extract_chapters_from_description(self, description, duration):
        return self._extract_chapters(
            re.findall(r'(?m)^((?:\d+:)?\d{1,2}:\d{2})\b\W*\s(.+?)\s*$', description or ''),
            chapter_time=lambda x: parse_duration(x[0]), chapter_title=lambda x: x[1],
            duration=duration, strict=False)

    def _extract_chapters(self, chapter_list, chapter_time, chapter_title, duration, strict=True):
        if not duration:
            return
        chapter_list = [{
            'start_time': chapter_time(chapter),
            'title': chapter_title(chapter),
        } for chapter in chapter_list or []]
        if not strict:
            chapter_list.sort(key=lambda c: c['start_time'] or 0)

        chapters = [{'start_time': 0}]
        for idx, chapter in enumerate(chapter_list):
            if chapter['start_time'] is None:
                self.report_warning(f'Incomplete chapter {idx}')
            elif chapters[-1]['start_time'] <= chapter['start_time'] <= duration:
                chapters.append(chapter)
            else:
                self.report_warning(f'Invalid start time for chapter "{chapter["title"]}"')
        return chapters[1:]

    def _extract_comment(self, comment_renderer, parent=None):
        comment_id = comment_renderer.get('commentId')
        if not comment_id:
            return

        text = self._get_text(comment_renderer, 'contentText')

        # note: timestamp is an estimate calculated from the current time and time_text
        timestamp, time_text = self._extract_time_text(comment_renderer, 'publishedTimeText')
        author = self._get_text(comment_renderer, 'authorText')
        author_id = try_get(comment_renderer,
                            lambda x: x['authorEndpoint']['browseEndpoint']['browseId'], str)

        votes = parse_count(try_get(comment_renderer, (lambda x: x['voteCount']['simpleText'],
                                                       lambda x: x['likeCount']), str)) or 0
        author_thumbnail = try_get(comment_renderer,
                                   lambda x: x['authorThumbnail']['thumbnails'][-1]['url'], str)

        author_is_uploader = try_get(comment_renderer, lambda x: x['authorIsChannelOwner'], bool)
        is_favorited = 'creatorHeart' in (try_get(
            comment_renderer, lambda x: x['actionButtons']['commentActionButtonsRenderer'], dict) or {})
        return {
            'id': comment_id,
            'text': text,
            'timestamp': timestamp,
            'time_text': time_text,
            'like_count': votes,
            'is_favorited': is_favorited,
            'author': author,
            'author_id': author_id,
            'author_thumbnail': author_thumbnail,
            'author_is_uploader': author_is_uploader,
            'parent': parent or 'root'
        }

    def _comment_entries(self, root_continuation_data, ytcfg, video_id, parent=None, tracker=None):

        get_single_config_arg = lambda c: self._configuration_arg(c, [''])[0]

        def extract_header(contents):
            _continuation = None
            for content in contents:
                comments_header_renderer = traverse_obj(content, 'commentsHeaderRenderer')
                expected_comment_count = self._get_count(
                    comments_header_renderer, 'countText', 'commentsCount')

                if expected_comment_count:
                    tracker['est_total'] = expected_comment_count
                    self.to_screen(f'Downloading ~{expected_comment_count} comments')
                comment_sort_index = int(get_single_config_arg('comment_sort') != 'top')  # 1 = new, 0 = top

                sort_menu_item = try_get(
                    comments_header_renderer,
                    lambda x: x['sortMenu']['sortFilterSubMenuRenderer']['subMenuItems'][comment_sort_index], dict) or {}
                sort_continuation_ep = sort_menu_item.get('serviceEndpoint') or {}

                _continuation = self._extract_continuation_ep_data(sort_continuation_ep) or self._extract_continuation(sort_menu_item)
                if not _continuation:
                    continue

                sort_text = str_or_none(sort_menu_item.get('title'))
                if not sort_text:
                    sort_text = 'top comments' if comment_sort_index == 0 else 'newest first'
                self.to_screen('Sorting comments by %s' % sort_text.lower())
                break
            return _continuation

        def extract_thread(contents):
            if not parent:
                tracker['current_page_thread'] = 0
            for content in contents:
                if not parent and tracker['total_parent_comments'] >= max_parents:
                    yield
                comment_thread_renderer = try_get(content, lambda x: x['commentThreadRenderer'])
                comment_renderer = get_first(
                    (comment_thread_renderer, content), [['commentRenderer', ('comment', 'commentRenderer')]],
                    expected_type=dict, default={})

                comment = self._extract_comment(comment_renderer, parent)
                if not comment:
                    continue

                tracker['running_total'] += 1
                tracker['total_reply_comments' if parent else 'total_parent_comments'] += 1
                yield comment

                # Attempt to get the replies
                comment_replies_renderer = try_get(
                    comment_thread_renderer, lambda x: x['replies']['commentRepliesRenderer'], dict)

                if comment_replies_renderer:
                    tracker['current_page_thread'] += 1
                    comment_entries_iter = self._comment_entries(
                        comment_replies_renderer, ytcfg, video_id,
                        parent=comment.get('id'), tracker=tracker)
                    yield from itertools.islice(comment_entries_iter, min(
                        max_replies_per_thread, max(0, max_replies - tracker['total_reply_comments'])))

        # Keeps track of counts across recursive calls
        if not tracker:
            tracker = dict(
                running_total=0,
                est_total=0,
                current_page_thread=0,
                total_parent_comments=0,
                total_reply_comments=0)

        # TODO: Deprecated
        # YouTube comments have a max depth of 2
        max_depth = int_or_none(get_single_config_arg('max_comment_depth'))
        if max_depth:
            self._downloader.deprecation_warning(
                '[youtube] max_comment_depth extractor argument is deprecated. Set max replies in the max-comments extractor argument instead.')
        if max_depth == 1 and parent:
            return

        max_comments, max_parents, max_replies, max_replies_per_thread, *_ = map(
            lambda p: int_or_none(p, default=sys.maxsize), self._configuration_arg('max_comments', ) + [''] * 4)

        continuation = self._extract_continuation(root_continuation_data)

        response = None
        is_forced_continuation = False
        is_first_continuation = parent is None
        if is_first_continuation and not continuation:
            # Sometimes you can get comments by generating the continuation yourself,
            # even if YouTube initially reports them being disabled - e.g. stories comments.
            # Note: if the comment section is actually disabled, YouTube may return a response with
            # required check_get_keys missing. So we will disable that check initially in this case.
            continuation = self._build_api_continuation_query(self._generate_comment_continuation(video_id))
            is_forced_continuation = True

        for page_num in itertools.count(0):
            if not continuation:
                break
            headers = self.generate_api_headers(ytcfg=ytcfg, visitor_data=self._extract_visitor_data(response))
            comment_prog_str = f"({tracker['running_total']}/{tracker['est_total']})"
            if page_num == 0:
                if is_first_continuation:
                    note_prefix = 'Downloading comment section API JSON'
                else:
                    note_prefix = '    Downloading comment API JSON reply thread %d %s' % (
                        tracker['current_page_thread'], comment_prog_str)
            else:
                note_prefix = '%sDownloading comment%s API JSON page %d %s' % (
                    '       ' if parent else '', ' replies' if parent else '',
                    page_num, comment_prog_str)

            response = self._extract_response(
                item_id=None, query=continuation,
                ep='next', ytcfg=ytcfg, headers=headers, note=note_prefix,
                check_get_keys='onResponseReceivedEndpoints' if not is_forced_continuation else None)
            is_forced_continuation = False
            continuation_contents = traverse_obj(
                response, 'onResponseReceivedEndpoints', expected_type=list, default=[])

            continuation = None
            for continuation_section in continuation_contents:
                continuation_items = traverse_obj(
                    continuation_section,
                    (('reloadContinuationItemsCommand', 'appendContinuationItemsAction'), 'continuationItems'),
                    get_all=False, expected_type=list) or []
                if is_first_continuation:
                    continuation = extract_header(continuation_items)
                    is_first_continuation = False
                    if continuation:
                        break
                    continue

                for entry in extract_thread(continuation_items):
                    if not entry:
                        return
                    yield entry
                continuation = self._extract_continuation({'contents': continuation_items})
                if continuation:
                    break

        message = self._get_text(root_continuation_data, ('contents', ..., 'messageRenderer', 'text'), max_runs=1)
        if message and not parent and tracker['running_total'] == 0:
            self.report_warning(f'Youtube said: {message}', video_id=video_id, only_once=True)

    @staticmethod
    def _generate_comment_continuation(video_id):
        """
        Generates initial comment section continuation token from given video id
        """
        token = f'\x12\r\x12\x0b{video_id}\x18\x062\'"\x11"\x0b{video_id}0\x00x\x020\x00B\x10comments-section'
        return base64.b64encode(token.encode()).decode()

    def _get_comments(self, ytcfg, video_id, contents, webpage):
        """Entry for comment extraction"""
        def _real_comment_extract(contents):
            renderer = next((
                item for item in traverse_obj(contents, (..., 'itemSectionRenderer'), default={})
                if item.get('sectionIdentifier') == 'comment-item-section'), None)
            yield from self._comment_entries(renderer, ytcfg, video_id)

        max_comments = int_or_none(self._configuration_arg('max_comments', [''])[0])
        return itertools.islice(_real_comment_extract(contents), 0, max_comments)

    @staticmethod
    def _get_checkok_params():
        return {'contentCheckOk': True, 'racyCheckOk': True}

    @classmethod
    def _generate_player_context(cls, sts=None):
        context = {
            'html5Preference': 'HTML5_PREF_WANTS',
        }
        if sts is not None:
            context['signatureTimestamp'] = sts
        return {
            'playbackContext': {
                'contentPlaybackContext': context
            },
            **cls._get_checkok_params()
        }

    @staticmethod
    def _is_agegated(player_response):
        if traverse_obj(player_response, ('playabilityStatus', 'desktopLegacyAgeGateReason')):
            return True

        reasons = traverse_obj(player_response, ('playabilityStatus', ('status', 'reason')), default=[])
        AGE_GATE_REASONS = (
            'confirm your age', 'age-restricted', 'inappropriate',  # reason
            'age_verification_required', 'age_check_required',  # status
        )
        return any(expected in reason for expected in AGE_GATE_REASONS for reason in reasons)

    @staticmethod
    def _is_unplayable(player_response):
        return traverse_obj(player_response, ('playabilityStatus', 'status')) == 'UNPLAYABLE'

    def _extract_player_response(self, client, video_id, master_ytcfg, player_ytcfg, player_url, initial_pr, hl=None):

        session_index = self._extract_session_index(player_ytcfg, master_ytcfg)
        syncid = self._extract_account_syncid(player_ytcfg, master_ytcfg, initial_pr)
        sts = self._extract_signature_timestamp(video_id, player_url, master_ytcfg, fatal=False) if player_url else None
        headers = self.generate_api_headers(
            ytcfg=player_ytcfg, account_syncid=syncid, session_index=session_index, default_client=client, hl=hl)

        yt_query = {
            'videoId': video_id,
            'params': '8AEB'  # enable stories
        }
        yt_query.update(self._generate_player_context(sts))
        return self._extract_response(
            item_id=video_id, ep='player', query=yt_query,
            ytcfg=player_ytcfg, headers=headers, fatal=True,
            default_client=client,
            note='Downloading %s player API JSON' % client.replace('_', ' ').strip(),
            hl=hl,
        ) or None

    def _get_requested_clients(self, url, smuggled_data):
        requested_clients = []
        default = ['android', 'web']
        allowed_clients = sorted(
            (client for client in INNERTUBE_CLIENTS.keys() if client[:1] != '_'),
            key=lambda client: INNERTUBE_CLIENTS[client]['priority'], reverse=True)
        for client in self._configuration_arg('player_client'):
            if client in allowed_clients:
                requested_clients.append(client)
            elif client == 'default':
                requested_clients.extend(default)
            elif client == 'all':
                requested_clients.extend(allowed_clients)
            else:
                self.report_warning(f'Skipping unsupported client {client}')
        if not requested_clients:
            requested_clients = default

        if smuggled_data.get('is_music_url') or self.is_music_url(url):
            requested_clients.extend(
                f'{client}_music' for client in requested_clients if f'{client}_music' in INNERTUBE_CLIENTS)

        return orderedSet(requested_clients)

    def get_localized_title_and_description(self, video_id, languages):
        languages = tuple(orderedSet(itertools.chain(languages, (x.split('_')[0] for x in languages))))
        # api_token = INNERTUBE_CLIENTS['mweb']['INNERTUBE_API_KEY']
        api_token = 'AIzaSyDCU8hByM-4DrUqRUYnGn-3llEO78bcxq8'
        lang_response = self._download_json(
            f'https://youtube.googleapis.com/youtube/v3/videos?part=localizations&id={video_id}&key={api_token}', video_id,
            note='Requesting localized title', fatal=False, headers={
                'Accept': 'application/json',
            })
        if not lang_response:
            return None, None
        extracted_lang = traverse_obj(
            lang_response, ('items', ..., 'localizations', languages),
            expected_type=dict, get_all=False)
        if not extracted_lang:
            return None, None
        return extracted_lang.get('title'), extracted_lang.get('description')

    def _extract_player_responses(self, clients, video_id, webpage, master_ytcfg, hl=None):
        initial_pr = None
        if webpage:
            initial_pr = self._search_json(
                self._YT_INITIAL_PLAYER_RESPONSE_RE, webpage, 'initial player response', video_id, fatal=False)

        all_clients = set(clients)
        clients = clients[::-1]
        prs = []

        def append_client(*client_names):
            """ Append the first client name that exists but not already used """
            for client_name in client_names:
                actual_client = _split_innertube_client(client_name)[0]
                if actual_client in INNERTUBE_CLIENTS:
                    if actual_client not in all_clients:
                        clients.append(client_name)
                        all_clients.add(actual_client)
                        return

        # Android player_response does not have microFormats which are needed for
        # extraction of some data. So we return the initial_pr with formats
        # stripped out even if not requested by the user
        # See: https://github.com/yt-dlp/yt-dlp/issues/501
        if initial_pr:
            pr = dict(initial_pr)
            pr['streamingData'] = None
            prs.append(pr)

        last_error = None
        tried_iframe_fallback = False
        player_url = None
        while clients:
            client, base_client, variant = _split_innertube_client(clients.pop())
            player_ytcfg = master_ytcfg if client == 'web' else {}
            if 'configs' not in self._configuration_arg('player_skip') and client != 'web':
                player_ytcfg = self._download_ytcfg(client, video_id) or player_ytcfg

            player_url = player_url or self._extract_player_url(master_ytcfg, player_ytcfg, webpage=webpage)
            require_js_player = self._get_default_ytcfg(client).get('REQUIRE_JS_PLAYER')
            if 'js' in self._configuration_arg('player_skip'):
                require_js_player = False
                player_url = None

            if not player_url and not tried_iframe_fallback and require_js_player:
                player_url = self._download_player_url(video_id)
                tried_iframe_fallback = True

            try:
                pr = initial_pr if client == 'web' and initial_pr else self._extract_player_response(
                    client, video_id, player_ytcfg or master_ytcfg, player_ytcfg, player_url if require_js_player else None, initial_pr, hl=hl)
            except ExtractorError as e:
                if last_error:
                    self.report_warning(last_error)
                last_error = e
                continue

            if pr:
                prs.append(pr)

            # creator clients can bypass AGE_VERIFICATION_REQUIRED if logged in
            if variant == 'embedded' and self._is_unplayable(pr) and self.is_authenticated:
                append_client(f'{base_client}_creator')
            elif self._is_agegated(pr):
                if variant == 'tv_embedded':
                    append_client(f'{base_client}_embedded')
                elif not variant:
                    append_client(f'tv_embedded.{base_client}', f'{base_client}_embedded')

        if last_error:
            if not len(prs):
                raise last_error
            self.report_warning(last_error)
        return prs, player_url

    def _extract_formats_and_subtitles(self, streaming_data, video_id, player_url, is_live, duration):
        itags, stream_ids = {}, []
        itag_qualities, res_qualities = {}, {}
        q = qualities([
            # Normally tiny is the smallest video-only formats. But
            # audio-only formats with unknown quality may get tagged as tiny
            'tiny',
            'audio_quality_ultralow', 'audio_quality_low', 'audio_quality_medium', 'audio_quality_high',  # Audio only formats
            'small', 'medium', 'large', 'hd720', 'hd1080', 'hd1440', 'hd2160', 'hd2880', 'highres'
        ])
        streaming_formats = traverse_obj(streaming_data, (..., ('formats', 'adaptiveFormats'), ...), default=[])

        for fmt in streaming_formats:
            if fmt.get('targetDurationSec'):
                continue

            itag = str_or_none(fmt.get('itag'))
            audio_track = fmt.get('audioTrack') or {}
            stream_id = '%s.%s' % (itag or '', audio_track.get('id', ''))
            if stream_id in stream_ids:
                continue

            quality = fmt.get('quality')
            height = int_or_none(fmt.get('height'))
            if quality == 'tiny' or not quality:
                quality = fmt.get('audioQuality', '').lower() or quality
            # The 3gp format (17) in android client has a quality of "small",
            # but is actually worse than other formats
            if itag == '17':
                quality = 'tiny'
            if quality:
                if itag:
                    itag_qualities[itag] = quality
                if height:
                    res_qualities[height] = quality
            # FORMAT_STREAM_TYPE_OTF(otf=1) requires downloading the init fragment
            # (adding `&sq=0` to the URL) and parsing emsg box to determine the
            # number of fragment that would subsequently requested with (`&sq=N`)
            if fmt.get('type') == 'FORMAT_STREAM_TYPE_OTF':
                continue

            fmt_url = fmt.get('url')
            if not fmt_url:
                sc = urllib.parse.parse_qs(fmt.get('signatureCipher'))
                fmt_url = url_or_none(try_get(sc, lambda x: x['url'][0]))
                encrypted_sig = try_get(sc, lambda x: x['s'][0])
                if not all((sc, fmt_url, player_url, encrypted_sig)):
                    continue
                try:
                    fmt_url += '&%s=%s' % (
                        traverse_obj(sc, ('sp', -1)) or 'signature',
                        self._decrypt_signature(encrypted_sig, video_id, player_url)
                    )
                except ExtractorError as e:
                    self.report_warning('Signature extraction failed: Some formats may be missing', only_once=True)
                    self.write_debug(e, only_once=True)
                    continue

            """
            query = parse_qs(fmt_url)
            client_name = traverse_obj(query, ('c', 0), expected_type=compat_str, default='')
            throttled = False
            if (query.get('ratebypass') != ['yes'] or 'WEB' in client_name) and query.get('n'):
                old_n, new_n = query['n'][0], None
                warn_message, err = None, None
                try:
                    new_n = self._decrypt_nsig(old_n, video_id, player_url)
                except ExtractorError as e:
                    warn_message, err = 'please report this to yt-dlp issue tracker', e
                    try:
                        new_n = self._decrypt_nsig_2(old_n, video_id, player_url)
                    except ExtractorError:
                        warn_message = 'please report this to yt-dlp issue tracker first, and mention @nao20010128nao in description'
                        throttled = True
                if new_n:
                    fmt_url = update_url_query(fmt_url, {'n': new_n})
                elif warn_message:
                    player_id = self._extract_player_info(player_url, fatal=False) or player_url or 'PLAYER UNKNOWN'
                    self.report_warning(f'nsig extraction failed: You may experience throttling for some formats. {warn_message}\nplayer id: {player_id} , nsig value: {old_n}\n{err}', only_once=True)
            """

            query = parse_qs(fmt_url)
            client_name = traverse_obj(query, ('c', 0), expected_type=str, default='')
            throttled = False
            if query.get('n'):
                try:
                    fmt_url = update_url_query(fmt_url, {
                        'n': self._decrypt_nsig(query['n'][0], video_id, player_url)})
                except ExtractorError as e:
                    self.report_warning(
                        'nsig extraction failed: You may experience throttling for some formats\n'
                        f'n = {query["n"][0]} ; player = {player_url}', only_once=True)
                    self.write_debug(e, only_once=True)
                    throttled = True

            if client_name:
                client_name = client_name[0:3]

            if itag:
                itags[itag] = 'https'
                stream_ids.append(stream_id)

            tbr = float_or_none(fmt.get('averageBitrate') or fmt.get('bitrate'), 1000)
            language_preference = (
                10 if audio_track.get('audioIsDefault') and 10
                else -10 if 'descriptive' in (audio_track.get('displayName') or '').lower() and -10
                else -1)
            # Some formats may have much smaller duration than others (possibly damaged during encoding)
            # Eg: 2-nOtRESiUc Ref: https://github.com/yt-dlp/yt-dlp/issues/2823
            # Make sure to avoid false positives with small duration differences.
            # Eg: __2ABJjxzNo, ySuUZEjARPY
            is_damaged = try_get(fmt, lambda x: float(x['approxDurationMs']) / duration < 500)
            if is_damaged:
                self.report_warning(
                    f'{video_id}: Some formats are possibly damaged. They will be deprioritized', only_once=True)
            dct = {
                'asr': int_or_none(fmt.get('audioSampleRate')),
                'filesize': int_or_none(fmt.get('contentLength')),
                'format_id': itag,
                'format_note': join_nonempty(
                    '%s%s' % (audio_track.get('displayName') or '',
                              ' (default)' if language_preference > 0 else ''),
                    fmt.get('qualityLabel') or quality.replace('audio_quality_', ''),
                    throttled and 'THROTTLED', client_name, is_damaged and 'DAMAGED', delim=', '),
                # Format 22 is likely to be damaged. See https://github.com/yt-dlp/yt-dlp/issues/3372
                'source_preference': -10 if throttled else -5 if itag == '22' else -1,
                'fps': int_or_none(fmt.get('fps')) or None,
                'height': height,
                'quality': q(quality),
                'has_drm': bool(fmt.get('drmFamilies')),
                'tbr': tbr,
                'url': fmt_url,
                'width': int_or_none(fmt.get('width')),
                'language': join_nonempty(audio_track.get('id', '').split('.')[0],
                                          'desc' if language_preference < -1 else ''),
                'language_preference': language_preference,
                # Strictly de-prioritize damaged and 3gp formats
                'preference': -10 if is_damaged else -2 if itag == '17' else None,
            }
            mime_mobj = re.match(
                r'((?:[^/]+)/(?:[^;]+))(?:;\s*codecs="([^"]+)")?', fmt.get('mimeType') or '')
            if mime_mobj:
                dct['ext'] = mimetype2ext(mime_mobj.group(1))
                dct.update(parse_codecs(mime_mobj.group(2)))
            no_audio = dct.get('acodec') == 'none'
            no_video = dct.get('vcodec') == 'none'
            if no_audio:
                dct['vbr'] = tbr
            if no_video:
                dct['abr'] = tbr
            if no_audio or no_video:
                dct['downloader_options'] = {
                    # Youtube throttles chunks >~10M
                    'http_chunk_size': 10485760,
                }
                if dct.get('ext'):
                    dct['container'] = dct['ext'] + '_dash'
            yield dct

        live_from_start = is_live and self.get_param('live_from_start')
        skip_manifests = self._configuration_arg('skip')
        if not self.get_param('youtube_include_hls_manifest', True):
            skip_manifests.append('hls')
        if not self.get_param('youtube_include_dash_manifest', True):
            skip_manifests.append('dash')
        get_dash = 'dash' not in skip_manifests and (
            not is_live or live_from_start or self._configuration_arg('include_live_dash'))
        get_hls = not live_from_start and 'hls' not in skip_manifests

        def process_manifest_format(f, proto, itag):
            if itag in itags:
                if itags[itag] == proto or f'{itag}-{proto}' in itags:
                    return False
                itag = f'{itag}-{proto}'
            if itag:
                f['format_id'] = itag
                itags[itag] = proto

            f['quality'] = next((
                q(qdict[val])
                for val, qdict in ((f.get('format_id', '').split('-')[0], itag_qualities), (f.get('height'), res_qualities))
                if val in qdict), -1)
            return True

        subtitles = {}
        for sd in streaming_data:
            hls_manifest_url = get_hls and sd.get('hlsManifestUrl')
            if hls_manifest_url:
                fmts, subs = self._extract_m3u8_formats_and_subtitles(hls_manifest_url, video_id, 'mp4', fatal=False, live=is_live)
                subtitles = self._merge_subtitles(subs, subtitles)
                for f in fmts:
                    if process_manifest_format(f, 'hls', self._search_regex(
                            r'/itag/(\d+)', f['url'], 'itag', default=None)):
                        yield f

            dash_manifest_url = get_dash and sd.get('dashManifestUrl')
            if dash_manifest_url:
                formats, subs = self._extract_mpd_formats_and_subtitles(dash_manifest_url, video_id, fatal=False)
                subtitles = self._merge_subtitles(subs, subtitles)  # Prioritize HLS subs over DASH
                for f in formats:
                    if process_manifest_format(f, 'dash', f['format_id']):
                        f['filesize'] = int_or_none(self._search_regex(
                            r'/clen/(\d+)', f.get('fragment_base_url') or f['url'], 'file size', default=None))
                        if live_from_start:
                            f['is_from_start'] = True

                        yield f
        yield subtitles

    def _extract_storyboard(self, player_responses, duration):
        spec = get_first(
            player_responses, ('storyboards', 'playerStoryboardSpecRenderer', 'spec'), default='').split('|')[::-1]
        base_url = url_or_none(urljoin('https://i.ytimg.com/', spec.pop() or None))
        if not base_url:
            return
        L = len(spec) - 1
        for i, args in enumerate(spec):
            args = args.split('#')
            counts = list(map(int_or_none, args[:5]))
            if len(args) != 8 or not all(counts):
                self.report_warning(f'Malformed storyboard {i}: {"#".join(args)}{bug_reports_message()}')
                continue
            width, height, frame_count, cols, rows = counts
            N, sigh = args[6:]

            url = base_url.replace('$L', str(L - i)).replace('$N', N) + f'&sigh={sigh}'
            fragment_count = frame_count / (cols * rows)
            fragment_duration = duration / fragment_count
            yield {
                'format_id': f'sb{i}',
                'format_note': 'storyboard',
                'ext': 'mhtml',
                'protocol': 'mhtml',
                'acodec': 'none',
                'vcodec': 'none',
                'url': url,
                'width': width,
                'height': height,
                'fps': frame_count / duration,
                'rows': rows,
                'columns': cols,
                'fragments': [{
                    'url': url.replace('$M', str(j)),
                    'duration': min(fragment_duration, duration - (j * fragment_duration)),
                } for j in range(math.ceil(fragment_count))],
            }

    def _download_player_responses(self, url, smuggled_data, video_id, webpage_url, hl=None):
        webpage = None
        if 'webpage' not in self._configuration_arg('player_skip'):
            webpage = self._download_webpage(
                webpage_url + '&bpctr=9999999999&has_verified=1&pp=8AEB', video_id, fatal=False)

        master_ytcfg = self.extract_ytcfg(video_id, webpage) or self._get_default_ytcfg()

        player_responses, player_url = self._extract_player_responses(
            self._get_requested_clients(url, smuggled_data),
            video_id, webpage, master_ytcfg, hl=hl)

        return webpage, master_ytcfg, player_responses, player_url

    def _list_formats(self, video_id, microformats, video_details, player_responses, player_url, duration=None):
        live_broadcast_details = traverse_obj(microformats, (..., 'liveBroadcastDetails'))
        is_live = get_first(video_details, 'isLive')
        if is_live is None:
            is_live = get_first(live_broadcast_details, 'isLiveNow')

        streaming_data = traverse_obj(player_responses, (..., 'streamingData'), default=[])
        *formats, subtitles = self._extract_formats_and_subtitles(streaming_data, video_id, player_url, is_live, duration)

        return live_broadcast_details, is_live, streaming_data, formats, subtitles

    def _real_extract(self, url):
        url, smuggled_data = unsmuggle_url(url, {})
        video_id = self._match_id(url)

        base_url = self.http_scheme() + '//www.youtube.com/'
        webpage_url = base_url + 'watch?v=' + video_id

        preferred_langs = self._configuration_arg('preferred_langs')
        primary_language = try_get(preferred_langs, lambda x: x[0].split('_')[0], str)
        webpage, master_ytcfg, player_responses, player_url = self._download_player_responses(url, smuggled_data, video_id, webpage_url, hl=primary_language)

        playability_statuses = traverse_obj(
            player_responses, (..., 'playabilityStatus'), expected_type=dict, default=[])

        trailer_video_id = get_first(
            playability_statuses,
            ('errorScreen', 'playerLegacyDesktopYpcTrailerRenderer', 'trailerVideoId'),
            expected_type=str)
        if trailer_video_id:
            return self.url_result(
                trailer_video_id, self.ie_key(), trailer_video_id)

        search_meta = ((lambda x: self._html_search_meta(x, webpage, default=None))
                       if webpage else (lambda x: None))

        video_details = traverse_obj(
            player_responses, (..., 'videoDetails'), expected_type=dict, default=[])
        microformats = traverse_obj(
            player_responses, (..., 'microformat', 'playerMicroformatRenderer'),
            expected_type=dict, default=[])
        video_title = (
            get_first(video_details, 'title')
            or self._get_text(microformats, (..., 'title'))
            or search_meta(['og:title', 'twitter:title', 'title']))
        video_description = get_first(video_details, 'shortDescription')
        orig_video_title, orig_description = None, None

        if preferred_langs:
            vt, dt = self.get_localized_title_and_description(video_id, preferred_langs)
            if vt and vt != video_title:
                video_title, orig_video_title = vt, video_title
            if dt and dt != video_description:
                video_description, orig_description = dt, video_description

        multifeed_metadata_list = get_first(
            player_responses,
            ('multicamera', 'playerLegacyMulticameraRenderer', 'metadataList'),
            expected_type=str)
        if multifeed_metadata_list and not smuggled_data.get('force_singlefeed'):
            if self.get_param('noplaylist'):
                self.to_screen('Downloading just video %s because of --no-playlist' % video_id)
            else:
                entries = []
                feed_ids = []
                for feed in multifeed_metadata_list.split(','):
                    # Unquote should take place before split on comma (,) since textual
                    # fields may contain comma as well (see
                    # https://github.com/ytdl-org/youtube-dl/issues/8536)
                    feed_data = urllib.parse.parse_qs(
                        urllib.parse.unquote_plus(feed))

                    def feed_entry(name):
                        return try_get(
                            feed_data, lambda x: x[name][0], str)

                    feed_id = feed_entry('id')
                    if not feed_id:
                        continue
                    feed_title = feed_entry('title')
                    title = video_title
                    if feed_title:
                        title += ' (%s)' % feed_title
                    entries.append({
                        '_type': 'url_transparent',
                        'ie_key': 'Youtube',
                        'url': smuggle_url(
                            '%swatch?v=%s' % (base_url, feed_data['id'][0]),
                            {'force_singlefeed': True}),
                        'title': title,
                    })
                    feed_ids.append(feed_id)
                self.to_screen(
                    'Downloading multifeed video (%s) - add --no-playlist to just download video %s'
                    % (', '.join(feed_ids), video_id))
                return self.playlist_result(
                    entries, video_id, video_title, video_description)

        duration = int_or_none(
            get_first(video_details, 'lengthSeconds')
            or get_first(microformats, 'lengthSeconds')
            or parse_duration(search_meta('duration'))) or None

        live_broadcast_details, is_live, streaming_data, formats, automatic_captions = \
            self._list_formats(video_id, microformats, video_details, player_responses, player_url)

        if not formats:
            if not self.get_param('allow_unplayable_formats') and traverse_obj(streaming_data, (..., 'licenseInfos')):
                self.report_drm(video_id)
            pemr = get_first(
                playability_statuses,
                ('errorScreen', 'playerErrorMessageRenderer'), expected_type=dict) or {}
            reason = self._get_text(pemr, 'reason') or get_first(playability_statuses, 'reason')
            subreason = clean_html(self._get_text(pemr, 'subreason') or '')
            if subreason:
                if subreason == 'The uploader has not made this video available in your country.':
                    countries = get_first(microformats, 'availableCountries')
                    if not countries:
                        regions_allowed = search_meta('regionsAllowed')
                        countries = regions_allowed.split(',') if regions_allowed else None
                    self.raise_geo_restricted(subreason, countries, metadata_available=True)
                reason += f'. {subreason}'
            if reason:
                self.raise_no_formats(reason, expected=True)

        keywords = get_first(video_details, 'keywords', expected_type=list) or []
        if not keywords and webpage:
            keywords = [
                unescapeHTML(m.group('content'))
                for m in re.finditer(self._meta_regex('og:video:tag'), webpage)]
        for keyword in keywords:
            if keyword.startswith('yt:stretch='):
                mobj = re.search(r'(\d+)\s*:\s*(\d+)', keyword)
                if mobj:
                    # NB: float is intentional for forcing float division
                    w, h = (float(v) for v in mobj.groups())
                    if w > 0 and h > 0:
                        ratio = w / h
                        for f in formats:
                            if f.get('vcodec') != 'none':
                                f['stretched_ratio'] = ratio
                        break
        thumbnails = self._extract_thumbnails((video_details, microformats), (..., ..., 'thumbnail'))
        thumbnail_url = search_meta(['og:image', 'twitter:image'])
        if thumbnail_url:
            thumbnails.append({
                'url': thumbnail_url,
            })
        original_thumbnails = thumbnails.copy()

        # The best resolution thumbnails sometimes does not appear in the webpage
        # See: https://github.com/yt-dlp/yt-dlp/issues/340
        # List of possible thumbnails - Ref: <https://stackoverflow.com/a/20542029>
        thumbnail_names = [
            # While the *1,*2,*3 thumbnails are just below their corresponding "*default" variants
            # in resolution, these are not the custom thumbnail. So de-prioritize them
            'maxresdefault', 'hq720', 'sddefault', 'hqdefault', '0', 'mqdefault', 'default',
            'sd1', 'sd2', 'sd3', 'hq1', 'hq2', 'hq3', 'mq1', 'mq2', 'mq3', '1', '2', '3'
        ]
        n_thumbnail_names = len(thumbnail_names)
        thumbnails.extend({
            'url': 'https://i.ytimg.com/vi{webp}/{video_id}/{name}{live}.{ext}'.format(
                video_id=video_id, name=name, ext=ext,
                webp='_webp' if ext == 'webp' else '', live='_live' if is_live else ''),
        } for name in thumbnail_names for ext in ('webp', 'jpg'))
        for thumb in thumbnails:
            i = next((i for i, t in enumerate(thumbnail_names) if f'/{video_id}/{t}' in thumb['url']), n_thumbnail_names)
            thumb['preference'] = (0 if '.webp' in thumb['url'] else -1) - (2 * i)
        self._remove_duplicate_formats(thumbnails)
        self._downloader._sort_thumbnails(original_thumbnails)

        category = get_first(microformats, 'category') or search_meta('genre')
        channel_id = str_or_none(
            get_first(video_details, 'channelId')
            or get_first(microformats, 'externalChannelId')
            or search_meta('channelId'))
        owner_profile_url = get_first(microformats, 'ownerProfileUrl')

        live_content = get_first(video_details, 'isLiveContent')
        is_upcoming = get_first(video_details, 'isUpcoming')
        if is_live is None:
            if is_upcoming or live_content is False:
                is_live = False
        if is_upcoming is None and (live_content or is_live):
            is_upcoming = False
        live_start_time = parse_iso8601(get_first(live_broadcast_details, 'startTimestamp'))
        live_end_time = parse_iso8601(get_first(live_broadcast_details, 'endTimestamp'))
        if not duration and live_end_time and live_start_time:
            duration = live_end_time - live_start_time

        if is_live and self.get_param('live_from_start'):
            self._prepare_live_from_start_formats(formats, video_id, live_start_time, url, webpage_url, smuggled_data)

        # formats.extend(self._extract_storyboard(player_responses, duration))

        # source_preference is lower for throttled/potentially damaged formats
        self._sort_formats(formats, ('quality', 'res', 'fps', 'hdr:12', 'source', 'codec:vp9.2', 'lang', 'proto'))

        info = {
            'id': video_id,
            'title': video_title,
            'orig_title': orig_video_title,
            'formats': formats,
            'thumbnails': thumbnails,
            # The best thumbnail that we are sure exists. Prevents unnecessary
            # URL checking if user don't care about getting the best possible thumbnail
            'thumbnail': traverse_obj(original_thumbnails, (-1, 'url')),
            'description': video_description,
            'orig_description': orig_description,
            'uploader': get_first(video_details, 'author'),
            'uploader_id': self._search_regex(r'/(?:channel|user)/([^/?&#]+)', owner_profile_url, 'uploader id') if owner_profile_url else None,
            'uploader_url': owner_profile_url,
            'channel_id': channel_id,
            'channel_url': format_field(channel_id, None, 'https://www.youtube.com/channel/%s'),
            'duration': duration,
            'view_count': int_or_none(
                get_first((video_details, microformats), (..., 'viewCount'))
                or search_meta('interactionCount')),
            'average_rating': float_or_none(get_first(video_details, 'averageRating')),
            'age_limit': 18 if (
                get_first(microformats, 'isFamilySafe') is False
                or search_meta('isFamilyFriendly') == 'false'
                or search_meta('og:restrictions:age') == '18+') else 0,
            'webpage_url': webpage_url,
            'categories': [category] if category else None,
            'tags': keywords,
            'playable_in_embed': get_first(playability_statuses, 'playableInEmbed'),
            'is_live': is_live,
            'was_live': (False if is_live or is_upcoming or live_content is False
                         else None if is_live is None or is_upcoming is None
                         else live_content),
            'live_status': 'is_upcoming' if is_upcoming else None,  # rest will be set by YoutubeDL
            'release_timestamp': live_start_time,

            # retry when any of the following codes is returned;
            # no more fragments or data can be downloaded anymore
            'unrecoverable_http_error': (401, 503),
        }

        if get_first(video_details, 'isPostLiveDvr'):
            self.write_debug('Video is in Post-Live Manifestless mode')
            info['live_status'] = 'post_live'
            if (duration or 0) > 4 * 3600:
                self.report_warning(
                    'The livestream has not finished processing. Only 4 hours of the video can be currently downloaded. '
                    'This is a known issue and patches are welcome')

        subtitles = {}
        pctr = traverse_obj(player_responses, (..., 'captions', 'playerCaptionsTracklistRenderer'), expected_type=dict)
        if pctr:
            def get_lang_code(track):
                return (remove_start(track.get('vssId') or '', '.').replace('.', '-')
                        or track.get('languageCode'))

            # Converted into dicts to remove duplicates
            captions = {
                get_lang_code(sub): sub
                for sub in traverse_obj(pctr, (..., 'captionTracks', ...), default=[])}
            translation_languages = {
                lang.get('languageCode'): self._get_text(lang.get('languageName'), max_runs=1)
                for lang in traverse_obj(pctr, (..., 'translationLanguages', ...), default=[])}

            def process_language(container, base_url, lang_code, sub_name, query):
                lang_subs = container.setdefault(lang_code, [])
                for fmt in self._SUBTITLE_FORMATS:
                    query.update({
                        'fmt': fmt,
                    })
                    lang_subs.append({
                        'ext': fmt,
                        'url': urljoin('https://www.youtube.com', update_url_query(base_url, query)),
                        'name': sub_name,
                    })

            # NB: Constructing the full subtitle dictionary is slow
            get_translated_subs = 'translated_subs' not in self._configuration_arg('skip') and (
                self.get_param('writeautomaticsub', False) or self.get_param('listsubtitles'))
            for lang_code, caption_track in captions.items():
                base_url = caption_track.get('baseUrl')
                orig_lang = parse_qs(base_url).get('lang', [None])[-1]
                if not base_url:
                    continue
                lang_name = self._get_text(caption_track, 'name', max_runs=1)
                if caption_track.get('kind') != 'asr':
                    if not lang_code:
                        continue
                    process_language(
                        subtitles, base_url, lang_code, lang_name, {})
                    if not caption_track.get('isTranslatable'):
                        continue
                for trans_code, trans_name in translation_languages.items():
                    if not trans_code:
                        continue
                    orig_trans_code = trans_code
                    if caption_track.get('kind') != 'asr':
                        if not get_translated_subs:
                            continue
                        trans_code += f'-{lang_code}'
                        trans_name += format_field(lang_name, None, ' from %s')
                    # Add an "-orig" label to the original language so that it can be distinguished.
                    # The subs are returned without "-orig" as well for compatibility
                    if lang_code == f'a-{orig_trans_code}':
                        process_language(
                            automatic_captions, base_url, f'{trans_code}-orig', f'{trans_name} (Original)', {})
                    # Setting tlang=lang returns damaged subtitles.
                    process_language(automatic_captions, base_url, trans_code, trans_name,
                                     {} if orig_lang == orig_trans_code else {'tlang': trans_code})

        info['automatic_captions'] = automatic_captions
        info['subtitles'] = subtitles

        parsed_url = urllib.parse.urlparse(url)
        for component in [parsed_url.fragment, parsed_url.query]:
            query = urllib.parse.parse_qs(component)
            for k, v in query.items():
                for d_k, s_ks in [('start', ('start', 't')), ('end', ('end',))]:
                    d_k += '_time'
                    if d_k not in info and k in s_ks:
                        info[d_k] = parse_duration(query[k][0])

        # Youtube Music Auto-generated description
        if video_description:
            mobj = re.search(
                r'''(?xs)
                    (?P<track>[^·\n]+)·(?P<artist>[^\n]+)\n+
                    (?P<album>[^\n]+)
                    (?:.+?℗\s*(?P<release_year>\d{4})(?!\d))?
                    (?:.+?Released on\s*:\s*(?P<release_date>\d{4}-\d{2}-\d{2}))?
                    (.+?\nArtist\s*:\s*(?P<clean_artist>[^\n]+))?
                    .+\nAuto-generated\ by\ YouTube\.\s*$
                ''', video_description)
            if mobj:
                release_year = mobj.group('release_year')
                release_date = mobj.group('release_date')
                if release_date:
                    release_date = release_date.replace('-', '')
                    if not release_year:
                        release_year = release_date[:4]
                info.update({
                    'album': mobj.group('album'.strip()),
                    'artist': mobj.group('clean_artist') or ', '.join(a.strip() for a in mobj.group('artist').split('·')),
                    'track': mobj.group('track').strip(),
                    'release_date': release_date,
                    'release_year': int_or_none(release_year),
                })

        initial_data = None
        if webpage:
            initial_data = self.extract_yt_initial_data(video_id, webpage, fatal=False)
        if not initial_data:
            query = {'videoId': video_id}
            query.update(self._get_checkok_params())
            initial_data = self._extract_response(
                item_id=video_id, ep='next', fatal=False,
                ytcfg=master_ytcfg, query=query,
                headers=self.generate_api_headers(ytcfg=master_ytcfg),
                note='Downloading initial data API JSON')

        info['comment_count'] = traverse_obj(initial_data, (
            'contents', 'twoColumnWatchNextResults', 'results', 'results', 'contents', ..., 'itemSectionRenderer',
            'contents', ..., 'commentsEntryPointHeaderRenderer', 'commentCount', 'simpleText'
        ), (
            'engagementPanels', lambda _, v: v['engagementPanelSectionListRenderer']['panelIdentifier'] == 'comment-item-section',
            'engagementPanelSectionListRenderer', 'header', 'engagementPanelTitleHeaderRenderer', 'contextualInfo', 'runs', ..., 'text'
        ), expected_type=int_or_none, get_all=False)

        try:  # This will error if there is no livechat
            initial_data['contents']['twoColumnWatchNextResults']['conversationBar']['liveChatRenderer']['continuations'][0]['reloadContinuationData']['continuation']
        except (KeyError, IndexError, TypeError):
            pass
        else:
            info.setdefault('subtitles', {})['live_chat'] = [{
                # url is needed to set cookies
                'url': f'https://www.youtube.com/watch?v={video_id}&bpctr=9999999999&has_verified=1',
                'video_id': video_id,
                'ext': 'json',
                'protocol': 'youtube_live_chat' if is_live or is_upcoming else 'youtube_live_chat_replay',
            }]

        if initial_data:
            info['chapters'] = (
                self._extract_chapters_from_json(initial_data, duration)
                or self._extract_chapters_from_engagement_panel(initial_data, duration)
                or self._extract_chapters_from_description(video_description, duration)
                or None)

        contents = traverse_obj(
            initial_data, ('contents', 'twoColumnWatchNextResults', 'results', 'results', 'contents'),
            expected_type=list, default=[])

        vpir = get_first(contents, 'videoPrimaryInfoRenderer')
        if vpir:
            stl = vpir.get('superTitleLink')
            if stl:
                stl = self._get_text(stl)
                if try_get(
                        vpir,
                        lambda x: x['superTitleIcon']['iconType']) == 'LOCATION_PIN':
                    info['location'] = stl
                else:
                    mobj = re.search(r'(.+?)\s*S(\d+)\s*•?\s*E(\d+)', stl)
                    if mobj:
                        info.update({
                            'series': mobj.group(1),
                            'season_number': int(mobj.group(2)),
                            'episode_number': int(mobj.group(3)),
                        })
            for tlb in (try_get(
                    vpir,
                    lambda x: x['videoActions']['menuRenderer']['topLevelButtons'],
                    list) or []):
                tbr = tlb.get('toggleButtonRenderer') or {}
                for getter, regex in [(
                        lambda x: x['defaultText']['accessibility']['accessibilityData'],
                        r'(?P<count>[\d,]+)\s*(?P<type>(?:dis)?like)'), ([
                            lambda x: x['accessibility'],
                            lambda x: x['accessibilityData']['accessibilityData'],
                        ], r'(?P<type>(?:dis)?like) this video along with (?P<count>[\d,]+) other people')]:
                    label = (try_get(tbr, getter, dict) or {}).get('label')
                    if label:
                        mobj = re.match(regex, label)
                        if mobj:
                            info[mobj.group('type') + '_count'] = str_to_int(mobj.group('count'))
                            break
            sbr_tooltip = try_get(
                vpir, lambda x: x['sentimentBar']['sentimentBarRenderer']['tooltip'])
            if sbr_tooltip:
                like_count, dislike_count = sbr_tooltip.split(' / ')
                info.update({
                    'like_count': str_to_int(like_count),
                    'dislike_count': str_to_int(dislike_count),
                })
        vsir = get_first(contents, 'videoSecondaryInfoRenderer')
        if vsir:
            vor = traverse_obj(vsir, ('owner', 'videoOwnerRenderer'))
            info.update({
                'channel': self._get_text(vor, 'title'),
                'channel_follower_count': self._get_count(vor, 'subscriberCountText')})

            rows = try_get(
                vsir,
                lambda x: x['metadataRowContainer']['metadataRowContainerRenderer']['rows'],
                list) or []
            multiple_songs = False
            for row in rows:
                if try_get(row, lambda x: x['metadataRowRenderer']['hasDividerLine']) is True:
                    multiple_songs = True
                    break
            for row in rows:
                mrr = row.get('metadataRowRenderer') or {}
                mrr_title = mrr.get('title')
                if not mrr_title:
                    continue
                mrr_title = self._get_text(mrr, 'title')
                mrr_contents_text = self._get_text(mrr, ('contents', 0))
                if mrr_title == 'License':
                    info['license'] = mrr_contents_text
                elif not multiple_songs:
                    if mrr_title == 'Album':
                        info['album'] = mrr_contents_text
                    elif mrr_title == 'Artist':
                        info['artist'] = mrr_contents_text
                    elif mrr_title == 'Song':
                        info['track'] = mrr_contents_text

        fallbacks = {
            'channel': 'uploader',
            'channel_id': 'uploader_id',
            'channel_url': 'uploader_url',
        }

        # The upload date for scheduled, live and past live streams / premieres in microformats
        # may be different from the stream date. Although not in UTC, we will prefer it in this case.
        # See: https://github.com/yt-dlp/yt-dlp/pull/2223#issuecomment-1008485139
        upload_date = (
            unified_strdate(get_first(microformats, 'uploadDate'))
            or unified_strdate(search_meta('uploadDate')))
        if not upload_date or (not info.get('is_live') and not info.get('was_live') and info.get('live_status') != 'is_upcoming'):
            upload_date = strftime_or_none(self._extract_time_text(vpir, 'dateText')[0], '%Y%m%d') or upload_date
        info['upload_date'] = upload_date

        for to, frm in fallbacks.items():
            if not info.get(to):
                info[to] = info.get(frm)

        for s_k, d_k in [('artist', 'creator'), ('track', 'alt_title')]:
            v = info.get(s_k)
            if v:
                info[d_k] = v

        is_private = get_first(video_details, 'isPrivate', expected_type=bool)
        is_unlisted = get_first(microformats, 'isUnlisted', expected_type=bool)
        is_membersonly = None
        is_premium = None
        if initial_data and is_private is not None:
            is_membersonly = False
            is_premium = False
            contents = try_get(initial_data, lambda x: x['contents']['twoColumnWatchNextResults']['results']['results']['contents'], list) or []
            badge_labels = set()
            for content in contents:
                if not isinstance(content, dict):
                    continue
                badge_labels.update(self._extract_badges(content.get('videoPrimaryInfoRenderer')))
            for badge_label in badge_labels:
                if badge_label.lower() == 'members only':
                    is_membersonly = True
                elif badge_label.lower() == 'premium':
                    is_premium = True
                elif badge_label.lower() == 'unlisted':
                    is_unlisted = True

        info['availability'] = self._availability(
            is_private=is_private,
            needs_premium=is_premium,
            needs_subscription=is_membersonly,
            needs_auth=info['age_limit'] >= 18,
            is_unlisted=None if is_private is None else is_unlisted)

        info['__post_extractor'] = self.extract_comments(master_ytcfg, video_id, contents, webpage)

        self.mark_watched(video_id, player_responses)

        return info


class YoutubeTabBaseInfoExtractor(YoutubeBaseInfoExtractor):

    @staticmethod
    def passthrough_smuggled_data(func):
        def _smuggle(entries, smuggled_data):
            for entry in entries:
                # TODO: Convert URL to music.youtube instead.
                # Do we need to passthrough any other smuggled_data?
                entry['url'] = smuggle_url(entry['url'], smuggled_data)
                yield entry

        @functools.wraps(func)
        def wrapper(self, url):
            url, smuggled_data = unsmuggle_url(url, {})
            if self.is_music_url(url):
                smuggled_data['is_music_url'] = True
            info_dict = func(self, url, smuggled_data)
            if smuggled_data and info_dict.get('entries'):
                info_dict['entries'] = _smuggle(info_dict['entries'], smuggled_data)
            return info_dict
        return wrapper

    def _extract_channel_id(self, webpage):
        channel_id = self._html_search_meta(
            'channelId', webpage, 'channel id', default=None)
        if channel_id:
            return channel_id
        channel_url = self._html_search_meta(
            ('og:url', 'al:ios:url', 'al:android:url', 'al:web:url',
             'twitter:url', 'twitter:app:url:iphone', 'twitter:app:url:ipad',
             'twitter:app:url:googleplay'), webpage, 'channel url')
        return self._search_regex(
            r'https?://(?:www\.)?youtube\.com/channel/([^/?#&])+',
            channel_url, 'channel id')

    @staticmethod
    def _extract_basic_item_renderer(item):
        # Modified from _extract_grid_item_renderer
        known_basic_renderers = (
            'playlistRenderer', 'videoRenderer', 'channelRenderer', 'showRenderer', 'reelItemRenderer'
        )
        for key, renderer in item.items():
            if not isinstance(renderer, dict):
                continue
            elif key in known_basic_renderers:
                return renderer
            elif key.startswith('grid') and key.endswith('Renderer'):
                return renderer

    def _grid_entries(self, grid_renderer):
        for item in grid_renderer['items']:
            if not isinstance(item, dict):
                continue
            renderer = self._extract_basic_item_renderer(item)
            if not isinstance(renderer, dict):
                continue
            title = self._get_text(renderer, 'title')

            # playlist
            playlist_id = renderer.get('playlistId')
            if playlist_id:
                yield self.url_result(
                    'https://www.youtube.com/playlist?list=%s' % playlist_id,
                    ie=YoutubeTabIE.ie_key(), video_id=playlist_id,
                    video_title=title)
                continue
            # video
            video_id = renderer.get('videoId')
            if video_id:
                yield self._extract_video(renderer)
                continue
            # channel
            channel_id = renderer.get('channelId')
            if channel_id:
                yield self.url_result(
                    'https://www.youtube.com/channel/%s' % channel_id,
                    ie=YoutubeTabIE.ie_key(), video_title=title)
                continue
            # generic endpoint URL support
            ep_url = urljoin('https://www.youtube.com/', try_get(
                renderer, lambda x: x['navigationEndpoint']['commandMetadata']['webCommandMetadata']['url'],
                str))
            if ep_url:
                for ie in (YoutubeTabIE, YoutubePlaylistIE, YoutubeIE):
                    if ie.suitable(ep_url):
                        yield self.url_result(
                            ep_url, ie=ie.ie_key(), video_id=ie._match_id(ep_url), video_title=title)
                        break

    def _music_reponsive_list_entry(self, renderer):
        video_id = traverse_obj(renderer, ('playlistItemData', 'videoId'))
        if video_id:
            return self.url_result(f'https://music.youtube.com/watch?v={video_id}',
                                   ie=YoutubeIE.ie_key(), video_id=video_id)
        playlist_id = traverse_obj(renderer, ('navigationEndpoint', 'watchEndpoint', 'playlistId'))
        if playlist_id:
            video_id = traverse_obj(renderer, ('navigationEndpoint', 'watchEndpoint', 'videoId'))
            if video_id:
                return self.url_result(f'https://music.youtube.com/watch?v={video_id}&list={playlist_id}',
                                       ie=YoutubeTabIE.ie_key(), video_id=playlist_id)
            return self.url_result(f'https://music.youtube.com/playlist?list={playlist_id}',
                                   ie=YoutubeTabIE.ie_key(), video_id=playlist_id)
        browse_id = traverse_obj(renderer, ('navigationEndpoint', 'browseEndpoint', 'browseId'))
        if browse_id:
            return self.url_result(f'https://music.youtube.com/browse/{browse_id}',
                                   ie=YoutubeTabIE.ie_key(), video_id=browse_id)

    def _shelf_entries_from_content(self, shelf_renderer):
        content = shelf_renderer.get('content')
        if not isinstance(content, dict):
            return
        renderer = content.get('gridRenderer') or content.get('expandedShelfContentsRenderer')
        if renderer:
            # TODO: add support for nested playlists so each shelf is processed
            # as separate playlist
            # TODO: this includes only first N items
            yield from self._grid_entries(renderer)
        renderer = content.get('horizontalListRenderer')
        if renderer:
            # TODO
            pass

    def _shelf_entries(self, shelf_renderer, skip_channels=False):
        ep = try_get(
            shelf_renderer, lambda x: x['endpoint']['commandMetadata']['webCommandMetadata']['url'],
            str)
        shelf_url = urljoin('https://www.youtube.com', ep)
        if shelf_url:
            # Skipping links to another channels, note that checking for
            # endpoint.commandMetadata.webCommandMetadata.webPageTypwebPageType == WEB_PAGE_TYPE_CHANNEL
            # will not work
            if skip_channels and '/channels?' in shelf_url:
                return
            title = self._get_text(shelf_renderer, 'title')
            yield self.url_result(shelf_url, video_title=title)
        # Shelf may not contain shelf URL, fallback to extraction from content
        yield from self._shelf_entries_from_content(shelf_renderer)

    def _playlist_entries(self, video_list_renderer):
        for content in video_list_renderer['contents']:
            if not isinstance(content, dict):
                continue
            renderer = content.get('playlistVideoRenderer') or content.get('playlistPanelVideoRenderer')
            if not isinstance(renderer, dict):
                continue
            video_id = renderer.get('videoId')
            if not video_id:
                continue
            yield self._extract_video(renderer)

    def _rich_entries(self, rich_grid_renderer):
        renderer = try_get(
            rich_grid_renderer, lambda x: x['content']['videoRenderer'], dict) or {}
        video_id = renderer.get('videoId')
        if not video_id:
            return
        yield self._extract_video(renderer)

    def _video_entry(self, video_renderer):
        video_id = video_renderer.get('videoId')
        if video_id:
            return self._extract_video(video_renderer)

    def _hashtag_tile_entry(self, hashtag_tile_renderer):
        url = urljoin('https://youtube.com', traverse_obj(
            hashtag_tile_renderer, ('onTapCommand', 'commandMetadata', 'webCommandMetadata', 'url')))
        if url:
            return self.url_result(
                url, ie=YoutubeTabIE.ie_key(), title=self._get_text(hashtag_tile_renderer, 'hashtag'))

    def _post_thread_entries(self, post_thread_renderer):
        post_renderer = try_get(
            post_thread_renderer, lambda x: x['post']['backstagePostRenderer'], dict)
        if not post_renderer:
            return
        # video attachment
        video_renderer = try_get(
            post_renderer, lambda x: x['backstageAttachment']['videoRenderer'], dict) or {}
        video_id = video_renderer.get('videoId')
        if video_id:
            entry = self._extract_video(video_renderer)
            if entry:
                yield entry
        # playlist attachment
        playlist_id = try_get(
            post_renderer, lambda x: x['backstageAttachment']['playlistRenderer']['playlistId'], str)
        if playlist_id:
            yield self.url_result(
                'https://www.youtube.com/playlist?list=%s' % playlist_id,
                ie=YoutubeTabIE.ie_key(), video_id=playlist_id)
        # inline video links
        runs = try_get(post_renderer, lambda x: x['contentText']['runs'], list) or []
        for run in runs:
            if not isinstance(run, dict):
                continue
            ep_url = try_get(
                run, lambda x: x['navigationEndpoint']['urlEndpoint']['url'], str)
            if not ep_url:
                continue
            if not YoutubeIE.suitable(ep_url):
                continue
            ep_video_id = YoutubeIE._match_id(ep_url)
            if video_id == ep_video_id:
                continue
            yield self.url_result(ep_url, ie=YoutubeIE.ie_key(), video_id=ep_video_id)

    def _post_thread_continuation_entries(self, post_thread_continuation):
        contents = post_thread_continuation.get('contents')
        if not isinstance(contents, list):
            return
        for content in contents:
            renderer = content.get('backstagePostThreadRenderer')
            if isinstance(renderer, dict):
                yield from self._post_thread_entries(renderer)
                continue
            renderer = content.get('videoRenderer')
            if isinstance(renderer, dict):
                yield self._video_entry(renderer)

    r''' # unused
    def _rich_grid_entries(self, contents):
        for content in contents:
            video_renderer = try_get(content, lambda x: x['richItemRenderer']['content']['videoRenderer'], dict)
            if video_renderer:
                entry = self._video_entry(video_renderer)
                if entry:
                    yield entry
    '''

    def _extract_entries(self, parent_renderer, continuation_list):
        # continuation_list is modified in-place with continuation_list = [continuation_token]
        continuation_list[:] = [None]
        contents = try_get(parent_renderer, lambda x: x['contents'], list) or []
        for content in contents:
            if not isinstance(content, dict):
                continue
            is_renderer = traverse_obj(
                content, 'itemSectionRenderer', 'musicShelfRenderer', 'musicShelfContinuation',
                expected_type=dict)
            if not is_renderer:
                renderer = content.get('richItemRenderer')
                if renderer:
                    for entry in self._rich_entries(renderer):
                        yield entry
                    continuation_list[0] = self._extract_continuation(parent_renderer)
                continue
            isr_contents = try_get(is_renderer, lambda x: x['contents'], list) or []
            for isr_content in isr_contents:
                if not isinstance(isr_content, dict):
                    continue

                known_renderers = {
                    'playlistVideoListRenderer': self._playlist_entries,
                    'gridRenderer': self._grid_entries,
                    'reelShelfRenderer': self._grid_entries,
                    'shelfRenderer': self._shelf_entries,
                    'musicResponsiveListItemRenderer': lambda x: [self._music_reponsive_list_entry(x)],
                    'backstagePostThreadRenderer': self._post_thread_entries,
                    'videoRenderer': lambda x: [self._video_entry(x)],
                    'playlistRenderer': lambda x: self._grid_entries({'items': [{'playlistRenderer': x}]}),
                    'channelRenderer': lambda x: self._grid_entries({'items': [{'channelRenderer': x}]}),
                    'hashtagTileRenderer': lambda x: [self._hashtag_tile_entry(x)]
                }
                for key, renderer in isr_content.items():
                    if key not in known_renderers:
                        continue
                    for entry in known_renderers[key](renderer):
                        if entry:
                            yield entry
                    continuation_list[0] = self._extract_continuation(renderer)
                    break

            if not continuation_list[0]:
                continuation_list[0] = self._extract_continuation(is_renderer)

        if not continuation_list[0]:
            continuation_list[0] = self._extract_continuation(parent_renderer)

    def _entries(self, tab, item_id, ytcfg, account_syncid, visitor_data):
        continuation_list = [None]
        extract_entries = lambda x: self._extract_entries(x, continuation_list)
        tab_content = try_get(tab, lambda x: x['content'], dict)
        if not tab_content:
            return
        parent_renderer = (
            try_get(tab_content, lambda x: x['sectionListRenderer'], dict)
            or try_get(tab_content, lambda x: x['richGridRenderer'], dict) or {})
        yield from extract_entries(parent_renderer)
        continuation = continuation_list[0]

        for page_num in itertools.count(1):
            if not continuation:
                break
            headers = self.generate_api_headers(
                ytcfg=ytcfg, account_syncid=account_syncid, visitor_data=visitor_data)
            response = self._extract_response(
                item_id=f'{item_id} page {page_num}',
                query=continuation, headers=headers, ytcfg=ytcfg,
                check_get_keys=('continuationContents', 'onResponseReceivedActions', 'onResponseReceivedEndpoints'))

            if not response:
                break
            # Extracting updated visitor data is required to prevent an infinite extraction loop in some cases
            # See: https://github.com/ytdl-org/youtube-dl/issues/28702
            visitor_data = self._extract_visitor_data(response) or visitor_data

            known_continuation_renderers = {
                'playlistVideoListContinuation': self._playlist_entries,
                'gridContinuation': self._grid_entries,
                'itemSectionContinuation': self._post_thread_continuation_entries,
                'sectionListContinuation': extract_entries,  # for feeds
            }
            continuation_contents = try_get(
                response, lambda x: x['continuationContents'], dict) or {}
            continuation_renderer = None
            for key, value in continuation_contents.items():
                if key not in known_continuation_renderers:
                    continue
                continuation_renderer = value
                continuation_list = [None]
                yield from known_continuation_renderers[key](continuation_renderer)
                continuation = continuation_list[0] or self._extract_continuation(continuation_renderer)
                break
            if continuation_renderer:
                continue

            known_renderers = {
                'videoRenderer': (self._grid_entries, 'items'),  # for membership tab
                'gridPlaylistRenderer': (self._grid_entries, 'items'),
                'gridVideoRenderer': (self._grid_entries, 'items'),
                'gridChannelRenderer': (self._grid_entries, 'items'),
                'playlistVideoRenderer': (self._playlist_entries, 'contents'),
                'itemSectionRenderer': (extract_entries, 'contents'),  # for feeds
                'richItemRenderer': (extract_entries, 'contents'),  # for hashtag
                'backstagePostThreadRenderer': (self._post_thread_continuation_entries, 'contents')
            }
            on_response_received = dict_get(response, ('onResponseReceivedActions', 'onResponseReceivedEndpoints'))
            continuation_items = try_get(
                on_response_received, lambda x: x[0]['appendContinuationItemsAction']['continuationItems'], list)
            continuation_item = try_get(continuation_items, lambda x: x[0], dict) or {}
            video_items_renderer = None
            for key, value in continuation_item.items():
                if key not in known_renderers:
                    continue
                video_items_renderer = {known_renderers[key][1]: continuation_items}
                continuation_list = [None]
                yield from known_renderers[key][0](video_items_renderer)
                continuation = continuation_list[0] or self._extract_continuation(video_items_renderer)
                break
            if video_items_renderer:
                continue
            break

    @staticmethod
    def _extract_selected_tab(tabs, fatal=True):
        for tab in tabs:
            renderer = dict_get(tab, ('tabRenderer', 'expandableTabRenderer')) or {}
            if renderer.get('selected') is True:
                return renderer
        else:
            if fatal:
                raise ExtractorError('Unable to find selected tab')

    def _extract_uploader(self, data):
        uploader = {}
        renderer = self._extract_sidebar_info_renderer(data, 'playlistSidebarSecondaryInfoRenderer') or {}
        owner = try_get(
            renderer, lambda x: x['videoOwner']['videoOwnerRenderer']['title']['runs'][0], dict)
        if owner:
            owner_text = owner.get('text')
            uploader['uploader'] = self._search_regex(
                r'^by (.+) and \d+ others?$', owner_text, 'uploader', default=owner_text)
            uploader['uploader_id'] = try_get(
                owner, lambda x: x['navigationEndpoint']['browseEndpoint']['browseId'], str)
            uploader['uploader_url'] = urljoin(
                'https://www.youtube.com/',
                try_get(owner, lambda x: x['navigationEndpoint']['browseEndpoint']['canonicalBaseUrl'], str))
        return {k: v for k, v in uploader.items() if v is not None}

    def _extract_from_tabs(self, item_id, ytcfg, data, tabs):
        playlist_id = title = description = channel_url = channel_name = channel_id = None
        tags = []

        selected_tab = self._extract_selected_tab(tabs)
        primary_sidebar_renderer = self._extract_sidebar_info_renderer(data, 'playlistSidebarPrimaryInfoRenderer')
        renderer = try_get(
            data, lambda x: x['metadata']['channelMetadataRenderer'], dict)
        if renderer:
            channel_name = renderer.get('title')
            channel_url = renderer.get('channelUrl')
            channel_id = renderer.get('externalId')
        else:
            renderer = try_get(
                data, lambda x: x['metadata']['playlistMetadataRenderer'], dict)

        if renderer:
            title = renderer.get('title')
            description = renderer.get('description', '')
            playlist_id = channel_id
            tags = renderer.get('keywords', '').split()

        # We can get the uncropped banner/avatar by replacing the crop params with '=s0'
        # See: https://github.com/yt-dlp/yt-dlp/issues/2237#issuecomment-1013694714
        def _get_uncropped(url):
            return url_or_none((url or '').split('=')[0] + '=s0')

        avatar_thumbnails = self._extract_thumbnails(renderer, 'avatar')
        if avatar_thumbnails:
            uncropped_avatar = _get_uncropped(avatar_thumbnails[0]['url'])
            if uncropped_avatar:
                avatar_thumbnails.append({
                    'url': uncropped_avatar,
                    'id': 'avatar_uncropped',
                    'preference': 1
                })

        channel_banners = self._extract_thumbnails(
            data, ('header', ..., ['banner', 'mobileBanner', 'tvBanner']))
        for banner in channel_banners:
            banner['preference'] = -10

        if channel_banners:
            uncropped_banner = _get_uncropped(channel_banners[0]['url'])
            if uncropped_banner:
                channel_banners.append({
                    'url': uncropped_banner,
                    'id': 'banner_uncropped',
                    'preference': -5
                })

        primary_thumbnails = self._extract_thumbnails(
            primary_sidebar_renderer, ('thumbnailRenderer', ('playlistVideoThumbnailRenderer', 'playlistCustomThumbnailRenderer'), 'thumbnail'))

        if playlist_id is None:
            playlist_id = item_id

        playlist_stats = traverse_obj(primary_sidebar_renderer, 'stats')
        last_updated_unix, _ = self._extract_time_text(playlist_stats, 2)
        if title is None:
            title = self._get_text(data, ('header', 'hashtagHeaderRenderer', 'hashtag')) or playlist_id
        title += format_field(selected_tab, 'title', ' - %s')
        title += format_field(selected_tab, 'expandedText', ' - %s')

        metadata = {
            'playlist_id': playlist_id,
            'playlist_title': title,
            'playlist_description': description,
            'uploader': channel_name,
            'uploader_id': channel_id,
            'uploader_url': channel_url,
            'thumbnails': primary_thumbnails + avatar_thumbnails + channel_banners,
            'tags': tags,
            'view_count': self._get_count(playlist_stats, 1),
            'availability': self._extract_availability(data),
            'modified_date': strftime_or_none(last_updated_unix, '%Y%m%d'),
            'playlist_count': self._get_count(playlist_stats, 0),
            'channel_follower_count': self._get_count(data, ('header', ..., 'subscriberCountText')),
        }
        if not channel_id:
            metadata.update(self._extract_uploader(data))
        metadata.update({
            'channel': metadata['uploader'],
            'channel_id': metadata['uploader_id'],
            'channel_url': metadata['uploader_url']})
        return self.playlist_result(
            self._entries(
                selected_tab, playlist_id, ytcfg,
                self._extract_account_syncid(ytcfg, data),
                self._extract_visitor_data(data, ytcfg)),
            **metadata)

    def _extract_inline_playlist(self, playlist, playlist_id, data, ytcfg):
        first_id = last_id = response = None
        for page_num in itertools.count(1):
            videos = list(self._playlist_entries(playlist))
            if not videos:
                return
            start = next((i for i, v in enumerate(videos) if v['id'] == last_id), -1) + 1
            if start >= len(videos):
                return
            yield from videos[start:]
            first_id = first_id or videos[0]['id']
            last_id = videos[-1]['id']
            watch_endpoint = try_get(
                playlist, lambda x: x['contents'][-1]['playlistPanelVideoRenderer']['navigationEndpoint']['watchEndpoint'])
            headers = self.generate_api_headers(
                ytcfg=ytcfg, account_syncid=self._extract_account_syncid(ytcfg, data),
                visitor_data=self._extract_visitor_data(response, data, ytcfg))
            query = {
                'playlistId': playlist_id,
                'videoId': watch_endpoint.get('videoId') or last_id,
                'index': watch_endpoint.get('index') or len(videos),
                'params': watch_endpoint.get('params') or 'OAE%3D'
            }
            response = self._extract_response(
                item_id='%s page %d' % (playlist_id, page_num),
                query=query, ep='next', headers=headers, ytcfg=ytcfg,
                check_get_keys='contents'
            )
            playlist = try_get(
                response, lambda x: x['contents']['twoColumnWatchNextResults']['playlist']['playlist'], dict)

    def _extract_from_playlist(self, item_id, url, data, playlist, ytcfg):
        title = playlist.get('title') or try_get(
            data, lambda x: x['titleText']['simpleText'], str)
        playlist_id = playlist.get('playlistId') or item_id

        # Delegating everything except mix playlists to regular tab-based playlist URL
        playlist_url = urljoin(url, try_get(
            playlist, lambda x: x['endpoint']['commandMetadata']['webCommandMetadata']['url'],
            str))

        # Some playlists are unviewable but YouTube still provides a link to the (broken) playlist page [1]
        # [1] MLCT, RLTDwFCb4jeqaKWnciAYM-ZVHg
        is_known_unviewable = re.fullmatch(r'MLCT|RLTD[\w-]{22}', playlist_id)

        if playlist_url and playlist_url != url and not is_known_unviewable:
            return self.url_result(
                playlist_url, ie=YoutubeTabIE.ie_key(), video_id=playlist_id,
                video_title=title)

        return self.playlist_result(
            self._extract_inline_playlist(playlist, playlist_id, data, ytcfg),
            playlist_id=playlist_id, playlist_title=title)

    def _extract_availability(self, data):
        """
        Gets the availability of a given playlist/tab.
        Note: Unless YouTube tells us explicitly, we do not assume it is public
        @param data: response
        """
        is_private = is_unlisted = None
        renderer = self._extract_sidebar_info_renderer(data, 'playlistSidebarPrimaryInfoRenderer') or {}
        badge_labels = self._extract_badges(renderer)

        # Personal playlists, when authenticated, have a dropdown visibility selector instead of a badge
        privacy_dropdown_entries = try_get(
            renderer, lambda x: x['privacyForm']['dropdownFormFieldRenderer']['dropdown']['dropdownRenderer']['entries'], list) or []
        for renderer_dict in privacy_dropdown_entries:
            is_selected = try_get(
                renderer_dict, lambda x: x['privacyDropdownItemRenderer']['isSelected'], bool) or False
            if not is_selected:
                continue
            label = self._get_text(renderer_dict, ('privacyDropdownItemRenderer', 'label'))
            if label:
                badge_labels.add(label.lower())
                break

        for badge_label in badge_labels:
            if badge_label == 'unlisted':
                is_unlisted = True
            elif badge_label == 'private':
                is_private = True
            elif badge_label == 'public':
                is_unlisted = is_private = False
        return self._availability(is_private, False, False, False, is_unlisted)

    @staticmethod
    def _extract_sidebar_info_renderer(data, info_renderer, expected_type=dict):
        sidebar_renderer = try_get(
            data, lambda x: x['sidebar']['playlistSidebarRenderer']['items'], list) or []
        for item in sidebar_renderer:
            renderer = try_get(item, lambda x: x[info_renderer], expected_type)
            if renderer:
                return renderer

    def _reload_with_unavailable_videos(self, item_id, data, ytcfg):
        """
        Get playlist with unavailable videos if the 'show unavailable videos' button exists.
        """
        browse_id = params = None
        renderer = self._extract_sidebar_info_renderer(data, 'playlistSidebarPrimaryInfoRenderer')
        if not renderer:
            return
        menu_renderer = try_get(
            renderer, lambda x: x['menu']['menuRenderer']['items'], list) or []
        for menu_item in menu_renderer:
            if not isinstance(menu_item, dict):
                continue
            nav_item_renderer = menu_item.get('menuNavigationItemRenderer')
            text = try_get(
                nav_item_renderer, lambda x: x['text']['simpleText'], str)
            if not text or text.lower() != 'show unavailable videos':
                continue
            browse_endpoint = try_get(
                nav_item_renderer, lambda x: x['navigationEndpoint']['browseEndpoint'], dict) or {}
            browse_id = browse_endpoint.get('browseId')
            params = browse_endpoint.get('params')
            break

        headers = self.generate_api_headers(
            ytcfg=ytcfg, account_syncid=self._extract_account_syncid(ytcfg, data),
            visitor_data=self._extract_visitor_data(data, ytcfg))
        query = {
            'params': params or 'wgYCCAA=',
            'browseId': browse_id or 'VL%s' % item_id
        }
        return self._extract_response(
            item_id=item_id, headers=headers, query=query,
            check_get_keys='contents', fatal=False, ytcfg=ytcfg,
            note='Downloading API JSON with unavailable videos')

    @functools.cached_property
    def skip_webpage(self):
        return 'webpage' in self._configuration_arg('skip', ie_key=YoutubeTabIE.ie_key())

    def _extract_webpage(self, url, item_id, fatal=True):
        webpage, data = None, None
        for retry in self.RetryManager(fatal=fatal):
            try:
                webpage = self._download_webpage(url, item_id, note='Downloading webpage')
                data = self.extract_yt_initial_data(item_id, webpage or '', fatal=fatal) or {}
            except ExtractorError as e:
                if isinstance(e.cause, network_exceptions):
                    if not isinstance(e.cause, urllib.error.HTTPError) or e.cause.code not in (403, 429):
                        retry.error = e
                        continue
                self._error_or_warning(e, fatal=fatal)
                break

            try:
                self._extract_and_report_alerts(data)
            except ExtractorError as e:
                self._error_or_warning(e, fatal=fatal)
                break

            # Sometimes youtube returns a webpage with incomplete ytInitialData
            # See: https://github.com/yt-dlp/yt-dlp/issues/116
            if not traverse_obj(data, 'contents', 'currentVideoEndpoint', 'onResponseReceivedActions'):
                retry.error = ExtractorError('Incomplete yt initial data received')
                continue

        return webpage, data

    def _report_playlist_authcheck(self, ytcfg, fatal=True):
        """Use if failed to extract ytcfg (and data) from initial webpage"""
        if not ytcfg and self.is_authenticated:
            msg = 'Playlists that require authentication may not extract correctly without a successful webpage download'
            if 'authcheck' not in self._configuration_arg('skip', ie_key=YoutubeTabIE.ie_key()) and fatal:
                raise ExtractorError(
                    f'{msg}. If you are not downloading private content, or '
                    'your cookies are only for the first account and channel,'
                    ' pass "--extractor-args youtubetab:skip=authcheck" to skip this check',
                    expected=True)
            self.report_warning(msg, only_once=True)

    def _extract_data(self, url, item_id, ytcfg=None, fatal=True, webpage_fatal=False, default_client='web'):
        data = None
        if not self.skip_webpage:
            webpage, data = self._extract_webpage(url, item_id, fatal=webpage_fatal)
            ytcfg = ytcfg or self.extract_ytcfg(item_id, webpage)
            # Reject webpage data if redirected to home page without explicitly requesting
            selected_tab = self._extract_selected_tab(traverse_obj(
                data, ('contents', 'twoColumnBrowseResultsRenderer', 'tabs'), expected_type=list, default=[]), fatal=False) or {}
            if (url != 'https://www.youtube.com/feed/recommended'
                    and selected_tab.get('tabIdentifier') == 'FEwhat_to_watch'  # Home page
                    and 'no-youtube-channel-redirect' not in self.get_param('compat_opts', [])):
                msg = 'The channel/playlist does not exist and the URL redirected to youtube.com home page'
                if fatal:
                    raise ExtractorError(msg, expected=True)
                self.report_warning(msg, only_once=True)
        if not data:
            self._report_playlist_authcheck(ytcfg, fatal=fatal)
            data = self._extract_tab_endpoint(url, item_id, ytcfg, fatal=fatal, default_client=default_client)
        return data, ytcfg

    def _extract_tab_endpoint(self, url, item_id, ytcfg=None, fatal=True, default_client='web'):
        headers = self.generate_api_headers(ytcfg=ytcfg, default_client=default_client)
        resolve_response = self._extract_response(
            item_id=item_id, query={'url': url}, check_get_keys='endpoint', headers=headers, ytcfg=ytcfg, fatal=fatal,
            ep='navigation/resolve_url', note='Downloading API parameters API JSON', default_client=default_client)
        endpoints = {'browseEndpoint': 'browse', 'watchEndpoint': 'next'}
        for ep_key, ep in endpoints.items():
            params = try_get(resolve_response, lambda x: x['endpoint'][ep_key], dict)
            if params:
                return self._extract_response(
                    item_id=item_id, query=params, ep=ep, headers=headers,
                    ytcfg=ytcfg, fatal=fatal, default_client=default_client,
                    check_get_keys=('contents', 'currentVideoEndpoint', 'onResponseReceivedActions'))
        err_note = 'Failed to resolve url (does the playlist exist?)'
        if fatal:
            raise ExtractorError(err_note, expected=True)
        self.report_warning(err_note, item_id)

    _SEARCH_PARAMS = None

    def _search_results(self, query, params=NO_DEFAULT, default_client='web'):
        data = {'query': query}
        if params is NO_DEFAULT:
            params = self._SEARCH_PARAMS
        if params:
            data['params'] = params

        content_keys = (
            ('contents', 'twoColumnSearchResultsRenderer', 'primaryContents', 'sectionListRenderer', 'contents'),
            ('onResponseReceivedCommands', 0, 'appendContinuationItemsAction', 'continuationItems'),
            # ytmusic search
            ('contents', 'tabbedSearchResultsRenderer', 'tabs', 0, 'tabRenderer', 'content', 'sectionListRenderer', 'contents'),
            ('continuationContents', ),
        )
        display_id = f'query "{query}"'
        check_get_keys = tuple({keys[0] for keys in content_keys})
        ytcfg = self._download_ytcfg(default_client, display_id) if not self.skip_webpage else {}
        self._report_playlist_authcheck(ytcfg, fatal=False)

        continuation_list = [None]
        search = None
        for page_num in itertools.count(1):
            data.update(continuation_list[0] or {})
            headers = self.generate_api_headers(
                ytcfg=ytcfg, visitor_data=self._extract_visitor_data(search), default_client=default_client)
            search = self._extract_response(
                item_id=f'{display_id} page {page_num}', ep='search', query=data,
                default_client=default_client, check_get_keys=check_get_keys, ytcfg=ytcfg, headers=headers)
            slr_contents = traverse_obj(search, *content_keys)
            yield from self._extract_entries({'contents': list(variadic(slr_contents))}, continuation_list)
            if not continuation_list[0]:
                break


class YoutubeTabIE(YoutubeTabBaseInfoExtractor):
    IE_DESC = 'YouTube Tabs'
    _VALID_URL = r'''(?x:
        https?://
            (?:\w+\.)?
            (?:
                youtube(?:kids)?\.com|
                %(invidious)s
            )/
            (?:
                (?P<channel_type>channel|c|user|browse)/|
                (?P<not_channel>
                    feed/|hashtag/|
                    (?:playlist|watch)\?.*?\blist=
                )|
                (?!(?:%(reserved_names)s)\b)  # Direct URLs
            )
            (?P<id>[^/?\#&]+)
    )''' % {
        'reserved_names': YoutubeBaseInfoExtractor._RESERVED_NAMES,
        'invidious': '|'.join(YoutubeBaseInfoExtractor._INVIDIOUS_SITES),
    }
    IE_NAME = 'youtube:tab'

    _TESTS = [{
        'note': 'playlists, multipage',
        'url': 'https://www.youtube.com/c/ИгорьКлейнер/playlists?view=1&flow=grid',
        'playlist_mincount': 94,
        'info_dict': {
            'id': 'UCqj7Cz7revf5maW9g5pgNcg',
            'title': 'Igor Kleiner - Playlists',
            'description': 'md5:be97ee0f14ee314f1f002cf187166ee2',
            'uploader': 'Igor Kleiner',
            'uploader_id': 'UCqj7Cz7revf5maW9g5pgNcg',
            'channel': 'Igor Kleiner',
            'channel_id': 'UCqj7Cz7revf5maW9g5pgNcg',
            'tags': ['"критическое', 'мышление"', '"наука', 'просто"', 'математика', '"анализ', 'данных"'],
            'channel_url': 'https://www.youtube.com/channel/UCqj7Cz7revf5maW9g5pgNcg',
            'uploader_url': 'https://www.youtube.com/channel/UCqj7Cz7revf5maW9g5pgNcg',
            'channel_follower_count': int
        },
    }, {
        'note': 'playlists, multipage, different order',
        'url': 'https://www.youtube.com/user/igorkle1/playlists?view=1&sort=dd',
        'playlist_mincount': 94,
        'info_dict': {
            'id': 'UCqj7Cz7revf5maW9g5pgNcg',
            'title': 'Igor Kleiner - Playlists',
            'description': 'md5:be97ee0f14ee314f1f002cf187166ee2',
            'uploader_id': 'UCqj7Cz7revf5maW9g5pgNcg',
            'uploader': 'Igor Kleiner',
            'uploader_url': 'https://www.youtube.com/channel/UCqj7Cz7revf5maW9g5pgNcg',
            'tags': ['"критическое', 'мышление"', '"наука', 'просто"', 'математика', '"анализ', 'данных"'],
            'channel_id': 'UCqj7Cz7revf5maW9g5pgNcg',
            'channel': 'Igor Kleiner',
            'channel_url': 'https://www.youtube.com/channel/UCqj7Cz7revf5maW9g5pgNcg',
            'channel_follower_count': int
        },
    }, {
        'note': 'playlists, series',
        'url': 'https://www.youtube.com/c/3blue1brown/playlists?view=50&sort=dd&shelf_id=3',
        'playlist_mincount': 5,
        'info_dict': {
            'id': 'UCYO_jab_esuFRV4b17AJtAw',
            'title': '3Blue1Brown - Playlists',
            'description': 'md5:e1384e8a133307dd10edee76e875d62f',
            'uploader_id': 'UCYO_jab_esuFRV4b17AJtAw',
            'uploader': '3Blue1Brown',
            'channel_url': 'https://www.youtube.com/channel/UCYO_jab_esuFRV4b17AJtAw',
            'uploader_url': 'https://www.youtube.com/channel/UCYO_jab_esuFRV4b17AJtAw',
            'channel': '3Blue1Brown',
            'channel_id': 'UCYO_jab_esuFRV4b17AJtAw',
            'tags': ['Mathematics'],
            'channel_follower_count': int
        },
    }, {
        'note': 'playlists, singlepage',
        'url': 'https://www.youtube.com/user/ThirstForScience/playlists',
        'playlist_mincount': 4,
        'info_dict': {
            'id': 'UCAEtajcuhQ6an9WEzY9LEMQ',
            'title': 'ThirstForScience - Playlists',
            'description': 'md5:609399d937ea957b0f53cbffb747a14c',
            'uploader': 'ThirstForScience',
            'uploader_id': 'UCAEtajcuhQ6an9WEzY9LEMQ',
            'uploader_url': 'https://www.youtube.com/channel/UCAEtajcuhQ6an9WEzY9LEMQ',
            'channel_url': 'https://www.youtube.com/channel/UCAEtajcuhQ6an9WEzY9LEMQ',
            'channel_id': 'UCAEtajcuhQ6an9WEzY9LEMQ',
            'tags': 'count:13',
            'channel': 'ThirstForScience',
            'channel_follower_count': int
        }
    }, {
        'url': 'https://www.youtube.com/c/ChristophLaimer/playlists',
        'only_matching': True,
    }, {
        'note': 'basic, single video playlist',
        'url': 'https://www.youtube.com/playlist?list=PL4lCao7KL_QFVb7Iudeipvc2BCavECqzc',
        'info_dict': {
            'uploader_id': 'UCmlqkdCBesrv2Lak1mF_MxA',
            'uploader': 'Sergey M.',
            'id': 'PL4lCao7KL_QFVb7Iudeipvc2BCavECqzc',
            'title': 'youtube-dl public playlist',
            'description': '',
            'tags': [],
            'view_count': int,
            'modified_date': '20201130',
            'channel': 'Sergey M.',
            'channel_id': 'UCmlqkdCBesrv2Lak1mF_MxA',
            'uploader_url': 'https://www.youtube.com/channel/UCmlqkdCBesrv2Lak1mF_MxA',
            'channel_url': 'https://www.youtube.com/channel/UCmlqkdCBesrv2Lak1mF_MxA',
        },
        'playlist_count': 1,
    }, {
        'note': 'empty playlist',
        'url': 'https://www.youtube.com/playlist?list=PL4lCao7KL_QFodcLWhDpGCYnngnHtQ-Xf',
        'info_dict': {
            'uploader_id': 'UCmlqkdCBesrv2Lak1mF_MxA',
            'uploader': 'Sergey M.',
            'id': 'PL4lCao7KL_QFodcLWhDpGCYnngnHtQ-Xf',
            'title': 'youtube-dl empty playlist',
            'tags': [],
            'channel': 'Sergey M.',
            'description': '',
            'modified_date': '20160902',
            'channel_id': 'UCmlqkdCBesrv2Lak1mF_MxA',
            'channel_url': 'https://www.youtube.com/channel/UCmlqkdCBesrv2Lak1mF_MxA',
            'uploader_url': 'https://www.youtube.com/channel/UCmlqkdCBesrv2Lak1mF_MxA',
        },
        'playlist_count': 0,
    }, {
        'note': 'Home tab',
        'url': 'https://www.youtube.com/channel/UCKfVa3S1e4PHvxWcwyMMg8w/featured',
        'info_dict': {
            'id': 'UCKfVa3S1e4PHvxWcwyMMg8w',
            'title': 'lex will - Home',
            'description': 'md5:2163c5d0ff54ed5f598d6a7e6211e488',
            'uploader': 'lex will',
            'uploader_id': 'UCKfVa3S1e4PHvxWcwyMMg8w',
            'channel': 'lex will',
            'tags': ['bible', 'history', 'prophesy'],
            'uploader_url': 'https://www.youtube.com/channel/UCKfVa3S1e4PHvxWcwyMMg8w',
            'channel_url': 'https://www.youtube.com/channel/UCKfVa3S1e4PHvxWcwyMMg8w',
            'channel_id': 'UCKfVa3S1e4PHvxWcwyMMg8w',
            'channel_follower_count': int
        },
        'playlist_mincount': 2,
    }, {
        'note': 'Videos tab',
        'url': 'https://www.youtube.com/channel/UCKfVa3S1e4PHvxWcwyMMg8w/videos',
        'info_dict': {
            'id': 'UCKfVa3S1e4PHvxWcwyMMg8w',
            'title': 'lex will - Videos',
            'description': 'md5:2163c5d0ff54ed5f598d6a7e6211e488',
            'uploader': 'lex will',
            'uploader_id': 'UCKfVa3S1e4PHvxWcwyMMg8w',
            'tags': ['bible', 'history', 'prophesy'],
            'channel_url': 'https://www.youtube.com/channel/UCKfVa3S1e4PHvxWcwyMMg8w',
            'channel_id': 'UCKfVa3S1e4PHvxWcwyMMg8w',
            'uploader_url': 'https://www.youtube.com/channel/UCKfVa3S1e4PHvxWcwyMMg8w',
            'channel': 'lex will',
            'channel_follower_count': int
        },
        'playlist_mincount': 975,
    }, {
        'note': 'Videos tab, sorted by popular',
        'url': 'https://www.youtube.com/channel/UCKfVa3S1e4PHvxWcwyMMg8w/videos?view=0&sort=p&flow=grid',
        'info_dict': {
            'id': 'UCKfVa3S1e4PHvxWcwyMMg8w',
            'title': 'lex will - Videos',
            'description': 'md5:2163c5d0ff54ed5f598d6a7e6211e488',
            'uploader': 'lex will',
            'uploader_id': 'UCKfVa3S1e4PHvxWcwyMMg8w',
            'channel_id': 'UCKfVa3S1e4PHvxWcwyMMg8w',
            'uploader_url': 'https://www.youtube.com/channel/UCKfVa3S1e4PHvxWcwyMMg8w',
            'channel': 'lex will',
            'tags': ['bible', 'history', 'prophesy'],
            'channel_url': 'https://www.youtube.com/channel/UCKfVa3S1e4PHvxWcwyMMg8w',
            'channel_follower_count': int
        },
        'playlist_mincount': 199,
    }, {
        'note': 'Playlists tab',
        'url': 'https://www.youtube.com/channel/UCKfVa3S1e4PHvxWcwyMMg8w/playlists',
        'info_dict': {
            'id': 'UCKfVa3S1e4PHvxWcwyMMg8w',
            'title': 'lex will - Playlists',
            'description': 'md5:2163c5d0ff54ed5f598d6a7e6211e488',
            'uploader': 'lex will',
            'uploader_id': 'UCKfVa3S1e4PHvxWcwyMMg8w',
            'uploader_url': 'https://www.youtube.com/channel/UCKfVa3S1e4PHvxWcwyMMg8w',
            'channel': 'lex will',
            'channel_url': 'https://www.youtube.com/channel/UCKfVa3S1e4PHvxWcwyMMg8w',
            'channel_id': 'UCKfVa3S1e4PHvxWcwyMMg8w',
            'tags': ['bible', 'history', 'prophesy'],
            'channel_follower_count': int
        },
        'playlist_mincount': 17,
    }, {
        'note': 'Community tab',
        'url': 'https://www.youtube.com/channel/UCKfVa3S1e4PHvxWcwyMMg8w/community',
        'info_dict': {
            'id': 'UCKfVa3S1e4PHvxWcwyMMg8w',
            'title': 'lex will - Community',
            'description': 'md5:2163c5d0ff54ed5f598d6a7e6211e488',
            'uploader': 'lex will',
            'uploader_id': 'UCKfVa3S1e4PHvxWcwyMMg8w',
            'uploader_url': 'https://www.youtube.com/channel/UCKfVa3S1e4PHvxWcwyMMg8w',
            'channel': 'lex will',
            'channel_url': 'https://www.youtube.com/channel/UCKfVa3S1e4PHvxWcwyMMg8w',
            'channel_id': 'UCKfVa3S1e4PHvxWcwyMMg8w',
            'tags': ['bible', 'history', 'prophesy'],
            'channel_follower_count': int
        },
        'playlist_mincount': 18,
    }, {
        'note': 'Channels tab',
        'url': 'https://www.youtube.com/channel/UCKfVa3S1e4PHvxWcwyMMg8w/channels',
        'info_dict': {
            'id': 'UCKfVa3S1e4PHvxWcwyMMg8w',
            'title': 'lex will - Channels',
            'description': 'md5:2163c5d0ff54ed5f598d6a7e6211e488',
            'uploader': 'lex will',
            'uploader_id': 'UCKfVa3S1e4PHvxWcwyMMg8w',
            'uploader_url': 'https://www.youtube.com/channel/UCKfVa3S1e4PHvxWcwyMMg8w',
            'channel': 'lex will',
            'channel_url': 'https://www.youtube.com/channel/UCKfVa3S1e4PHvxWcwyMMg8w',
            'channel_id': 'UCKfVa3S1e4PHvxWcwyMMg8w',
            'tags': ['bible', 'history', 'prophesy'],
            'channel_follower_count': int
        },
        'playlist_mincount': 12,
    }, {
        'note': 'Search tab',
        'url': 'https://www.youtube.com/c/3blue1brown/search?query=linear%20algebra',
        'playlist_mincount': 40,
        'info_dict': {
            'id': 'UCYO_jab_esuFRV4b17AJtAw',
            'title': '3Blue1Brown - Search - linear algebra',
            'description': 'md5:e1384e8a133307dd10edee76e875d62f',
            'uploader': '3Blue1Brown',
            'uploader_id': 'UCYO_jab_esuFRV4b17AJtAw',
            'channel_url': 'https://www.youtube.com/channel/UCYO_jab_esuFRV4b17AJtAw',
            'uploader_url': 'https://www.youtube.com/channel/UCYO_jab_esuFRV4b17AJtAw',
            'tags': ['Mathematics'],
            'channel': '3Blue1Brown',
            'channel_id': 'UCYO_jab_esuFRV4b17AJtAw',
            'channel_follower_count': int
        },
    }, {
        'url': 'https://invidio.us/channel/UCmlqkdCBesrv2Lak1mF_MxA',
        'only_matching': True,
    }, {
        'url': 'https://www.youtubekids.com/channel/UCmlqkdCBesrv2Lak1mF_MxA',
        'only_matching': True,
    }, {
        'url': 'https://music.youtube.com/channel/UCmlqkdCBesrv2Lak1mF_MxA',
        'only_matching': True,
    }, {
        'note': 'Playlist with deleted videos (#651). As a bonus, the video #51 is also twice in this list.',
        'url': 'https://www.youtube.com/playlist?list=PLwP_SiAcdui0KVebT0mU9Apz359a4ubsC',
        'info_dict': {
            'title': '29C3: Not my department',
            'id': 'PLwP_SiAcdui0KVebT0mU9Apz359a4ubsC',
            'uploader': 'Christiaan008',
            'uploader_id': 'UCEPzS1rYsrkqzSLNp76nrcg',
            'description': 'md5:a14dc1a8ef8307a9807fe136a0660268',
            'tags': [],
            'uploader_url': 'https://www.youtube.com/c/ChRiStIaAn008',
            'view_count': int,
            'modified_date': '20150605',
            'channel_id': 'UCEPzS1rYsrkqzSLNp76nrcg',
            'channel_url': 'https://www.youtube.com/c/ChRiStIaAn008',
            'channel': 'Christiaan008',
        },
        'playlist_count': 96,
    }, {
        'note': 'Large playlist',
        'url': 'https://www.youtube.com/playlist?list=UUBABnxM4Ar9ten8Mdjj1j0Q',
        'info_dict': {
            'title': 'Uploads from Cauchemar',
            'id': 'UUBABnxM4Ar9ten8Mdjj1j0Q',
            'uploader': 'Cauchemar',
            'uploader_id': 'UCBABnxM4Ar9ten8Mdjj1j0Q',
            'channel_url': 'https://www.youtube.com/c/Cauchemar89',
            'tags': [],
            'modified_date': r're:\d{8}',
            'channel': 'Cauchemar',
            'uploader_url': 'https://www.youtube.com/c/Cauchemar89',
            'view_count': int,
            'description': '',
            'channel_id': 'UCBABnxM4Ar9ten8Mdjj1j0Q',
        },
        'playlist_mincount': 1123,
        'expected_warnings': [r'[Uu]navailable videos (are|will be) hidden'],
    }, {
        'note': 'even larger playlist, 8832 videos',
        'url': 'http://www.youtube.com/user/NASAgovVideo/videos',
        'only_matching': True,
    }, {
        'note': 'Buggy playlist: the webpage has a "Load more" button but it doesn\'t have more videos',
        'url': 'https://www.youtube.com/playlist?list=UUXw-G3eDE9trcvY2sBMM_aA',
        'info_dict': {
            'title': 'Uploads from Interstellar Movie',
            'id': 'UUXw-G3eDE9trcvY2sBMM_aA',
            'uploader': 'Interstellar Movie',
            'uploader_id': 'UCXw-G3eDE9trcvY2sBMM_aA',
            'uploader_url': 'https://www.youtube.com/c/InterstellarMovie',
            'tags': [],
            'view_count': int,
            'channel_id': 'UCXw-G3eDE9trcvY2sBMM_aA',
            'channel_url': 'https://www.youtube.com/c/InterstellarMovie',
            'channel': 'Interstellar Movie',
            'description': '',
            'modified_date': r're:\d{8}',
        },
        'playlist_mincount': 21,
    }, {
        'note': 'Playlist with "show unavailable videos" button',
        'url': 'https://www.youtube.com/playlist?list=UUTYLiWFZy8xtPwxFwX9rV7Q',
        'info_dict': {
            'title': 'Uploads from Phim Siêu Nhân Nhật Bản',
            'id': 'UUTYLiWFZy8xtPwxFwX9rV7Q',
            'uploader': 'Phim Siêu Nhân Nhật Bản',
            'uploader_id': 'UCTYLiWFZy8xtPwxFwX9rV7Q',
            'view_count': int,
            'channel': 'Phim Siêu Nhân Nhật Bản',
            'tags': [],
            'uploader_url': 'https://www.youtube.com/channel/UCTYLiWFZy8xtPwxFwX9rV7Q',
            'description': '',
            'channel_url': 'https://www.youtube.com/channel/UCTYLiWFZy8xtPwxFwX9rV7Q',
            'channel_id': 'UCTYLiWFZy8xtPwxFwX9rV7Q',
            'modified_date': r're:\d{8}',
        },
        'playlist_mincount': 200,
        'expected_warnings': [r'[Uu]navailable videos (are|will be) hidden'],
    }, {
        'note': 'Playlist with unavailable videos in page 7',
        'url': 'https://www.youtube.com/playlist?list=UU8l9frL61Yl5KFOl87nIm2w',
        'info_dict': {
            'title': 'Uploads from BlankTV',
            'id': 'UU8l9frL61Yl5KFOl87nIm2w',
            'uploader': 'BlankTV',
            'uploader_id': 'UC8l9frL61Yl5KFOl87nIm2w',
            'channel': 'BlankTV',
            'channel_url': 'https://www.youtube.com/c/blanktv',
            'channel_id': 'UC8l9frL61Yl5KFOl87nIm2w',
            'view_count': int,
            'tags': [],
            'uploader_url': 'https://www.youtube.com/c/blanktv',
            'modified_date': r're:\d{8}',
            'description': '',
        },
        'playlist_mincount': 1000,
        'expected_warnings': [r'[Uu]navailable videos (are|will be) hidden'],
    }, {
        'note': 'https://github.com/ytdl-org/youtube-dl/issues/21844',
        'url': 'https://www.youtube.com/playlist?list=PLzH6n4zXuckpfMu_4Ff8E7Z1behQks5ba',
        'info_dict': {
            'title': 'Data Analysis with Dr Mike Pound',
            'id': 'PLzH6n4zXuckpfMu_4Ff8E7Z1behQks5ba',
            'uploader_id': 'UC9-y-6csu5WGm29I7JiwpnA',
            'uploader': 'Computerphile',
            'description': 'md5:7f567c574d13d3f8c0954d9ffee4e487',
            'uploader_url': 'https://www.youtube.com/user/Computerphile',
            'tags': [],
            'view_count': int,
            'channel_id': 'UC9-y-6csu5WGm29I7JiwpnA',
            'channel_url': 'https://www.youtube.com/user/Computerphile',
            'channel': 'Computerphile',
        },
        'playlist_mincount': 11,
    }, {
        'url': 'https://invidio.us/playlist?list=PL4lCao7KL_QFVb7Iudeipvc2BCavECqzc',
        'only_matching': True,
    }, {
        'note': 'Playlist URL that does not actually serve a playlist',
        'url': 'https://www.youtube.com/watch?v=FqZTN594JQw&list=PLMYEtVRpaqY00V9W81Cwmzp6N6vZqfUKD4',
        'info_dict': {
            'id': 'FqZTN594JQw',
            'ext': 'webm',
            'title': "Smiley's People 01 detective, Adventure Series, Action",
            'uploader': 'STREEM',
            'uploader_id': 'UCyPhqAZgwYWZfxElWVbVJng',
            'uploader_url': r're:https?://(?:www\.)?youtube\.com/channel/UCyPhqAZgwYWZfxElWVbVJng',
            'upload_date': '20150526',
            'license': 'Standard YouTube License',
            'description': 'md5:507cdcb5a49ac0da37a920ece610be80',
            'categories': ['People & Blogs'],
            'tags': list,
            'view_count': int,
            'like_count': int,
        },
        'params': {
            'skip_download': True,
        },
        'skip': 'This video is not available.',
        'add_ie': [YoutubeIE.ie_key()],
    }, {
        'url': 'https://www.youtubekids.com/watch?v=Agk7R8I8o5U&list=PUZ6jURNr1WQZCNHF0ao-c0g',
        'only_matching': True,
    }, {
        'url': 'https://www.youtube.com/watch?v=MuAGGZNfUkU&list=RDMM',
        'only_matching': True,
    }, {
        'url': 'https://www.youtube.com/channel/UCoMdktPbSTixAyNGwb-UYkQ/live',
        'info_dict': {
            'id': 'Wq15eF5vCbI',  # This will keep changing
            'ext': 'mp4',
            'title': str,
            'uploader': 'Sky News',
            'uploader_id': 'skynews',
            'uploader_url': r're:https?://(?:www\.)?youtube\.com/user/skynews',
            'upload_date': r're:\d{8}',
            'description': str,
            'categories': ['News & Politics'],
            'tags': list,
            'like_count': int,
            'release_timestamp': 1642502819,
            'channel': 'Sky News',
            'channel_id': 'UCoMdktPbSTixAyNGwb-UYkQ',
            'age_limit': 0,
            'view_count': int,
            'thumbnail': 'https://i.ytimg.com/vi/GgL890LIznQ/maxresdefault_live.jpg',
            'playable_in_embed': True,
            'release_date': '20220118',
            'availability': 'public',
            'live_status': 'is_live',
            'channel_url': 'https://www.youtube.com/channel/UCoMdktPbSTixAyNGwb-UYkQ',
            'channel_follower_count': int
        },
        'params': {
            'skip_download': True,
        },
        'expected_warnings': ['Ignoring subtitle tracks found in '],
    }, {
        'url': 'https://www.youtube.com/user/TheYoungTurks/live',
        'info_dict': {
            'id': 'a48o2S1cPoo',
            'ext': 'mp4',
            'title': 'The Young Turks - Live Main Show',
            'uploader': 'The Young Turks',
            'uploader_id': 'TheYoungTurks',
            'uploader_url': r're:https?://(?:www\.)?youtube\.com/user/TheYoungTurks',
            'upload_date': '20150715',
            'license': 'Standard YouTube License',
            'description': 'md5:438179573adcdff3c97ebb1ee632b891',
            'categories': ['News & Politics'],
            'tags': ['Cenk Uygur (TV Program Creator)', 'The Young Turks (Award-Winning Work)', 'Talk Show (TV Genre)'],
            'like_count': int,
        },
        'params': {
            'skip_download': True,
        },
        'only_matching': True,
    }, {
        'url': 'https://www.youtube.com/channel/UC1yBKRuGpC1tSM73A0ZjYjQ/live',
        'only_matching': True,
    }, {
        'url': 'https://www.youtube.com/c/CommanderVideoHq/live',
        'only_matching': True,
    }, {
        'note': 'A channel that is not live. Should raise error',
        'url': 'https://www.youtube.com/user/numberphile/live',
        'only_matching': True,
    }, {
        'url': 'https://www.youtube.com/feed/trending',
        'only_matching': True,
    }, {
        'url': 'https://www.youtube.com/feed/library',
        'only_matching': True,
    }, {
        'url': 'https://www.youtube.com/feed/history',
        'only_matching': True,
    }, {
        'url': 'https://www.youtube.com/feed/subscriptions',
        'only_matching': True,
    }, {
        'url': 'https://www.youtube.com/feed/watch_later',
        'only_matching': True,
    }, {
        'note': 'Recommended - redirects to home page.',
        'url': 'https://www.youtube.com/feed/recommended',
        'only_matching': True,
    }, {
        'note': 'inline playlist with not always working continuations',
        'url': 'https://www.youtube.com/watch?v=UC6u0Tct-Fo&list=PL36D642111D65BE7C',
        'only_matching': True,
    }, {
        'url': 'https://www.youtube.com/course',
        'only_matching': True,
    }, {
        'url': 'https://www.youtube.com/zsecurity',
        'only_matching': True,
    }, {
        'url': 'http://www.youtube.com/NASAgovVideo/videos',
        'only_matching': True,
    }, {
        'url': 'https://www.youtube.com/TheYoungTurks/live',
        'only_matching': True,
    }, {
        'url': 'https://www.youtube.com/hashtag/cctv9',
        'info_dict': {
            'id': 'cctv9',
            'title': '#cctv9',
            'tags': [],
        },
        'playlist_mincount': 350,
    }, {
        'url': 'https://www.youtube.com/watch?list=PLW4dVinRY435CBE_JD3t-0SRXKfnZHS1P&feature=youtu.be&v=M9cJMXmQ_ZU',
        'only_matching': True,
    }, {
        'note': 'Requires Premium: should request additional YTM-info webpage (and have format 141) for videos in playlist',
        'url': 'https://music.youtube.com/playlist?list=PLRBp0Fe2GpgmgoscNFLxNyBVSFVdYmFkq',
        'only_matching': True
    }, {
        'note': '/browse/ should redirect to /channel/',
        'url': 'https://music.youtube.com/browse/UC1a8OFewdjuLq6KlF8M_8Ng',
        'only_matching': True
    }, {
        'note': 'VLPL, should redirect to playlist?list=PL...',
        'url': 'https://music.youtube.com/browse/VLPLRBp0Fe2GpgmgoscNFLxNyBVSFVdYmFkq',
        'info_dict': {
            'id': 'PLRBp0Fe2GpgmgoscNFLxNyBVSFVdYmFkq',
            'uploader': 'NoCopyrightSounds',
            'description': 'Providing you with copyright free / safe music for gaming, live streaming, studying and more!',
            'uploader_id': 'UC_aEa8K-EOJ3D6gOs7HcyNg',
            'title': 'NCS : All Releases 💿',
            'uploader_url': 'https://www.youtube.com/c/NoCopyrightSounds',
            'channel_url': 'https://www.youtube.com/c/NoCopyrightSounds',
            'modified_date': r're:\d{8}',
            'view_count': int,
            'channel_id': 'UC_aEa8K-EOJ3D6gOs7HcyNg',
            'tags': [],
            'channel': 'NoCopyrightSounds',
        },
        'playlist_mincount': 166,
        'expected_warnings': [r'[Uu]navailable videos (are|will be) hidden'],
    }, {
        'note': 'Topic, should redirect to playlist?list=UU...',
        'url': 'https://music.youtube.com/browse/UC9ALqqC4aIeG5iDs7i90Bfw',
        'info_dict': {
            'id': 'UU9ALqqC4aIeG5iDs7i90Bfw',
            'uploader_id': 'UC9ALqqC4aIeG5iDs7i90Bfw',
            'title': 'Uploads from Royalty Free Music - Topic',
            'uploader': 'Royalty Free Music - Topic',
            'tags': [],
            'channel_id': 'UC9ALqqC4aIeG5iDs7i90Bfw',
            'channel': 'Royalty Free Music - Topic',
            'view_count': int,
            'channel_url': 'https://www.youtube.com/channel/UC9ALqqC4aIeG5iDs7i90Bfw',
            'channel_url': 'https://www.youtube.com/channel/UC9ALqqC4aIeG5iDs7i90Bfw',
            'modified_date': r're:\d{8}',
            'uploader_url': 'https://www.youtube.com/channel/UC9ALqqC4aIeG5iDs7i90Bfw',
            'description': '',
        },
        'expected_warnings': [
            'The URL does not have a videos tab',
            r'[Uu]navailable videos (are|will be) hidden',
        ],
        'playlist_mincount': 101,
    }, {
        'note': 'Topic without a UU playlist',
        'url': 'https://www.youtube.com/channel/UCtFRv9O2AHqOZjjynzrv-xg',
        'info_dict': {
            'id': 'UCtFRv9O2AHqOZjjynzrv-xg',
            'title': 'UCtFRv9O2AHqOZjjynzrv-xg',
            'tags': [],
        },
        'expected_warnings': [
            'the playlist redirect gave error',
        ],
        'playlist_mincount': 9,
    }, {
        'note': 'Youtube music Album',
        'url': 'https://music.youtube.com/browse/MPREb_gTAcphH99wE',
        'info_dict': {
            'id': 'OLAK5uy_l1m0thk3g31NmIIz_vMIbWtyv7eZixlH0',
            'title': 'Album - Royalty Free Music Library V2 (50 Songs)',
            'tags': [],
            'view_count': int,
            'description': '',
            'availability': 'unlisted',
            'modified_date': r're:\d{8}',
        },
        'playlist_count': 50,
    }, {
        'note': 'unlisted single video playlist',
        'url': 'https://www.youtube.com/playlist?list=PLwL24UFy54GrB3s2KMMfjZscDi1x5Dajf',
        'info_dict': {
            'uploader_id': 'UC9zHu_mHU96r19o-wV5Qs1Q',
            'uploader': 'colethedj',
            'id': 'PLwL24UFy54GrB3s2KMMfjZscDi1x5Dajf',
            'title': 'yt-dlp unlisted playlist test',
            'availability': 'unlisted',
            'tags': [],
            'modified_date': '20220418',
            'channel': 'colethedj',
            'view_count': int,
            'description': '',
            'uploader_url': 'https://www.youtube.com/channel/UC9zHu_mHU96r19o-wV5Qs1Q',
            'channel_id': 'UC9zHu_mHU96r19o-wV5Qs1Q',
            'channel_url': 'https://www.youtube.com/channel/UC9zHu_mHU96r19o-wV5Qs1Q',
        },
        'playlist_count': 1,
    }, {
        'note': 'API Fallback: Recommended - redirects to home page. Requires visitorData',
        'url': 'https://www.youtube.com/feed/recommended',
        'info_dict': {
            'id': 'recommended',
            'title': 'recommended',
            'tags': [],
        },
        'playlist_mincount': 50,
        'params': {
            'skip_download': True,
            'extractor_args': {'youtubetab': {'skip': ['webpage']}}
        },
    }, {
        'note': 'API Fallback: /videos tab, sorted by oldest first',
        'url': 'https://www.youtube.com/user/theCodyReeder/videos?view=0&sort=da&flow=grid',
        'info_dict': {
            'id': 'UCu6mSoMNzHQiBIOCkHUa2Aw',
            'title': 'Cody\'sLab - Videos',
            'description': 'md5:d083b7c2f0c67ee7a6c74c3e9b4243fa',
            'uploader': 'Cody\'sLab',
            'uploader_id': 'UCu6mSoMNzHQiBIOCkHUa2Aw',
            'channel': 'Cody\'sLab',
            'channel_id': 'UCu6mSoMNzHQiBIOCkHUa2Aw',
            'tags': [],
            'channel_url': 'https://www.youtube.com/channel/UCu6mSoMNzHQiBIOCkHUa2Aw',
            'uploader_url': 'https://www.youtube.com/channel/UCu6mSoMNzHQiBIOCkHUa2Aw',
            'channel_follower_count': int
        },
        'playlist_mincount': 650,
        'params': {
            'skip_download': True,
            'extractor_args': {'youtubetab': {'skip': ['webpage']}}
        },
    }, {
        'note': 'API Fallback: Topic, should redirect to playlist?list=UU...',
        'url': 'https://music.youtube.com/browse/UC9ALqqC4aIeG5iDs7i90Bfw',
        'info_dict': {
            'id': 'UU9ALqqC4aIeG5iDs7i90Bfw',
            'uploader_id': 'UC9ALqqC4aIeG5iDs7i90Bfw',
            'title': 'Uploads from Royalty Free Music - Topic',
            'uploader': 'Royalty Free Music - Topic',
            'modified_date': r're:\d{8}',
            'channel_id': 'UC9ALqqC4aIeG5iDs7i90Bfw',
            'description': '',
            'channel_url': 'https://www.youtube.com/channel/UC9ALqqC4aIeG5iDs7i90Bfw',
            'tags': [],
            'channel': 'Royalty Free Music - Topic',
            'view_count': int,
            'uploader_url': 'https://www.youtube.com/channel/UC9ALqqC4aIeG5iDs7i90Bfw',
        },
        'expected_warnings': [
            'does not have a videos tab',
            r'[Uu]navailable videos (are|will be) hidden',
        ],
        'playlist_mincount': 101,
        'params': {
            'skip_download': True,
            'extractor_args': {'youtubetab': {'skip': ['webpage']}}
        },
    }, {
        'note': 'non-standard redirect to regional channel',
        'url': 'https://www.youtube.com/channel/UCwVVpHQ2Cs9iGJfpdFngePQ',
        'only_matching': True
    }, {
        'note': 'collaborative playlist (uploader name in the form "by <uploader> and x other(s)")',
        'url': 'https://www.youtube.com/playlist?list=PLx-_-Kk4c89oOHEDQAojOXzEzemXxoqx6',
        'info_dict': {
            'id': 'PLx-_-Kk4c89oOHEDQAojOXzEzemXxoqx6',
            'modified_date': '20220407',
            'channel_url': 'https://www.youtube.com/channel/UCKcqXmCcyqnhgpA5P0oHH_Q',
            'tags': [],
            'uploader_id': 'UCKcqXmCcyqnhgpA5P0oHH_Q',
            'uploader': 'pukkandan',
            'availability': 'unlisted',
            'channel_id': 'UCKcqXmCcyqnhgpA5P0oHH_Q',
            'channel': 'pukkandan',
            'description': 'Test for collaborative playlist',
            'title': 'yt-dlp test - collaborative playlist',
            'view_count': int,
            'uploader_url': 'https://www.youtube.com/channel/UCKcqXmCcyqnhgpA5P0oHH_Q',
        },
        'playlist_mincount': 2
    }]

    @classmethod
    def suitable(cls, url):
        return False if YoutubeIE.suitable(url) else super().suitable(url)

    _URL_RE = re.compile(rf'(?P<pre>{_VALID_URL})(?(not_channel)|(?P<tab>/\w+))?(?P<post>.*)$')

    @YoutubeTabBaseInfoExtractor.passthrough_smuggled_data
    def _real_extract(self, url, smuggled_data):
        item_id = self._match_id(url)
        url = urllib.parse.urlunparse(
            urllib.parse.urlparse(url)._replace(netloc='www.youtube.com'))
        compat_opts = self.get_param('compat_opts', [])

        def get_mobj(url):
            mobj = self._URL_RE.match(url).groupdict()
            mobj.update((k, '') for k, v in mobj.items() if v is None)
            return mobj

        mobj, redirect_warning = get_mobj(url), None
        # Youtube returns incomplete data if tabname is not lower case
        pre, tab, post, is_channel = mobj['pre'], mobj['tab'].lower(), mobj['post'], not mobj['not_channel']
        if is_channel:
            if smuggled_data.get('is_music_url'):
                if item_id[:2] == 'VL':  # Youtube music VL channels have an equivalent playlist
                    item_id = item_id[2:]
                    pre, tab, post, is_channel = f'https://www.youtube.com/playlist?list={item_id}', '', '', False
                elif item_id[:2] == 'MP':  # Resolve albums (/[channel/browse]/MP...) to their equivalent playlist
                    mdata = self._extract_tab_endpoint(
                        f'https://music.youtube.com/channel/{item_id}', item_id, default_client='web_music')
                    murl = traverse_obj(mdata, ('microformat', 'microformatDataRenderer', 'urlCanonical'),
                                        get_all=False, expected_type=str)
                    if not murl:
                        raise ExtractorError('Failed to resolve album to playlist')
                    return self.url_result(murl, ie=YoutubeTabIE.ie_key())
                elif mobj['channel_type'] == 'browse':  # Youtube music /browse/ should be changed to /channel/
                    pre = f'https://www.youtube.com/channel/{item_id}'

        original_tab_name = tab
        if is_channel and not tab and 'no-youtube-channel-redirect' not in compat_opts:
            # Home URLs should redirect to /videos/
            redirect_warning = ('A channel/user page was given. All the channel\'s videos will be downloaded. '
                                'To download only the videos in the home page, add a "/featured" to the URL')
            tab = '/videos'

        url = ''.join((pre, tab, post))
        mobj = get_mobj(url)

        # Handle both video/playlist URLs
        qs = parse_qs(url)
        video_id, playlist_id = (qs.get(key, [None])[0] for key in ('v', 'list'))

        if not video_id and mobj['not_channel'].startswith('watch'):
            if not playlist_id:
                # If there is neither video or playlist ids, youtube redirects to home page, which is undesirable
                raise ExtractorError('Unable to recognize tab page')
            # Common mistake: https://www.youtube.com/watch?list=playlist_id
            self.report_warning(f'A video URL was given without video ID. Trying to download playlist {playlist_id}')
            url = f'https://www.youtube.com/playlist?list={playlist_id}'
            mobj = get_mobj(url)

        if video_id and playlist_id:
            if self.get_param('noplaylist'):
                self.to_screen(f'Downloading just video {video_id} because of --no-playlist')
                return self.url_result(f'https://www.youtube.com/watch?v={video_id}',
                                       ie=YoutubeIE.ie_key(), video_id=video_id)
            self.to_screen(f'Downloading playlist {playlist_id}; add --no-playlist to just download video {video_id}')

        data, ytcfg = self._extract_data(url, item_id)

        # YouTube may provide a non-standard redirect to the regional channel
        # See: https://github.com/yt-dlp/yt-dlp/issues/2694
        redirect_url = traverse_obj(
            data, ('onResponseReceivedActions', ..., 'navigateAction', 'endpoint', 'commandMetadata', 'webCommandMetadata', 'url'), get_all=False)
        if redirect_url and 'no-youtube-channel-redirect' not in compat_opts:
            redirect_url = ''.join((
                urljoin('https://www.youtube.com', redirect_url), mobj['tab'], mobj['post']))
            self.to_screen(f'This playlist is likely not available in your region. Following redirect to regional playlist {redirect_url}')
            return self.url_result(redirect_url, ie=YoutubeTabIE.ie_key())

        tabs = traverse_obj(data, ('contents', 'twoColumnBrowseResultsRenderer', 'tabs'), expected_type=list)
        if tabs:
            selected_tab = self._extract_selected_tab(tabs)
            selected_tab_name = selected_tab.get('title', '').lower()
            if selected_tab_name == 'home':
                selected_tab_name = 'featured'
            requested_tab_name = mobj['tab'][1:]
            if 'no-youtube-channel-redirect' not in compat_opts:
                if requested_tab_name == 'live':  # Live tab should have redirected to the video
                    raise UserNotLive(video_id=mobj['id'])
                if requested_tab_name not in ('', selected_tab_name):
                    redirect_warning = f'The channel does not have a {requested_tab_name} tab'
                    if not original_tab_name:
                        if item_id[:2] == 'UC':
                            # Topic channels don't have /videos. Use the equivalent playlist instead
                            pl_id = f'UU{item_id[2:]}'
                            pl_url = f'https://www.youtube.com/playlist?list={pl_id}'
                            try:
                                data, ytcfg = self._extract_data(pl_url, pl_id, ytcfg=ytcfg, fatal=True, webpage_fatal=True)
                            except ExtractorError:
                                redirect_warning += ' and the playlist redirect gave error'
                            else:
                                item_id, url, selected_tab_name = pl_id, pl_url, requested_tab_name
                                redirect_warning += f'. Redirecting to playlist {pl_id} instead'
                        if selected_tab_name and selected_tab_name != requested_tab_name:
                            redirect_warning += f'. {selected_tab_name} tab is being downloaded instead'
                    else:
                        raise ExtractorError(redirect_warning, expected=True)

        if redirect_warning:
            self.to_screen(redirect_warning)
        self.write_debug(f'Final URL: {url}')

        # YouTube sometimes provides a button to reload playlist with unavailable videos.
        if 'no-youtube-unavailable-videos' not in compat_opts:
            data = self._reload_with_unavailable_videos(item_id, data, ytcfg) or data
        self._extract_and_report_alerts(data, only_once=True)
        tabs = traverse_obj(data, ('contents', 'twoColumnBrowseResultsRenderer', 'tabs'), expected_type=list)
        if tabs:
            return self._extract_from_tabs(item_id, ytcfg, data, tabs)

        playlist = traverse_obj(
            data, ('contents', 'twoColumnWatchNextResults', 'playlist', 'playlist'), expected_type=dict)
        if playlist:
            return self._extract_from_playlist(item_id, url, data, playlist, ytcfg)

        video_id = traverse_obj(
            data, ('currentVideoEndpoint', 'watchEndpoint', 'videoId'), expected_type=str) or video_id
        if video_id:
            if mobj['tab'] != '/live':  # live tab is expected to redirect to video
                self.report_warning(f'Unable to recognize playlist. Downloading just video {video_id}')
            return self.url_result(f'https://www.youtube.com/watch?v={video_id}',
                                   ie=YoutubeIE.ie_key(), video_id=video_id)

        raise ExtractorError('Unable to recognize tab page')


class YoutubePlaylistIE(InfoExtractor):
    IE_DESC = 'YouTube playlists'
    _VALID_URL = r'''(?x)(?:
                        (?:https?://)?
                        (?:\w+\.)?
                        (?:
                            (?:
                                youtube(?:kids)?\.com|
                                %(invidious)s
                            )
                            /.*?\?.*?\blist=
                        )?
                        (?P<id>%(playlist_id)s)
                     )''' % {
        'playlist_id': YoutubeBaseInfoExtractor._PLAYLIST_ID_RE,
        'invidious': '|'.join(YoutubeBaseInfoExtractor._INVIDIOUS_SITES),
    }
    IE_NAME = 'youtube:playlist'
    _TESTS = [{
        'note': 'issue #673',
        'url': 'PLBB231211A4F62143',
        'info_dict': {
            'title': '[OLD]Team Fortress 2 (Class-based LP)',
            'id': 'PLBB231211A4F62143',
            'uploader': 'Wickman',
            'uploader_id': 'UCKSpbfbl5kRQpTdL7kMc-1Q',
            'description': 'md5:8fa6f52abb47a9552002fa3ddfc57fc2',
            'view_count': int,
            'uploader_url': 'https://www.youtube.com/user/Wickydoo',
            'modified_date': r're:\d{8}',
            'channel_id': 'UCKSpbfbl5kRQpTdL7kMc-1Q',
            'channel': 'Wickman',
            'tags': [],
            'channel_url': 'https://www.youtube.com/user/Wickydoo',
        },
        'playlist_mincount': 29,
    }, {
        'url': 'PLtPgu7CB4gbY9oDN3drwC3cMbJggS7dKl',
        'info_dict': {
            'title': 'YDL_safe_search',
            'id': 'PLtPgu7CB4gbY9oDN3drwC3cMbJggS7dKl',
        },
        'playlist_count': 2,
        'skip': 'This playlist is private',
    }, {
        'note': 'embedded',
        'url': 'https://www.youtube.com/embed/videoseries?list=PL6IaIsEjSbf96XFRuNccS_RuEXwNdsoEu',
        'playlist_count': 4,
        'info_dict': {
            'title': 'JODA15',
            'id': 'PL6IaIsEjSbf96XFRuNccS_RuEXwNdsoEu',
            'uploader': 'milan',
            'uploader_id': 'UCEI1-PVPcYXjB73Hfelbmaw',
            'description': '',
            'channel_url': 'https://www.youtube.com/channel/UCEI1-PVPcYXjB73Hfelbmaw',
            'tags': [],
            'modified_date': '20140919',
            'view_count': int,
            'channel': 'milan',
            'channel_id': 'UCEI1-PVPcYXjB73Hfelbmaw',
            'uploader_url': 'https://www.youtube.com/channel/UCEI1-PVPcYXjB73Hfelbmaw',
        },
        'expected_warnings': [r'[Uu]navailable videos (are|will be) hidden'],
    }, {
        'url': 'http://www.youtube.com/embed/_xDOZElKyNU?list=PLsyOSbh5bs16vubvKePAQ1x3PhKavfBIl',
        'playlist_mincount': 455,
        'info_dict': {
            'title': '2018 Chinese New Singles (11/6 updated)',
            'id': 'PLsyOSbh5bs16vubvKePAQ1x3PhKavfBIl',
            'uploader': 'LBK',
            'uploader_id': 'UC21nz3_MesPLqtDqwdvnoxA',
            'description': 'md5:da521864744d60a198e3a88af4db0d9d',
            'channel': 'LBK',
            'view_count': int,
            'channel_url': 'https://www.youtube.com/c/愛低音的國王',
            'tags': [],
            'uploader_url': 'https://www.youtube.com/c/愛低音的國王',
            'channel_id': 'UC21nz3_MesPLqtDqwdvnoxA',
            'modified_date': r're:\d{8}',
        },
        'expected_warnings': [r'[Uu]navailable videos (are|will be) hidden'],
    }, {
        'url': 'TLGGrESM50VT6acwMjAyMjAxNw',
        'only_matching': True,
    }, {
        # music album playlist
        'url': 'OLAK5uy_m4xAFdmMC5rX3Ji3g93pQe3hqLZw_9LhM',
        'only_matching': True,
    }]

    @classmethod
    def suitable(cls, url):
        if YoutubeTabIE.suitable(url):
            return False
        from ..utils import parse_qs
        qs = parse_qs(url)
        if qs.get('v', [None])[0]:
            return False
        return super().suitable(url)

    def _real_extract(self, url):
        playlist_id = self._match_id(url)
        is_music_url = YoutubeBaseInfoExtractor.is_music_url(url)
        url = update_url_query(
            'https://www.youtube.com/playlist',
            parse_qs(url) or {'list': playlist_id})
        if is_music_url:
            url = smuggle_url(url, {'is_music_url': True})
        return self.url_result(url, ie=YoutubeTabIE.ie_key(), video_id=playlist_id)


class YoutubeYtBeIE(InfoExtractor):
    IE_DESC = 'youtu.be'
    _VALID_URL = r'https?://youtu\.be/(?P<id>[0-9A-Za-z_-]{11})/*?.*?\blist=(?P<playlist_id>%(playlist_id)s)' % {'playlist_id': YoutubeBaseInfoExtractor._PLAYLIST_ID_RE}
    _TESTS = [{
        'url': 'https://youtu.be/yeWKywCrFtk?list=PL2qgrgXsNUG5ig9cat4ohreBjYLAPC0J5',
        'info_dict': {
            'id': 'yeWKywCrFtk',
            'ext': 'mp4',
            'title': 'Small Scale Baler and Braiding Rugs',
            'uploader': 'Backus-Page House Museum',
            'uploader_id': 'backuspagemuseum',
            'uploader_url': r're:https?://(?:www\.)?youtube\.com/user/backuspagemuseum',
            'upload_date': '20161008',
            'description': 'md5:800c0c78d5eb128500bffd4f0b4f2e8a',
            'categories': ['Nonprofits & Activism'],
            'tags': list,
            'like_count': int,
            'age_limit': 0,
            'playable_in_embed': True,
            'thumbnail': 'https://i.ytimg.com/vi_webp/yeWKywCrFtk/maxresdefault.webp',
            'channel': 'Backus-Page House Museum',
            'channel_id': 'UCEfMCQ9bs3tjvjy1s451zaw',
            'live_status': 'not_live',
            'view_count': int,
            'channel_url': 'https://www.youtube.com/channel/UCEfMCQ9bs3tjvjy1s451zaw',
            'availability': 'public',
            'duration': 59,
            'comment_count': int,
            'channel_follower_count': int
        },
        'params': {
            'noplaylist': True,
            'skip_download': True,
        },
    }, {
        'url': 'https://youtu.be/uWyaPkt-VOI?list=PL9D9FC436B881BA21',
        'only_matching': True,
    }]

    def _real_extract(self, url):
        mobj = self._match_valid_url(url)
        video_id = mobj.group('id')
        playlist_id = mobj.group('playlist_id')
        return self.url_result(
            update_url_query('https://www.youtube.com/watch', {
                'v': video_id,
                'list': playlist_id,
                'feature': 'youtu.be',
            }), ie=YoutubeTabIE.ie_key(), video_id=playlist_id)


class YoutubeLivestreamEmbedIE(InfoExtractor):
    IE_DESC = 'YouTube livestream embeds'
    _VALID_URL = r'https?://(?:\w+\.)?youtube\.com/embed/live_stream/?\?(?:[^#]+&)?channel=(?P<id>[^&#]+)'
    _TESTS = [{
        'url': 'https://www.youtube.com/embed/live_stream?channel=UC2_KI6RB__jGdlnK6dvFEZA',
        'only_matching': True,
    }]

    def _real_extract(self, url):
        channel_id = self._match_id(url)
        return self.url_result(
            f'https://www.youtube.com/channel/{channel_id}/live',
            ie=YoutubeTabIE.ie_key(), video_id=channel_id)


class YoutubeYtUserIE(InfoExtractor):
    IE_DESC = 'YouTube user videos; "ytuser:" prefix'
    IE_NAME = 'youtube:user'
    _VALID_URL = r'ytuser:(?P<id>.+)'
    _TESTS = [{
        'url': 'ytuser:phihag',
        'only_matching': True,
    }]

    def _real_extract(self, url):
        user_id = self._match_id(url)
        return self.url_result(
            'https://www.youtube.com/user/%s/videos' % user_id,
            ie=YoutubeTabIE.ie_key(), video_id=user_id)


class YoutubeFavouritesIE(YoutubeBaseInfoExtractor):
    IE_NAME = 'youtube:favorites'
    IE_DESC = 'YouTube liked videos; ":ytfav" keyword (requires cookies)'
    _VALID_URL = r':ytfav(?:ou?rite)?s?'
    _LOGIN_REQUIRED = True
    _TESTS = [{
        'url': ':ytfav',
        'only_matching': True,
    }, {
        'url': ':ytfavorites',
        'only_matching': True,
    }]

    def _real_extract(self, url):
        return self.url_result(
            'https://www.youtube.com/playlist?list=LL',
            ie=YoutubeTabIE.ie_key())


class YoutubeNotificationsIE(YoutubeTabBaseInfoExtractor):
    IE_NAME = 'youtube:notif'
    IE_DESC = 'YouTube notifications; ":ytnotif" keyword (requires cookies)'
    _VALID_URL = r':ytnotif(?:ication)?s?'
    _LOGIN_REQUIRED = True
    _TESTS = [{
        'url': ':ytnotif',
        'only_matching': True,
    }, {
        'url': ':ytnotifications',
        'only_matching': True,
    }]

    def _extract_notification_menu(self, response, continuation_list):
        notification_list = traverse_obj(
            response,
            ('actions', 0, 'openPopupAction', 'popup', 'multiPageMenuRenderer', 'sections', 0, 'multiPageMenuNotificationSectionRenderer', 'items'),
            ('actions', 0, 'appendContinuationItemsAction', 'continuationItems'),
            expected_type=list) or []
        continuation_list[0] = None
        for item in notification_list:
            entry = self._extract_notification_renderer(item.get('notificationRenderer'))
            if entry:
                yield entry
            continuation = item.get('continuationItemRenderer')
            if continuation:
                continuation_list[0] = continuation

    def _extract_notification_renderer(self, notification):
        video_id = traverse_obj(
            notification, ('navigationEndpoint', 'watchEndpoint', 'videoId'), expected_type=str)
        url = f'https://www.youtube.com/watch?v={video_id}'
        channel_id = None
        if not video_id:
            browse_ep = traverse_obj(
                notification, ('navigationEndpoint', 'browseEndpoint'), expected_type=dict)
            channel_id = traverse_obj(browse_ep, 'browseId', expected_type=str)
            post_id = self._search_regex(
                r'/post/(.+)', traverse_obj(browse_ep, 'canonicalBaseUrl', expected_type=str),
                'post id', default=None)
            if not channel_id or not post_id:
                return
            # The direct /post url redirects to this in the browser
            url = f'https://www.youtube.com/channel/{channel_id}/community?lb={post_id}'

        channel = traverse_obj(
            notification, ('contextualMenu', 'menuRenderer', 'items', 1, 'menuServiceItemRenderer', 'text', 'runs', 1, 'text'),
            expected_type=str)
        notification_title = self._get_text(notification, 'shortMessage')
        if notification_title:
            notification_title = notification_title.replace('\xad', '')  # remove soft hyphens
        # TODO: handle recommended videos
        title = self._search_regex(
            rf'{re.escape(channel or "")}[^:]+: (.+)', notification_title,
            'video title', default=None)
        upload_date = (strftime_or_none(self._extract_time_text(notification, 'sentTimeText')[0], '%Y%m%d')
                       if self._configuration_arg('approximate_date', ie_key=YoutubeTabIE.ie_key())
                       else None)
        return {
            '_type': 'url',
            'url': url,
            'ie_key': (YoutubeIE if video_id else YoutubeTabIE).ie_key(),
            'video_id': video_id,
            'title': title,
            'channel_id': channel_id,
            'channel': channel,
            'thumbnails': self._extract_thumbnails(notification, 'videoThumbnail'),
            'upload_date': upload_date,
        }

    def _notification_menu_entries(self, ytcfg):
        continuation_list = [None]
        response = None
        for page in itertools.count(1):
            ctoken = traverse_obj(
                continuation_list, (0, 'continuationEndpoint', 'getNotificationMenuEndpoint', 'ctoken'), expected_type=str)
            response = self._extract_response(
                item_id=f'page {page}', query={'ctoken': ctoken} if ctoken else {}, ytcfg=ytcfg,
                ep='notification/get_notification_menu', check_get_keys='actions',
                headers=self.generate_api_headers(ytcfg=ytcfg, visitor_data=self._extract_visitor_data(response)))
            yield from self._extract_notification_menu(response, continuation_list)
            if not continuation_list[0]:
                break

    def _real_extract(self, url):
        display_id = 'notifications'
        ytcfg = self._download_ytcfg('web', display_id) if not self.skip_webpage else {}
        self._report_playlist_authcheck(ytcfg)
        return self.playlist_result(self._notification_menu_entries(ytcfg), display_id, display_id)


class YoutubeSearchIE(YoutubeTabBaseInfoExtractor, SearchInfoExtractor):
    IE_DESC = 'YouTube search'
    IE_NAME = 'youtube:search'
    _SEARCH_KEY = 'ytsearch'
    _SEARCH_PARAMS = 'EgIQAQ%3D%3D'  # Videos only
    _TESTS = [{
        'url': 'ytsearch5:youtube-dl test video',
        'playlist_count': 5,
        'info_dict': {
            'id': 'youtube-dl test video',
            'title': 'youtube-dl test video',
        }
    }]


class YoutubeSearchDateIE(YoutubeTabBaseInfoExtractor, SearchInfoExtractor):
    IE_NAME = YoutubeSearchIE.IE_NAME + ':date'
    _SEARCH_KEY = 'ytsearchdate'
    IE_DESC = 'YouTube search, newest videos first'
    _SEARCH_PARAMS = 'CAISAhAB'  # Videos only, sorted by date
    _TESTS = [{
        'url': 'ytsearchdate5:youtube-dl test video',
        'playlist_count': 5,
        'info_dict': {
            'id': 'youtube-dl test video',
            'title': 'youtube-dl test video',
        }
    }]


class YoutubeSearchURLIE(YoutubeTabBaseInfoExtractor):
    IE_DESC = 'YouTube search URLs with sorting and filter support'
    IE_NAME = YoutubeSearchIE.IE_NAME + '_url'
    _VALID_URL = r'https?://(?:www\.)?youtube\.com/(?:results|search)\?([^#]+&)?(?:search_query|q)=(?:[^&]+)(?:[&#]|$)'
    _TESTS = [{
        'url': 'https://www.youtube.com/results?baz=bar&search_query=youtube-dl+test+video&filters=video&lclk=video',
        'playlist_mincount': 5,
        'info_dict': {
            'id': 'youtube-dl test video',
            'title': 'youtube-dl test video',
        }
    }, {
        'url': 'https://www.youtube.com/results?search_query=python&sp=EgIQAg%253D%253D',
        'playlist_mincount': 5,
        'info_dict': {
            'id': 'python',
            'title': 'python',
        }
    }, {
        'url': 'https://www.youtube.com/results?search_query=%23cats',
        'playlist_mincount': 1,
        'info_dict': {
            'id': '#cats',
            'title': '#cats',
            # The test suite does not have support for nested playlists
            # 'entries': [{
            #     'url': r're:https://(www\.)?youtube\.com/hashtag/cats',
            #     'title': '#cats',
            # }],
        },
    }, {
        'url': 'https://www.youtube.com/results?q=test&sp=EgQIBBgB',
        'only_matching': True,
    }]

    def _real_extract(self, url):
        qs = parse_qs(url)
        query = (qs.get('search_query') or qs.get('q'))[0]
        return self.playlist_result(self._search_results(query, qs.get('sp', (None,))[0]), query, query)


class YoutubeMusicSearchURLIE(YoutubeTabBaseInfoExtractor):
    IE_DESC = 'YouTube music search URLs with selectable sections (Eg: #songs)'
    IE_NAME = 'youtube:music:search_url'
    _VALID_URL = r'https?://music\.youtube\.com/search\?([^#]+&)?(?:search_query|q)=(?:[^&]+)(?:[&#]|$)'
    _TESTS = [{
        'url': 'https://music.youtube.com/search?q=royalty+free+music',
        'playlist_count': 16,
        'info_dict': {
            'id': 'royalty free music',
            'title': 'royalty free music',
        }
    }, {
        'url': 'https://music.youtube.com/search?q=royalty+free+music&sp=EgWKAQIIAWoKEAoQAxAEEAkQBQ%3D%3D',
        'playlist_mincount': 30,
        'info_dict': {
            'id': 'royalty free music - songs',
            'title': 'royalty free music - songs',
        },
        'params': {'extract_flat': 'in_playlist'}
    }, {
        'url': 'https://music.youtube.com/search?q=royalty+free+music#community+playlists',
        'playlist_mincount': 30,
        'info_dict': {
            'id': 'royalty free music - community playlists',
            'title': 'royalty free music - community playlists',
        },
        'params': {'extract_flat': 'in_playlist'}
    }]

    _SECTIONS = {
        'albums': 'EgWKAQIYAWoKEAoQAxAEEAkQBQ==',
        'artists': 'EgWKAQIgAWoKEAoQAxAEEAkQBQ==',
        'community playlists': 'EgeKAQQoAEABagoQChADEAQQCRAF',
        'featured playlists': 'EgeKAQQoADgBagwQAxAJEAQQDhAKEAU==',
        'songs': 'EgWKAQIIAWoKEAoQAxAEEAkQBQ==',
        'videos': 'EgWKAQIQAWoKEAoQAxAEEAkQBQ==',
    }

    def _real_extract(self, url):
        qs = parse_qs(url)
        query = (qs.get('search_query') or qs.get('q'))[0]
        params = qs.get('sp', (None,))[0]
        if params:
            section = next((k for k, v in self._SECTIONS.items() if v == params), params)
        else:
            section = urllib.parse.unquote_plus((url.split('#') + [''])[1]).lower()
            params = self._SECTIONS.get(section)
            if not params:
                section = None
        title = join_nonempty(query, section, delim=' - ')
        return self.playlist_result(self._search_results(query, params, default_client='web_music'), title, title)


class YoutubeFeedsInfoExtractor(InfoExtractor):
    """
    Base class for feed extractors
    Subclasses must re-define the _FEED_NAME property.
    """
    _LOGIN_REQUIRED = True
    _FEED_NAME = 'feeds'

    def _real_initialize(self):
        YoutubeBaseInfoExtractor._check_login_required(self)

    @classproperty
    def IE_NAME(self):
        return f'youtube:{self._FEED_NAME}'

    def _real_extract(self, url):
        return self.url_result(
            f'https://www.youtube.com/feed/{self._FEED_NAME}', ie=YoutubeTabIE.ie_key())


class YoutubeWatchLaterIE(InfoExtractor):
    IE_NAME = 'youtube:watchlater'
    IE_DESC = 'Youtube watch later list; ":ytwatchlater" keyword (requires cookies)'
    _VALID_URL = r':ytwatchlater'
    _TESTS = [{
        'url': ':ytwatchlater',
        'only_matching': True,
    }]

    def _real_extract(self, url):
        return self.url_result(
            'https://www.youtube.com/playlist?list=WL', ie=YoutubeTabIE.ie_key())


class YoutubeRecommendedIE(YoutubeFeedsInfoExtractor):
    IE_DESC = 'YouTube recommended videos; ":ytrec" keyword'
    _VALID_URL = r'https?://(?:www\.)?youtube\.com/?(?:[?#]|$)|:ytrec(?:ommended)?'
    _FEED_NAME = 'recommended'
    _LOGIN_REQUIRED = False
    _TESTS = [{
        'url': ':ytrec',
        'only_matching': True,
    }, {
        'url': ':ytrecommended',
        'only_matching': True,
    }, {
        'url': 'https://youtube.com',
        'only_matching': True,
    }]


class YoutubeSubscriptionsIE(YoutubeFeedsInfoExtractor):
    IE_DESC = 'YouTube subscriptions feed; ":ytsubs" keyword (requires cookies)'
    _VALID_URL = r':ytsub(?:scription)?s?'
    _FEED_NAME = 'subscriptions'
    _TESTS = [{
        'url': ':ytsubs',
        'only_matching': True,
    }, {
        'url': ':ytsubscriptions',
        'only_matching': True,
    }]


class YoutubeHistoryIE(YoutubeFeedsInfoExtractor):
    IE_DESC = 'Youtube watch history; ":ythis" keyword (requires cookies)'
    _VALID_URL = r':ythis(?:tory)?'
    _FEED_NAME = 'history'
    _TESTS = [{
        'url': ':ythistory',
        'only_matching': True,
    }]


class YoutubeStoriesIE(InfoExtractor):
    IE_DESC = 'YouTube channel stories; "ytstories:" prefix'
    IE_NAME = 'youtube:stories'
    _VALID_URL = r'ytstories:UC(?P<id>[A-Za-z0-9_-]{21}[AQgw])$'
    _TESTS = [{
        'url': 'ytstories:UCwFCb4jeqaKWnciAYM-ZVHg',
        'only_matching': True,
    }]

    def _real_extract(self, url):
        playlist_id = f'RLTD{self._match_id(url)}'
        return self.url_result(
            f'https://www.youtube.com/playlist?list={playlist_id}&playnext=1',
            ie=YoutubeTabIE, video_id=playlist_id)


class YoutubeTruncatedURLIE(InfoExtractor):
    IE_NAME = 'youtube:truncated_url'
    IE_DESC = False  # Do not list
    _VALID_URL = r'''(?x)
        (?:https?://)?
        (?:\w+\.)?[yY][oO][uU][tT][uU][bB][eE](?:-nocookie)?\.com/
        (?:watch\?(?:
            feature=[a-z_]+|
            annotation_id=annotation_[^&]+|
            x-yt-cl=[0-9]+|
            hl=[^&]*|
            t=[0-9]+
        )?
        |
            attribution_link\?a=[^&]+
        )
        $
    '''

    _TESTS = [{
        'url': 'https://www.youtube.com/watch?annotation_id=annotation_3951667041',
        'only_matching': True,
    }, {
        'url': 'https://www.youtube.com/watch?',
        'only_matching': True,
    }, {
        'url': 'https://www.youtube.com/watch?x-yt-cl=84503534',
        'only_matching': True,
    }, {
        'url': 'https://www.youtube.com/watch?feature=foo',
        'only_matching': True,
    }, {
        'url': 'https://www.youtube.com/watch?hl=en-GB',
        'only_matching': True,
    }, {
        'url': 'https://www.youtube.com/watch?t=2372',
        'only_matching': True,
    }]

    def _real_extract(self, url):
        raise ExtractorError(
            'Did you forget to quote the URL? Remember that & is a meta '
            'character in most shells, so you want to put the URL in quotes, '
            'like  youtube-dl '
            '"https://www.youtube.com/watch?feature=foo&v=BaW_jenozKc" '
            ' or simply  youtube-dl BaW_jenozKc  .',
            expected=True)


class YoutubeClipIE(YoutubeTabBaseInfoExtractor):
    IE_NAME = 'youtube:clip'
    _VALID_URL = r'https?://(?:www\.)?youtube\.com/clip/(?P<id>[^/?#]+)'
    _TESTS = [{
        # FIXME: Other metadata should be extracted from the clip, not from the base video
        'url': 'https://www.youtube.com/clip/UgytZKpehg-hEMBSn3F4AaABCQ',
        'info_dict': {
            'id': 'UgytZKpehg-hEMBSn3F4AaABCQ',
            'ext': 'mp4',
            'section_start': 29.0,
            'section_end': 39.7,
            'duration': 10.7,
            'age_limit': 0,
            'availability': 'public',
            'categories': ['Gaming'],
            'channel': 'Scott The Woz',
            'channel_id': 'UC4rqhyiTs7XyuODcECvuiiQ',
            'channel_url': 'https://www.youtube.com/channel/UC4rqhyiTs7XyuODcECvuiiQ',
            'description': 'md5:7a4517a17ea9b4bd98996399d8bb36e7',
            'like_count': int,
            'playable_in_embed': True,
            'tags': 'count:17',
            'thumbnail': 'https://i.ytimg.com/vi_webp/ScPX26pdQik/maxresdefault.webp',
            'title': 'Mobile Games on Console - Scott The Woz',
            'upload_date': '20210920',
            'uploader': 'Scott The Woz',
            'uploader_id': 'scottthewoz',
            'uploader_url': 'http://www.youtube.com/user/scottthewoz',
            'view_count': int,
            'live_status': 'not_live',
            'channel_follower_count': int
        }
    }]

    def _real_extract(self, url):
        clip_id = self._match_id(url)
        _, data = self._extract_webpage(url, clip_id)

        video_id = traverse_obj(data, ('currentVideoEndpoint', 'watchEndpoint', 'videoId'))
        if not video_id:
            raise ExtractorError('Unable to find video ID')

        clip_data = traverse_obj(data, (
            'engagementPanels', ..., 'engagementPanelSectionListRenderer', 'content', 'clipSectionRenderer',
            'contents', ..., 'clipAttributionRenderer', 'onScrubExit', 'commandExecutorCommand', 'commands', ...,
            'openPopupAction', 'popup', 'notificationActionRenderer', 'actionButton', 'buttonRenderer', 'command',
            'commandExecutorCommand', 'commands', ..., 'loopCommand'), get_all=False)

        return {
            '_type': 'url_transparent',
            'url': f'https://www.youtube.com/watch?v={video_id}',
            'ie_key': YoutubeIE.ie_key(),
            'id': clip_id,
            'section_start': int(clip_data['startTimeMs']) / 1000,
            'section_end': int(clip_data['endTimeMs']) / 1000,
        }


class YoutubeTruncatedIDIE(InfoExtractor):
    IE_NAME = 'youtube:truncated_id'
    IE_DESC = False  # Do not list
    _VALID_URL = r'https?://(?:www\.)?youtube\.com/watch\?v=(?P<id>[0-9A-Za-z_-]{1,10})$'

    _TESTS = [{
        'url': 'https://www.youtube.com/watch?v=N_708QY7Ob',
        'only_matching': True,
    }]

    def _real_extract(self, url):
        video_id = self._match_id(url)
        raise ExtractorError(
            f'Incomplete YouTube ID {video_id}. URL {url} looks truncated.',
            expected=True)<|MERGE_RESOLUTION|>--- conflicted
+++ resolved
@@ -768,35 +768,16 @@
 
     def _extract_response(self, item_id, query, note='Downloading API JSON', headers=None,
                           ytcfg=None, check_get_keys=None, ep='browse', fatal=True, api_hostname=None,
-<<<<<<< HEAD
                           default_client='web', hl=None):
-        response = None
-        last_error = None
-        count = -1
-        retries = self.get_param('extractor_retries', 3)
-        if check_get_keys is None:
-            check_get_keys = []
-        while count < retries:
-            count += 1
-            if last_error:
-                self.report_warning('%s. Retrying ...' % remove_end(last_error, '.'))
-=======
-                          default_client='web'):
         for retry in self.RetryManager():
->>>>>>> a0c830f4
             try:
                 response = self._call_api(
                     ep=ep, fatal=True, headers=headers,
                     video_id=item_id, query=query, note=note,
                     context=self._extract_context(ytcfg, default_client),
                     api_key=self._extract_api_key(ytcfg, default_client),
-<<<<<<< HEAD
                     api_hostname=api_hostname, default_client=default_client,
-                    hl=hl,
-                    note='%s%s' % (note, ' (retry #%d)' % count if count else ''))
-=======
-                    api_hostname=api_hostname, default_client=default_client)
->>>>>>> a0c830f4
+                    hl=hl)
             except ExtractorError as e:
                 if not isinstance(e.cause, network_exceptions):
                     return self._error_or_warning(e, fatal=fatal)
