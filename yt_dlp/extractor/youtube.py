import base64
import calendar
import copy
import datetime
import hashlib
import itertools
import json
import math
import os.path
import random
import re
import sys
import threading
import time
import traceback

from .common import InfoExtractor, SearchInfoExtractor
from ..compat import functools
from ..compat import (
    compat_chr,
    compat_HTTPError,
    compat_parse_qs,
    compat_str,
    compat_urllib_parse_unquote_plus,
    compat_urllib_parse_urlencode,
    compat_urllib_parse_urlparse,
    compat_urlparse,
)
from ..jsinterp import JSInterpreter
from ..utils import (
    NO_DEFAULT,
    ExtractorError,
    bug_reports_message,
    classproperty,
    clean_html,
    datetime_from_str,
    dict_get,
    error_to_compat_str,
    float_or_none,
    format_field,
    get_first,
    int_or_none,
    is_html,
    join_nonempty,
    js_to_json,
    mimetype2ext,
    network_exceptions,
    orderedSet,
    parse_codecs,
    parse_count,
    parse_duration,
    parse_iso8601,
    parse_qs,
    qualities,
    remove_end,
    remove_start,
    smuggle_url,
    str_or_none,
    str_to_int,
    strftime_or_none,
    traverse_obj,
    try_get,
    unescapeHTML,
    unified_strdate,
    unified_timestamp,
    unsmuggle_url,
    update_url_query,
    url_or_none,
    urljoin,
    variadic,
)

# any clients starting with _ cannot be explicity requested by the user
INNERTUBE_CLIENTS = {
    'web': {
        'INNERTUBE_API_KEY': 'AIzaSyAO_FJ2SlqU8Q4STEHLGCilw_Y9_11qcW8',
        'INNERTUBE_CONTEXT': {
            'client': {
                'clientName': 'WEB',
                'clientVersion': '2.20211221.00.00',
            }
        },
        'INNERTUBE_CONTEXT_CLIENT_NAME': 1
    },
    'web_embedded': {
        'INNERTUBE_API_KEY': 'AIzaSyAO_FJ2SlqU8Q4STEHLGCilw_Y9_11qcW8',
        'INNERTUBE_CONTEXT': {
            'client': {
                'clientName': 'WEB_EMBEDDED_PLAYER',
                'clientVersion': '1.20211215.00.01',
            },
        },
        'INNERTUBE_CONTEXT_CLIENT_NAME': 56
    },
    'web_music': {
        'INNERTUBE_API_KEY': 'AIzaSyC9XL3ZjWddXya6X74dJoCTL-WEYFDNX30',
        'INNERTUBE_HOST': 'music.youtube.com',
        'INNERTUBE_CONTEXT': {
            'client': {
                'clientName': 'WEB_REMIX',
                'clientVersion': '1.20211213.00.00',
            }
        },
        'INNERTUBE_CONTEXT_CLIENT_NAME': 67,
    },
    'web_creator': {
        'INNERTUBE_API_KEY': 'AIzaSyBUPetSUmoZL-OhlxA7wSac5XinrygCqMo',
        'INNERTUBE_CONTEXT': {
            'client': {
                'clientName': 'WEB_CREATOR',
                'clientVersion': '1.20211220.02.00',
            }
        },
        'INNERTUBE_CONTEXT_CLIENT_NAME': 62,
    },
    'android': {
        'INNERTUBE_API_KEY': 'AIzaSyA8eiZmM1FaDVjRy-df2KTyQ_vz_yYM39w',
        'INNERTUBE_CONTEXT': {
            'client': {
                'clientName': 'ANDROID',
                'clientVersion': '16.49',
            }
        },
        'INNERTUBE_CONTEXT_CLIENT_NAME': 3,
        'REQUIRE_JS_PLAYER': False
    },
    'android_embedded': {
        'INNERTUBE_API_KEY': 'AIzaSyCjc_pVEDi4qsv5MtC2dMXzpIaDoRFLsxw',
        'INNERTUBE_CONTEXT': {
            'client': {
                'clientName': 'ANDROID_EMBEDDED_PLAYER',
                'clientVersion': '16.49',
            },
        },
        'INNERTUBE_CONTEXT_CLIENT_NAME': 55,
        'REQUIRE_JS_PLAYER': False
    },
    'android_music': {
        'INNERTUBE_API_KEY': 'AIzaSyAOghZGza2MQSZkY_zfZ370N-PUdXEo8AI',
        'INNERTUBE_CONTEXT': {
            'client': {
                'clientName': 'ANDROID_MUSIC',
                'clientVersion': '4.57',
            }
        },
        'INNERTUBE_CONTEXT_CLIENT_NAME': 21,
        'REQUIRE_JS_PLAYER': False
    },
    'android_creator': {
        'INNERTUBE_API_KEY': 'AIzaSyD_qjV8zaaUMehtLkrKFgVeSX_Iqbtyws8',
        'INNERTUBE_CONTEXT': {
            'client': {
                'clientName': 'ANDROID_CREATOR',
                'clientVersion': '21.47',
            },
        },
        'INNERTUBE_CONTEXT_CLIENT_NAME': 14,
        'REQUIRE_JS_PLAYER': False
    },
    # iOS clients have HLS live streams. Setting device model to get 60fps formats.
    # See: https://github.com/TeamNewPipe/NewPipeExtractor/issues/680#issuecomment-1002724558
    'ios': {
        'INNERTUBE_API_KEY': 'AIzaSyB-63vPrdThhKuerbB2N_l7Kwwcxj6yUAc',
        'INNERTUBE_CONTEXT': {
            'client': {
                'clientName': 'IOS',
                'clientVersion': '16.46',
                'deviceModel': 'iPhone14,3',
            }
        },
        'INNERTUBE_CONTEXT_CLIENT_NAME': 5,
        'REQUIRE_JS_PLAYER': False
    },
    'ios_embedded': {
        'INNERTUBE_CONTEXT': {
            'client': {
                'clientName': 'IOS_MESSAGES_EXTENSION',
                'clientVersion': '16.46',
                'deviceModel': 'iPhone14,3',
            },
        },
        'INNERTUBE_CONTEXT_CLIENT_NAME': 66,
        'REQUIRE_JS_PLAYER': False
    },
    'ios_music': {
        'INNERTUBE_API_KEY': 'AIzaSyBAETezhkwP0ZWA02RsqT1zu78Fpt0bC_s',
        'INNERTUBE_CONTEXT': {
            'client': {
                'clientName': 'IOS_MUSIC',
                'clientVersion': '4.57',
            },
        },
        'INNERTUBE_CONTEXT_CLIENT_NAME': 26,
        'REQUIRE_JS_PLAYER': False
    },
    'ios_creator': {
        'INNERTUBE_CONTEXT': {
            'client': {
                'clientName': 'IOS_CREATOR',
                'clientVersion': '21.47',
            },
        },
        'INNERTUBE_CONTEXT_CLIENT_NAME': 15,
        'REQUIRE_JS_PLAYER': False
    },
    # mweb has 'ultralow' formats
    # See: https://github.com/yt-dlp/yt-dlp/pull/557
    'mweb': {
        'INNERTUBE_API_KEY': 'AIzaSyAO_FJ2SlqU8Q4STEHLGCilw_Y9_11qcW8',
        'INNERTUBE_CONTEXT': {
            'client': {
                'clientName': 'MWEB',
                'clientVersion': '2.20211221.01.00',
            }
        },
        'INNERTUBE_CONTEXT_CLIENT_NAME': 2
    },
    # This client can access age restricted videos (unless the uploader has disabled the 'allow embedding' option)
    # See: https://github.com/zerodytrash/YouTube-Internal-Clients
    'tv_embedded': {
        'INNERTUBE_API_KEY': 'AIzaSyAO_FJ2SlqU8Q4STEHLGCilw_Y9_11qcW8',
        'INNERTUBE_CONTEXT': {
            'client': {
                'clientName': 'TVHTML5_SIMPLY_EMBEDDED_PLAYER',
                'clientVersion': '2.0',
            },
        },
        'INNERTUBE_CONTEXT_CLIENT_NAME': 85
    },
}


def _split_innertube_client(client_name):
    variant, *base = client_name.rsplit('.', 1)
    if base:
        return variant, base[0], variant
    base, *variant = client_name.split('_', 1)
    return client_name, base, variant[0] if variant else None


def build_innertube_clients():
    THIRD_PARTY = {
        'embedUrl': 'https://www.youtube.com/',  # Can be any valid URL
    }
    BASE_CLIENTS = ('android', 'web', 'tv', 'ios', 'mweb')
    priority = qualities(BASE_CLIENTS[::-1])

    for client, ytcfg in tuple(INNERTUBE_CLIENTS.items()):
        ytcfg.setdefault('INNERTUBE_API_KEY', 'AIzaSyDCU8hByM-4DrUqRUYnGn-3llEO78bcxq8')
        ytcfg.setdefault('INNERTUBE_HOST', 'www.youtube.com')
        ytcfg.setdefault('REQUIRE_JS_PLAYER', True)
        ytcfg['INNERTUBE_CONTEXT']['client'].setdefault('hl', 'en')

        _, base_client, variant = _split_innertube_client(client)
        ytcfg['priority'] = 10 * priority(base_client)

        if not variant:
            INNERTUBE_CLIENTS[f'{client}_embedscreen'] = embedscreen = copy.deepcopy(ytcfg)
            embedscreen['INNERTUBE_CONTEXT']['client']['clientScreen'] = 'EMBED'
            embedscreen['INNERTUBE_CONTEXT']['thirdParty'] = THIRD_PARTY
            embedscreen['priority'] -= 3
        elif variant == 'embedded':
            ytcfg['INNERTUBE_CONTEXT']['thirdParty'] = THIRD_PARTY
            ytcfg['priority'] -= 2
        else:
            ytcfg['priority'] -= 3


build_innertube_clients()


class YoutubeBaseInfoExtractor(InfoExtractor):
    """Provide base functions for Youtube extractors"""

    _RESERVED_NAMES = (
        r'channel|c|user|playlist|watch|w|v|embed|e|watch_popup|clip|'
        r'shorts|movies|results|search|shared|hashtag|trending|explore|feed|feeds|'
        r'browse|oembed|get_video_info|iframe_api|s/player|'
        r'storefront|oops|index|account|reporthistory|t/terms|about|upload|signin|logout')

    _PLAYLIST_ID_RE = r'(?:(?:PL|LL|EC|UU|FL|RD|UL|TL|PU|OLAK5uy_)[0-9A-Za-z-_]{10,}|RDMM|WL|LL|LM)'

    # _NETRC_MACHINE = 'youtube'

    # If True it will raise an error if no login info is provided
    _LOGIN_REQUIRED = False

    _INVIDIOUS_SITES = (
        # invidious-redirect websites
        r'(?:www\.)?redirect\.invidious\.io',
        r'(?:(?:www|dev)\.)?invidio\.us',
        # Invidious instances taken from https://github.com/iv-org/documentation/blob/master/docs/instances.md
        r'(?:www\.)?invidious\.pussthecat\.org',
        r'(?:www\.)?invidious\.zee\.li',
        r'(?:www\.)?invidious\.ethibox\.fr',
        r'(?:www\.)?invidious\.3o7z6yfxhbw7n3za4rss6l434kmv55cgw2vuziwuigpwegswvwzqipyd\.onion',
        r'(?:www\.)?osbivz6guyeahrwp2lnwyjk2xos342h4ocsxyqrlaopqjuhwn2djiiyd\.onion',
        r'(?:www\.)?u2cvlit75owumwpy4dj2hsmvkq7nvrclkpht7xgyye2pyoxhpmclkrad\.onion',
        # youtube-dl invidious instances list
        r'(?:(?:www|no)\.)?invidiou\.sh',
        r'(?:(?:www|fi)\.)?invidious\.snopyta\.org',
        r'(?:www\.)?invidious\.kabi\.tk',
        r'(?:www\.)?invidious\.mastodon\.host',
        r'(?:www\.)?invidious\.zapashcanon\.fr',
        r'(?:www\.)?(?:invidious(?:-us)?|piped)\.kavin\.rocks',
        r'(?:www\.)?invidious\.tinfoil-hat\.net',
        r'(?:www\.)?invidious\.himiko\.cloud',
        r'(?:www\.)?invidious\.reallyancient\.tech',
        r'(?:www\.)?invidious\.tube',
        r'(?:www\.)?invidiou\.site',
        r'(?:www\.)?invidious\.site',
        r'(?:www\.)?invidious\.xyz',
        r'(?:www\.)?invidious\.nixnet\.xyz',
        r'(?:www\.)?invidious\.048596\.xyz',
        r'(?:www\.)?invidious\.drycat\.fr',
        r'(?:www\.)?inv\.skyn3t\.in',
        r'(?:www\.)?tube\.poal\.co',
        r'(?:www\.)?tube\.connect\.cafe',
        r'(?:www\.)?vid\.wxzm\.sx',
        r'(?:www\.)?vid\.mint\.lgbt',
        r'(?:www\.)?vid\.puffyan\.us',
        r'(?:www\.)?yewtu\.be',
        r'(?:www\.)?yt\.elukerio\.org',
        r'(?:www\.)?yt\.lelux\.fi',
        r'(?:www\.)?invidious\.ggc-project\.de',
        r'(?:www\.)?yt\.maisputain\.ovh',
        r'(?:www\.)?ytprivate\.com',
        r'(?:www\.)?invidious\.13ad\.de',
        r'(?:www\.)?invidious\.toot\.koeln',
        r'(?:www\.)?invidious\.fdn\.fr',
        r'(?:www\.)?watch\.nettohikari\.com',
        r'(?:www\.)?invidious\.namazso\.eu',
        r'(?:www\.)?invidious\.silkky\.cloud',
        r'(?:www\.)?invidious\.exonip\.de',
        r'(?:www\.)?invidious\.riverside\.rocks',
        r'(?:www\.)?invidious\.blamefran\.net',
        r'(?:www\.)?invidious\.moomoo\.de',
        r'(?:www\.)?ytb\.trom\.tf',
        r'(?:www\.)?yt\.cyberhost\.uk',
        r'(?:www\.)?kgg2m7yk5aybusll\.onion',
        r'(?:www\.)?qklhadlycap4cnod\.onion',
        r'(?:www\.)?axqzx4s6s54s32yentfqojs3x5i7faxza6xo3ehd4bzzsg2ii4fv2iid\.onion',
        r'(?:www\.)?c7hqkpkpemu6e7emz5b4vyz7idjgdvgaaa3dyimmeojqbgpea3xqjoid\.onion',
        r'(?:www\.)?fz253lmuao3strwbfbmx46yu7acac2jz27iwtorgmbqlkurlclmancad\.onion',
        r'(?:www\.)?invidious\.l4qlywnpwqsluw65ts7md3khrivpirse744un3x7mlskqauz5pyuzgqd\.onion',
        r'(?:www\.)?owxfohz4kjyv25fvlqilyxast7inivgiktls3th44jhk3ej3i7ya\.b32\.i2p',
        r'(?:www\.)?4l2dgddgsrkf2ous66i6seeyi6etzfgrue332grh2n7madpwopotugyd\.onion',
        r'(?:www\.)?w6ijuptxiku4xpnnaetxvnkc5vqcdu7mgns2u77qefoixi63vbvnpnqd\.onion',
        r'(?:www\.)?kbjggqkzv65ivcqj6bumvp337z6264huv5kpkwuv6gu5yjiskvan7fad\.onion',
        r'(?:www\.)?grwp24hodrefzvjjuccrkw3mjq4tzhaaq32amf33dzpmuxe7ilepcmad\.onion',
        r'(?:www\.)?hpniueoejy4opn7bc4ftgazyqjoeqwlvh2uiku2xqku6zpoa4bf5ruid\.onion',
        # piped instances from https://github.com/TeamPiped/Piped/wiki/Instances
        r'(?:www\.)?piped\.kavin\.rocks',
        r'(?:www\.)?piped\.silkky\.cloud',
        r'(?:www\.)?piped\.tokhmi\.xyz',
        r'(?:www\.)?piped\.moomoo\.me',
        r'(?:www\.)?il\.ax',
        r'(?:www\.)?piped\.syncpundit\.com',
        r'(?:www\.)?piped\.mha\.fi',
        r'(?:www\.)?piped\.mint\.lgbt',
        r'(?:www\.)?piped\.privacy\.com\.de',
    )

    def _initialize_consent(self):
        cookies = self._get_cookies('https://www.youtube.com/')
        if cookies.get('__Secure-3PSID'):
            return
        consent_id = None
        consent = cookies.get('CONSENT')
        if consent:
            if 'YES' in consent.value:
                return
            consent_id = self._search_regex(
                r'PENDING\+(\d+)', consent.value, 'consent', default=None)
        if not consent_id:
            consent_id = random.randint(100, 999)
        self._set_cookie('.youtube.com', 'CONSENT', 'YES+cb.20210328-17-p0.en+FX+%s' % consent_id)

    def _initialize_pref(self):
        cookies = self._get_cookies('https://www.youtube.com/')
        pref_cookie = cookies.get('PREF')
        pref = {}
        if pref_cookie:
            try:
                pref = dict(compat_urlparse.parse_qsl(pref_cookie.value))
            except ValueError:
                self.report_warning('Failed to parse user PREF cookie' + bug_reports_message())
        pref.update({'hl': 'en', 'tz': 'UTC'})
        self._set_cookie('.youtube.com', name='PREF', value=compat_urllib_parse_urlencode(pref))

    def _real_initialize(self):
        self._initialize_pref()
        self._initialize_consent()
        self._check_login_required()

    def _check_login_required(self):
        if self._LOGIN_REQUIRED and not self._cookies_passed:
            self.raise_login_required('Login details are needed to download this content', method='cookies')

<<<<<<< HEAD
    _YT_INITIAL_DATA_RE = r'(?:window\s*\[\s*["\']ytInitialData["\']\s*\]|ytInitialData)\s*=\s*({.+?})\s*;'
    _YT_INITIAL_PLAYER_RESPONSE_RE = r'ytInitialPlayerResponse\s*=\s*({.+?})\s*;'
    _YT_INITIAL_BOUNDARY_RE = r'(?:var\s+meta|</script|if\s*\(window\.ytcsi\)|\n)'
=======
    _YT_INITIAL_DATA_RE = r'(?:window\s*\[\s*["\']ytInitialData["\']\s*\]|ytInitialData)\s*=\s*({.+})\s*;'
    _YT_INITIAL_PLAYER_RESPONSE_RE = r'ytInitialPlayerResponse\s*=\s*({.+})\s*;'
    _YT_INITIAL_BOUNDARY_RE = r'(?:var\s+meta|</script|\n)'
>>>>>>> ee27297f

    def _get_default_ytcfg(self, client='web'):
        return copy.deepcopy(INNERTUBE_CLIENTS[client])

    def _get_innertube_host(self, client='web'):
        return INNERTUBE_CLIENTS[client]['INNERTUBE_HOST']

    def _ytcfg_get_safe(self, ytcfg, getter, expected_type=None, default_client='web'):
        # try_get but with fallback to default ytcfg client values when present
        _func = lambda y: try_get(y, getter, expected_type)
        return _func(ytcfg) or _func(self._get_default_ytcfg(default_client))

    def _extract_client_name(self, ytcfg, default_client='web'):
        return self._ytcfg_get_safe(
            ytcfg, (lambda x: x['INNERTUBE_CLIENT_NAME'],
                    lambda x: x['INNERTUBE_CONTEXT']['client']['clientName']), compat_str, default_client)

    def _extract_client_version(self, ytcfg, default_client='web'):
        return self._ytcfg_get_safe(
            ytcfg, (lambda x: x['INNERTUBE_CLIENT_VERSION'],
                    lambda x: x['INNERTUBE_CONTEXT']['client']['clientVersion']), compat_str, default_client)

    def _extract_api_key(self, ytcfg=None, default_client='web'):
        return self._ytcfg_get_safe(ytcfg, lambda x: x['INNERTUBE_API_KEY'], compat_str, default_client)

    def _extract_context(self, ytcfg=None, default_client='web'):
        context = get_first(
            (ytcfg, self._get_default_ytcfg(default_client)), 'INNERTUBE_CONTEXT', expected_type=dict)
        # Enforce language and tz for extraction
        client_context = traverse_obj(context, 'client', expected_type=dict, default={})
        client_context.update({'hl': 'en', 'timeZone': 'UTC', 'utcOffsetMinutes': 0})
        return context

    _SAPISID = None

    def _generate_sapisidhash_header(self, origin='https://www.youtube.com'):
        time_now = round(time.time())
        if self._SAPISID is None:
            yt_cookies = self._get_cookies('https://www.youtube.com')
            # Sometimes SAPISID cookie isn't present but __Secure-3PAPISID is.
            # See: https://github.com/yt-dlp/yt-dlp/issues/393
            sapisid_cookie = dict_get(
                yt_cookies, ('__Secure-3PAPISID', 'SAPISID'))
            if sapisid_cookie and sapisid_cookie.value:
                self._SAPISID = sapisid_cookie.value
                self.write_debug('Extracted SAPISID cookie')
                # SAPISID cookie is required if not already present
                if not yt_cookies.get('SAPISID'):
                    self.write_debug('Copying __Secure-3PAPISID cookie to SAPISID cookie')
                    self._set_cookie(
                        '.youtube.com', 'SAPISID', self._SAPISID, secure=True, expire_time=time_now + 3600)
            else:
                self._SAPISID = False
        if not self._SAPISID:
            return None
        # SAPISIDHASH algorithm from https://stackoverflow.com/a/32065323
        sapisidhash = hashlib.sha1(
            f'{time_now} {self._SAPISID} {origin}'.encode()).hexdigest()
        return f'SAPISIDHASH {time_now}_{sapisidhash}'

    def _call_api(self, ep, query, video_id, fatal=True, headers=None,
                  note='Downloading API JSON', errnote='Unable to download API page',
                  context=None, api_key=None, api_hostname=None, default_client='web',
                  hl=None):

        data = {'context': context} if context else {'context': self._extract_context(default_client=default_client)}
        if hl:
            data['context']['client']['hl'] = hl
        else:
            data['context']['client'].pop('hl', None)
        data.update(query)
        real_headers = self.generate_api_headers(default_client=default_client)
        real_headers.update({'content-type': 'application/json'})
        if headers:
            real_headers.update(headers)
        return self._download_json(
            f'https://{api_hostname or self._get_innertube_host(default_client)}/youtubei/v1/{ep}',
            video_id=video_id, fatal=fatal, note=note, errnote=errnote,
            data=json.dumps(data).encode('utf8'), headers=real_headers,
            query={'key': api_key or self._extract_api_key(), 'prettyPrint': 'false'})

    def extract_yt_initial_data(self, item_id, webpage, fatal=True):
        data = self._search_regex(
            (fr'{self._YT_INITIAL_DATA_RE}\s*{self._YT_INITIAL_BOUNDARY_RE}',
             self._YT_INITIAL_DATA_RE), webpage, 'yt initial data', fatal=fatal)
        if data:
            return self._parse_json(data, item_id, fatal=fatal)

    @staticmethod
    def _extract_session_index(*data):
        """
        Index of current account in account list.
        See: https://github.com/yt-dlp/yt-dlp/pull/519
        """
        for ytcfg in data:
            session_index = int_or_none(try_get(ytcfg, lambda x: x['SESSION_INDEX']))
            if session_index is not None:
                return session_index

    # Deprecated?
    def _extract_identity_token(self, ytcfg=None, webpage=None):
        if ytcfg:
            token = try_get(ytcfg, lambda x: x['ID_TOKEN'], compat_str)
            if token:
                return token
        if webpage:
            return self._search_regex(
                r'\bID_TOKEN["\']\s*:\s*["\'](.+?)["\']', webpage,
                'identity token', default=None, fatal=False)

    @staticmethod
    def _extract_account_syncid(*args):
        """
        Extract syncId required to download private playlists of secondary channels
        @params response and/or ytcfg
        """
        for data in args:
            # ytcfg includes channel_syncid if on secondary channel
            delegated_sid = try_get(data, lambda x: x['DELEGATED_SESSION_ID'], compat_str)
            if delegated_sid:
                return delegated_sid
            sync_ids = (try_get(
                data, (lambda x: x['responseContext']['mainAppWebResponseContext']['datasyncId'],
                       lambda x: x['DATASYNC_ID']), compat_str) or '').split('||')
            if len(sync_ids) >= 2 and sync_ids[1]:
                # datasyncid is of the form "channel_syncid||user_syncid" for secondary channel
                # and just "user_syncid||" for primary channel. We only want the channel_syncid
                return sync_ids[0]

    @staticmethod
    def _extract_visitor_data(*args):
        """
        Extracts visitorData from an API response or ytcfg
        Appears to be used to track session state
        """
        return get_first(
            args, [('VISITOR_DATA', ('INNERTUBE_CONTEXT', 'client', 'visitorData'), ('responseContext', 'visitorData'))],
            expected_type=str)

    @functools.cached_property
    def is_authenticated(self):
        return bool(self._generate_sapisidhash_header())

    def extract_ytcfg(self, video_id, webpage):
        if not webpage:
            return {}
        return self._parse_json(
            self._search_regex(
                r'ytcfg\.set\s*\(\s*({.+?})\s*\)\s*;', webpage, 'ytcfg',
                default='{}'), video_id, fatal=False) or {}

    def generate_api_headers(
            self, *, ytcfg=None, account_syncid=None, session_index=None,
            visitor_data=None, identity_token=None, api_hostname=None, default_client='web',
            hl=None):

        origin = 'https://' + (api_hostname if api_hostname else self._get_innertube_host(default_client))
        headers = {
            'X-YouTube-Client-Name': compat_str(
                self._ytcfg_get_safe(ytcfg, lambda x: x['INNERTUBE_CONTEXT_CLIENT_NAME'], default_client=default_client)),
            'X-YouTube-Client-Version': self._extract_client_version(ytcfg, default_client),
            'Origin': origin,
            'X-Youtube-Identity-Token': identity_token or self._extract_identity_token(ytcfg),
            'X-Goog-PageId': account_syncid or self._extract_account_syncid(ytcfg),
            'X-Goog-Visitor-Id': visitor_data or self._extract_visitor_data(ytcfg)
        }
        if hl:
            headers['Accept-Language'] = hl
        if session_index is None:
            session_index = self._extract_session_index(ytcfg)
        if account_syncid or session_index is not None:
            headers['X-Goog-AuthUser'] = session_index if session_index is not None else 0

        auth = self._generate_sapisidhash_header(origin)
        if auth is not None:
            headers['Authorization'] = auth
            headers['X-Origin'] = origin
        return {h: v for h, v in headers.items() if v is not None}

    def _download_ytcfg(self, client, video_id):
        url = {
            'web': 'https://www.youtube.com',
            'web_music': 'https://music.youtube.com',
            'web_embedded': f'https://www.youtube.com/embed/{video_id}?html5=1'
        }.get(client)
        if not url:
            return {}
        webpage = self._download_webpage(
            url, video_id, fatal=False, note=f'Downloading {client.replace("_", " ").strip()} client config')
        return self.extract_ytcfg(video_id, webpage) or {}

    @staticmethod
    def _build_api_continuation_query(continuation, ctp=None):
        query = {
            'continuation': continuation
        }
        # TODO: Inconsistency with clickTrackingParams.
        # Currently we have a fixed ctp contained within context (from ytcfg)
        # and a ctp in root query for continuation.
        if ctp:
            query['clickTracking'] = {'clickTrackingParams': ctp}
        return query

    @classmethod
    def _extract_next_continuation_data(cls, renderer):
        next_continuation = try_get(
            renderer, (lambda x: x['continuations'][0]['nextContinuationData'],
                       lambda x: x['continuation']['reloadContinuationData']), dict)
        if not next_continuation:
            return
        continuation = next_continuation.get('continuation')
        if not continuation:
            return
        ctp = next_continuation.get('clickTrackingParams')
        return cls._build_api_continuation_query(continuation, ctp)

    @classmethod
    def _extract_continuation_ep_data(cls, continuation_ep: dict):
        if isinstance(continuation_ep, dict):
            continuation = try_get(
                continuation_ep, lambda x: x['continuationCommand']['token'], compat_str)
            if not continuation:
                return
            ctp = continuation_ep.get('clickTrackingParams')
            return cls._build_api_continuation_query(continuation, ctp)

    @classmethod
    def _extract_continuation(cls, renderer):
        next_continuation = cls._extract_next_continuation_data(renderer)
        if next_continuation:
            return next_continuation

        contents = []
        for key in ('contents', 'items'):
            contents.extend(try_get(renderer, lambda x: x[key], list) or [])

        for content in contents:
            if not isinstance(content, dict):
                continue
            continuation_ep = try_get(
                content, (lambda x: x['continuationItemRenderer']['continuationEndpoint'],
                          lambda x: x['continuationItemRenderer']['button']['buttonRenderer']['command']),
                dict)
            continuation = cls._extract_continuation_ep_data(continuation_ep)
            if continuation:
                return continuation

    @classmethod
    def _extract_alerts(cls, data):
        for alert_dict in try_get(data, lambda x: x['alerts'], list) or []:
            if not isinstance(alert_dict, dict):
                continue
            for alert in alert_dict.values():
                alert_type = alert.get('type')
                if not alert_type:
                    continue
                message = cls._get_text(alert, 'text')
                if message:
                    yield alert_type, message

    def _report_alerts(self, alerts, expected=True, fatal=True, only_once=False):
        errors = []
        warnings = []
        for alert_type, alert_message in alerts:
            if alert_type.lower() == 'error' and fatal:
                errors.append([alert_type, alert_message])
            else:
                warnings.append([alert_type, alert_message])

        for alert_type, alert_message in (warnings + errors[:-1]):
            self.report_warning(f'YouTube said: {alert_type} - {alert_message}', only_once=only_once)
        if errors:
            raise ExtractorError('YouTube said: %s' % errors[-1][1], expected=expected)

    def _extract_and_report_alerts(self, data, *args, **kwargs):
        return self._report_alerts(self._extract_alerts(data), *args, **kwargs)

    def _extract_badges(self, renderer: dict):
        badges = set()
        for badge in try_get(renderer, lambda x: x['badges'], list) or []:
            label = try_get(badge, lambda x: x['metadataBadgeRenderer']['label'], compat_str)
            if label:
                badges.add(label.lower())
        return badges

    @staticmethod
    def _get_text(data, *path_list, max_runs=None):
        for path in path_list or [None]:
            if path is None:
                obj = [data]
            else:
                obj = traverse_obj(data, path, default=[])
                if not any(key is ... or isinstance(key, (list, tuple)) for key in variadic(path)):
                    obj = [obj]
            for item in obj:
                text = try_get(item, lambda x: x['simpleText'], compat_str)
                if text:
                    return text
                runs = try_get(item, lambda x: x['runs'], list) or []
                if not runs and isinstance(item, list):
                    runs = item

                runs = runs[:min(len(runs), max_runs or len(runs))]
                text = ''.join(traverse_obj(runs, (..., 'text'), expected_type=str, default=[]))
                if text:
                    return text

    def _get_count(self, data, *path_list):
        count_text = self._get_text(data, *path_list) or ''
        count = parse_count(count_text)
        if count is None:
            count = str_to_int(
                self._search_regex(r'^([\d,]+)', re.sub(r'\s', '', count_text), 'count', default=None))
        return count

    @staticmethod
    def _extract_thumbnails(data, *path_list):
        """
        Extract thumbnails from thumbnails dict
        @param path_list: path list to level that contains 'thumbnails' key
        """
        thumbnails = []
        for path in path_list or [()]:
            for thumbnail in traverse_obj(data, (*variadic(path), 'thumbnails', ...), default=[]):
                thumbnail_url = url_or_none(thumbnail.get('url'))
                if not thumbnail_url:
                    continue
                # Sometimes youtube gives a wrong thumbnail URL. See:
                # https://github.com/yt-dlp/yt-dlp/issues/233
                # https://github.com/ytdl-org/youtube-dl/issues/28023
                if 'maxresdefault' in thumbnail_url:
                    thumbnail_url = thumbnail_url.split('?')[0]
                thumbnails.append({
                    'url': thumbnail_url,
                    'height': int_or_none(thumbnail.get('height')),
                    'width': int_or_none(thumbnail.get('width')),
                })
        return thumbnails

    @staticmethod
    def extract_relative_time(relative_time_text):
        """
        Extracts a relative time from string and converts to dt object
        e.g. 'streamed 6 days ago', '5 seconds ago (edited)', 'updated today'
        """
        mobj = re.search(r'(?P<start>today|yesterday|now)|(?P<time>\d+)\s*(?P<unit>microsecond|second|minute|hour|day|week|month|year)s?\s*ago', relative_time_text)
        if mobj:
            start = mobj.group('start')
            if start:
                return datetime_from_str(start)
            try:
                return datetime_from_str('now-%s%s' % (mobj.group('time'), mobj.group('unit')))
            except ValueError:
                return None

    def _extract_time_text(self, renderer, *path_list):
        """@returns (timestamp, time_text)"""
        text = self._get_text(renderer, *path_list) or ''
        dt = self.extract_relative_time(text)
        timestamp = None
        if isinstance(dt, datetime.datetime):
            timestamp = calendar.timegm(dt.timetuple())

        if timestamp is None:
            timestamp = (
                unified_timestamp(text) or unified_timestamp(
                    self._search_regex(
                        (r'([a-z]+\s*\d{1,2},?\s*20\d{2})', r'(?:.+|^)(?:live|premieres|ed|ing)(?:\s*(?:on|for))?\s*(.+\d)'),
                        text.lower(), 'time text', default=None)))

        if text and timestamp is None:
            self.report_warning(f"Cannot parse localized time text '{text}'" + bug_reports_message(), only_once=True)
        return timestamp, text

    def _extract_response(self, item_id, query, note='Downloading API JSON', headers=None,
                          ytcfg=None, check_get_keys=None, ep='browse', fatal=True, api_hostname=None,
                          default_client='web', hl=None):
        response = None
        last_error = None
        count = -1
        retries = self.get_param('extractor_retries', 3)
        if check_get_keys is None:
            check_get_keys = []
        while count < retries:
            count += 1
            if last_error:
                self.report_warning('%s. Retrying ...' % remove_end(last_error, '.'))
            try:
                response = self._call_api(
                    ep=ep, fatal=True, headers=headers,
                    video_id=item_id, query=query,
                    context=self._extract_context(ytcfg, default_client),
                    api_key=self._extract_api_key(ytcfg, default_client),
                    api_hostname=api_hostname, default_client=default_client,
                    hl=hl,
                    note='%s%s' % (note, ' (retry #%d)' % count if count else ''))
            except ExtractorError as e:
                if isinstance(e.cause, network_exceptions):
                    if isinstance(e.cause, compat_HTTPError):
                        first_bytes = e.cause.read(512)
                        if not is_html(first_bytes):
                            yt_error = try_get(
                                self._parse_json(
                                    self._webpage_read_content(e.cause, None, item_id, prefix=first_bytes) or '{}', item_id, fatal=False),
                                lambda x: x['error']['message'], compat_str)
                            if yt_error:
                                self._report_alerts([('ERROR', yt_error)], fatal=False)
                    # Downloading page may result in intermittent 5xx HTTP error
                    # Sometimes a 404 is also recieved. See: https://github.com/ytdl-org/youtube-dl/issues/28289
                    # We also want to catch all other network exceptions since errors in later pages can be troublesome
                    # See https://github.com/yt-dlp/yt-dlp/issues/507#issuecomment-880188210
                    if not isinstance(e.cause, compat_HTTPError) or e.cause.code not in (403, 429):
                        last_error = error_to_compat_str(e.cause or e.msg)
                        if count < retries:
                            continue
                if fatal:
                    raise
                else:
                    self.report_warning(error_to_compat_str(e))
                    return

            else:
                try:
                    self._extract_and_report_alerts(response, only_once=True)
                except ExtractorError as e:
                    # YouTube servers may return errors we want to retry on in a 200 OK response
                    # See: https://github.com/yt-dlp/yt-dlp/issues/839
                    if 'unknown error' in e.msg.lower():
                        last_error = e.msg
                        continue
                    if fatal:
                        raise
                    self.report_warning(error_to_compat_str(e))
                    return
                if not check_get_keys or dict_get(response, check_get_keys):
                    break
                # Youtube sometimes sends incomplete data
                # See: https://github.com/ytdl-org/youtube-dl/issues/28194
                last_error = 'Incomplete data received'
                if count >= retries:
                    if fatal:
                        raise ExtractorError(last_error)
                    else:
                        self.report_warning(last_error)
                        return
        return response

    @staticmethod
    def is_music_url(url):
        return re.match(r'https?://music\.youtube\.com/', url) is not None

    def _extract_video(self, renderer):
        video_id = renderer.get('videoId')
        title = self._get_text(renderer, 'title')
        description = self._get_text(renderer, 'descriptionSnippet')
        duration = parse_duration(self._get_text(
            renderer, 'lengthText', ('thumbnailOverlays', ..., 'thumbnailOverlayTimeStatusRenderer', 'text')))
        if duration is None:
            duration = parse_duration(self._search_regex(
                r'(?i)(ago)(?!.*\1)\s+(?P<duration>[a-z0-9 ,]+?)(?:\s+[\d,]+\s+views)?(?:\s+-\s+play\s+short)?$',
                traverse_obj(renderer, ('title', 'accessibility', 'accessibilityData', 'label'), default='', expected_type=str),
                video_id, default=None, group='duration'))

        view_count = self._get_count(renderer, 'viewCountText')

        uploader = self._get_text(renderer, 'ownerText', 'shortBylineText')
        channel_id = traverse_obj(
            renderer, ('shortBylineText', 'runs', ..., 'navigationEndpoint', 'browseEndpoint', 'browseId'),
            expected_type=str, get_all=False)
        timestamp, time_text = self._extract_time_text(renderer, 'publishedTimeText')
        scheduled_timestamp = str_to_int(traverse_obj(renderer, ('upcomingEventData', 'startTime'), get_all=False))
        overlay_style = traverse_obj(
            renderer, ('thumbnailOverlays', ..., 'thumbnailOverlayTimeStatusRenderer', 'style'),
            get_all=False, expected_type=str)
        badges = self._extract_badges(renderer)
        thumbnails = self._extract_thumbnails(renderer, 'thumbnail')
        navigation_url = urljoin('https://www.youtube.com/', traverse_obj(
            renderer, ('navigationEndpoint', 'commandMetadata', 'webCommandMetadata', 'url'),
            expected_type=str)) or ''
        url = f'https://www.youtube.com/watch?v={video_id}'
        if overlay_style == 'SHORTS' or '/shorts/' in navigation_url:
            url = f'https://www.youtube.com/shorts/{video_id}'

        return {
            '_type': 'url',
            'ie_key': YoutubeIE.ie_key(),
            'id': video_id,
            'url': url,
            'title': title,
            'description': description,
            'duration': duration,
            'view_count': view_count,
            'uploader': uploader,
            'channel_id': channel_id,
            'thumbnails': thumbnails,
            'upload_date': (strftime_or_none(timestamp, '%Y%m%d')
                            if self._configuration_arg('approximate_date', ie_key='youtubetab')
                            else None),
            'live_status': ('is_upcoming' if scheduled_timestamp is not None
                            else 'was_live' if 'streamed' in time_text.lower()
                            else 'is_live' if overlay_style is not None and overlay_style == 'LIVE' or 'live now' in badges
                            else None),
            'release_timestamp': scheduled_timestamp,
            'availability': self._availability(needs_premium='premium' in badges, needs_subscription='members only' in badges)
        }


class YoutubeIE(YoutubeBaseInfoExtractor):
    IE_DESC = 'YouTube'
    _VALID_URL = r"""(?x)^
                     (
                         (?:https?://|//)                                    # http(s):// or protocol-independent URL
                         (?:(?:(?:(?:\w+\.)?[yY][oO][uU][tT][uU][bB][eE](?:-nocookie|kids)?\.com|
                            (?:www\.)?deturl\.com/www\.youtube\.com|
                            (?:www\.)?pwnyoutube\.com|
                            (?:www\.)?hooktube\.com|
                            (?:www\.)?yourepeat\.com|
                            tube\.majestyc\.net|
                            %(invidious)s|
                            youtube\.googleapis\.com)/                        # the various hostnames, with wildcard subdomains
                         (?:.*?\#/)?                                          # handle anchor (#/) redirect urls
                         (?:                                                  # the various things that can precede the ID:
                             (?:(?:v|embed|e|shorts)/(?!videoseries|live_stream))  # v/ or embed/ or e/ or shorts/
                             |(?:                                             # or the v= param in all its forms
                                 (?:(?:watch|movie)(?:_popup)?(?:\.php)?/?)?  # preceding watch(_popup|.php) or nothing (like /?v=xxxx)
                                 (?:\?|\#!?)                                  # the params delimiter ? or # or #!
                                 (?:.*?[&;])??                                # any other preceding param (like /?s=tuff&v=xxxx or ?s=tuff&amp;v=V36LpHqtcDY)
                                 v=
                             )
                         ))
                         |(?:
                            youtu\.be|                                        # just youtu.be/xxxx
                            vid\.plus|                                        # or vid.plus/xxxx
                            zwearz\.com/watch|                                # or zwearz.com/watch/xxxx
                            i\.ytimg\.com/vi|                                 # or i.ytimg.com/vi/xxx
                            y2u\.be|                                          # or y2x.be/xxxx
                            %(invidious)s
                         )/
                         |(?:www\.)?cleanvideosearch\.com/media/action/yt/watch\?videoId=
                         )
                     )?                                                       # all until now is optional -> you can pass the naked ID
                     (?P<id>[0-9A-Za-z_-]{11})                                # here is it! the YouTube video ID
                     (?(1).+)?                                                # if we found the ID, everything can follow
                     (?:\#|$)""" % {
        'invidious': '|'.join(YoutubeBaseInfoExtractor._INVIDIOUS_SITES),
    }
    _PLAYER_INFO_RE = (
        r'/s/player/(?P<id>[a-zA-Z0-9_-]{8,})/player',
        r'/(?P<id>[a-zA-Z0-9_-]{8,})/player(?:_ias\.vflset(?:/[a-zA-Z]{2,3}_[a-zA-Z]{2,3})?|-plasma-ias-(?:phone|tablet)-[a-z]{2}_[A-Z]{2}\.vflset)/base\.js$',
        r'\b(?P<id>vfl[a-zA-Z0-9_-]+)\b.*?\.js$',
    )
    _formats = {
        '5': {'ext': 'flv', 'width': 400, 'height': 240, 'acodec': 'mp3', 'abr': 64, 'vcodec': 'h263'},
        '6': {'ext': 'flv', 'width': 450, 'height': 270, 'acodec': 'mp3', 'abr': 64, 'vcodec': 'h263'},
        '13': {'ext': '3gp', 'acodec': 'aac', 'vcodec': 'mp4v'},
        '17': {'ext': '3gp', 'width': 176, 'height': 144, 'acodec': 'aac', 'abr': 24, 'vcodec': 'mp4v'},
        '18': {'ext': 'mp4', 'width': 640, 'height': 360, 'acodec': 'aac', 'abr': 96, 'vcodec': 'h264'},
        '22': {'ext': 'mp4', 'width': 1280, 'height': 720, 'acodec': 'aac', 'abr': 192, 'vcodec': 'h264'},
        '34': {'ext': 'flv', 'width': 640, 'height': 360, 'acodec': 'aac', 'abr': 128, 'vcodec': 'h264'},
        '35': {'ext': 'flv', 'width': 854, 'height': 480, 'acodec': 'aac', 'abr': 128, 'vcodec': 'h264'},
        # itag 36 videos are either 320x180 (BaW_jenozKc) or 320x240 (__2ABJjxzNo), abr varies as well
        '36': {'ext': '3gp', 'width': 320, 'acodec': 'aac', 'vcodec': 'mp4v'},
        '37': {'ext': 'mp4', 'width': 1920, 'height': 1080, 'acodec': 'aac', 'abr': 192, 'vcodec': 'h264'},
        '38': {'ext': 'mp4', 'width': 4096, 'height': 3072, 'acodec': 'aac', 'abr': 192, 'vcodec': 'h264'},
        '43': {'ext': 'webm', 'width': 640, 'height': 360, 'acodec': 'vorbis', 'abr': 128, 'vcodec': 'vp8'},
        '44': {'ext': 'webm', 'width': 854, 'height': 480, 'acodec': 'vorbis', 'abr': 128, 'vcodec': 'vp8'},
        '45': {'ext': 'webm', 'width': 1280, 'height': 720, 'acodec': 'vorbis', 'abr': 192, 'vcodec': 'vp8'},
        '46': {'ext': 'webm', 'width': 1920, 'height': 1080, 'acodec': 'vorbis', 'abr': 192, 'vcodec': 'vp8'},
        '59': {'ext': 'mp4', 'width': 854, 'height': 480, 'acodec': 'aac', 'abr': 128, 'vcodec': 'h264'},
        '78': {'ext': 'mp4', 'width': 854, 'height': 480, 'acodec': 'aac', 'abr': 128, 'vcodec': 'h264'},


        # 3D videos
        '82': {'ext': 'mp4', 'height': 360, 'format_note': '3D', 'acodec': 'aac', 'abr': 128, 'vcodec': 'h264', 'preference': -20},
        '83': {'ext': 'mp4', 'height': 480, 'format_note': '3D', 'acodec': 'aac', 'abr': 128, 'vcodec': 'h264', 'preference': -20},
        '84': {'ext': 'mp4', 'height': 720, 'format_note': '3D', 'acodec': 'aac', 'abr': 192, 'vcodec': 'h264', 'preference': -20},
        '85': {'ext': 'mp4', 'height': 1080, 'format_note': '3D', 'acodec': 'aac', 'abr': 192, 'vcodec': 'h264', 'preference': -20},
        '100': {'ext': 'webm', 'height': 360, 'format_note': '3D', 'acodec': 'vorbis', 'abr': 128, 'vcodec': 'vp8', 'preference': -20},
        '101': {'ext': 'webm', 'height': 480, 'format_note': '3D', 'acodec': 'vorbis', 'abr': 192, 'vcodec': 'vp8', 'preference': -20},
        '102': {'ext': 'webm', 'height': 720, 'format_note': '3D', 'acodec': 'vorbis', 'abr': 192, 'vcodec': 'vp8', 'preference': -20},

        # Apple HTTP Live Streaming
        '91': {'ext': 'mp4', 'height': 144, 'format_note': 'HLS', 'acodec': 'aac', 'abr': 48, 'vcodec': 'h264', 'preference': -10},
        '92': {'ext': 'mp4', 'height': 240, 'format_note': 'HLS', 'acodec': 'aac', 'abr': 48, 'vcodec': 'h264', 'preference': -10},
        '93': {'ext': 'mp4', 'height': 360, 'format_note': 'HLS', 'acodec': 'aac', 'abr': 128, 'vcodec': 'h264', 'preference': -10},
        '94': {'ext': 'mp4', 'height': 480, 'format_note': 'HLS', 'acodec': 'aac', 'abr': 128, 'vcodec': 'h264', 'preference': -10},
        '95': {'ext': 'mp4', 'height': 720, 'format_note': 'HLS', 'acodec': 'aac', 'abr': 256, 'vcodec': 'h264', 'preference': -10},
        '96': {'ext': 'mp4', 'height': 1080, 'format_note': 'HLS', 'acodec': 'aac', 'abr': 256, 'vcodec': 'h264', 'preference': -10},
        '132': {'ext': 'mp4', 'height': 240, 'format_note': 'HLS', 'acodec': 'aac', 'abr': 48, 'vcodec': 'h264', 'preference': -10},
        '151': {'ext': 'mp4', 'height': 72, 'format_note': 'HLS', 'acodec': 'aac', 'abr': 24, 'vcodec': 'h264', 'preference': -10},

        # DASH mp4 video
        '133': {'ext': 'mp4', 'height': 240, 'format_note': 'DASH video', 'vcodec': 'h264'},
        '134': {'ext': 'mp4', 'height': 360, 'format_note': 'DASH video', 'vcodec': 'h264'},
        '135': {'ext': 'mp4', 'height': 480, 'format_note': 'DASH video', 'vcodec': 'h264'},
        '136': {'ext': 'mp4', 'height': 720, 'format_note': 'DASH video', 'vcodec': 'h264'},
        '137': {'ext': 'mp4', 'height': 1080, 'format_note': 'DASH video', 'vcodec': 'h264'},
        '138': {'ext': 'mp4', 'format_note': 'DASH video', 'vcodec': 'h264'},  # Height can vary (https://github.com/ytdl-org/youtube-dl/issues/4559)
        '160': {'ext': 'mp4', 'height': 144, 'format_note': 'DASH video', 'vcodec': 'h264'},
        '212': {'ext': 'mp4', 'height': 480, 'format_note': 'DASH video', 'vcodec': 'h264'},
        '264': {'ext': 'mp4', 'height': 1440, 'format_note': 'DASH video', 'vcodec': 'h264'},
        '298': {'ext': 'mp4', 'height': 720, 'format_note': 'DASH video', 'vcodec': 'h264', 'fps': 60},
        '299': {'ext': 'mp4', 'height': 1080, 'format_note': 'DASH video', 'vcodec': 'h264', 'fps': 60},
        '266': {'ext': 'mp4', 'height': 2160, 'format_note': 'DASH video', 'vcodec': 'h264'},

        # Dash mp4 audio
        '139': {'ext': 'm4a', 'format_note': 'DASH audio', 'acodec': 'aac', 'abr': 48, 'container': 'm4a_dash'},
        '140': {'ext': 'm4a', 'format_note': 'DASH audio', 'acodec': 'aac', 'abr': 128, 'container': 'm4a_dash'},
        '141': {'ext': 'm4a', 'format_note': 'DASH audio', 'acodec': 'aac', 'abr': 256, 'container': 'm4a_dash'},
        '256': {'ext': 'm4a', 'format_note': 'DASH audio', 'acodec': 'aac', 'container': 'm4a_dash'},
        '258': {'ext': 'm4a', 'format_note': 'DASH audio', 'acodec': 'aac', 'container': 'm4a_dash'},
        '325': {'ext': 'm4a', 'format_note': 'DASH audio', 'acodec': 'dtse', 'container': 'm4a_dash'},
        '328': {'ext': 'm4a', 'format_note': 'DASH audio', 'acodec': 'ec-3', 'container': 'm4a_dash'},

        # Dash webm
        '167': {'ext': 'webm', 'height': 360, 'width': 640, 'format_note': 'DASH video', 'container': 'webm', 'vcodec': 'vp8'},
        '168': {'ext': 'webm', 'height': 480, 'width': 854, 'format_note': 'DASH video', 'container': 'webm', 'vcodec': 'vp8'},
        '169': {'ext': 'webm', 'height': 720, 'width': 1280, 'format_note': 'DASH video', 'container': 'webm', 'vcodec': 'vp8'},
        '170': {'ext': 'webm', 'height': 1080, 'width': 1920, 'format_note': 'DASH video', 'container': 'webm', 'vcodec': 'vp8'},
        '218': {'ext': 'webm', 'height': 480, 'width': 854, 'format_note': 'DASH video', 'container': 'webm', 'vcodec': 'vp8'},
        '219': {'ext': 'webm', 'height': 480, 'width': 854, 'format_note': 'DASH video', 'container': 'webm', 'vcodec': 'vp8'},
        '278': {'ext': 'webm', 'height': 144, 'format_note': 'DASH video', 'container': 'webm', 'vcodec': 'vp9'},
        '242': {'ext': 'webm', 'height': 240, 'format_note': 'DASH video', 'vcodec': 'vp9'},
        '243': {'ext': 'webm', 'height': 360, 'format_note': 'DASH video', 'vcodec': 'vp9'},
        '244': {'ext': 'webm', 'height': 480, 'format_note': 'DASH video', 'vcodec': 'vp9'},
        '245': {'ext': 'webm', 'height': 480, 'format_note': 'DASH video', 'vcodec': 'vp9'},
        '246': {'ext': 'webm', 'height': 480, 'format_note': 'DASH video', 'vcodec': 'vp9'},
        '247': {'ext': 'webm', 'height': 720, 'format_note': 'DASH video', 'vcodec': 'vp9'},
        '248': {'ext': 'webm', 'height': 1080, 'format_note': 'DASH video', 'vcodec': 'vp9'},
        '271': {'ext': 'webm', 'height': 1440, 'format_note': 'DASH video', 'vcodec': 'vp9'},
        # itag 272 videos are either 3840x2160 (e.g. RtoitU2A-3E) or 7680x4320 (sLprVF6d7Ug)
        '272': {'ext': 'webm', 'height': 2160, 'format_note': 'DASH video', 'vcodec': 'vp9'},
        '302': {'ext': 'webm', 'height': 720, 'format_note': 'DASH video', 'vcodec': 'vp9', 'fps': 60},
        '303': {'ext': 'webm', 'height': 1080, 'format_note': 'DASH video', 'vcodec': 'vp9', 'fps': 60},
        '308': {'ext': 'webm', 'height': 1440, 'format_note': 'DASH video', 'vcodec': 'vp9', 'fps': 60},
        '313': {'ext': 'webm', 'height': 2160, 'format_note': 'DASH video', 'vcodec': 'vp9'},
        '315': {'ext': 'webm', 'height': 2160, 'format_note': 'DASH video', 'vcodec': 'vp9', 'fps': 60},

        # Dash webm audio
        '171': {'ext': 'webm', 'acodec': 'vorbis', 'format_note': 'DASH audio', 'abr': 128},
        '172': {'ext': 'webm', 'acodec': 'vorbis', 'format_note': 'DASH audio', 'abr': 256},

        # Dash webm audio with opus inside
        '249': {'ext': 'webm', 'format_note': 'DASH audio', 'acodec': 'opus', 'abr': 50},
        '250': {'ext': 'webm', 'format_note': 'DASH audio', 'acodec': 'opus', 'abr': 70},
        '251': {'ext': 'webm', 'format_note': 'DASH audio', 'acodec': 'opus', 'abr': 160},

        # RTMP (unnamed)
        '_rtmp': {'protocol': 'rtmp'},

        # av01 video only formats sometimes served with "unknown" codecs
        '394': {'ext': 'mp4', 'height': 144, 'format_note': 'DASH video', 'vcodec': 'av01.0.00M.08'},
        '395': {'ext': 'mp4', 'height': 240, 'format_note': 'DASH video', 'vcodec': 'av01.0.00M.08'},
        '396': {'ext': 'mp4', 'height': 360, 'format_note': 'DASH video', 'vcodec': 'av01.0.01M.08'},
        '397': {'ext': 'mp4', 'height': 480, 'format_note': 'DASH video', 'vcodec': 'av01.0.04M.08'},
        '398': {'ext': 'mp4', 'height': 720, 'format_note': 'DASH video', 'vcodec': 'av01.0.05M.08'},
        '399': {'ext': 'mp4', 'height': 1080, 'format_note': 'DASH video', 'vcodec': 'av01.0.08M.08'},
        '400': {'ext': 'mp4', 'height': 1440, 'format_note': 'DASH video', 'vcodec': 'av01.0.12M.08'},
        '401': {'ext': 'mp4', 'height': 2160, 'format_note': 'DASH video', 'vcodec': 'av01.0.12M.08'},
    }
    _SUBTITLE_FORMATS = ('json3', 'srv1', 'srv2', 'srv3', 'ttml', 'vtt')

    _GEO_BYPASS = False

    IE_NAME = 'youtube'
    _TESTS = [
        {
            'url': 'https://www.youtube.com/watch?v=BaW_jenozKc&t=1s&end=9',
            'info_dict': {
                'id': 'BaW_jenozKc',
                'ext': 'mp4',
                'title': 'youtube-dl test video "\'/\\ä↭𝕐',
                'uploader': 'Philipp Hagemeister',
                'uploader_id': 'phihag',
                'uploader_url': r're:https?://(?:www\.)?youtube\.com/user/phihag',
                'channel': 'Philipp Hagemeister',
                'channel_id': 'UCLqxVugv74EIW3VWh2NOa3Q',
                'channel_url': r're:https?://(?:www\.)?youtube\.com/channel/UCLqxVugv74EIW3VWh2NOa3Q',
                'upload_date': '20121002',
                'description': 'md5:8fb536f4877b8a7455c2ec23794dbc22',
                'categories': ['Science & Technology'],
                'tags': ['youtube-dl'],
                'duration': 10,
                'view_count': int,
                'like_count': int,
                'availability': 'public',
                'playable_in_embed': True,
                'thumbnail': 'https://i.ytimg.com/vi/BaW_jenozKc/maxresdefault.jpg',
                'live_status': 'not_live',
                'age_limit': 0,
                'start_time': 1,
                'end_time': 9,
                'channel_follower_count': int
            }
        },
        {
            'url': '//www.YouTube.com/watch?v=yZIXLfi8CZQ',
            'note': 'Embed-only video (#1746)',
            'info_dict': {
                'id': 'yZIXLfi8CZQ',
                'ext': 'mp4',
                'upload_date': '20120608',
                'title': 'Principal Sexually Assaults A Teacher - Episode 117 - 8th June 2012',
                'description': 'md5:09b78bd971f1e3e289601dfba15ca4f7',
                'uploader': 'SET India',
                'uploader_id': 'setindia',
                'uploader_url': r're:https?://(?:www\.)?youtube\.com/user/setindia',
                'age_limit': 18,
            },
            'skip': 'Private video',
        },
        {
            'url': 'https://www.youtube.com/watch?v=BaW_jenozKc&v=yZIXLfi8CZQ',
            'note': 'Use the first video ID in the URL',
            'info_dict': {
                'id': 'BaW_jenozKc',
                'ext': 'mp4',
                'title': 'youtube-dl test video "\'/\\ä↭𝕐',
                'uploader': 'Philipp Hagemeister',
                'uploader_id': 'phihag',
                'uploader_url': r're:https?://(?:www\.)?youtube\.com/user/phihag',
                'channel': 'Philipp Hagemeister',
                'channel_id': 'UCLqxVugv74EIW3VWh2NOa3Q',
                'channel_url': r're:https?://(?:www\.)?youtube\.com/channel/UCLqxVugv74EIW3VWh2NOa3Q',
                'upload_date': '20121002',
                'description': 'md5:8fb536f4877b8a7455c2ec23794dbc22',
                'categories': ['Science & Technology'],
                'tags': ['youtube-dl'],
                'duration': 10,
                'view_count': int,
                'like_count': int,
                'availability': 'public',
                'playable_in_embed': True,
                'thumbnail': 'https://i.ytimg.com/vi/BaW_jenozKc/maxresdefault.jpg',
                'live_status': 'not_live',
                'age_limit': 0,
                'channel_follower_count': int
            },
            'params': {
                'skip_download': True,
            },
        },
        {
            'url': 'https://www.youtube.com/watch?v=a9LDPn-MO4I',
            'note': '256k DASH audio (format 141) via DASH manifest',
            'info_dict': {
                'id': 'a9LDPn-MO4I',
                'ext': 'm4a',
                'upload_date': '20121002',
                'uploader_id': '8KVIDEO',
                'uploader_url': r're:https?://(?:www\.)?youtube\.com/user/8KVIDEO',
                'description': '',
                'uploader': '8KVIDEO',
                'title': 'UHDTV TEST 8K VIDEO.mp4'
            },
            'params': {
                'youtube_include_dash_manifest': True,
                'format': '141',
            },
            'skip': 'format 141 not served anymore',
        },
        # DASH manifest with encrypted signature
        {
            'url': 'https://www.youtube.com/watch?v=IB3lcPjvWLA',
            'info_dict': {
                'id': 'IB3lcPjvWLA',
                'ext': 'm4a',
                'title': 'Afrojack, Spree Wilson - The Spark (Official Music Video) ft. Spree Wilson',
                'description': 'md5:8f5e2b82460520b619ccac1f509d43bf',
                'duration': 244,
                'uploader': 'AfrojackVEVO',
                'uploader_id': 'AfrojackVEVO',
                'upload_date': '20131011',
                'abr': 129.495,
                'like_count': int,
                'channel_id': 'UChuZAo1RKL85gev3Eal9_zg',
                'playable_in_embed': True,
                'channel_url': 'https://www.youtube.com/channel/UChuZAo1RKL85gev3Eal9_zg',
                'view_count': int,
                'track': 'The Spark',
                'live_status': 'not_live',
                'thumbnail': 'https://i.ytimg.com/vi_webp/IB3lcPjvWLA/maxresdefault.webp',
                'channel': 'Afrojack',
                'uploader_url': 'http://www.youtube.com/user/AfrojackVEVO',
                'tags': 'count:19',
                'availability': 'public',
                'categories': ['Music'],
                'age_limit': 0,
                'alt_title': 'The Spark',
                'channel_follower_count': int
            },
            'params': {
                'youtube_include_dash_manifest': True,
                'format': '141/bestaudio[ext=m4a]',
            },
        },
        # Age-gate videos. See https://github.com/yt-dlp/yt-dlp/pull/575#issuecomment-888837000
        {
            'note': 'Embed allowed age-gate video',
            'url': 'https://youtube.com/watch?v=HtVdAasjOgU',
            'info_dict': {
                'id': 'HtVdAasjOgU',
                'ext': 'mp4',
                'title': 'The Witcher 3: Wild Hunt - The Sword Of Destiny Trailer',
                'description': r're:(?s).{100,}About the Game\n.*?The Witcher 3: Wild Hunt.{100,}',
                'duration': 142,
                'uploader': 'The Witcher',
                'uploader_id': 'WitcherGame',
                'uploader_url': r're:https?://(?:www\.)?youtube\.com/user/WitcherGame',
                'upload_date': '20140605',
                'age_limit': 18,
                'categories': ['Gaming'],
                'thumbnail': 'https://i.ytimg.com/vi_webp/HtVdAasjOgU/maxresdefault.webp',
                'availability': 'needs_auth',
                'channel_url': 'https://www.youtube.com/channel/UCzybXLxv08IApdjdN0mJhEg',
                'like_count': int,
                'channel': 'The Witcher',
                'live_status': 'not_live',
                'tags': 'count:17',
                'channel_id': 'UCzybXLxv08IApdjdN0mJhEg',
                'playable_in_embed': True,
                'view_count': int,
                'channel_follower_count': int
            },
        },
        {
            'note': 'Age-gate video with embed allowed in public site',
            'url': 'https://youtube.com/watch?v=HsUATh_Nc2U',
            'info_dict': {
                'id': 'HsUATh_Nc2U',
                'ext': 'mp4',
                'title': 'Godzilla 2 (Official Video)',
                'description': 'md5:bf77e03fcae5529475e500129b05668a',
                'upload_date': '20200408',
                'uploader_id': 'FlyingKitty900',
                'uploader': 'FlyingKitty',
                'age_limit': 18,
                'availability': 'needs_auth',
                'channel_id': 'UCYQT13AtrJC0gsM1far_zJg',
                'uploader_url': 'http://www.youtube.com/user/FlyingKitty900',
                'channel': 'FlyingKitty',
                'channel_url': 'https://www.youtube.com/channel/UCYQT13AtrJC0gsM1far_zJg',
                'view_count': int,
                'categories': ['Entertainment'],
                'live_status': 'not_live',
                'tags': ['Flyingkitty', 'godzilla 2'],
                'thumbnail': 'https://i.ytimg.com/vi/HsUATh_Nc2U/maxresdefault.jpg',
                'like_count': int,
                'duration': 177,
                'playable_in_embed': True,
                'channel_follower_count': int
            },
        },
        {
            'note': 'Age-gate video embedable only with clientScreen=EMBED',
            'url': 'https://youtube.com/watch?v=Tq92D6wQ1mg',
            'info_dict': {
                'id': 'Tq92D6wQ1mg',
                'title': '[MMD] Adios - EVERGLOW [+Motion DL]',
                'ext': 'mp4',
                'upload_date': '20191228',
                'uploader_id': 'UC1yoRdFoFJaCY-AGfD9W0wQ',
                'uploader': 'Projekt Melody',
                'description': 'md5:17eccca93a786d51bc67646756894066',
                'age_limit': 18,
                'like_count': int,
                'availability': 'needs_auth',
                'uploader_url': 'http://www.youtube.com/channel/UC1yoRdFoFJaCY-AGfD9W0wQ',
                'channel_id': 'UC1yoRdFoFJaCY-AGfD9W0wQ',
                'view_count': int,
                'thumbnail': 'https://i.ytimg.com/vi_webp/Tq92D6wQ1mg/sddefault.webp',
                'channel': 'Projekt Melody',
                'live_status': 'not_live',
                'tags': ['mmd', 'dance', 'mikumikudance', 'kpop', 'vtuber'],
                'playable_in_embed': True,
                'categories': ['Entertainment'],
                'duration': 106,
                'channel_url': 'https://www.youtube.com/channel/UC1yoRdFoFJaCY-AGfD9W0wQ',
                'channel_follower_count': int
            },
        },
        {
            'note': 'Non-Agegated non-embeddable video',
            'url': 'https://youtube.com/watch?v=MeJVWBSsPAY',
            'info_dict': {
                'id': 'MeJVWBSsPAY',
                'ext': 'mp4',
                'title': 'OOMPH! - Such Mich Find Mich (Lyrics)',
                'uploader': 'Herr Lurik',
                'uploader_id': 'st3in234',
                'description': 'Fan Video. Music & Lyrics by OOMPH!.',
                'upload_date': '20130730',
                'track': 'Such mich find mich',
                'age_limit': 0,
                'tags': ['oomph', 'such mich find mich', 'lyrics', 'german industrial', 'musica industrial'],
                'like_count': int,
                'playable_in_embed': False,
                'creator': 'OOMPH!',
                'thumbnail': 'https://i.ytimg.com/vi/MeJVWBSsPAY/sddefault.jpg',
                'view_count': int,
                'alt_title': 'Such mich find mich',
                'duration': 210,
                'channel': 'Herr Lurik',
                'channel_id': 'UCdR3RSDPqub28LjZx0v9-aA',
                'categories': ['Music'],
                'availability': 'public',
                'uploader_url': 'http://www.youtube.com/user/st3in234',
                'channel_url': 'https://www.youtube.com/channel/UCdR3RSDPqub28LjZx0v9-aA',
                'live_status': 'not_live',
                'artist': 'OOMPH!',
                'channel_follower_count': int
            },
        },
        {
            'note': 'Non-bypassable age-gated video',
            'url': 'https://youtube.com/watch?v=Cr381pDsSsA',
            'only_matching': True,
        },
        # video_info is None (https://github.com/ytdl-org/youtube-dl/issues/4421)
        # YouTube Red ad is not captured for creator
        {
            'url': '__2ABJjxzNo',
            'info_dict': {
                'id': '__2ABJjxzNo',
                'ext': 'mp4',
                'duration': 266,
                'upload_date': '20100430',
                'uploader_id': 'deadmau5',
                'uploader_url': r're:https?://(?:www\.)?youtube\.com/user/deadmau5',
                'creator': 'deadmau5',
                'description': 'md5:6cbcd3a92ce1bc676fc4d6ab4ace2336',
                'uploader': 'deadmau5',
                'title': 'Deadmau5 - Some Chords (HD)',
                'alt_title': 'Some Chords',
                'availability': 'public',
                'tags': 'count:14',
                'channel_id': 'UCYEK6xds6eo-3tr4xRdflmQ',
                'view_count': int,
                'live_status': 'not_live',
                'channel': 'deadmau5',
                'thumbnail': 'https://i.ytimg.com/vi_webp/__2ABJjxzNo/maxresdefault.webp',
                'like_count': int,
                'track': 'Some Chords',
                'artist': 'deadmau5',
                'playable_in_embed': True,
                'age_limit': 0,
                'channel_url': 'https://www.youtube.com/channel/UCYEK6xds6eo-3tr4xRdflmQ',
                'categories': ['Music'],
                'album': 'Some Chords',
                'channel_follower_count': int
            },
            'expected_warnings': [
                'DASH manifest missing',
            ]
        },
        # Olympics (https://github.com/ytdl-org/youtube-dl/issues/4431)
        {
            'url': 'lqQg6PlCWgI',
            'info_dict': {
                'id': 'lqQg6PlCWgI',
                'ext': 'mp4',
                'duration': 6085,
                'upload_date': '20150827',
                'uploader_id': 'olympic',
                'uploader_url': r're:https?://(?:www\.)?youtube\.com/user/olympic',
                'description': 'HO09  - Women -  GER-AUS - Hockey - 31 July 2012 - London 2012 Olympic Games',
                'uploader': 'Olympics',
                'title': 'Hockey - Women -  GER-AUS - London 2012 Olympic Games',
                'like_count': int,
                'release_timestamp': 1343767800,
                'playable_in_embed': True,
                'categories': ['Sports'],
                'release_date': '20120731',
                'channel': 'Olympics',
                'tags': ['Hockey', '2012-07-31', '31 July 2012', 'Riverbank Arena', 'Session', 'Olympics', 'Olympic Games', 'London 2012', '2012 Summer Olympics', 'Summer Games'],
                'channel_id': 'UCTl3QQTvqHFjurroKxexy2Q',
                'thumbnail': 'https://i.ytimg.com/vi/lqQg6PlCWgI/maxresdefault.jpg',
                'age_limit': 0,
                'availability': 'public',
                'live_status': 'was_live',
                'view_count': int,
                'channel_url': 'https://www.youtube.com/channel/UCTl3QQTvqHFjurroKxexy2Q',
                'channel_follower_count': int
            },
            'params': {
                'skip_download': 'requires avconv',
            }
        },
        # Non-square pixels
        {
            'url': 'https://www.youtube.com/watch?v=_b-2C3KPAM0',
            'info_dict': {
                'id': '_b-2C3KPAM0',
                'ext': 'mp4',
                'stretched_ratio': 16 / 9.,
                'duration': 85,
                'upload_date': '20110310',
                'uploader_id': 'AllenMeow',
                'uploader_url': r're:https?://(?:www\.)?youtube\.com/user/AllenMeow',
                'description': 'made by Wacom from Korea | 字幕&加油添醋 by TY\'s Allen | 感謝heylisa00cavey1001同學熱情提供梗及翻譯',
                'uploader': '孫ᄋᄅ',
                'title': '[A-made] 變態妍字幕版 太妍 我就是這樣的人',
                'playable_in_embed': True,
                'channel': '孫ᄋᄅ',
                'age_limit': 0,
                'tags': 'count:11',
                'channel_url': 'https://www.youtube.com/channel/UCS-xxCmRaA6BFdmgDPA_BIw',
                'channel_id': 'UCS-xxCmRaA6BFdmgDPA_BIw',
                'thumbnail': 'https://i.ytimg.com/vi/_b-2C3KPAM0/maxresdefault.jpg',
                'view_count': int,
                'categories': ['People & Blogs'],
                'like_count': int,
                'live_status': 'not_live',
                'availability': 'unlisted',
                'channel_follower_count': int
            },
        },
        # url_encoded_fmt_stream_map is empty string
        {
            'url': 'qEJwOuvDf7I',
            'info_dict': {
                'id': 'qEJwOuvDf7I',
                'ext': 'webm',
                'title': 'Обсуждение судебной практики по выборам 14 сентября 2014 года в Санкт-Петербурге',
                'description': '',
                'upload_date': '20150404',
                'uploader_id': 'spbelect',
                'uploader': 'Наблюдатели Петербурга',
            },
            'params': {
                'skip_download': 'requires avconv',
            },
            'skip': 'This live event has ended.',
        },
        # Extraction from multiple DASH manifests (https://github.com/ytdl-org/youtube-dl/pull/6097)
        {
            'url': 'https://www.youtube.com/watch?v=FIl7x6_3R5Y',
            'info_dict': {
                'id': 'FIl7x6_3R5Y',
                'ext': 'webm',
                'title': 'md5:7b81415841e02ecd4313668cde88737a',
                'description': 'md5:116377fd2963b81ec4ce64b542173306',
                'duration': 220,
                'upload_date': '20150625',
                'uploader_id': 'dorappi2000',
                'uploader_url': r're:https?://(?:www\.)?youtube\.com/user/dorappi2000',
                'uploader': 'dorappi2000',
                'formats': 'mincount:31',
            },
            'skip': 'not actual anymore',
        },
        # DASH manifest with segment_list
        {
            'url': 'https://www.youtube.com/embed/CsmdDsKjzN8',
            'md5': '8ce563a1d667b599d21064e982ab9e31',
            'info_dict': {
                'id': 'CsmdDsKjzN8',
                'ext': 'mp4',
                'upload_date': '20150501',  # According to '<meta itemprop="datePublished"', but in other places it's 20150510
                'uploader': 'Airtek',
                'description': 'Retransmisión en directo de la XVIII media maratón de Zaragoza.',
                'uploader_id': 'UCzTzUmjXxxacNnL8I3m4LnQ',
                'title': 'Retransmisión XVIII Media maratón Zaragoza 2015',
            },
            'params': {
                'youtube_include_dash_manifest': True,
                'format': '135',  # bestvideo
            },
            'skip': 'This live event has ended.',
        },
        {
            # Multifeed videos (multiple cameras), URL is for Main Camera
            'url': 'https://www.youtube.com/watch?v=jvGDaLqkpTg',
            'info_dict': {
                'id': 'jvGDaLqkpTg',
                'title': 'Tom Clancy Free Weekend Rainbow Whatever',
                'description': 'md5:e03b909557865076822aa169218d6a5d',
            },
            'playlist': [{
                'info_dict': {
                    'id': 'jvGDaLqkpTg',
                    'ext': 'mp4',
                    'title': 'Tom Clancy Free Weekend Rainbow Whatever (Main Camera)',
                    'description': 'md5:e03b909557865076822aa169218d6a5d',
                    'duration': 10643,
                    'upload_date': '20161111',
                    'uploader': 'Team PGP',
                    'uploader_id': 'UChORY56LMMETTuGjXaJXvLg',
                    'uploader_url': r're:https?://(?:www\.)?youtube\.com/channel/UChORY56LMMETTuGjXaJXvLg',
                },
            }, {
                'info_dict': {
                    'id': '3AKt1R1aDnw',
                    'ext': 'mp4',
                    'title': 'Tom Clancy Free Weekend Rainbow Whatever (Camera 2)',
                    'description': 'md5:e03b909557865076822aa169218d6a5d',
                    'duration': 10991,
                    'upload_date': '20161111',
                    'uploader': 'Team PGP',
                    'uploader_id': 'UChORY56LMMETTuGjXaJXvLg',
                    'uploader_url': r're:https?://(?:www\.)?youtube\.com/channel/UChORY56LMMETTuGjXaJXvLg',
                },
            }, {
                'info_dict': {
                    'id': 'RtAMM00gpVc',
                    'ext': 'mp4',
                    'title': 'Tom Clancy Free Weekend Rainbow Whatever (Camera 3)',
                    'description': 'md5:e03b909557865076822aa169218d6a5d',
                    'duration': 10995,
                    'upload_date': '20161111',
                    'uploader': 'Team PGP',
                    'uploader_id': 'UChORY56LMMETTuGjXaJXvLg',
                    'uploader_url': r're:https?://(?:www\.)?youtube\.com/channel/UChORY56LMMETTuGjXaJXvLg',
                },
            }, {
                'info_dict': {
                    'id': '6N2fdlP3C5U',
                    'ext': 'mp4',
                    'title': 'Tom Clancy Free Weekend Rainbow Whatever (Camera 4)',
                    'description': 'md5:e03b909557865076822aa169218d6a5d',
                    'duration': 10990,
                    'upload_date': '20161111',
                    'uploader': 'Team PGP',
                    'uploader_id': 'UChORY56LMMETTuGjXaJXvLg',
                    'uploader_url': r're:https?://(?:www\.)?youtube\.com/channel/UChORY56LMMETTuGjXaJXvLg',
                },
            }],
            'params': {
                'skip_download': True,
            },
            'skip': 'Not multifeed anymore',
        },
        {
            # Multifeed video with comma in title (see https://github.com/ytdl-org/youtube-dl/issues/8536)
            'url': 'https://www.youtube.com/watch?v=gVfLd0zydlo',
            'info_dict': {
                'id': 'gVfLd0zydlo',
                'title': 'DevConf.cz 2016 Day 2 Workshops 1 14:00 - 15:30',
            },
            'playlist_count': 2,
            'skip': 'Not multifeed anymore',
        },
        {
            'url': 'https://vid.plus/FlRa-iH7PGw',
            'only_matching': True,
        },
        {
            'url': 'https://zwearz.com/watch/9lWxNJF-ufM/electra-woman-dyna-girl-official-trailer-grace-helbig.html',
            'only_matching': True,
        },
        {
            # Title with JS-like syntax "};" (see https://github.com/ytdl-org/youtube-dl/issues/7468)
            # Also tests cut-off URL expansion in video description (see
            # https://github.com/ytdl-org/youtube-dl/issues/1892,
            # https://github.com/ytdl-org/youtube-dl/issues/8164)
            'url': 'https://www.youtube.com/watch?v=lsguqyKfVQg',
            'info_dict': {
                'id': 'lsguqyKfVQg',
                'ext': 'mp4',
                'title': '{dark walk}; Loki/AC/Dishonored; collab w/Elflover21',
                'alt_title': 'Dark Walk',
                'description': 'md5:8085699c11dc3f597ce0410b0dcbb34a',
                'duration': 133,
                'upload_date': '20151119',
                'uploader_id': 'IronSoulElf',
                'uploader_url': r're:https?://(?:www\.)?youtube\.com/user/IronSoulElf',
                'uploader': 'IronSoulElf',
                'creator': 'Todd Haberman;\nDaniel Law Heath and Aaron Kaplan',
                'track': 'Dark Walk',
                'artist': 'Todd Haberman;\nDaniel Law Heath and Aaron Kaplan',
                'album': 'Position Music - Production Music Vol. 143 - Dark Walk',
                'thumbnail': 'https://i.ytimg.com/vi_webp/lsguqyKfVQg/maxresdefault.webp',
                'categories': ['Film & Animation'],
                'view_count': int,
                'live_status': 'not_live',
                'channel_url': 'https://www.youtube.com/channel/UCTSRgz5jylBvFt_S7wnsqLQ',
                'channel_id': 'UCTSRgz5jylBvFt_S7wnsqLQ',
                'tags': 'count:13',
                'availability': 'public',
                'channel': 'IronSoulElf',
                'playable_in_embed': True,
                'like_count': int,
                'age_limit': 0,
                'channel_follower_count': int
            },
            'params': {
                'skip_download': True,
            },
        },
        {
            # Tags with '};' (see https://github.com/ytdl-org/youtube-dl/issues/7468)
            'url': 'https://www.youtube.com/watch?v=Ms7iBXnlUO8',
            'only_matching': True,
        },
        {
            # Video with yt:stretch=17:0
            'url': 'https://www.youtube.com/watch?v=Q39EVAstoRM',
            'info_dict': {
                'id': 'Q39EVAstoRM',
                'ext': 'mp4',
                'title': 'Clash Of Clans#14 Dicas De Ataque Para CV 4',
                'description': 'md5:ee18a25c350637c8faff806845bddee9',
                'upload_date': '20151107',
                'uploader_id': 'UCCr7TALkRbo3EtFzETQF1LA',
                'uploader': 'CH GAMER DROID',
            },
            'params': {
                'skip_download': True,
            },
            'skip': 'This video does not exist.',
        },
        {
            # Video with incomplete 'yt:stretch=16:'
            'url': 'https://www.youtube.com/watch?v=FRhJzUSJbGI',
            'only_matching': True,
        },
        {
            # Video licensed under Creative Commons
            'url': 'https://www.youtube.com/watch?v=M4gD1WSo5mA',
            'info_dict': {
                'id': 'M4gD1WSo5mA',
                'ext': 'mp4',
                'title': 'md5:e41008789470fc2533a3252216f1c1d1',
                'description': 'md5:a677553cf0840649b731a3024aeff4cc',
                'duration': 721,
                'upload_date': '20150128',
                'uploader_id': 'BerkmanCenter',
                'uploader_url': r're:https?://(?:www\.)?youtube\.com/user/BerkmanCenter',
                'uploader': 'The Berkman Klein Center for Internet & Society',
                'license': 'Creative Commons Attribution license (reuse allowed)',
                'channel_id': 'UCuLGmD72gJDBwmLw06X58SA',
                'channel_url': 'https://www.youtube.com/channel/UCuLGmD72gJDBwmLw06X58SA',
                'like_count': int,
                'age_limit': 0,
                'tags': ['Copyright (Legal Subject)', 'Law (Industry)', 'William W. Fisher (Author)'],
                'channel': 'The Berkman Klein Center for Internet & Society',
                'availability': 'public',
                'view_count': int,
                'categories': ['Education'],
                'thumbnail': 'https://i.ytimg.com/vi_webp/M4gD1WSo5mA/maxresdefault.webp',
                'live_status': 'not_live',
                'playable_in_embed': True,
                'channel_follower_count': int
            },
            'params': {
                'skip_download': True,
            },
        },
        {
            # Channel-like uploader_url
            'url': 'https://www.youtube.com/watch?v=eQcmzGIKrzg',
            'info_dict': {
                'id': 'eQcmzGIKrzg',
                'ext': 'mp4',
                'title': 'Democratic Socialism and Foreign Policy | Bernie Sanders',
                'description': 'md5:13a2503d7b5904ef4b223aa101628f39',
                'duration': 4060,
                'upload_date': '20151120',
                'uploader': 'Bernie Sanders',
                'uploader_id': 'UCH1dpzjCEiGAt8CXkryhkZg',
                'uploader_url': r're:https?://(?:www\.)?youtube\.com/channel/UCH1dpzjCEiGAt8CXkryhkZg',
                'license': 'Creative Commons Attribution license (reuse allowed)',
                'playable_in_embed': True,
                'tags': 'count:12',
                'like_count': int,
                'channel_id': 'UCH1dpzjCEiGAt8CXkryhkZg',
                'age_limit': 0,
                'availability': 'public',
                'categories': ['News & Politics'],
                'channel': 'Bernie Sanders',
                'thumbnail': 'https://i.ytimg.com/vi_webp/eQcmzGIKrzg/maxresdefault.webp',
                'view_count': int,
                'live_status': 'not_live',
                'channel_url': 'https://www.youtube.com/channel/UCH1dpzjCEiGAt8CXkryhkZg',
                'channel_follower_count': int
            },
            'params': {
                'skip_download': True,
            },
        },
        {
            'url': 'https://www.youtube.com/watch?feature=player_embedded&amp;amp;v=V36LpHqtcDY',
            'only_matching': True,
        },
        {
            # YouTube Red paid video (https://github.com/ytdl-org/youtube-dl/issues/10059)
            'url': 'https://www.youtube.com/watch?v=i1Ko8UG-Tdo',
            'only_matching': True,
        },
        {
            # Rental video preview
            'url': 'https://www.youtube.com/watch?v=yYr8q0y5Jfg',
            'info_dict': {
                'id': 'uGpuVWrhIzE',
                'ext': 'mp4',
                'title': 'Piku - Trailer',
                'description': 'md5:c36bd60c3fd6f1954086c083c72092eb',
                'upload_date': '20150811',
                'uploader': 'FlixMatrix',
                'uploader_id': 'FlixMatrixKaravan',
                'uploader_url': r're:https?://(?:www\.)?youtube\.com/user/FlixMatrixKaravan',
                'license': 'Standard YouTube License',
            },
            'params': {
                'skip_download': True,
            },
            'skip': 'This video is not available.',
        },
        {
            # YouTube Red video with episode data
            'url': 'https://www.youtube.com/watch?v=iqKdEhx-dD4',
            'info_dict': {
                'id': 'iqKdEhx-dD4',
                'ext': 'mp4',
                'title': 'Isolation - Mind Field (Ep 1)',
                'description': 'md5:f540112edec5d09fc8cc752d3d4ba3cd',
                'duration': 2085,
                'upload_date': '20170118',
                'uploader': 'Vsauce',
                'uploader_id': 'Vsauce',
                'uploader_url': r're:https?://(?:www\.)?youtube\.com/user/Vsauce',
                'series': 'Mind Field',
                'season_number': 1,
                'episode_number': 1,
                'thumbnail': 'https://i.ytimg.com/vi_webp/iqKdEhx-dD4/maxresdefault.webp',
                'tags': 'count:12',
                'view_count': int,
                'availability': 'public',
                'age_limit': 0,
                'channel': 'Vsauce',
                'episode': 'Episode 1',
                'categories': ['Entertainment'],
                'season': 'Season 1',
                'channel_id': 'UC6nSFpj9HTCZ5t-N3Rm3-HA',
                'channel_url': 'https://www.youtube.com/channel/UC6nSFpj9HTCZ5t-N3Rm3-HA',
                'like_count': int,
                'playable_in_embed': True,
                'live_status': 'not_live',
                'channel_follower_count': int
            },
            'params': {
                'skip_download': True,
            },
            'expected_warnings': [
                'Skipping DASH manifest',
            ],
        },
        {
            # The following content has been identified by the YouTube community
            # as inappropriate or offensive to some audiences.
            'url': 'https://www.youtube.com/watch?v=6SJNVb0GnPI',
            'info_dict': {
                'id': '6SJNVb0GnPI',
                'ext': 'mp4',
                'title': 'Race Differences in Intelligence',
                'description': 'md5:5d161533167390427a1f8ee89a1fc6f1',
                'duration': 965,
                'upload_date': '20140124',
                'uploader': 'New Century Foundation',
                'uploader_id': 'UCEJYpZGqgUob0zVVEaLhvVg',
                'uploader_url': r're:https?://(?:www\.)?youtube\.com/channel/UCEJYpZGqgUob0zVVEaLhvVg',
            },
            'params': {
                'skip_download': True,
            },
            'skip': 'This video has been removed for violating YouTube\'s policy on hate speech.',
        },
        {
            # itag 212
            'url': '1t24XAntNCY',
            'only_matching': True,
        },
        {
            # geo restricted to JP
            'url': 'sJL6WA-aGkQ',
            'only_matching': True,
        },
        {
            'url': 'https://invidio.us/watch?v=BaW_jenozKc',
            'only_matching': True,
        },
        {
            'url': 'https://redirect.invidious.io/watch?v=BaW_jenozKc',
            'only_matching': True,
        },
        {
            # from https://nitter.pussthecat.org/YouTube/status/1360363141947944964#m
            'url': 'https://redirect.invidious.io/Yh0AhrY9GjA',
            'only_matching': True,
        },
        {
            # DRM protected
            'url': 'https://www.youtube.com/watch?v=s7_qI6_mIXc',
            'only_matching': True,
        },
        {
            # Video with unsupported adaptive stream type formats
            'url': 'https://www.youtube.com/watch?v=Z4Vy8R84T1U',
            'info_dict': {
                'id': 'Z4Vy8R84T1U',
                'ext': 'mp4',
                'title': 'saman SMAN 53 Jakarta(Sancety) opening COFFEE4th at SMAN 53 Jakarta',
                'description': 'md5:d41d8cd98f00b204e9800998ecf8427e',
                'duration': 433,
                'upload_date': '20130923',
                'uploader': 'Amelia Putri Harwita',
                'uploader_id': 'UCpOxM49HJxmC1qCalXyB3_Q',
                'uploader_url': r're:https?://(?:www\.)?youtube\.com/channel/UCpOxM49HJxmC1qCalXyB3_Q',
                'formats': 'maxcount:10',
            },
            'params': {
                'skip_download': True,
                'youtube_include_dash_manifest': False,
            },
            'skip': 'not actual anymore',
        },
        {
            # Youtube Music Auto-generated description
            'url': 'https://music.youtube.com/watch?v=MgNrAu2pzNs',
            'info_dict': {
                'id': 'MgNrAu2pzNs',
                'ext': 'mp4',
                'title': 'Voyeur Girl',
                'description': 'md5:7ae382a65843d6df2685993e90a8628f',
                'upload_date': '20190312',
                'uploader': 'Stephen - Topic',
                'uploader_id': 'UC-pWHpBjdGG69N9mM2auIAA',
                'artist': 'Stephen',
                'track': 'Voyeur Girl',
                'album': 'it\'s too much love to know my dear',
                'release_date': '20190313',
                'release_year': 2019,
                'alt_title': 'Voyeur Girl',
                'view_count': int,
                'uploader_url': 'http://www.youtube.com/channel/UC-pWHpBjdGG69N9mM2auIAA',
                'playable_in_embed': True,
                'like_count': int,
                'categories': ['Music'],
                'channel_url': 'https://www.youtube.com/channel/UC-pWHpBjdGG69N9mM2auIAA',
                'channel': 'Stephen',
                'availability': 'public',
                'creator': 'Stephen',
                'duration': 169,
                'thumbnail': 'https://i.ytimg.com/vi_webp/MgNrAu2pzNs/maxresdefault.webp',
                'age_limit': 0,
                'channel_id': 'UC-pWHpBjdGG69N9mM2auIAA',
                'tags': 'count:11',
                'live_status': 'not_live',
                'channel_follower_count': int
            },
            'params': {
                'skip_download': True,
            },
        },
        {
            'url': 'https://www.youtubekids.com/watch?v=3b8nCWDgZ6Q',
            'only_matching': True,
        },
        {
            # invalid -> valid video id redirection
            'url': 'DJztXj2GPfl',
            'info_dict': {
                'id': 'DJztXj2GPfk',
                'ext': 'mp4',
                'title': 'Panjabi MC - Mundian To Bach Ke (The Dictator Soundtrack)',
                'description': 'md5:bf577a41da97918e94fa9798d9228825',
                'upload_date': '20090125',
                'uploader': 'Prochorowka',
                'uploader_id': 'Prochorowka',
                'uploader_url': r're:https?://(?:www\.)?youtube\.com/user/Prochorowka',
                'artist': 'Panjabi MC',
                'track': 'Beware of the Boys (Mundian to Bach Ke) - Motivo Hi-Lectro Remix',
                'album': 'Beware of the Boys (Mundian To Bach Ke)',
            },
            'params': {
                'skip_download': True,
            },
            'skip': 'Video unavailable',
        },
        {
            # empty description results in an empty string
            'url': 'https://www.youtube.com/watch?v=x41yOUIvK2k',
            'info_dict': {
                'id': 'x41yOUIvK2k',
                'ext': 'mp4',
                'title': 'IMG 3456',
                'description': '',
                'upload_date': '20170613',
                'uploader_id': 'ElevageOrVert',
                'uploader': 'ElevageOrVert',
                'view_count': int,
                'thumbnail': 'https://i.ytimg.com/vi_webp/x41yOUIvK2k/maxresdefault.webp',
                'uploader_url': 'http://www.youtube.com/user/ElevageOrVert',
                'like_count': int,
                'channel_id': 'UCo03ZQPBW5U4UC3regpt1nw',
                'tags': [],
                'channel_url': 'https://www.youtube.com/channel/UCo03ZQPBW5U4UC3regpt1nw',
                'availability': 'public',
                'age_limit': 0,
                'categories': ['Pets & Animals'],
                'duration': 7,
                'playable_in_embed': True,
                'live_status': 'not_live',
                'channel': 'ElevageOrVert',
                'channel_follower_count': int
            },
            'params': {
                'skip_download': True,
            },
        },
        {
            # with '};' inside yt initial data (see [1])
            # see [2] for an example with '};' inside ytInitialPlayerResponse
            # 1. https://github.com/ytdl-org/youtube-dl/issues/27093
            # 2. https://github.com/ytdl-org/youtube-dl/issues/27216
            'url': 'https://www.youtube.com/watch?v=CHqg6qOn4no',
            'info_dict': {
                'id': 'CHqg6qOn4no',
                'ext': 'mp4',
                'title': 'Part 77   Sort a list of simple types in c#',
                'description': 'md5:b8746fa52e10cdbf47997903f13b20dc',
                'upload_date': '20130831',
                'uploader_id': 'kudvenkat',
                'uploader': 'kudvenkat',
                'channel_id': 'UCCTVrRB5KpIiK6V2GGVsR1Q',
                'like_count': int,
                'uploader_url': 'http://www.youtube.com/user/kudvenkat',
                'channel_url': 'https://www.youtube.com/channel/UCCTVrRB5KpIiK6V2GGVsR1Q',
                'live_status': 'not_live',
                'categories': ['Education'],
                'availability': 'public',
                'thumbnail': 'https://i.ytimg.com/vi/CHqg6qOn4no/sddefault.jpg',
                'tags': 'count:12',
                'playable_in_embed': True,
                'age_limit': 0,
                'view_count': int,
                'duration': 522,
                'channel': 'kudvenkat',
                'channel_follower_count': int
            },
            'params': {
                'skip_download': True,
            },
        },
        {
            # another example of '};' in ytInitialData
            'url': 'https://www.youtube.com/watch?v=gVfgbahppCY',
            'only_matching': True,
        },
        {
            'url': 'https://www.youtube.com/watch_popup?v=63RmMXCd_bQ',
            'only_matching': True,
        },
        {
            # https://github.com/ytdl-org/youtube-dl/pull/28094
            'url': 'OtqTfy26tG0',
            'info_dict': {
                'id': 'OtqTfy26tG0',
                'ext': 'mp4',
                'title': 'Burn Out',
                'description': 'md5:8d07b84dcbcbfb34bc12a56d968b6131',
                'upload_date': '20141120',
                'uploader': 'The Cinematic Orchestra - Topic',
                'uploader_id': 'UCIzsJBIyo8hhpFm1NK0uLgw',
                'uploader_url': r're:https?://(?:www\.)?youtube\.com/channel/UCIzsJBIyo8hhpFm1NK0uLgw',
                'artist': 'The Cinematic Orchestra',
                'track': 'Burn Out',
                'album': 'Every Day',
                'like_count': int,
                'live_status': 'not_live',
                'alt_title': 'Burn Out',
                'duration': 614,
                'age_limit': 0,
                'view_count': int,
                'channel_url': 'https://www.youtube.com/channel/UCIzsJBIyo8hhpFm1NK0uLgw',
                'creator': 'The Cinematic Orchestra',
                'channel': 'The Cinematic Orchestra',
                'tags': ['The Cinematic Orchestra', 'Every Day', 'Burn Out'],
                'channel_id': 'UCIzsJBIyo8hhpFm1NK0uLgw',
                'availability': 'public',
                'thumbnail': 'https://i.ytimg.com/vi/OtqTfy26tG0/maxresdefault.jpg',
                'categories': ['Music'],
                'playable_in_embed': True,
                'channel_follower_count': int
            },
            'params': {
                'skip_download': True,
            },
        },
        {
            # controversial video, only works with bpctr when authenticated with cookies
            'url': 'https://www.youtube.com/watch?v=nGC3D_FkCmg',
            'only_matching': True,
        },
        {
            # controversial video, requires bpctr/contentCheckOk
            'url': 'https://www.youtube.com/watch?v=SZJvDhaSDnc',
            'info_dict': {
                'id': 'SZJvDhaSDnc',
                'ext': 'mp4',
                'title': 'San Diego teen commits suicide after bullying over embarrassing video',
                'channel_id': 'UC-SJ6nODDmufqBzPBwCvYvQ',
                'uploader': 'CBS Mornings',
                'uploader_id': 'CBSThisMorning',
                'upload_date': '20140716',
                'description': 'md5:acde3a73d3f133fc97e837a9f76b53b7',
                'duration': 170,
                'categories': ['News & Politics'],
                'uploader_url': 'http://www.youtube.com/user/CBSThisMorning',
                'view_count': int,
                'channel': 'CBS Mornings',
                'tags': ['suicide', 'bullying', 'video', 'cbs', 'news'],
                'thumbnail': 'https://i.ytimg.com/vi/SZJvDhaSDnc/hqdefault.jpg',
                'age_limit': 18,
                'availability': 'needs_auth',
                'channel_url': 'https://www.youtube.com/channel/UC-SJ6nODDmufqBzPBwCvYvQ',
                'like_count': int,
                'live_status': 'not_live',
                'playable_in_embed': True,
                'channel_follower_count': int
            }
        },
        {
            # restricted location, https://github.com/ytdl-org/youtube-dl/issues/28685
            'url': 'cBvYw8_A0vQ',
            'info_dict': {
                'id': 'cBvYw8_A0vQ',
                'ext': 'mp4',
                'title': '4K Ueno Okachimachi  Street  Scenes  上野御徒町歩き',
                'description': 'md5:ea770e474b7cd6722b4c95b833c03630',
                'upload_date': '20201120',
                'uploader': 'Walk around Japan',
                'uploader_id': 'UC3o_t8PzBmXf5S9b7GLx1Mw',
                'uploader_url': r're:https?://(?:www\.)?youtube\.com/channel/UC3o_t8PzBmXf5S9b7GLx1Mw',
                'duration': 1456,
                'categories': ['Travel & Events'],
                'channel_id': 'UC3o_t8PzBmXf5S9b7GLx1Mw',
                'view_count': int,
                'channel': 'Walk around Japan',
                'tags': ['Ueno Tokyo', 'Okachimachi Tokyo', 'Ameyoko Street', 'Tokyo attraction', 'Travel in Tokyo'],
                'thumbnail': 'https://i.ytimg.com/vi_webp/cBvYw8_A0vQ/hqdefault.webp',
                'age_limit': 0,
                'availability': 'public',
                'channel_url': 'https://www.youtube.com/channel/UC3o_t8PzBmXf5S9b7GLx1Mw',
                'live_status': 'not_live',
                'playable_in_embed': True,
                'channel_follower_count': int
            },
            'params': {
                'skip_download': True,
            },
        }, {
            # Has multiple audio streams
            'url': 'WaOKSUlf4TM',
            'only_matching': True
        }, {
            # Requires Premium: has format 141 when requested using YTM url
            'url': 'https://music.youtube.com/watch?v=XclachpHxis',
            'only_matching': True
        }, {
            # multiple subtitles with same lang_code
            'url': 'https://www.youtube.com/watch?v=wsQiKKfKxug',
            'only_matching': True,
        }, {
            # Force use android client fallback
            'url': 'https://www.youtube.com/watch?v=YOelRv7fMxY',
            'info_dict': {
                'id': 'YOelRv7fMxY',
                'title': 'DIGGING A SECRET TUNNEL Part 1',
                'ext': '3gp',
                'upload_date': '20210624',
                'channel_id': 'UCp68_FLety0O-n9QU6phsgw',
                'uploader': 'colinfurze',
                'uploader_id': 'colinfurze',
                'channel_url': r're:https?://(?:www\.)?youtube\.com/channel/UCp68_FLety0O-n9QU6phsgw',
                'description': 'md5:5d5991195d599b56cd0c4148907eec50',
                'duration': 596,
                'categories': ['Entertainment'],
                'uploader_url': 'http://www.youtube.com/user/colinfurze',
                'view_count': int,
                'channel': 'colinfurze',
                'tags': ['Colin', 'furze', 'Terry', 'tunnel', 'underground', 'bunker'],
                'thumbnail': 'https://i.ytimg.com/vi/YOelRv7fMxY/maxresdefault.jpg',
                'age_limit': 0,
                'availability': 'public',
                'like_count': int,
                'live_status': 'not_live',
                'playable_in_embed': True,
                'channel_follower_count': int
            },
            'params': {
                'format': '17',  # 3gp format available on android
                'extractor_args': {'youtube': {'player_client': ['android']}},
            },
        },
        {
            # Skip download of additional client configs (remix client config in this case)
            'url': 'https://music.youtube.com/watch?v=MgNrAu2pzNs',
            'only_matching': True,
            'params': {
                'extractor_args': {'youtube': {'player_skip': ['configs']}},
            },
        }, {
            # shorts
            'url': 'https://www.youtube.com/shorts/BGQWPY4IigY',
            'only_matching': True,
        }, {
            'note': 'Storyboards',
            'url': 'https://www.youtube.com/watch?v=5KLPxDtMqe8',
            'info_dict': {
                'id': '5KLPxDtMqe8',
                'ext': 'mhtml',
                'format_id': 'sb0',
                'title': 'Your Brain is Plastic',
                'uploader_id': 'scishow',
                'description': 'md5:89cd86034bdb5466cd87c6ba206cd2bc',
                'upload_date': '20140324',
                'uploader': 'SciShow',
                'like_count': int,
                'channel_id': 'UCZYTClx2T1of7BRZ86-8fow',
                'channel_url': 'https://www.youtube.com/channel/UCZYTClx2T1of7BRZ86-8fow',
                'view_count': int,
                'thumbnail': 'https://i.ytimg.com/vi/5KLPxDtMqe8/maxresdefault.jpg',
                'playable_in_embed': True,
                'tags': 'count:12',
                'uploader_url': 'http://www.youtube.com/user/scishow',
                'availability': 'public',
                'channel': 'SciShow',
                'live_status': 'not_live',
                'duration': 248,
                'categories': ['Education'],
                'age_limit': 0,
                'channel_follower_count': int
            }, 'params': {'format': 'mhtml', 'skip_download': True}
        }, {
            # Ensure video upload_date is in UTC timezone (video was uploaded 1641170939)
            'url': 'https://www.youtube.com/watch?v=2NUZ8W2llS4',
            'info_dict': {
                'id': '2NUZ8W2llS4',
                'ext': 'mp4',
                'title': 'The NP that test your phone performance 🙂',
                'description': 'md5:144494b24d4f9dfacb97c1bbef5de84d',
                'uploader': 'Leon Nguyen',
                'uploader_id': 'VNSXIII',
                'uploader_url': 'http://www.youtube.com/user/VNSXIII',
                'channel_id': 'UCRqNBSOHgilHfAczlUmlWHA',
                'channel_url': 'https://www.youtube.com/channel/UCRqNBSOHgilHfAczlUmlWHA',
                'duration': 21,
                'view_count': int,
                'age_limit': 0,
                'categories': ['Gaming'],
                'tags': 'count:23',
                'playable_in_embed': True,
                'live_status': 'not_live',
                'upload_date': '20220103',
                'like_count': int,
                'availability': 'public',
                'channel': 'Leon Nguyen',
                'thumbnail': 'https://i.ytimg.com/vi_webp/2NUZ8W2llS4/maxresdefault.webp',
                'channel_follower_count': int
            }
        }, {
            # date text is premiered video, ensure upload date in UTC (published 1641172509)
            'url': 'https://www.youtube.com/watch?v=mzZzzBU6lrM',
            'info_dict': {
                'id': 'mzZzzBU6lrM',
                'ext': 'mp4',
                'title': 'I Met GeorgeNotFound In Real Life...',
                'description': 'md5:cca98a355c7184e750f711f3a1b22c84',
                'uploader': 'Quackity',
                'uploader_id': 'QuackityHQ',
                'uploader_url': 'http://www.youtube.com/user/QuackityHQ',
                'channel_id': 'UC_8NknAFiyhOUaZqHR3lq3Q',
                'channel_url': 'https://www.youtube.com/channel/UC_8NknAFiyhOUaZqHR3lq3Q',
                'duration': 955,
                'view_count': int,
                'age_limit': 0,
                'categories': ['Entertainment'],
                'tags': 'count:26',
                'playable_in_embed': True,
                'live_status': 'not_live',
                'release_timestamp': 1641172509,
                'release_date': '20220103',
                'upload_date': '20220103',
                'like_count': int,
                'availability': 'public',
                'channel': 'Quackity',
                'thumbnail': 'https://i.ytimg.com/vi/mzZzzBU6lrM/maxresdefault.jpg',
                'channel_follower_count': int
            }
        },
        {   # continuous livestream. Microformat upload date should be preferred.
            # Upload date was 2021-06-19 (not UTC), while stream start is 2021-11-27
            'url': 'https://www.youtube.com/watch?v=kgx4WGK0oNU',
            'info_dict': {
                'id': 'kgx4WGK0oNU',
                'title': r're:jazz\/lofi hip hop radio🌱chill beats to relax\/study to \[LIVE 24\/7\] \d{4}-\d{2}-\d{2} \d{2}:\d{2}',
                'ext': 'mp4',
                'channel_id': 'UC84whx2xxsiA1gXHXXqKGOA',
                'availability': 'public',
                'age_limit': 0,
                'release_timestamp': 1637975704,
                'upload_date': '20210619',
                'channel_url': 'https://www.youtube.com/channel/UC84whx2xxsiA1gXHXXqKGOA',
                'live_status': 'is_live',
                'thumbnail': 'https://i.ytimg.com/vi/kgx4WGK0oNU/maxresdefault.jpg',
                'uploader': '阿鲍Abao',
                'uploader_url': 'http://www.youtube.com/channel/UC84whx2xxsiA1gXHXXqKGOA',
                'channel': 'Abao in Tokyo',
                'channel_follower_count': int,
                'release_date': '20211127',
                'tags': 'count:39',
                'categories': ['People & Blogs'],
                'like_count': int,
                'uploader_id': 'UC84whx2xxsiA1gXHXXqKGOA',
                'view_count': int,
                'playable_in_embed': True,
                'description': 'md5:2ef1d002cad520f65825346e2084e49d',
            },
            'params': {'skip_download': True}
        }, {
            # Story. Requires specific player params to work.
            # Note: stories get removed after some period of time
            'url': 'https://www.youtube.com/watch?v=vv8qTUWmulI',
            'info_dict': {
                'id': 'vv8qTUWmulI',
                'ext': 'mp4',
                'availability': 'unlisted',
                'view_count': int,
                'channel_id': 'UCzIZ8HrzDgc-pNQDUG6avBA',
                'upload_date': '20220526',
                'categories': ['Education'],
                'title': 'Story',
                'channel': 'IT\'S HISTORY',
                'description': '',
                'uploader_id': 'BlastfromthePast',
                'duration': 12,
                'uploader': 'IT\'S HISTORY',
                'playable_in_embed': True,
                'age_limit': 0,
                'live_status': 'not_live',
                'tags': [],
                'thumbnail': 'https://i.ytimg.com/vi_webp/vv8qTUWmulI/maxresdefault.webp',
                'uploader_url': 'http://www.youtube.com/user/BlastfromthePast',
                'channel_url': 'https://www.youtube.com/channel/UCzIZ8HrzDgc-pNQDUG6avBA',
            }
        }, {
            'url': 'https://www.youtube.com/watch?v=tjjjtzRLHvA',
            'info_dict': {
                'id': 'tjjjtzRLHvA',
                'ext': 'mp4',
                'title': 'ハッシュタグ無し };if window.ytcsi',
                'upload_date': '20220323',
                'like_count': int,
                'availability': 'unlisted',
                'channel': 'nao20010128nao',
                'thumbnail': 'https://i.ytimg.com/vi_webp/tjjjtzRLHvA/maxresdefault.webp',
                'age_limit': 0,
                'uploader': 'nao20010128nao',
                'uploader_id': 'nao20010128nao',
                'categories': ['Music'],
                'view_count': int,
                'description': '',
                'channel_url': 'https://www.youtube.com/channel/UCdqltm_7iv1Vs6kp6Syke5A',
                'channel_id': 'UCdqltm_7iv1Vs6kp6Syke5A',
                'live_status': 'not_live',
                'playable_in_embed': True,
                'channel_follower_count': int,
                'duration': 6,
                'tags': [],
                'uploader_url': 'http://www.youtube.com/user/nao20010128nao',
            }
        }
    ]

    @classmethod
    def suitable(cls, url):
        from ..utils import parse_qs

        qs = parse_qs(url)
        if qs.get('list', [None])[0]:
            return False
        return super().suitable(url)

    def __init__(self, *args, **kwargs):
        super().__init__(*args, **kwargs)
        self._code_cache = {}
        self._player_cache = {}

    def _prepare_live_from_start_formats(self, formats, video_id, live_start_time, url, webpage_url, smuggled_data):
        lock = threading.Lock()

        is_live = True
        start_time = time.time()
        formats = [f for f in formats if f.get('is_from_start')]

        def refetch_manifest(format_id, delay):
            nonlocal formats, start_time, is_live
            if time.time() <= start_time + delay:
                return

            _, _, prs, player_url = self._download_player_responses(url, smuggled_data, video_id, webpage_url)
            video_details = traverse_obj(
                prs, (..., 'videoDetails'), expected_type=dict, default=[])
            microformats = traverse_obj(
                prs, (..., 'microformat', 'playerMicroformatRenderer'),
                expected_type=dict, default=[])
            _, is_live, _, formats = self._list_formats(video_id, microformats, video_details, prs, player_url)
            start_time = time.time()

        def mpd_feed(format_id, delay):
            """
            @returns (manifest_url, manifest_stream_number, is_live) or None
            """
            with lock:
                refetch_manifest(format_id, delay)

            f = next((f for f in formats if f['format_id'] == format_id), None)
            if not f:
                if not is_live:
                    self.to_screen(f'{video_id}: Video is no longer live')
                else:
                    self.report_warning(
                        f'Cannot find refreshed manifest for format {format_id}{bug_reports_message()}')
                return None
            return f['manifest_url'], f['manifest_stream_number'], is_live

        for f in formats:
            f['is_live'] = True
            f['protocol'] = 'http_dash_segments_generator'
            f['fragments'] = functools.partial(
                self._live_dash_fragments, f['format_id'], live_start_time, mpd_feed)

    def _live_dash_fragments(self, format_id, live_start_time, mpd_feed, ctx):
        FETCH_SPAN, MAX_DURATION = 5, 432000

        mpd_url, stream_number, is_live = None, None, True

        begin_index = 0
        download_start_time = ctx.get('start') or time.time()

        lack_early_segments = download_start_time - (live_start_time or download_start_time) > MAX_DURATION
        if lack_early_segments:
            self.report_warning(bug_reports_message(
                'Starting download from the last 120 hours of the live stream since '
                'YouTube does not have data before that. If you think this is wrong,'), only_once=True)
            lack_early_segments = True

        known_idx, no_fragment_score, last_segment_url = begin_index, 0, None
        fragments, fragment_base_url = None, None

        def _extract_sequence_from_mpd(refresh_sequence, immediate):
            nonlocal mpd_url, stream_number, is_live, no_fragment_score, fragments, fragment_base_url
            # Obtain from MPD's maximum seq value
            old_mpd_url = mpd_url
            last_error = ctx.pop('last_error', None)
            expire_fast = immediate or last_error and isinstance(last_error, compat_HTTPError) and last_error.code == 403
            mpd_url, stream_number, is_live = (mpd_feed(format_id, 5 if expire_fast else 18000)
                                               or (mpd_url, stream_number, False))
            if not refresh_sequence:
                if expire_fast and not is_live:
                    return False, last_seq
                elif old_mpd_url == mpd_url:
                    return True, last_seq
            try:
                fmts, _ = self._extract_mpd_formats_and_subtitles(
                    mpd_url, None, note=False, errnote=False, fatal=False)
            except ExtractorError:
                fmts = None
            if not fmts:
                no_fragment_score += 2
                return False, last_seq
            fmt_info = next(x for x in fmts if x['manifest_stream_number'] == stream_number)
            fragments = fmt_info['fragments']
            fragment_base_url = fmt_info['fragment_base_url']
            assert fragment_base_url

            _last_seq = int(re.search(r'(?:/|^)sq/(\d+)', fragments[-1]['path']).group(1))
            return True, _last_seq

        while is_live:
            fetch_time = time.time()
            if no_fragment_score > 30:
                return
            if last_segment_url:
                # Obtain from "X-Head-Seqnum" header value from each segment
                try:
                    urlh = self._request_webpage(
                        last_segment_url, None, note=False, errnote=False, fatal=False)
                except ExtractorError:
                    urlh = None
                last_seq = try_get(urlh, lambda x: int_or_none(x.headers['X-Head-Seqnum']))
                if last_seq is None:
                    no_fragment_score += 2
                    last_segment_url = None
                    continue
            else:
                should_continue, last_seq = _extract_sequence_from_mpd(True, no_fragment_score > 15)
                no_fragment_score += 2
                if not should_continue:
                    continue

            if known_idx > last_seq:
                last_segment_url = None
                continue

            last_seq += 1

            if begin_index < 0 and known_idx < 0:
                # skip from the start when it's negative value
                known_idx = last_seq + begin_index
            if lack_early_segments:
                known_idx = max(known_idx, last_seq - int(MAX_DURATION // fragments[-1]['duration']))
            try:
                for idx in range(known_idx, last_seq):
                    # do not update sequence here or you'll get skipped some part of it
                    should_continue, _ = _extract_sequence_from_mpd(False, False)
                    if not should_continue:
                        known_idx = idx - 1
                        raise ExtractorError('breaking out of outer loop')
                    last_segment_url = urljoin(fragment_base_url, 'sq/%d' % idx)
                    yield {
                        'url': last_segment_url,
                    }
                if known_idx == last_seq:
                    no_fragment_score += 5
                else:
                    no_fragment_score = 0
                known_idx = last_seq
            except ExtractorError:
                continue

            time.sleep(max(0, FETCH_SPAN + fetch_time - time.time()))

    def _extract_player_url(self, *ytcfgs, webpage=None):
        player_url = traverse_obj(
            ytcfgs, (..., 'PLAYER_JS_URL'), (..., 'WEB_PLAYER_CONTEXT_CONFIGS', ..., 'jsUrl'),
            get_all=False, expected_type=compat_str)
        if not player_url:
            return
        return urljoin('https://www.youtube.com', player_url)

    def _download_player_url(self, video_id, fatal=False):
        res = self._download_webpage(
            'https://www.youtube.com/iframe_api',
            note='Downloading iframe API JS', video_id=video_id, fatal=fatal)
        if res:
            player_version = self._search_regex(
                r'player\\?/([0-9a-fA-F]{8})\\?/', res, 'player version', fatal=fatal)
            if player_version:
                return f'https://www.youtube.com/s/player/{player_version}/player_ias.vflset/en_US/base.js'

    def _signature_cache_id(self, example_sig):
        """ Return a string representation of a signature """
        return '.'.join(compat_str(len(part)) for part in example_sig.split('.'))

    @classmethod
    def _extract_player_info(cls, player_url, fatal=True):
        for player_re in cls._PLAYER_INFO_RE:
            id_m = re.search(player_re, player_url)
            if id_m:
                return id_m.group('id')
        else:
            if fatal:
                raise ExtractorError('Cannot identify player %r' % player_url)

    def _load_player(self, video_id, player_url, fatal=True):
        player_id = self._extract_player_info(player_url)
        if player_id not in self._code_cache:
            code = self._download_webpage(
                player_url, video_id, fatal=fatal,
                note='Downloading player ' + player_id,
                errnote='Download of %s failed' % player_url)
            if code:
                self._code_cache[player_id] = code
        return self._code_cache.get(player_id)

    def _extract_signature_function(self, video_id, player_url, example_sig):
        player_id = self._extract_player_info(player_url)

        # Read from filesystem cache
        func_id = f'js_{player_id}_{self._signature_cache_id(example_sig)}'
        assert os.path.basename(func_id) == func_id

        cache_spec = self._downloader.cache.load('youtube-sigfuncs', func_id)
        if cache_spec is not None:
            return lambda s: ''.join(s[i] for i in cache_spec)

        code = self._load_player(video_id, player_url)
        if code:
            res = self._parse_sig_js(code)

            test_string = ''.join(map(compat_chr, range(len(example_sig))))
            cache_res = res(test_string)
            cache_spec = [ord(c) for c in cache_res]

            self._downloader.cache.store('youtube-sigfuncs', func_id, cache_spec)
            return res

    def _print_sig_code(self, func, example_sig):
        if not self.get_param('youtube_print_sig_code'):
            return

        def gen_sig_code(idxs):
            def _genslice(start, end, step):
                starts = '' if start == 0 else str(start)
                ends = (':%d' % (end + step)) if end + step >= 0 else ':'
                steps = '' if step == 1 else (':%d' % step)
                return f's[{starts}{ends}{steps}]'

            step = None
            # Quelch pyflakes warnings - start will be set when step is set
            start = '(Never used)'
            for i, prev in zip(idxs[1:], idxs[:-1]):
                if step is not None:
                    if i - prev == step:
                        continue
                    yield _genslice(start, prev, step)
                    step = None
                    continue
                if i - prev in [-1, 1]:
                    step = i - prev
                    start = prev
                    continue
                else:
                    yield 's[%d]' % prev
            if step is None:
                yield 's[%d]' % i
            else:
                yield _genslice(start, i, step)

        test_string = ''.join(map(compat_chr, range(len(example_sig))))
        cache_res = func(test_string)
        cache_spec = [ord(c) for c in cache_res]
        expr_code = ' + '.join(gen_sig_code(cache_spec))
        signature_id_tuple = '(%s)' % (
            ', '.join(compat_str(len(p)) for p in example_sig.split('.')))
        code = ('if tuple(len(p) for p in s.split(\'.\')) == %s:\n'
                '    return %s\n') % (signature_id_tuple, expr_code)
        self.to_screen('Extracted signature function:\n' + code)

    def _parse_sig_js(self, jscode):
        funcname = self._search_regex(
            (r'\b[cs]\s*&&\s*[adf]\.set\([^,]+\s*,\s*encodeURIComponent\s*\(\s*(?P<sig>[a-zA-Z0-9$]+)\(',
             r'\b[a-zA-Z0-9]+\s*&&\s*[a-zA-Z0-9]+\.set\([^,]+\s*,\s*encodeURIComponent\s*\(\s*(?P<sig>[a-zA-Z0-9$]+)\(',
             r'\bm=(?P<sig>[a-zA-Z0-9$]{2,})\(decodeURIComponent\(h\.s\)\)',
             r'\bc&&\(c=(?P<sig>[a-zA-Z0-9$]{2,})\(decodeURIComponent\(c\)\)',
             r'(?:\b|[^a-zA-Z0-9$])(?P<sig>[a-zA-Z0-9$]{2,})\s*=\s*function\(\s*a\s*\)\s*{\s*a\s*=\s*a\.split\(\s*""\s*\);[a-zA-Z0-9$]{2}\.[a-zA-Z0-9$]{2}\(a,\d+\)',
             r'(?:\b|[^a-zA-Z0-9$])(?P<sig>[a-zA-Z0-9$]{2,})\s*=\s*function\(\s*a\s*\)\s*{\s*a\s*=\s*a\.split\(\s*""\s*\)',
             r'(?P<sig>[a-zA-Z0-9$]+)\s*=\s*function\(\s*a\s*\)\s*{\s*a\s*=\s*a\.split\(\s*""\s*\)',
             # Obsolete patterns
             r'(["\'])signature\1\s*,\s*(?P<sig>[a-zA-Z0-9$]+)\(',
             r'\.sig\|\|(?P<sig>[a-zA-Z0-9$]+)\(',
             r'yt\.akamaized\.net/\)\s*\|\|\s*.*?\s*[cs]\s*&&\s*[adf]\.set\([^,]+\s*,\s*(?:encodeURIComponent\s*\()?\s*(?P<sig>[a-zA-Z0-9$]+)\(',
             r'\b[cs]\s*&&\s*[adf]\.set\([^,]+\s*,\s*(?P<sig>[a-zA-Z0-9$]+)\(',
             r'\b[a-zA-Z0-9]+\s*&&\s*[a-zA-Z0-9]+\.set\([^,]+\s*,\s*(?P<sig>[a-zA-Z0-9$]+)\(',
             r'\bc\s*&&\s*a\.set\([^,]+\s*,\s*\([^)]*\)\s*\(\s*(?P<sig>[a-zA-Z0-9$]+)\(',
             r'\bc\s*&&\s*[a-zA-Z0-9]+\.set\([^,]+\s*,\s*\([^)]*\)\s*\(\s*(?P<sig>[a-zA-Z0-9$]+)\(',
             r'\bc\s*&&\s*[a-zA-Z0-9]+\.set\([^,]+\s*,\s*\([^)]*\)\s*\(\s*(?P<sig>[a-zA-Z0-9$]+)\('),
            jscode, 'Initial JS player signature function name', group='sig')

        jsi = JSInterpreter(jscode)
        initial_function = jsi.extract_function(funcname)
        return lambda s: initial_function([s])

    def _decrypt_signature(self, s, video_id, player_url):
        """Turn the encrypted s field into a working signature"""
        try:
            player_id = (player_url, self._signature_cache_id(s))
            if player_id not in self._player_cache:
                func = self._extract_signature_function(video_id, player_url, s)
                self._player_cache[player_id] = func
            func = self._player_cache[player_id]
            self._print_sig_code(func, s)
            return func(s)
        except Exception as e:
            raise ExtractorError(traceback.format_exc(), cause=e, video_id=video_id)

    def _decrypt_nsig(self, s, video_id, player_url):
        """Turn the encrypted n field into a working signature"""
        if player_url is None:
            raise ExtractorError('Cannot decrypt nsig without player_url')
        player_url = urljoin('https://www.youtube.com', player_url)

        sig_id = ('nsig_value', s)
        if sig_id in self._player_cache:
            return self._player_cache[sig_id]

        try:
            player_id = ('nsig', player_url)
            if player_id not in self._player_cache:
                self._player_cache[player_id] = self._extract_n_function(video_id, player_url)
            func = self._player_cache[player_id]
            self._player_cache[sig_id] = func(s)
            self.write_debug(f'Decrypted nsig {s} => {self._player_cache[sig_id]}')
            return self._player_cache[sig_id]
        except Exception as e:
            raise ExtractorError(traceback.format_exc(), cause=e, video_id=video_id)

    def _extract_n_function_name(self, jscode):
        nfunc, idx = self._search_regex(
            r'\.get\("n"\)\)&&\(b=(?P<nfunc>[a-zA-Z0-9$]+)(?:\[(?P<idx>\d+)\])?\([a-zA-Z0-9]\)',
            jscode, 'Initial JS player n function name', group=('nfunc', 'idx'))
        if not idx:
            return nfunc
        return json.loads(js_to_json(self._search_regex(
            rf'var {re.escape(nfunc)}\s*=\s*(\[.+?\]);', jscode,
            f'Initial JS player n function list ({nfunc}.{idx})')))[int(idx)]

    def _extract_n_function(self, video_id, player_url):
        player_id = self._extract_player_info(player_url)
        func_code = self._downloader.cache.load('youtube-nsig', player_id)

        if func_code:
            jsi = JSInterpreter(func_code)
        else:
            jscode = self._load_player(video_id, player_url)
            funcname = self._extract_n_function_name(jscode)
            jsi = JSInterpreter(jscode)
            func_code = jsi.extract_function_code(funcname)
            self._downloader.cache.store('youtube-nsig', player_id, func_code)

        if self.get_param('youtube_print_sig_code'):
            self.to_screen(f'Extracted nsig function from {player_id}:\n{func_code[1]}\n')

        return lambda s: jsi.extract_function_from_code(*func_code)([s])

    def _decrypt_nsig_2(self, n, video_id, player_url):
        """Turn the encrypted n field into a working signature, for fallbacks"""
        if player_url is None:
            raise ExtractorError('Cannot decrypt nsig without player_url')

        try:
            sig_id = ('nsig_value', n)
            if sig_id not in self._player_cache:
                response_data = self._download_json(
                    'https://bookish-octo-barnacle-nao20010128nao.vercel.app/youtube/nparams/decrypt', video_id,
                    query={'player': player_url, 'n': n},
                    note='Delegating n-param decryption and waiting for result')
                assert response_data['status'] == 'ok'
                self._player_cache[sig_id] = response_data['data']
                self.write_debug(f'Decrypted nsig {n} => {self._player_cache[sig_id]} [fallback]')
            return self._player_cache[sig_id]
        except Exception as e:
            raise ExtractorError(traceback.format_exc(), cause=e)

    def _extract_signature_timestamp(self, video_id, player_url, ytcfg=None, fatal=False):
        """
        Extract signatureTimestamp (sts)
        Required to tell API what sig/player version is in use.
        """
        sts = None
        if isinstance(ytcfg, dict):
            sts = int_or_none(ytcfg.get('STS'))

        if not sts:
            # Attempt to extract from player
            if player_url is None:
                error_msg = 'Cannot extract signature timestamp without player_url.'
                if fatal:
                    raise ExtractorError(error_msg)
                self.report_warning(error_msg)
                return
            code = self._load_player(video_id, player_url, fatal=fatal)
            if code:
                sts = int_or_none(self._search_regex(
                    r'(?:signatureTimestamp|sts)\s*:\s*(?P<sts>[0-9]{5})', code,
                    'JS player signature timestamp', group='sts', fatal=fatal))
        return sts

    def _mark_watched(self, video_id, player_responses):
        playback_url = get_first(
            player_responses, ('playbackTracking', 'videostatsPlaybackUrl', 'baseUrl'),
            expected_type=url_or_none)
        if not playback_url:
            self.report_warning('Unable to mark watched')
            return
        parsed_playback_url = compat_urlparse.urlparse(playback_url)
        qs = compat_urlparse.parse_qs(parsed_playback_url.query)

        # cpn generation algorithm is reverse engineered from base.js.
        # In fact it works even with dummy cpn.
        CPN_ALPHABET = 'abcdefghijklmnopqrstuvwxyzABCDEFGHIJKLMNOPQRSTUVWXYZ0123456789-_'
        cpn = ''.join(CPN_ALPHABET[random.randint(0, 256) & 63] for _ in range(0, 16))

        qs.update({
            'ver': ['2'],
            'cpn': [cpn],
        })
        playback_url = compat_urlparse.urlunparse(
            parsed_playback_url._replace(query=compat_urllib_parse_urlencode(qs, True)))

        self._download_webpage(
            playback_url, video_id, 'Marking watched',
            'Unable to mark watched', fatal=False)

    @staticmethod
    def _extract_urls(webpage):
        # Embedded YouTube player
        entries = [
            unescapeHTML(mobj.group('url'))
            for mobj in re.finditer(r'''(?x)
            (?:
                <iframe[^>]+?src=|
                data-video-url=|
                <embed[^>]+?src=|
                embedSWF\(?:\s*|
                <object[^>]+data=|
                new\s+SWFObject\(
            )
            (["\'])
                (?P<url>(?:https?:)?//(?:www\.)?youtube(?:-nocookie)?\.com/
                (?:embed|v|p)/[0-9A-Za-z_-]{11}.*?)
            \1''', webpage)]

        # lazyYT YouTube embed
        entries.extend(list(map(
            unescapeHTML,
            re.findall(r'class="lazyYT" data-youtube-id="([^"]+)"', webpage))))

        # Wordpress "YouTube Video Importer" plugin
        matches = re.findall(r'''(?x)<div[^>]+
            class=(?P<q1>[\'"])[^\'"]*\byvii_single_video_player\b[^\'"]*(?P=q1)[^>]+
            data-video_id=(?P<q2>[\'"])([^\'"]+)(?P=q2)''', webpage)
        entries.extend(m[-1] for m in matches)

        return entries

    @staticmethod
    def _extract_url(webpage):
        urls = YoutubeIE._extract_urls(webpage)
        return urls[0] if urls else None

    @classmethod
    def extract_id(cls, url):
        mobj = re.match(cls._VALID_URL, url, re.VERBOSE)
        if mobj is None:
            raise ExtractorError('Invalid URL: %s' % url)
        return mobj.group('id')

    def _extract_chapters_from_json(self, data, duration):
        chapter_list = traverse_obj(
            data, (
                'playerOverlays', 'playerOverlayRenderer', 'decoratedPlayerBarRenderer',
                'decoratedPlayerBarRenderer', 'playerBar', 'chapteredPlayerBarRenderer', 'chapters'
            ), expected_type=list)

        return self._extract_chapters(
            chapter_list,
            chapter_time=lambda chapter: float_or_none(
                traverse_obj(chapter, ('chapterRenderer', 'timeRangeStartMillis')), scale=1000),
            chapter_title=lambda chapter: traverse_obj(
                chapter, ('chapterRenderer', 'title', 'simpleText'), expected_type=str),
            duration=duration)

    def _extract_chapters_from_engagement_panel(self, data, duration):
        content_list = traverse_obj(
            data,
            ('engagementPanels', ..., 'engagementPanelSectionListRenderer', 'content', 'macroMarkersListRenderer', 'contents'),
            expected_type=list, default=[])
        chapter_time = lambda chapter: parse_duration(self._get_text(chapter, 'timeDescription'))
        chapter_title = lambda chapter: self._get_text(chapter, 'title')

        return next((
            filter(None, (
                self._extract_chapters(
                    traverse_obj(contents, (..., 'macroMarkersListItemRenderer')),
                    chapter_time, chapter_title, duration)
                for contents in content_list
            ))), [])

    @staticmethod
    def _extract_chapters_from_description(description, duration):
        chapters = [{'start_time': 0}]
        for timestamp, title in re.findall(
                r'(?m)^((?:\d+:)?\d{1,2}:\d{2})\b\W*\s(.+?)\s*$', description or ''):
            start = parse_duration(timestamp)
            if start and title and chapters[-1]['start_time'] < start < duration:
                chapters[-1]['end_time'] = start
                chapters.append({
                    'start_time': start,
                    'title': title,
                })
        chapters[-1]['end_time'] = duration
        return chapters[1:]

    def _extract_chapters(self, chapter_list, chapter_time, chapter_title, duration):
        chapters = []
        last_chapter = {'start_time': 0}
        for idx, chapter in enumerate(chapter_list or []):
            title = chapter_title(chapter)
            start_time = chapter_time(chapter)
            if start_time is None:
                continue
            last_chapter['end_time'] = start_time
            if start_time < last_chapter['start_time']:
                if idx == 1:
                    chapters.pop()
                    self.report_warning('Invalid start time for chapter "%s"' % last_chapter['title'])
                else:
                    self.report_warning(f'Invalid start time for chapter "{title}"')
                    continue
            last_chapter = {'start_time': start_time, 'title': title}
            chapters.append(last_chapter)
        last_chapter['end_time'] = duration
        return chapters

    def _extract_yt_initial_variable(self, webpage, regex, video_id, name):
        return self._parse_json(self._search_regex(
            (fr'{regex}\s*{self._YT_INITIAL_BOUNDARY_RE}',
             regex), webpage, name, default='{}'), video_id, fatal=False, lenient=True)

    def _extract_comment(self, comment_renderer, parent=None):
        comment_id = comment_renderer.get('commentId')
        if not comment_id:
            return

        text = self._get_text(comment_renderer, 'contentText')

        # note: timestamp is an estimate calculated from the current time and time_text
        timestamp, time_text = self._extract_time_text(comment_renderer, 'publishedTimeText')
        author = self._get_text(comment_renderer, 'authorText')
        author_id = try_get(comment_renderer,
                            lambda x: x['authorEndpoint']['browseEndpoint']['browseId'], compat_str)

        votes = parse_count(try_get(comment_renderer, (lambda x: x['voteCount']['simpleText'],
                                                       lambda x: x['likeCount']), compat_str)) or 0
        author_thumbnail = try_get(comment_renderer,
                                   lambda x: x['authorThumbnail']['thumbnails'][-1]['url'], compat_str)

        author_is_uploader = try_get(comment_renderer, lambda x: x['authorIsChannelOwner'], bool)
        is_favorited = 'creatorHeart' in (try_get(
            comment_renderer, lambda x: x['actionButtons']['commentActionButtonsRenderer'], dict) or {})
        return {
            'id': comment_id,
            'text': text,
            'timestamp': timestamp,
            'time_text': time_text,
            'like_count': votes,
            'is_favorited': is_favorited,
            'author': author,
            'author_id': author_id,
            'author_thumbnail': author_thumbnail,
            'author_is_uploader': author_is_uploader,
            'parent': parent or 'root'
        }

    def _comment_entries(self, root_continuation_data, ytcfg, video_id, parent=None, tracker=None):

        get_single_config_arg = lambda c: self._configuration_arg(c, [''])[0]

        def extract_header(contents):
            _continuation = None
            for content in contents:
                comments_header_renderer = traverse_obj(content, 'commentsHeaderRenderer')
                expected_comment_count = self._get_count(
                    comments_header_renderer, 'countText', 'commentsCount')

                if expected_comment_count:
                    tracker['est_total'] = expected_comment_count
                    self.to_screen(f'Downloading ~{expected_comment_count} comments')
                comment_sort_index = int(get_single_config_arg('comment_sort') != 'top')  # 1 = new, 0 = top

                sort_menu_item = try_get(
                    comments_header_renderer,
                    lambda x: x['sortMenu']['sortFilterSubMenuRenderer']['subMenuItems'][comment_sort_index], dict) or {}
                sort_continuation_ep = sort_menu_item.get('serviceEndpoint') or {}

                _continuation = self._extract_continuation_ep_data(sort_continuation_ep) or self._extract_continuation(sort_menu_item)
                if not _continuation:
                    continue

                sort_text = str_or_none(sort_menu_item.get('title'))
                if not sort_text:
                    sort_text = 'top comments' if comment_sort_index == 0 else 'newest first'
                self.to_screen('Sorting comments by %s' % sort_text.lower())
                break
            return _continuation

        def extract_thread(contents):
            if not parent:
                tracker['current_page_thread'] = 0
            for content in contents:
                if not parent and tracker['total_parent_comments'] >= max_parents:
                    yield
                comment_thread_renderer = try_get(content, lambda x: x['commentThreadRenderer'])
                comment_renderer = get_first(
                    (comment_thread_renderer, content), [['commentRenderer', ('comment', 'commentRenderer')]],
                    expected_type=dict, default={})

                comment = self._extract_comment(comment_renderer, parent)
                if not comment:
                    continue

                tracker['running_total'] += 1
                tracker['total_reply_comments' if parent else 'total_parent_comments'] += 1
                yield comment

                # Attempt to get the replies
                comment_replies_renderer = try_get(
                    comment_thread_renderer, lambda x: x['replies']['commentRepliesRenderer'], dict)

                if comment_replies_renderer:
                    tracker['current_page_thread'] += 1
                    comment_entries_iter = self._comment_entries(
                        comment_replies_renderer, ytcfg, video_id,
                        parent=comment.get('id'), tracker=tracker)
                    yield from itertools.islice(comment_entries_iter, min(
                        max_replies_per_thread, max(0, max_replies - tracker['total_reply_comments'])))

        # Keeps track of counts across recursive calls
        if not tracker:
            tracker = dict(
                running_total=0,
                est_total=0,
                current_page_thread=0,
                total_parent_comments=0,
                total_reply_comments=0)

        # TODO: Deprecated
        # YouTube comments have a max depth of 2
        max_depth = int_or_none(get_single_config_arg('max_comment_depth'))
        if max_depth:
            self._downloader.deprecation_warning(
                '[youtube] max_comment_depth extractor argument is deprecated. Set max replies in the max-comments extractor argument instead.')
        if max_depth == 1 and parent:
            return

        max_comments, max_parents, max_replies, max_replies_per_thread, *_ = map(
            lambda p: int_or_none(p, default=sys.maxsize), self._configuration_arg('max_comments', ) + [''] * 4)

        continuation = self._extract_continuation(root_continuation_data)

        response = None
        is_forced_continuation = False
        is_first_continuation = parent is None
        if is_first_continuation and not continuation:
            # Sometimes you can get comments by generating the continuation yourself,
            # even if YouTube initially reports them being disabled - e.g. stories comments.
            # Note: if the comment section is actually disabled, YouTube may return a response with
            # required check_get_keys missing. So we will disable that check initially in this case.
            continuation = self._build_api_continuation_query(self._generate_comment_continuation(video_id))
            is_forced_continuation = True

        for page_num in itertools.count(0):
            if not continuation:
                break
            headers = self.generate_api_headers(ytcfg=ytcfg, visitor_data=self._extract_visitor_data(response))
            comment_prog_str = f"({tracker['running_total']}/{tracker['est_total']})"
            if page_num == 0:
                if is_first_continuation:
                    note_prefix = 'Downloading comment section API JSON'
                else:
                    note_prefix = '    Downloading comment API JSON reply thread %d %s' % (
                        tracker['current_page_thread'], comment_prog_str)
            else:
                note_prefix = '%sDownloading comment%s API JSON page %d %s' % (
                    '       ' if parent else '', ' replies' if parent else '',
                    page_num, comment_prog_str)

            response = self._extract_response(
                item_id=None, query=continuation,
                ep='next', ytcfg=ytcfg, headers=headers, note=note_prefix,
                check_get_keys='onResponseReceivedEndpoints' if not is_forced_continuation else None)
            is_forced_continuation = False
            continuation_contents = traverse_obj(
                response, 'onResponseReceivedEndpoints', expected_type=list, default=[])

            continuation = None
            for continuation_section in continuation_contents:
                continuation_items = traverse_obj(
                    continuation_section,
                    (('reloadContinuationItemsCommand', 'appendContinuationItemsAction'), 'continuationItems'),
                    get_all=False, expected_type=list) or []
                if is_first_continuation:
                    continuation = extract_header(continuation_items)
                    is_first_continuation = False
                    if continuation:
                        break
                    continue

                for entry in extract_thread(continuation_items):
                    if not entry:
                        return
                    yield entry
                continuation = self._extract_continuation({'contents': continuation_items})
                if continuation:
                    break

        message = self._get_text(root_continuation_data, ('contents', ..., 'messageRenderer', 'text'), max_runs=1)
        if message and not parent and tracker['running_total'] == 0:
            self.report_warning(f'Youtube said: {message}', video_id=video_id, only_once=True)

    @staticmethod
    def _generate_comment_continuation(video_id):
        """
        Generates initial comment section continuation token from given video id
        """
        token = f'\x12\r\x12\x0b{video_id}\x18\x062\'"\x11"\x0b{video_id}0\x00x\x020\x00B\x10comments-section'
        return base64.b64encode(token.encode()).decode()

    def _get_comments(self, ytcfg, video_id, contents, webpage):
        """Entry for comment extraction"""
        def _real_comment_extract(contents):
            renderer = next((
                item for item in traverse_obj(contents, (..., 'itemSectionRenderer'), default={})
                if item.get('sectionIdentifier') == 'comment-item-section'), None)
            yield from self._comment_entries(renderer, ytcfg, video_id)

        max_comments = int_or_none(self._configuration_arg('max_comments', [''])[0])
        return itertools.islice(_real_comment_extract(contents), 0, max_comments)

    @staticmethod
    def _get_checkok_params():
        return {'contentCheckOk': True, 'racyCheckOk': True}

    @classmethod
    def _generate_player_context(cls, sts=None):
        context = {
            'html5Preference': 'HTML5_PREF_WANTS',
        }
        if sts is not None:
            context['signatureTimestamp'] = sts
        return {
            'playbackContext': {
                'contentPlaybackContext': context
            },
            **cls._get_checkok_params()
        }

    @staticmethod
    def _is_agegated(player_response):
        if traverse_obj(player_response, ('playabilityStatus', 'desktopLegacyAgeGateReason')):
            return True

        reasons = traverse_obj(player_response, ('playabilityStatus', ('status', 'reason')), default=[])
        AGE_GATE_REASONS = (
            'confirm your age', 'age-restricted', 'inappropriate',  # reason
            'age_verification_required', 'age_check_required',  # status
        )
        return any(expected in reason for expected in AGE_GATE_REASONS for reason in reasons)

    @staticmethod
    def _is_unplayable(player_response):
        return traverse_obj(player_response, ('playabilityStatus', 'status')) == 'UNPLAYABLE'

    def _extract_player_response(self, client, video_id, master_ytcfg, player_ytcfg, player_url, initial_pr, hl=None):

        session_index = self._extract_session_index(player_ytcfg, master_ytcfg)
        syncid = self._extract_account_syncid(player_ytcfg, master_ytcfg, initial_pr)
        sts = self._extract_signature_timestamp(video_id, player_url, master_ytcfg, fatal=False) if player_url else None
        headers = self.generate_api_headers(
            ytcfg=player_ytcfg, account_syncid=syncid, session_index=session_index, default_client=client, hl=hl)

        yt_query = {
            'videoId': video_id,
            'params': '8AEB'  # enable stories
        }
        yt_query.update(self._generate_player_context(sts))
        return self._extract_response(
            item_id=video_id, ep='player', query=yt_query,
            ytcfg=player_ytcfg, headers=headers, fatal=True,
            default_client=client,
            note='Downloading %s player API JSON' % client.replace('_', ' ').strip(),
            hl=hl,
        ) or None

    def _get_requested_clients(self, url, smuggled_data):
        requested_clients = []
        default = ['android', 'web']
        allowed_clients = sorted(
            (client for client in INNERTUBE_CLIENTS.keys() if client[:1] != '_'),
            key=lambda client: INNERTUBE_CLIENTS[client]['priority'], reverse=True)
        for client in self._configuration_arg('player_client'):
            if client in allowed_clients:
                requested_clients.append(client)
            elif client == 'default':
                requested_clients.extend(default)
            elif client == 'all':
                requested_clients.extend(allowed_clients)
            else:
                self.report_warning(f'Skipping unsupported client {client}')
        if not requested_clients:
            requested_clients = default

        if smuggled_data.get('is_music_url') or self.is_music_url(url):
            requested_clients.extend(
                f'{client}_music' for client in requested_clients if f'{client}_music' in INNERTUBE_CLIENTS)

        return orderedSet(requested_clients)

    def get_localized_title_and_description(self, video_id, languages):
        languages = tuple(orderedSet(itertools.chain(languages, (x.split('_')[0] for x in languages))))
        # api_token = INNERTUBE_CLIENTS['mweb']['INNERTUBE_API_KEY']
        api_token = 'AIzaSyDCU8hByM-4DrUqRUYnGn-3llEO78bcxq8'
        lang_response = self._download_json(
            f'https://youtube.googleapis.com/youtube/v3/videos?part=localizations&id={video_id}&key={api_token}', video_id,
            note='Requesting localized title', fatal=False, headers={
                'Accept': 'application/json',
            })
        if not lang_response:
            return None, None
        extracted_lang = traverse_obj(
            lang_response, ('items', ..., 'localizations', languages),
            expected_type=dict, get_all=False)
        if not extracted_lang:
            return None, None
        return extracted_lang.get('title'), extracted_lang.get('description')

    def _extract_player_responses(self, clients, video_id, webpage, master_ytcfg, hl=None):
        initial_pr = None
        if webpage:
            initial_pr = self._extract_yt_initial_variable(
                webpage, self._YT_INITIAL_PLAYER_RESPONSE_RE,
                video_id, 'initial player response')

        all_clients = set(clients)
        clients = clients[::-1]
        prs = []

        def append_client(*client_names):
            """ Append the first client name that exists but not already used """
            for client_name in client_names:
                actual_client = _split_innertube_client(client_name)[0]
                if actual_client in INNERTUBE_CLIENTS:
                    if actual_client not in all_clients:
                        clients.append(client_name)
                        all_clients.add(actual_client)
                        return

        # Android player_response does not have microFormats which are needed for
        # extraction of some data. So we return the initial_pr with formats
        # stripped out even if not requested by the user
        # See: https://github.com/yt-dlp/yt-dlp/issues/501
        if initial_pr:
            pr = dict(initial_pr)
            pr['streamingData'] = None
            prs.append(pr)

        last_error = None
        tried_iframe_fallback = False
        player_url = None
        while clients:
            client, base_client, variant = _split_innertube_client(clients.pop())
            player_ytcfg = master_ytcfg if client == 'web' else {}
            if 'configs' not in self._configuration_arg('player_skip') and client != 'web':
                player_ytcfg = self._download_ytcfg(client, video_id) or player_ytcfg

            player_url = player_url or self._extract_player_url(master_ytcfg, player_ytcfg, webpage=webpage)
            require_js_player = self._get_default_ytcfg(client).get('REQUIRE_JS_PLAYER')
            if 'js' in self._configuration_arg('player_skip'):
                require_js_player = False
                player_url = None

            if not player_url and not tried_iframe_fallback and require_js_player:
                player_url = self._download_player_url(video_id)
                tried_iframe_fallback = True

            try:
                pr = initial_pr if client == 'web' and initial_pr else self._extract_player_response(
                    client, video_id, player_ytcfg or master_ytcfg, player_ytcfg, player_url if require_js_player else None, initial_pr, hl=hl)
            except ExtractorError as e:
                if last_error:
                    self.report_warning(last_error)
                last_error = e
                continue

            if pr:
                prs.append(pr)

            # creator clients can bypass AGE_VERIFICATION_REQUIRED if logged in
            if variant == 'embedded' and self._is_unplayable(pr) and self.is_authenticated:
                append_client(f'{base_client}_creator')
            elif self._is_agegated(pr):
                if variant == 'tv_embedded':
                    append_client(f'{base_client}_embedded')
                elif not variant:
                    append_client(f'tv_embedded.{base_client}', f'{base_client}_embedded')

        if last_error:
            if not len(prs):
                raise last_error
            self.report_warning(last_error)
        return prs, player_url

    def _extract_formats(self, streaming_data, video_id, player_url, is_live, duration):
        itags, stream_ids = {}, []
        itag_qualities, res_qualities = {}, {}
        q = qualities([
            # Normally tiny is the smallest video-only formats. But
            # audio-only formats with unknown quality may get tagged as tiny
            'tiny',
            'audio_quality_ultralow', 'audio_quality_low', 'audio_quality_medium', 'audio_quality_high',  # Audio only formats
            'small', 'medium', 'large', 'hd720', 'hd1080', 'hd1440', 'hd2160', 'hd2880', 'highres'
        ])
        streaming_formats = traverse_obj(streaming_data, (..., ('formats', 'adaptiveFormats'), ...), default=[])

        for fmt in streaming_formats:
            if fmt.get('targetDurationSec'):
                continue

            itag = str_or_none(fmt.get('itag'))
            audio_track = fmt.get('audioTrack') or {}
            stream_id = '%s.%s' % (itag or '', audio_track.get('id', ''))
            if stream_id in stream_ids:
                continue

            quality = fmt.get('quality')
            height = int_or_none(fmt.get('height'))
            if quality == 'tiny' or not quality:
                quality = fmt.get('audioQuality', '').lower() or quality
            # The 3gp format (17) in android client has a quality of "small",
            # but is actually worse than other formats
            if itag == '17':
                quality = 'tiny'
            if quality:
                if itag:
                    itag_qualities[itag] = quality
                if height:
                    res_qualities[height] = quality
            # FORMAT_STREAM_TYPE_OTF(otf=1) requires downloading the init fragment
            # (adding `&sq=0` to the URL) and parsing emsg box to determine the
            # number of fragment that would subsequently requested with (`&sq=N`)
            if fmt.get('type') == 'FORMAT_STREAM_TYPE_OTF':
                continue

            fmt_url = fmt.get('url')
            if not fmt_url:
                sc = compat_parse_qs(fmt.get('signatureCipher'))
                fmt_url = url_or_none(try_get(sc, lambda x: x['url'][0]))
                encrypted_sig = try_get(sc, lambda x: x['s'][0])
                if not all((sc, fmt_url, player_url, encrypted_sig)):
                    continue
                try:
                    fmt_url += '&%s=%s' % (
                        traverse_obj(sc, ('sp', -1)) or 'signature',
                        self._decrypt_signature(encrypted_sig, video_id, player_url)
                    )
                except ExtractorError as e:
                    self.report_warning('Signature extraction failed: Some formats may be missing', only_once=True)
                    self.write_debug(e, only_once=True)
                    continue

            """
            query = parse_qs(fmt_url)
            client_name = traverse_obj(query, ('c', 0), expected_type=compat_str, default='')
            throttled = False
            if (query.get('ratebypass') != ['yes'] or 'WEB' in client_name) and query.get('n'):
                old_n, new_n = query['n'][0], None
                warn_message, err = None, None
                try:
                    new_n = self._decrypt_nsig(old_n, video_id, player_url)
                except ExtractorError as e:
                    warn_message, err = 'please report this to yt-dlp issue tracker', e
                    try:
                        new_n = self._decrypt_nsig_2(old_n, video_id, player_url)
                    except ExtractorError:
                        warn_message = 'please report this to yt-dlp issue tracker first, and mention @nao20010128nao in description'
                        throttled = True
                if new_n:
                    fmt_url = update_url_query(fmt_url, {'n': new_n})
                elif warn_message:
                    player_id = self._extract_player_info(player_url, fatal=False) or player_url or 'PLAYER UNKNOWN'
                    self.report_warning(f'nsig extraction failed: You may experience throttling for some formats. {warn_message}\nplayer id: {player_id} , nsig value: {old_n}\n{err}', only_once=True)
            """

            query = parse_qs(fmt_url)
            client_name = traverse_obj(query, ('c', 0), expected_type=compat_str, default='')
            throttled = False
            if query.get('n'):
                try:
                    fmt_url = update_url_query(fmt_url, {
                        'n': self._decrypt_nsig(query['n'][0], video_id, player_url)})
                except ExtractorError as e:
                    self.report_warning(
                        'nsig extraction failed: You may experience throttling for some formats\n'
                        f'n = {query["n"][0]} ; player = {player_url}', only_once=True)
                    self.write_debug(e, only_once=True)
                    throttled = True

            if client_name:
                client_name = client_name[0:3]

            if itag:
                itags[itag] = 'https'
                stream_ids.append(stream_id)

            tbr = float_or_none(fmt.get('averageBitrate') or fmt.get('bitrate'), 1000)
            language_preference = (
                10 if audio_track.get('audioIsDefault') and 10
                else -10 if 'descriptive' in (audio_track.get('displayName') or '').lower() and -10
                else -1)
            # Some formats may have much smaller duration than others (possibly damaged during encoding)
            # Eg: 2-nOtRESiUc Ref: https://github.com/yt-dlp/yt-dlp/issues/2823
            # Make sure to avoid false positives with small duration differences.
            # Eg: __2ABJjxzNo, ySuUZEjARPY
            is_damaged = try_get(fmt, lambda x: float(x['approxDurationMs']) / duration < 500)
            if is_damaged:
                self.report_warning(
                    f'{video_id}: Some formats are possibly damaged. They will be deprioritized', only_once=True)
            dct = {
                'asr': int_or_none(fmt.get('audioSampleRate')),
                'filesize': int_or_none(fmt.get('contentLength')),
                'format_id': itag,
                'format_note': join_nonempty(
                    '%s%s' % (audio_track.get('displayName') or '',
                              ' (default)' if language_preference > 0 else ''),
                    fmt.get('qualityLabel') or quality.replace('audio_quality_', ''),
                    throttled and 'THROTTLED', client_name, is_damaged and 'DAMAGED', delim=', '),
                # Format 22 is likely to be damaged. See https://github.com/yt-dlp/yt-dlp/issues/3372
                'source_preference': -10 if throttled else -5 if itag == '22' else -1,
                'fps': int_or_none(fmt.get('fps')) or None,
                'height': height,
                'quality': q(quality),
                'has_drm': bool(fmt.get('drmFamilies')),
                'tbr': tbr,
                'url': fmt_url,
                'width': int_or_none(fmt.get('width')),
                'language': join_nonempty(audio_track.get('id', '').split('.')[0],
                                          'desc' if language_preference < -1 else ''),
                'language_preference': language_preference,
                # Strictly de-prioritize damaged and 3gp formats
                'preference': -10 if is_damaged else -2 if itag == '17' else None,
            }
            mime_mobj = re.match(
                r'((?:[^/]+)/(?:[^;]+))(?:;\s*codecs="([^"]+)")?', fmt.get('mimeType') or '')
            if mime_mobj:
                dct['ext'] = mimetype2ext(mime_mobj.group(1))
                dct.update(parse_codecs(mime_mobj.group(2)))
            no_audio = dct.get('acodec') == 'none'
            no_video = dct.get('vcodec') == 'none'
            if no_audio:
                dct['vbr'] = tbr
            if no_video:
                dct['abr'] = tbr
            if no_audio or no_video:
                dct['downloader_options'] = {
                    # Youtube throttles chunks >~10M
                    'http_chunk_size': 10485760,
                }
                if dct.get('ext'):
                    dct['container'] = dct['ext'] + '_dash'
            yield dct

        live_from_start = is_live and self.get_param('live_from_start')
        skip_manifests = self._configuration_arg('skip')
        if not self.get_param('youtube_include_hls_manifest', True):
            skip_manifests.append('hls')
        if not self.get_param('youtube_include_dash_manifest', True):
            skip_manifests.append('dash')
        get_dash = 'dash' not in skip_manifests and (
            not is_live or live_from_start or self._configuration_arg('include_live_dash'))
        get_hls = not live_from_start and 'hls' not in skip_manifests

        def process_manifest_format(f, proto, itag):
            if itag in itags:
                if itags[itag] == proto or f'{itag}-{proto}' in itags:
                    return False
                itag = f'{itag}-{proto}'
            if itag:
                f['format_id'] = itag
                itags[itag] = proto

            f['quality'] = next((
                q(qdict[val])
                for val, qdict in ((f.get('format_id', '').split('-')[0], itag_qualities), (f.get('height'), res_qualities))
                if val in qdict), -1)
            return True

        for sd in streaming_data:
            hls_manifest_url = get_hls and sd.get('hlsManifestUrl')
            if hls_manifest_url:
                for f in self._extract_m3u8_formats(hls_manifest_url, video_id, 'mp4', fatal=False):
                    if process_manifest_format(f, 'hls', self._search_regex(
                            r'/itag/(\d+)', f['url'], 'itag', default=None)):
                        yield f

            dash_manifest_url = get_dash and sd.get('dashManifestUrl')
            if dash_manifest_url:
                for f in self._extract_mpd_formats(dash_manifest_url, video_id, fatal=False):
                    if process_manifest_format(f, 'dash', f['format_id']):
                        f['filesize'] = int_or_none(self._search_regex(
                            r'/clen/(\d+)', f.get('fragment_base_url') or f['url'], 'file size', default=None))
                        if live_from_start:
                            f['is_from_start'] = True

                        yield f

    def _extract_storyboard(self, player_responses, duration):
        spec = get_first(
            player_responses, ('storyboards', 'playerStoryboardSpecRenderer', 'spec'), default='').split('|')[::-1]
        base_url = url_or_none(urljoin('https://i.ytimg.com/', spec.pop() or None))
        if not base_url:
            return
        L = len(spec) - 1
        for i, args in enumerate(spec):
            args = args.split('#')
            counts = list(map(int_or_none, args[:5]))
            if len(args) != 8 or not all(counts):
                self.report_warning(f'Malformed storyboard {i}: {"#".join(args)}{bug_reports_message()}')
                continue
            width, height, frame_count, cols, rows = counts
            N, sigh = args[6:]

            url = base_url.replace('$L', str(L - i)).replace('$N', N) + f'&sigh={sigh}'
            fragment_count = frame_count / (cols * rows)
            fragment_duration = duration / fragment_count
            yield {
                'format_id': f'sb{i}',
                'format_note': 'storyboard',
                'ext': 'mhtml',
                'protocol': 'mhtml',
                'acodec': 'none',
                'vcodec': 'none',
                'url': url,
                'width': width,
                'height': height,
                'fragments': [{
                    'url': url.replace('$M', str(j)),
                    'duration': min(fragment_duration, duration - (j * fragment_duration)),
                } for j in range(math.ceil(fragment_count))],
            }

    def _download_player_responses(self, url, smuggled_data, video_id, webpage_url, hl=None):
        webpage = None
        if 'webpage' not in self._configuration_arg('player_skip'):
            webpage = self._download_webpage(
                webpage_url + '&bpctr=9999999999&has_verified=1&pp=8AEB', video_id, fatal=False)

        master_ytcfg = self.extract_ytcfg(video_id, webpage) or self._get_default_ytcfg()

        player_responses, player_url = self._extract_player_responses(
            self._get_requested_clients(url, smuggled_data),
            video_id, webpage, master_ytcfg, hl=hl)

        return webpage, master_ytcfg, player_responses, player_url

    def _list_formats(self, video_id, microformats, video_details, player_responses, player_url, duration=None):
        live_broadcast_details = traverse_obj(microformats, (..., 'liveBroadcastDetails'))
        is_live = get_first(video_details, 'isLive')
        if is_live is None:
            is_live = get_first(live_broadcast_details, 'isLiveNow')

        streaming_data = traverse_obj(player_responses, (..., 'streamingData'), default=[])
        formats = list(self._extract_formats(streaming_data, video_id, player_url, is_live, duration))

        return live_broadcast_details, is_live, streaming_data, formats

    def _real_extract(self, url):
        url, smuggled_data = unsmuggle_url(url, {})
        video_id = self._match_id(url)

        base_url = self.http_scheme() + '//www.youtube.com/'
        webpage_url = base_url + 'watch?v=' + video_id

        preferred_langs = self._configuration_arg('preferred_langs')
        primary_language = try_get(preferred_langs, lambda x: x[0].split('_')[0], compat_str)
        webpage, master_ytcfg, player_responses, player_url = self._download_player_responses(url, smuggled_data, video_id, webpage_url, hl=primary_language)

        playability_statuses = traverse_obj(
            player_responses, (..., 'playabilityStatus'), expected_type=dict, default=[])

        trailer_video_id = get_first(
            playability_statuses,
            ('errorScreen', 'playerLegacyDesktopYpcTrailerRenderer', 'trailerVideoId'),
            expected_type=str)
        if trailer_video_id:
            return self.url_result(
                trailer_video_id, self.ie_key(), trailer_video_id)

        search_meta = ((lambda x: self._html_search_meta(x, webpage, default=None))
                       if webpage else (lambda x: None))

        video_details = traverse_obj(
            player_responses, (..., 'videoDetails'), expected_type=dict, default=[])
        microformats = traverse_obj(
            player_responses, (..., 'microformat', 'playerMicroformatRenderer'),
            expected_type=dict, default=[])
        video_title = (
            get_first(video_details, 'title')
            or self._get_text(microformats, (..., 'title'))
            or search_meta(['og:title', 'twitter:title', 'title']))
        video_description = get_first(video_details, 'shortDescription')
        orig_video_title, orig_description = None, None

        if preferred_langs:
            vt, dt = self.get_localized_title_and_description(video_id, preferred_langs)
            if vt and vt != video_title:
                video_title, orig_video_title = vt, video_title
            if dt and dt != video_description:
                video_description, orig_description = dt, video_description

        multifeed_metadata_list = get_first(
            player_responses,
            ('multicamera', 'playerLegacyMulticameraRenderer', 'metadataList'),
            expected_type=str)
        if multifeed_metadata_list and not smuggled_data.get('force_singlefeed'):
            if self.get_param('noplaylist'):
                self.to_screen('Downloading just video %s because of --no-playlist' % video_id)
            else:
                entries = []
                feed_ids = []
                for feed in multifeed_metadata_list.split(','):
                    # Unquote should take place before split on comma (,) since textual
                    # fields may contain comma as well (see
                    # https://github.com/ytdl-org/youtube-dl/issues/8536)
                    feed_data = compat_parse_qs(
                        compat_urllib_parse_unquote_plus(feed))

                    def feed_entry(name):
                        return try_get(
                            feed_data, lambda x: x[name][0], compat_str)

                    feed_id = feed_entry('id')
                    if not feed_id:
                        continue
                    feed_title = feed_entry('title')
                    title = video_title
                    if feed_title:
                        title += ' (%s)' % feed_title
                    entries.append({
                        '_type': 'url_transparent',
                        'ie_key': 'Youtube',
                        'url': smuggle_url(
                            '%swatch?v=%s' % (base_url, feed_data['id'][0]),
                            {'force_singlefeed': True}),
                        'title': title,
                    })
                    feed_ids.append(feed_id)
                self.to_screen(
                    'Downloading multifeed video (%s) - add --no-playlist to just download video %s'
                    % (', '.join(feed_ids), video_id))
                return self.playlist_result(
                    entries, video_id, video_title, video_description)

        duration = int_or_none(
            get_first(video_details, 'lengthSeconds')
            or get_first(microformats, 'lengthSeconds')
            or parse_duration(search_meta('duration'))) or None

        if get_first(video_details, 'isPostLiveDvr'):
            self.write_debug('Video is in Post-Live Manifestless mode')
            if duration or 0 > 4 * 3600:
                self.report_warning(
                    'The livestream has not finished processing. Only 4 hours of the video can be currently downloaded. '
                    'This is a known issue and patches are welcome')

        live_broadcast_details, is_live, streaming_data, formats = self._list_formats(
            video_id, microformats, video_details, player_responses, player_url, duration)

        if not formats:
            if not self.get_param('allow_unplayable_formats') and traverse_obj(streaming_data, (..., 'licenseInfos')):
                self.report_drm(video_id)
            pemr = get_first(
                playability_statuses,
                ('errorScreen', 'playerErrorMessageRenderer'), expected_type=dict) or {}
            reason = self._get_text(pemr, 'reason') or get_first(playability_statuses, 'reason')
            subreason = clean_html(self._get_text(pemr, 'subreason') or '')
            if subreason:
                if subreason == 'The uploader has not made this video available in your country.':
                    countries = get_first(microformats, 'availableCountries')
                    if not countries:
                        regions_allowed = search_meta('regionsAllowed')
                        countries = regions_allowed.split(',') if regions_allowed else None
                    self.raise_geo_restricted(subreason, countries, metadata_available=True)
                reason += f'. {subreason}'
            if reason:
                self.raise_no_formats(reason, expected=True)

        keywords = get_first(video_details, 'keywords', expected_type=list) or []
        if not keywords and webpage:
            keywords = [
                unescapeHTML(m.group('content'))
                for m in re.finditer(self._meta_regex('og:video:tag'), webpage)]
        for keyword in keywords:
            if keyword.startswith('yt:stretch='):
                mobj = re.search(r'(\d+)\s*:\s*(\d+)', keyword)
                if mobj:
                    # NB: float is intentional for forcing float division
                    w, h = (float(v) for v in mobj.groups())
                    if w > 0 and h > 0:
                        ratio = w / h
                        for f in formats:
                            if f.get('vcodec') != 'none':
                                f['stretched_ratio'] = ratio
                        break
        thumbnails = self._extract_thumbnails((video_details, microformats), (..., ..., 'thumbnail'))
        thumbnail_url = search_meta(['og:image', 'twitter:image'])
        if thumbnail_url:
            thumbnails.append({
                'url': thumbnail_url,
            })
        original_thumbnails = thumbnails.copy()

        # The best resolution thumbnails sometimes does not appear in the webpage
        # See: https://github.com/yt-dlp/yt-dlp/issues/340
        # List of possible thumbnails - Ref: <https://stackoverflow.com/a/20542029>
        thumbnail_names = [
            # While the *1,*2,*3 thumbnails are just below their correspnding "*default" variants
            # in resolution, these are not the custom thumbnail. So de-prioritize them
            'maxresdefault', 'hq720', 'sddefault', 'hqdefault', '0', 'mqdefault', 'default',
            'sd1', 'sd2', 'sd3', 'hq1', 'hq2', 'hq3', 'mq1', 'mq2', 'mq3', '1', '2', '3'
        ]
        n_thumbnail_names = len(thumbnail_names)
        thumbnails.extend({
            'url': 'https://i.ytimg.com/vi{webp}/{video_id}/{name}{live}.{ext}'.format(
                video_id=video_id, name=name, ext=ext,
                webp='_webp' if ext == 'webp' else '', live='_live' if is_live else ''),
        } for name in thumbnail_names for ext in ('webp', 'jpg'))
        for thumb in thumbnails:
            i = next((i for i, t in enumerate(thumbnail_names) if f'/{video_id}/{t}' in thumb['url']), n_thumbnail_names)
            thumb['preference'] = (0 if '.webp' in thumb['url'] else -1) - (2 * i)
        self._remove_duplicate_formats(thumbnails)
        self._downloader._sort_thumbnails(original_thumbnails)

        category = get_first(microformats, 'category') or search_meta('genre')
        channel_id = str_or_none(
            get_first(video_details, 'channelId')
            or get_first(microformats, 'externalChannelId')
            or search_meta('channelId'))
        owner_profile_url = get_first(microformats, 'ownerProfileUrl')

        live_content = get_first(video_details, 'isLiveContent')
        is_upcoming = get_first(video_details, 'isUpcoming')
        if is_live is None:
            if is_upcoming or live_content is False:
                is_live = False
        if is_upcoming is None and (live_content or is_live):
            is_upcoming = False
        live_start_time = parse_iso8601(get_first(live_broadcast_details, 'startTimestamp'))
        live_end_time = parse_iso8601(get_first(live_broadcast_details, 'endTimestamp'))
        if not duration and live_end_time and live_start_time:
            duration = live_end_time - live_start_time

        if is_live and self.get_param('live_from_start'):
            self._prepare_live_from_start_formats(formats, video_id, live_start_time, url, webpage_url, smuggled_data)

        # formats.extend(self._extract_storyboard(player_responses, duration))

        # Source is given priority since formats that throttle are given lower source_preference
        # When throttling issue is fully fixed, remove this
        self._sort_formats(formats, ('quality', 'res', 'fps', 'hdr:12', 'source', 'codec:vp9.2', 'lang', 'proto'))

        info = {
            'id': video_id,
            'title': video_title,
            'orig_title': orig_video_title,
            'formats': formats,
            'thumbnails': thumbnails,
            # The best thumbnail that we are sure exists. Prevents unnecessary
            # URL checking if user don't care about getting the best possible thumbnail
            'thumbnail': traverse_obj(original_thumbnails, (-1, 'url')),
            'description': video_description,
            'orig_description': orig_description,
            'uploader': get_first(video_details, 'author'),
            'uploader_id': self._search_regex(r'/(?:channel|user)/([^/?&#]+)', owner_profile_url, 'uploader id') if owner_profile_url else None,
            'uploader_url': owner_profile_url,
            'channel_id': channel_id,
            'channel_url': format_field(channel_id, template='https://www.youtube.com/channel/%s'),
            'duration': duration,
            'view_count': int_or_none(
                get_first((video_details, microformats), (..., 'viewCount'))
                or search_meta('interactionCount')),
            'average_rating': float_or_none(get_first(video_details, 'averageRating')),
            'age_limit': 18 if (
                get_first(microformats, 'isFamilySafe') is False
                or search_meta('isFamilyFriendly') == 'false'
                or search_meta('og:restrictions:age') == '18+') else 0,
            'webpage_url': webpage_url,
            'categories': [category] if category else None,
            'tags': keywords,
            'playable_in_embed': get_first(playability_statuses, 'playableInEmbed'),
            'is_live': is_live,
            'was_live': (False if is_live or is_upcoming or live_content is False
                         else None if is_live is None or is_upcoming is None
                         else live_content),
            'live_status': 'is_upcoming' if is_upcoming else None,  # rest will be set by YoutubeDL
            'release_timestamp': live_start_time,

            # retry when any of the following codes is returned;
            # no more fragments or data can be downloaded anymore
            'unrecoverable_http_error': (401, 503),
        }

        pctr = traverse_obj(player_responses, (..., 'captions', 'playerCaptionsTracklistRenderer'), expected_type=dict)
        if pctr:
            def get_lang_code(track):
                return (remove_start(track.get('vssId') or '', '.').replace('.', '-')
                        or track.get('languageCode'))

            # Converted into dicts to remove duplicates
            captions = {
                get_lang_code(sub): sub
                for sub in traverse_obj(pctr, (..., 'captionTracks', ...), default=[])}
            translation_languages = {
                lang.get('languageCode'): self._get_text(lang.get('languageName'), max_runs=1)
                for lang in traverse_obj(pctr, (..., 'translationLanguages', ...), default=[])}

            def process_language(container, base_url, lang_code, sub_name, query):
                lang_subs = container.setdefault(lang_code, [])
                for fmt in self._SUBTITLE_FORMATS:
                    query.update({
                        'fmt': fmt,
                    })
                    lang_subs.append({
                        'ext': fmt,
                        'url': urljoin('https://www.youtube.com', update_url_query(base_url, query)),
                        'name': sub_name,
                    })

            subtitles, automatic_captions = {}, {}
            for lang_code, caption_track in captions.items():
                base_url = caption_track.get('baseUrl')
                orig_lang = parse_qs(base_url).get('lang', [None])[-1]
                if not base_url:
                    continue
                lang_name = self._get_text(caption_track, 'name', max_runs=1)
                if caption_track.get('kind') != 'asr':
                    if not lang_code:
                        continue
                    process_language(
                        subtitles, base_url, lang_code, lang_name, {})
                    if not caption_track.get('isTranslatable'):
                        continue
                for trans_code, trans_name in translation_languages.items():
                    if not trans_code:
                        continue
                    orig_trans_code = trans_code
                    if caption_track.get('kind') != 'asr':
                        if 'translated_subs' in self._configuration_arg('skip'):
                            continue
                        trans_code += f'-{lang_code}'
                        trans_name += format_field(lang_name, template=' from %s')
                    # Add an "-orig" label to the original language so that it can be distinguished.
                    # The subs are returned without "-orig" as well for compatibility
                    if lang_code == f'a-{orig_trans_code}':
                        process_language(
                            automatic_captions, base_url, f'{trans_code}-orig', f'{trans_name} (Original)', {})
                    # Setting tlang=lang returns damaged subtitles.
                    process_language(automatic_captions, base_url, trans_code, trans_name,
                                     {} if orig_lang == orig_trans_code else {'tlang': trans_code})
            info['automatic_captions'] = automatic_captions
            info['subtitles'] = subtitles

        parsed_url = compat_urllib_parse_urlparse(url)
        for component in [parsed_url.fragment, parsed_url.query]:
            query = compat_parse_qs(component)
            for k, v in query.items():
                for d_k, s_ks in [('start', ('start', 't')), ('end', ('end',))]:
                    d_k += '_time'
                    if d_k not in info and k in s_ks:
                        info[d_k] = parse_duration(query[k][0])

        # Youtube Music Auto-generated description
        if video_description:
            mobj = re.search(r'(?s)(?P<track>[^·\n]+)·(?P<artist>[^\n]+)\n+(?P<album>[^\n]+)(?:.+?℗\s*(?P<release_year>\d{4})(?!\d))?(?:.+?Released on\s*:\s*(?P<release_date>\d{4}-\d{2}-\d{2}))?(.+?\nArtist\s*:\s*(?P<clean_artist>[^\n]+))?.+\nAuto-generated by YouTube\.\s*$', video_description)
            if mobj:
                release_year = mobj.group('release_year')
                release_date = mobj.group('release_date')
                if release_date:
                    release_date = release_date.replace('-', '')
                    if not release_year:
                        release_year = release_date[:4]
                info.update({
                    'album': mobj.group('album'.strip()),
                    'artist': mobj.group('clean_artist') or ', '.join(a.strip() for a in mobj.group('artist').split('·')),
                    'track': mobj.group('track').strip(),
                    'release_date': release_date,
                    'release_year': int_or_none(release_year),
                })

        initial_data = None
        if webpage:
            initial_data = self._extract_yt_initial_variable(
                webpage, self._YT_INITIAL_DATA_RE, video_id,
                'yt initial data')
        if not initial_data:
            query = {'videoId': video_id}
            query.update(self._get_checkok_params())
            initial_data = self._extract_response(
                item_id=video_id, ep='next', fatal=False,
                ytcfg=master_ytcfg, query=query,
                headers=self.generate_api_headers(ytcfg=master_ytcfg),
                note='Downloading initial data API JSON')

        try:  # This will error if there is no livechat
            initial_data['contents']['twoColumnWatchNextResults']['conversationBar']['liveChatRenderer']['continuations'][0]['reloadContinuationData']['continuation']
        except (KeyError, IndexError, TypeError):
            pass
        else:
            info.setdefault('subtitles', {})['live_chat'] = [{
                'url': f'https://www.youtube.com/watch?v={video_id}',  # url is needed to set cookies
                'video_id': video_id,
                'ext': 'json',
                'protocol': 'youtube_live_chat' if is_live or is_upcoming else 'youtube_live_chat_replay',
            }]

        if initial_data:
            info['chapters'] = (
                self._extract_chapters_from_json(initial_data, duration)
                or self._extract_chapters_from_engagement_panel(initial_data, duration)
                or self._extract_chapters_from_description(video_description, duration)
                or None)

        contents = traverse_obj(
            initial_data, ('contents', 'twoColumnWatchNextResults', 'results', 'results', 'contents'),
            expected_type=list, default=[])

        vpir = get_first(contents, 'videoPrimaryInfoRenderer')
        if vpir:
            stl = vpir.get('superTitleLink')
            if stl:
                stl = self._get_text(stl)
                if try_get(
                        vpir,
                        lambda x: x['superTitleIcon']['iconType']) == 'LOCATION_PIN':
                    info['location'] = stl
                else:
                    mobj = re.search(r'(.+?)\s*S(\d+)\s*•?\s*E(\d+)', stl)
                    if mobj:
                        info.update({
                            'series': mobj.group(1),
                            'season_number': int(mobj.group(2)),
                            'episode_number': int(mobj.group(3)),
                        })
            for tlb in (try_get(
                    vpir,
                    lambda x: x['videoActions']['menuRenderer']['topLevelButtons'],
                    list) or []):
                tbr = tlb.get('toggleButtonRenderer') or {}
                for getter, regex in [(
                        lambda x: x['defaultText']['accessibility']['accessibilityData'],
                        r'(?P<count>[\d,]+)\s*(?P<type>(?:dis)?like)'), ([
                            lambda x: x['accessibility'],
                            lambda x: x['accessibilityData']['accessibilityData'],
                        ], r'(?P<type>(?:dis)?like) this video along with (?P<count>[\d,]+) other people')]:
                    label = (try_get(tbr, getter, dict) or {}).get('label')
                    if label:
                        mobj = re.match(regex, label)
                        if mobj:
                            info[mobj.group('type') + '_count'] = str_to_int(mobj.group('count'))
                            break
            sbr_tooltip = try_get(
                vpir, lambda x: x['sentimentBar']['sentimentBarRenderer']['tooltip'])
            if sbr_tooltip:
                like_count, dislike_count = sbr_tooltip.split(' / ')
                info.update({
                    'like_count': str_to_int(like_count),
                    'dislike_count': str_to_int(dislike_count),
                })
        vsir = get_first(contents, 'videoSecondaryInfoRenderer')
        if vsir:
            vor = traverse_obj(vsir, ('owner', 'videoOwnerRenderer'))
            info.update({
                'channel': self._get_text(vor, 'title'),
                'channel_follower_count': self._get_count(vor, 'subscriberCountText')})

            rows = try_get(
                vsir,
                lambda x: x['metadataRowContainer']['metadataRowContainerRenderer']['rows'],
                list) or []
            multiple_songs = False
            for row in rows:
                if try_get(row, lambda x: x['metadataRowRenderer']['hasDividerLine']) is True:
                    multiple_songs = True
                    break
            for row in rows:
                mrr = row.get('metadataRowRenderer') or {}
                mrr_title = mrr.get('title')
                if not mrr_title:
                    continue
                mrr_title = self._get_text(mrr, 'title')
                mrr_contents_text = self._get_text(mrr, ('contents', 0))
                if mrr_title == 'License':
                    info['license'] = mrr_contents_text
                elif not multiple_songs:
                    if mrr_title == 'Album':
                        info['album'] = mrr_contents_text
                    elif mrr_title == 'Artist':
                        info['artist'] = mrr_contents_text
                    elif mrr_title == 'Song':
                        info['track'] = mrr_contents_text

        fallbacks = {
            'channel': 'uploader',
            'channel_id': 'uploader_id',
            'channel_url': 'uploader_url',
        }

        # The upload date for scheduled, live and past live streams / premieres in microformats
        # may be different from the stream date. Although not in UTC, we will prefer it in this case.
        # See: https://github.com/yt-dlp/yt-dlp/pull/2223#issuecomment-1008485139
        upload_date = (
            unified_strdate(get_first(microformats, 'uploadDate'))
            or unified_strdate(search_meta('uploadDate')))
        if not upload_date or (not info.get('is_live') and not info.get('was_live') and info.get('live_status') != 'is_upcoming'):
            upload_date = strftime_or_none(self._extract_time_text(vpir, 'dateText')[0], '%Y%m%d') or upload_date
        info['upload_date'] = upload_date

        for to, frm in fallbacks.items():
            if not info.get(to):
                info[to] = info.get(frm)

        for s_k, d_k in [('artist', 'creator'), ('track', 'alt_title')]:
            v = info.get(s_k)
            if v:
                info[d_k] = v

        is_private = get_first(video_details, 'isPrivate', expected_type=bool)
        is_unlisted = get_first(microformats, 'isUnlisted', expected_type=bool)
        is_membersonly = None
        is_premium = None
        if initial_data and is_private is not None:
            is_membersonly = False
            is_premium = False
            contents = try_get(initial_data, lambda x: x['contents']['twoColumnWatchNextResults']['results']['results']['contents'], list) or []
            badge_labels = set()
            for content in contents:
                if not isinstance(content, dict):
                    continue
                badge_labels.update(self._extract_badges(content.get('videoPrimaryInfoRenderer')))
            for badge_label in badge_labels:
                if badge_label.lower() == 'members only':
                    is_membersonly = True
                elif badge_label.lower() == 'premium':
                    is_premium = True
                elif badge_label.lower() == 'unlisted':
                    is_unlisted = True

        info['availability'] = self._availability(
            is_private=is_private,
            needs_premium=is_premium,
            needs_subscription=is_membersonly,
            needs_auth=info['age_limit'] >= 18,
            is_unlisted=None if is_private is None else is_unlisted)

        info['__post_extractor'] = self.extract_comments(master_ytcfg, video_id, contents, webpage)

        self.mark_watched(video_id, player_responses)

        return info


class YoutubeTabBaseInfoExtractor(YoutubeBaseInfoExtractor):

    @staticmethod
    def passthrough_smuggled_data(func):
        def _smuggle(entries, smuggled_data):
            for entry in entries:
                # TODO: Convert URL to music.youtube instead.
                # Do we need to passthrough any other smuggled_data?
                entry['url'] = smuggle_url(entry['url'], smuggled_data)
                yield entry

        @functools.wraps(func)
        def wrapper(self, url):
            url, smuggled_data = unsmuggle_url(url, {})
            if self.is_music_url(url):
                smuggled_data['is_music_url'] = True
            info_dict = func(self, url, smuggled_data)
            if smuggled_data and info_dict.get('entries'):
                info_dict['entries'] = _smuggle(info_dict['entries'], smuggled_data)
            return info_dict
        return wrapper

    def _extract_channel_id(self, webpage):
        channel_id = self._html_search_meta(
            'channelId', webpage, 'channel id', default=None)
        if channel_id:
            return channel_id
        channel_url = self._html_search_meta(
            ('og:url', 'al:ios:url', 'al:android:url', 'al:web:url',
             'twitter:url', 'twitter:app:url:iphone', 'twitter:app:url:ipad',
             'twitter:app:url:googleplay'), webpage, 'channel url')
        return self._search_regex(
            r'https?://(?:www\.)?youtube\.com/channel/([^/?#&])+',
            channel_url, 'channel id')

    @staticmethod
    def _extract_basic_item_renderer(item):
        # Modified from _extract_grid_item_renderer
        known_basic_renderers = (
            'playlistRenderer', 'videoRenderer', 'channelRenderer', 'showRenderer', 'reelItemRenderer'
        )
        for key, renderer in item.items():
            if not isinstance(renderer, dict):
                continue
            elif key in known_basic_renderers:
                return renderer
            elif key.startswith('grid') and key.endswith('Renderer'):
                return renderer

    def _grid_entries(self, grid_renderer):
        for item in grid_renderer['items']:
            if not isinstance(item, dict):
                continue
            renderer = self._extract_basic_item_renderer(item)
            if not isinstance(renderer, dict):
                continue
            title = self._get_text(renderer, 'title')

            # playlist
            playlist_id = renderer.get('playlistId')
            if playlist_id:
                yield self.url_result(
                    'https://www.youtube.com/playlist?list=%s' % playlist_id,
                    ie=YoutubeTabIE.ie_key(), video_id=playlist_id,
                    video_title=title)
                continue
            # video
            video_id = renderer.get('videoId')
            if video_id:
                yield self._extract_video(renderer)
                continue
            # channel
            channel_id = renderer.get('channelId')
            if channel_id:
                yield self.url_result(
                    'https://www.youtube.com/channel/%s' % channel_id,
                    ie=YoutubeTabIE.ie_key(), video_title=title)
                continue
            # generic endpoint URL support
            ep_url = urljoin('https://www.youtube.com/', try_get(
                renderer, lambda x: x['navigationEndpoint']['commandMetadata']['webCommandMetadata']['url'],
                compat_str))
            if ep_url:
                for ie in (YoutubeTabIE, YoutubePlaylistIE, YoutubeIE):
                    if ie.suitable(ep_url):
                        yield self.url_result(
                            ep_url, ie=ie.ie_key(), video_id=ie._match_id(ep_url), video_title=title)
                        break

    def _music_reponsive_list_entry(self, renderer):
        video_id = traverse_obj(renderer, ('playlistItemData', 'videoId'))
        if video_id:
            return self.url_result(f'https://music.youtube.com/watch?v={video_id}',
                                   ie=YoutubeIE.ie_key(), video_id=video_id)
        playlist_id = traverse_obj(renderer, ('navigationEndpoint', 'watchEndpoint', 'playlistId'))
        if playlist_id:
            video_id = traverse_obj(renderer, ('navigationEndpoint', 'watchEndpoint', 'videoId'))
            if video_id:
                return self.url_result(f'https://music.youtube.com/watch?v={video_id}&list={playlist_id}',
                                       ie=YoutubeTabIE.ie_key(), video_id=playlist_id)
            return self.url_result(f'https://music.youtube.com/playlist?list={playlist_id}',
                                   ie=YoutubeTabIE.ie_key(), video_id=playlist_id)
        browse_id = traverse_obj(renderer, ('navigationEndpoint', 'browseEndpoint', 'browseId'))
        if browse_id:
            return self.url_result(f'https://music.youtube.com/browse/{browse_id}',
                                   ie=YoutubeTabIE.ie_key(), video_id=browse_id)

    def _shelf_entries_from_content(self, shelf_renderer):
        content = shelf_renderer.get('content')
        if not isinstance(content, dict):
            return
        renderer = content.get('gridRenderer') or content.get('expandedShelfContentsRenderer')
        if renderer:
            # TODO: add support for nested playlists so each shelf is processed
            # as separate playlist
            # TODO: this includes only first N items
            yield from self._grid_entries(renderer)
        renderer = content.get('horizontalListRenderer')
        if renderer:
            # TODO
            pass

    def _shelf_entries(self, shelf_renderer, skip_channels=False):
        ep = try_get(
            shelf_renderer, lambda x: x['endpoint']['commandMetadata']['webCommandMetadata']['url'],
            compat_str)
        shelf_url = urljoin('https://www.youtube.com', ep)
        if shelf_url:
            # Skipping links to another channels, note that checking for
            # endpoint.commandMetadata.webCommandMetadata.webPageTypwebPageType == WEB_PAGE_TYPE_CHANNEL
            # will not work
            if skip_channels and '/channels?' in shelf_url:
                return
            title = self._get_text(shelf_renderer, 'title')
            yield self.url_result(shelf_url, video_title=title)
        # Shelf may not contain shelf URL, fallback to extraction from content
        yield from self._shelf_entries_from_content(shelf_renderer)

    def _playlist_entries(self, video_list_renderer):
        for content in video_list_renderer['contents']:
            if not isinstance(content, dict):
                continue
            renderer = content.get('playlistVideoRenderer') or content.get('playlistPanelVideoRenderer')
            if not isinstance(renderer, dict):
                continue
            video_id = renderer.get('videoId')
            if not video_id:
                continue
            yield self._extract_video(renderer)

    def _rich_entries(self, rich_grid_renderer):
        renderer = try_get(
            rich_grid_renderer, lambda x: x['content']['videoRenderer'], dict) or {}
        video_id = renderer.get('videoId')
        if not video_id:
            return
        yield self._extract_video(renderer)

    def _video_entry(self, video_renderer):
        video_id = video_renderer.get('videoId')
        if video_id:
            return self._extract_video(video_renderer)

    def _hashtag_tile_entry(self, hashtag_tile_renderer):
        url = urljoin('https://youtube.com', traverse_obj(
            hashtag_tile_renderer, ('onTapCommand', 'commandMetadata', 'webCommandMetadata', 'url')))
        if url:
            return self.url_result(
                url, ie=YoutubeTabIE.ie_key(), title=self._get_text(hashtag_tile_renderer, 'hashtag'))

    def _post_thread_entries(self, post_thread_renderer):
        post_renderer = try_get(
            post_thread_renderer, lambda x: x['post']['backstagePostRenderer'], dict)
        if not post_renderer:
            return
        # video attachment
        video_renderer = try_get(
            post_renderer, lambda x: x['backstageAttachment']['videoRenderer'], dict) or {}
        video_id = video_renderer.get('videoId')
        if video_id:
            entry = self._extract_video(video_renderer)
            if entry:
                yield entry
        # playlist attachment
        playlist_id = try_get(
            post_renderer, lambda x: x['backstageAttachment']['playlistRenderer']['playlistId'], compat_str)
        if playlist_id:
            yield self.url_result(
                'https://www.youtube.com/playlist?list=%s' % playlist_id,
                ie=YoutubeTabIE.ie_key(), video_id=playlist_id)
        # inline video links
        runs = try_get(post_renderer, lambda x: x['contentText']['runs'], list) or []
        for run in runs:
            if not isinstance(run, dict):
                continue
            ep_url = try_get(
                run, lambda x: x['navigationEndpoint']['urlEndpoint']['url'], compat_str)
            if not ep_url:
                continue
            if not YoutubeIE.suitable(ep_url):
                continue
            ep_video_id = YoutubeIE._match_id(ep_url)
            if video_id == ep_video_id:
                continue
            yield self.url_result(ep_url, ie=YoutubeIE.ie_key(), video_id=ep_video_id)

    def _post_thread_continuation_entries(self, post_thread_continuation):
        contents = post_thread_continuation.get('contents')
        if not isinstance(contents, list):
            return
        for content in contents:
            renderer = content.get('backstagePostThreadRenderer')
            if not isinstance(renderer, dict):
                continue
            yield from self._post_thread_entries(renderer)

    r''' # unused
    def _rich_grid_entries(self, contents):
        for content in contents:
            video_renderer = try_get(content, lambda x: x['richItemRenderer']['content']['videoRenderer'], dict)
            if video_renderer:
                entry = self._video_entry(video_renderer)
                if entry:
                    yield entry
    '''

    def _extract_entries(self, parent_renderer, continuation_list):
        # continuation_list is modified in-place with continuation_list = [continuation_token]
        continuation_list[:] = [None]
        contents = try_get(parent_renderer, lambda x: x['contents'], list) or []
        for content in contents:
            if not isinstance(content, dict):
                continue
            is_renderer = traverse_obj(
                content, 'itemSectionRenderer', 'musicShelfRenderer', 'musicShelfContinuation',
                expected_type=dict)
            if not is_renderer:
                renderer = content.get('richItemRenderer')
                if renderer:
                    for entry in self._rich_entries(renderer):
                        yield entry
                    continuation_list[0] = self._extract_continuation(parent_renderer)
                continue
            isr_contents = try_get(is_renderer, lambda x: x['contents'], list) or []
            for isr_content in isr_contents:
                if not isinstance(isr_content, dict):
                    continue

                known_renderers = {
                    'playlistVideoListRenderer': self._playlist_entries,
                    'gridRenderer': self._grid_entries,
                    'reelShelfRenderer': self._grid_entries,
                    'shelfRenderer': self._shelf_entries,
                    'musicResponsiveListItemRenderer': lambda x: [self._music_reponsive_list_entry(x)],
                    'backstagePostThreadRenderer': self._post_thread_entries,
                    'videoRenderer': lambda x: [self._video_entry(x)],
                    'playlistRenderer': lambda x: self._grid_entries({'items': [{'playlistRenderer': x}]}),
                    'channelRenderer': lambda x: self._grid_entries({'items': [{'channelRenderer': x}]}),
                    'hashtagTileRenderer': lambda x: [self._hashtag_tile_entry(x)]
                }
                for key, renderer in isr_content.items():
                    if key not in known_renderers:
                        continue
                    for entry in known_renderers[key](renderer):
                        if entry:
                            yield entry
                    continuation_list[0] = self._extract_continuation(renderer)
                    break

            if not continuation_list[0]:
                continuation_list[0] = self._extract_continuation(is_renderer)

        if not continuation_list[0]:
            continuation_list[0] = self._extract_continuation(parent_renderer)

    def _entries(self, tab, item_id, ytcfg, account_syncid, visitor_data):
        continuation_list = [None]
        extract_entries = lambda x: self._extract_entries(x, continuation_list)
        tab_content = try_get(tab, lambda x: x['content'], dict)
        if not tab_content:
            return
        parent_renderer = (
            try_get(tab_content, lambda x: x['sectionListRenderer'], dict)
            or try_get(tab_content, lambda x: x['richGridRenderer'], dict) or {})
        yield from extract_entries(parent_renderer)
        continuation = continuation_list[0]

        for page_num in itertools.count(1):
            if not continuation:
                break
            headers = self.generate_api_headers(
                ytcfg=ytcfg, account_syncid=account_syncid, visitor_data=visitor_data)
            response = self._extract_response(
                item_id=f'{item_id} page {page_num}',
                query=continuation, headers=headers, ytcfg=ytcfg,
                check_get_keys=('continuationContents', 'onResponseReceivedActions', 'onResponseReceivedEndpoints'))

            if not response:
                break
            # Extracting updated visitor data is required to prevent an infinite extraction loop in some cases
            # See: https://github.com/ytdl-org/youtube-dl/issues/28702
            visitor_data = self._extract_visitor_data(response) or visitor_data

            known_continuation_renderers = {
                'playlistVideoListContinuation': self._playlist_entries,
                'gridContinuation': self._grid_entries,
                'itemSectionContinuation': self._post_thread_continuation_entries,
                'sectionListContinuation': extract_entries,  # for feeds
            }
            continuation_contents = try_get(
                response, lambda x: x['continuationContents'], dict) or {}
            continuation_renderer = None
            for key, value in continuation_contents.items():
                if key not in known_continuation_renderers:
                    continue
                continuation_renderer = value
                continuation_list = [None]
                yield from known_continuation_renderers[key](continuation_renderer)
                continuation = continuation_list[0] or self._extract_continuation(continuation_renderer)
                break
            if continuation_renderer:
                continue

            known_renderers = {
                'videoRenderer': (self._grid_entries, 'items'),  # for membership tab
                'gridPlaylistRenderer': (self._grid_entries, 'items'),
                'gridVideoRenderer': (self._grid_entries, 'items'),
                'gridChannelRenderer': (self._grid_entries, 'items'),
                'playlistVideoRenderer': (self._playlist_entries, 'contents'),
                'itemSectionRenderer': (extract_entries, 'contents'),  # for feeds
                'richItemRenderer': (extract_entries, 'contents'),  # for hashtag
                'backstagePostThreadRenderer': (self._post_thread_continuation_entries, 'contents')
            }
            on_response_received = dict_get(response, ('onResponseReceivedActions', 'onResponseReceivedEndpoints'))
            continuation_items = try_get(
                on_response_received, lambda x: x[0]['appendContinuationItemsAction']['continuationItems'], list)
            continuation_item = try_get(continuation_items, lambda x: x[0], dict) or {}
            video_items_renderer = None
            for key, value in continuation_item.items():
                if key not in known_renderers:
                    continue
                video_items_renderer = {known_renderers[key][1]: continuation_items}
                continuation_list = [None]
                yield from known_renderers[key][0](video_items_renderer)
                continuation = continuation_list[0] or self._extract_continuation(video_items_renderer)
                break
            if video_items_renderer:
                continue
            break

    @staticmethod
    def _extract_selected_tab(tabs, fatal=True):
        for tab in tabs:
            renderer = dict_get(tab, ('tabRenderer', 'expandableTabRenderer')) or {}
            if renderer.get('selected') is True:
                return renderer
        else:
            if fatal:
                raise ExtractorError('Unable to find selected tab')

    def _extract_uploader(self, data):
        uploader = {}
        renderer = self._extract_sidebar_info_renderer(data, 'playlistSidebarSecondaryInfoRenderer') or {}
        owner = try_get(
            renderer, lambda x: x['videoOwner']['videoOwnerRenderer']['title']['runs'][0], dict)
        if owner:
            owner_text = owner.get('text')
            uploader['uploader'] = self._search_regex(
                r'^by (.+) and \d+ others?$', owner_text, 'uploader', default=owner_text)
            uploader['uploader_id'] = try_get(
                owner, lambda x: x['navigationEndpoint']['browseEndpoint']['browseId'], compat_str)
            uploader['uploader_url'] = urljoin(
                'https://www.youtube.com/',
                try_get(owner, lambda x: x['navigationEndpoint']['browseEndpoint']['canonicalBaseUrl'], compat_str))
        return {k: v for k, v in uploader.items() if v is not None}

    def _extract_from_tabs(self, item_id, ytcfg, data, tabs):
        playlist_id = title = description = channel_url = channel_name = channel_id = None
        tags = []

        selected_tab = self._extract_selected_tab(tabs)
        primary_sidebar_renderer = self._extract_sidebar_info_renderer(data, 'playlistSidebarPrimaryInfoRenderer')
        renderer = try_get(
            data, lambda x: x['metadata']['channelMetadataRenderer'], dict)
        if renderer:
            channel_name = renderer.get('title')
            channel_url = renderer.get('channelUrl')
            channel_id = renderer.get('externalId')
        else:
            renderer = try_get(
                data, lambda x: x['metadata']['playlistMetadataRenderer'], dict)

        if renderer:
            title = renderer.get('title')
            description = renderer.get('description', '')
            playlist_id = channel_id
            tags = renderer.get('keywords', '').split()

        # We can get the uncropped banner/avatar by replacing the crop params with '=s0'
        # See: https://github.com/yt-dlp/yt-dlp/issues/2237#issuecomment-1013694714
        def _get_uncropped(url):
            return url_or_none((url or '').split('=')[0] + '=s0')

        avatar_thumbnails = self._extract_thumbnails(renderer, 'avatar')
        if avatar_thumbnails:
            uncropped_avatar = _get_uncropped(avatar_thumbnails[0]['url'])
            if uncropped_avatar:
                avatar_thumbnails.append({
                    'url': uncropped_avatar,
                    'id': 'avatar_uncropped',
                    'preference': 1
                })

        channel_banners = self._extract_thumbnails(
            data, ('header', ..., ['banner', 'mobileBanner', 'tvBanner']))
        for banner in channel_banners:
            banner['preference'] = -10

        if channel_banners:
            uncropped_banner = _get_uncropped(channel_banners[0]['url'])
            if uncropped_banner:
                channel_banners.append({
                    'url': uncropped_banner,
                    'id': 'banner_uncropped',
                    'preference': -5
                })

        primary_thumbnails = self._extract_thumbnails(
            primary_sidebar_renderer, ('thumbnailRenderer', ('playlistVideoThumbnailRenderer', 'playlistCustomThumbnailRenderer'), 'thumbnail'))

        if playlist_id is None:
            playlist_id = item_id

        playlist_stats = traverse_obj(primary_sidebar_renderer, 'stats')
        last_updated_unix, _ = self._extract_time_text(playlist_stats, 2)
        if title is None:
            title = self._get_text(data, ('header', 'hashtagHeaderRenderer', 'hashtag')) or playlist_id
        title += format_field(selected_tab, 'title', ' - %s')
        title += format_field(selected_tab, 'expandedText', ' - %s')

        metadata = {
            'playlist_id': playlist_id,
            'playlist_title': title,
            'playlist_description': description,
            'uploader': channel_name,
            'uploader_id': channel_id,
            'uploader_url': channel_url,
            'thumbnails': primary_thumbnails + avatar_thumbnails + channel_banners,
            'tags': tags,
            'view_count': self._get_count(playlist_stats, 1),
            'availability': self._extract_availability(data),
            'modified_date': strftime_or_none(last_updated_unix, '%Y%m%d'),
            'playlist_count': self._get_count(playlist_stats, 0),
            'channel_follower_count': self._get_count(data, ('header', ..., 'subscriberCountText')),
        }
        if not channel_id:
            metadata.update(self._extract_uploader(data))
        metadata.update({
            'channel': metadata['uploader'],
            'channel_id': metadata['uploader_id'],
            'channel_url': metadata['uploader_url']})
        return self.playlist_result(
            self._entries(
                selected_tab, playlist_id, ytcfg,
                self._extract_account_syncid(ytcfg, data),
                self._extract_visitor_data(data, ytcfg)),
            **metadata)

    def _extract_inline_playlist(self, playlist, playlist_id, data, ytcfg):
        first_id = last_id = response = None
        for page_num in itertools.count(1):
            videos = list(self._playlist_entries(playlist))
            if not videos:
                return
            start = next((i for i, v in enumerate(videos) if v['id'] == last_id), -1) + 1
            if start >= len(videos):
                return
            yield from videos[start:]
            first_id = first_id or videos[0]['id']
            last_id = videos[-1]['id']
            watch_endpoint = try_get(
                playlist, lambda x: x['contents'][-1]['playlistPanelVideoRenderer']['navigationEndpoint']['watchEndpoint'])
            headers = self.generate_api_headers(
                ytcfg=ytcfg, account_syncid=self._extract_account_syncid(ytcfg, data),
                visitor_data=self._extract_visitor_data(response, data, ytcfg))
            query = {
                'playlistId': playlist_id,
                'videoId': watch_endpoint.get('videoId') or last_id,
                'index': watch_endpoint.get('index') or len(videos),
                'params': watch_endpoint.get('params') or 'OAE%3D'
            }
            response = self._extract_response(
                item_id='%s page %d' % (playlist_id, page_num),
                query=query, ep='next', headers=headers, ytcfg=ytcfg,
                check_get_keys='contents'
            )
            playlist = try_get(
                response, lambda x: x['contents']['twoColumnWatchNextResults']['playlist']['playlist'], dict)

    def _extract_from_playlist(self, item_id, url, data, playlist, ytcfg):
        title = playlist.get('title') or try_get(
            data, lambda x: x['titleText']['simpleText'], compat_str)
        playlist_id = playlist.get('playlistId') or item_id

        # Delegating everything except mix playlists to regular tab-based playlist URL
        playlist_url = urljoin(url, try_get(
            playlist, lambda x: x['endpoint']['commandMetadata']['webCommandMetadata']['url'],
            compat_str))

        # Some playlists are unviewable but YouTube still provides a link to the (broken) playlist page [1]
        # [1] MLCT, RLTDwFCb4jeqaKWnciAYM-ZVHg
        is_known_unviewable = re.fullmatch(r'MLCT|RLTD[\w-]{22}', playlist_id)

        if playlist_url and playlist_url != url and not is_known_unviewable:
            return self.url_result(
                playlist_url, ie=YoutubeTabIE.ie_key(), video_id=playlist_id,
                video_title=title)

        return self.playlist_result(
            self._extract_inline_playlist(playlist, playlist_id, data, ytcfg),
            playlist_id=playlist_id, playlist_title=title)

    def _extract_availability(self, data):
        """
        Gets the availability of a given playlist/tab.
        Note: Unless YouTube tells us explicitly, we do not assume it is public
        @param data: response
        """
        is_private = is_unlisted = None
        renderer = self._extract_sidebar_info_renderer(data, 'playlistSidebarPrimaryInfoRenderer') or {}
        badge_labels = self._extract_badges(renderer)

        # Personal playlists, when authenticated, have a dropdown visibility selector instead of a badge
        privacy_dropdown_entries = try_get(
            renderer, lambda x: x['privacyForm']['dropdownFormFieldRenderer']['dropdown']['dropdownRenderer']['entries'], list) or []
        for renderer_dict in privacy_dropdown_entries:
            is_selected = try_get(
                renderer_dict, lambda x: x['privacyDropdownItemRenderer']['isSelected'], bool) or False
            if not is_selected:
                continue
            label = self._get_text(renderer_dict, ('privacyDropdownItemRenderer', 'label'))
            if label:
                badge_labels.add(label.lower())
                break

        for badge_label in badge_labels:
            if badge_label == 'unlisted':
                is_unlisted = True
            elif badge_label == 'private':
                is_private = True
            elif badge_label == 'public':
                is_unlisted = is_private = False
        return self._availability(is_private, False, False, False, is_unlisted)

    @staticmethod
    def _extract_sidebar_info_renderer(data, info_renderer, expected_type=dict):
        sidebar_renderer = try_get(
            data, lambda x: x['sidebar']['playlistSidebarRenderer']['items'], list) or []
        for item in sidebar_renderer:
            renderer = try_get(item, lambda x: x[info_renderer], expected_type)
            if renderer:
                return renderer

    def _reload_with_unavailable_videos(self, item_id, data, ytcfg):
        """
        Get playlist with unavailable videos if the 'show unavailable videos' button exists.
        """
        browse_id = params = None
        renderer = self._extract_sidebar_info_renderer(data, 'playlistSidebarPrimaryInfoRenderer')
        if not renderer:
            return
        menu_renderer = try_get(
            renderer, lambda x: x['menu']['menuRenderer']['items'], list) or []
        for menu_item in menu_renderer:
            if not isinstance(menu_item, dict):
                continue
            nav_item_renderer = menu_item.get('menuNavigationItemRenderer')
            text = try_get(
                nav_item_renderer, lambda x: x['text']['simpleText'], compat_str)
            if not text or text.lower() != 'show unavailable videos':
                continue
            browse_endpoint = try_get(
                nav_item_renderer, lambda x: x['navigationEndpoint']['browseEndpoint'], dict) or {}
            browse_id = browse_endpoint.get('browseId')
            params = browse_endpoint.get('params')
            break

        headers = self.generate_api_headers(
            ytcfg=ytcfg, account_syncid=self._extract_account_syncid(ytcfg, data),
            visitor_data=self._extract_visitor_data(data, ytcfg))
        query = {
            'params': params or 'wgYCCAA=',
            'browseId': browse_id or 'VL%s' % item_id
        }
        return self._extract_response(
            item_id=item_id, headers=headers, query=query,
            check_get_keys='contents', fatal=False, ytcfg=ytcfg,
            note='Downloading API JSON with unavailable videos')

    @functools.cached_property
    def skip_webpage(self):
        return 'webpage' in self._configuration_arg('skip', ie_key=YoutubeTabIE.ie_key())

    def _extract_webpage(self, url, item_id, fatal=True):
        retries = self.get_param('extractor_retries', 3)
        count = -1
        webpage = data = last_error = None
        while count < retries:
            count += 1
            # Sometimes youtube returns a webpage with incomplete ytInitialData
            # See: https://github.com/yt-dlp/yt-dlp/issues/116
            if last_error:
                self.report_warning('%s. Retrying ...' % last_error)
            try:
                webpage = self._download_webpage(
                    url, item_id,
                    note='Downloading webpage%s' % (' (retry #%d)' % count if count else '',))
                data = self.extract_yt_initial_data(item_id, webpage or '', fatal=fatal) or {}
            except ExtractorError as e:
                if isinstance(e.cause, network_exceptions):
                    if not isinstance(e.cause, compat_HTTPError) or e.cause.code not in (403, 429):
                        last_error = error_to_compat_str(e.cause or e.msg)
                        if count < retries:
                            continue
                if fatal:
                    raise
                self.report_warning(error_to_compat_str(e))
                break
            else:
                try:
                    self._extract_and_report_alerts(data)
                except ExtractorError as e:
                    if fatal:
                        raise
                    self.report_warning(error_to_compat_str(e))
                    break

                if dict_get(data, ('contents', 'currentVideoEndpoint', 'onResponseReceivedActions')):
                    break

                last_error = 'Incomplete yt initial data received'
                if count >= retries:
                    if fatal:
                        raise ExtractorError(last_error)
                    self.report_warning(last_error)
                    break

        return webpage, data

    def _report_playlist_authcheck(self, ytcfg, fatal=True):
        """Use if failed to extract ytcfg (and data) from initial webpage"""
        if not ytcfg and self.is_authenticated:
            msg = 'Playlists that require authentication may not extract correctly without a successful webpage download'
            if 'authcheck' not in self._configuration_arg('skip', ie_key=YoutubeTabIE.ie_key()) and fatal:
                raise ExtractorError(
                    f'{msg}. If you are not downloading private content, or '
                    'your cookies are only for the first account and channel,'
                    ' pass "--extractor-args youtubetab:skip=authcheck" to skip this check',
                    expected=True)
            self.report_warning(msg, only_once=True)

    def _extract_data(self, url, item_id, ytcfg=None, fatal=True, webpage_fatal=False, default_client='web'):
        data = None
        if not self.skip_webpage:
            webpage, data = self._extract_webpage(url, item_id, fatal=webpage_fatal)
            ytcfg = ytcfg or self.extract_ytcfg(item_id, webpage)
            # Reject webpage data if redirected to home page without explicitly requesting
            selected_tab = self._extract_selected_tab(traverse_obj(
                data, ('contents', 'twoColumnBrowseResultsRenderer', 'tabs'), expected_type=list, default=[]), fatal=False) or {}
            if (url != 'https://www.youtube.com/feed/recommended'
                    and selected_tab.get('tabIdentifier') == 'FEwhat_to_watch'  # Home page
                    and 'no-youtube-channel-redirect' not in self.get_param('compat_opts', [])):
                msg = 'The channel/playlist does not exist and the URL redirected to youtube.com home page'
                if fatal:
                    raise ExtractorError(msg, expected=True)
                self.report_warning(msg, only_once=True)
        if not data:
            self._report_playlist_authcheck(ytcfg, fatal=fatal)
            data = self._extract_tab_endpoint(url, item_id, ytcfg, fatal=fatal, default_client=default_client)
        return data, ytcfg

    def _extract_tab_endpoint(self, url, item_id, ytcfg=None, fatal=True, default_client='web'):
        headers = self.generate_api_headers(ytcfg=ytcfg, default_client=default_client)
        resolve_response = self._extract_response(
            item_id=item_id, query={'url': url}, check_get_keys='endpoint', headers=headers, ytcfg=ytcfg, fatal=fatal,
            ep='navigation/resolve_url', note='Downloading API parameters API JSON', default_client=default_client)
        endpoints = {'browseEndpoint': 'browse', 'watchEndpoint': 'next'}
        for ep_key, ep in endpoints.items():
            params = try_get(resolve_response, lambda x: x['endpoint'][ep_key], dict)
            if params:
                return self._extract_response(
                    item_id=item_id, query=params, ep=ep, headers=headers,
                    ytcfg=ytcfg, fatal=fatal, default_client=default_client,
                    check_get_keys=('contents', 'currentVideoEndpoint', 'onResponseReceivedActions'))
        err_note = 'Failed to resolve url (does the playlist exist?)'
        if fatal:
            raise ExtractorError(err_note, expected=True)
        self.report_warning(err_note, item_id)

    _SEARCH_PARAMS = None

    def _search_results(self, query, params=NO_DEFAULT, default_client='web'):
        data = {'query': query}
        if params is NO_DEFAULT:
            params = self._SEARCH_PARAMS
        if params:
            data['params'] = params

        content_keys = (
            ('contents', 'twoColumnSearchResultsRenderer', 'primaryContents', 'sectionListRenderer', 'contents'),
            ('onResponseReceivedCommands', 0, 'appendContinuationItemsAction', 'continuationItems'),
            # ytmusic search
            ('contents', 'tabbedSearchResultsRenderer', 'tabs', 0, 'tabRenderer', 'content', 'sectionListRenderer', 'contents'),
            ('continuationContents', ),
        )
        display_id = f'query "{query}"'
        check_get_keys = tuple({keys[0] for keys in content_keys})
        ytcfg = self._download_ytcfg(default_client, display_id) if not self.skip_webpage else {}
        self._report_playlist_authcheck(ytcfg, fatal=False)

        continuation_list = [None]
        search = None
        for page_num in itertools.count(1):
            data.update(continuation_list[0] or {})
            headers = self.generate_api_headers(
                ytcfg=ytcfg, visitor_data=self._extract_visitor_data(search), default_client=default_client)
            search = self._extract_response(
                item_id=f'{display_id} page {page_num}', ep='search', query=data,
                default_client=default_client, check_get_keys=check_get_keys, ytcfg=ytcfg, headers=headers)
            slr_contents = traverse_obj(search, *content_keys)
            yield from self._extract_entries({'contents': list(variadic(slr_contents))}, continuation_list)
            if not continuation_list[0]:
                break


class YoutubeTabIE(YoutubeTabBaseInfoExtractor):
    IE_DESC = 'YouTube Tabs'
    _VALID_URL = r'''(?x:
        https?://
            (?:\w+\.)?
            (?:
                youtube(?:kids)?\.com|
                %(invidious)s
            )/
            (?:
                (?P<channel_type>channel|c|user|browse)/|
                (?P<not_channel>
                    feed/|hashtag/|
                    (?:playlist|watch)\?.*?\blist=
                )|
                (?!(?:%(reserved_names)s)\b)  # Direct URLs
            )
            (?P<id>[^/?\#&]+)
    )''' % {
        'reserved_names': YoutubeBaseInfoExtractor._RESERVED_NAMES,
        'invidious': '|'.join(YoutubeBaseInfoExtractor._INVIDIOUS_SITES),
    }
    IE_NAME = 'youtube:tab'

    _TESTS = [{
        'note': 'playlists, multipage',
        'url': 'https://www.youtube.com/c/ИгорьКлейнер/playlists?view=1&flow=grid',
        'playlist_mincount': 94,
        'info_dict': {
            'id': 'UCqj7Cz7revf5maW9g5pgNcg',
            'title': 'Igor Kleiner - Playlists',
            'description': 'md5:be97ee0f14ee314f1f002cf187166ee2',
            'uploader': 'Igor Kleiner',
            'uploader_id': 'UCqj7Cz7revf5maW9g5pgNcg',
            'channel': 'Igor Kleiner',
            'channel_id': 'UCqj7Cz7revf5maW9g5pgNcg',
            'tags': ['"критическое', 'мышление"', '"наука', 'просто"', 'математика', '"анализ', 'данных"'],
            'channel_url': 'https://www.youtube.com/channel/UCqj7Cz7revf5maW9g5pgNcg',
            'uploader_url': 'https://www.youtube.com/channel/UCqj7Cz7revf5maW9g5pgNcg',
            'channel_follower_count': int
        },
    }, {
        'note': 'playlists, multipage, different order',
        'url': 'https://www.youtube.com/user/igorkle1/playlists?view=1&sort=dd',
        'playlist_mincount': 94,
        'info_dict': {
            'id': 'UCqj7Cz7revf5maW9g5pgNcg',
            'title': 'Igor Kleiner - Playlists',
            'description': 'md5:be97ee0f14ee314f1f002cf187166ee2',
            'uploader_id': 'UCqj7Cz7revf5maW9g5pgNcg',
            'uploader': 'Igor Kleiner',
            'uploader_url': 'https://www.youtube.com/channel/UCqj7Cz7revf5maW9g5pgNcg',
            'tags': ['"критическое', 'мышление"', '"наука', 'просто"', 'математика', '"анализ', 'данных"'],
            'channel_id': 'UCqj7Cz7revf5maW9g5pgNcg',
            'channel': 'Igor Kleiner',
            'channel_url': 'https://www.youtube.com/channel/UCqj7Cz7revf5maW9g5pgNcg',
            'channel_follower_count': int
        },
    }, {
        'note': 'playlists, series',
        'url': 'https://www.youtube.com/c/3blue1brown/playlists?view=50&sort=dd&shelf_id=3',
        'playlist_mincount': 5,
        'info_dict': {
            'id': 'UCYO_jab_esuFRV4b17AJtAw',
            'title': '3Blue1Brown - Playlists',
            'description': 'md5:e1384e8a133307dd10edee76e875d62f',
            'uploader_id': 'UCYO_jab_esuFRV4b17AJtAw',
            'uploader': '3Blue1Brown',
            'channel_url': 'https://www.youtube.com/channel/UCYO_jab_esuFRV4b17AJtAw',
            'uploader_url': 'https://www.youtube.com/channel/UCYO_jab_esuFRV4b17AJtAw',
            'channel': '3Blue1Brown',
            'channel_id': 'UCYO_jab_esuFRV4b17AJtAw',
            'tags': ['Mathematics'],
            'channel_follower_count': int
        },
    }, {
        'note': 'playlists, singlepage',
        'url': 'https://www.youtube.com/user/ThirstForScience/playlists',
        'playlist_mincount': 4,
        'info_dict': {
            'id': 'UCAEtajcuhQ6an9WEzY9LEMQ',
            'title': 'ThirstForScience - Playlists',
            'description': 'md5:609399d937ea957b0f53cbffb747a14c',
            'uploader': 'ThirstForScience',
            'uploader_id': 'UCAEtajcuhQ6an9WEzY9LEMQ',
            'uploader_url': 'https://www.youtube.com/channel/UCAEtajcuhQ6an9WEzY9LEMQ',
            'channel_url': 'https://www.youtube.com/channel/UCAEtajcuhQ6an9WEzY9LEMQ',
            'channel_id': 'UCAEtajcuhQ6an9WEzY9LEMQ',
            'tags': 'count:13',
            'channel': 'ThirstForScience',
            'channel_follower_count': int
        }
    }, {
        'url': 'https://www.youtube.com/c/ChristophLaimer/playlists',
        'only_matching': True,
    }, {
        'note': 'basic, single video playlist',
        'url': 'https://www.youtube.com/playlist?list=PL4lCao7KL_QFVb7Iudeipvc2BCavECqzc',
        'info_dict': {
            'uploader_id': 'UCmlqkdCBesrv2Lak1mF_MxA',
            'uploader': 'Sergey M.',
            'id': 'PL4lCao7KL_QFVb7Iudeipvc2BCavECqzc',
            'title': 'youtube-dl public playlist',
            'description': '',
            'tags': [],
            'view_count': int,
            'modified_date': '20201130',
            'channel': 'Sergey M.',
            'channel_id': 'UCmlqkdCBesrv2Lak1mF_MxA',
            'uploader_url': 'https://www.youtube.com/channel/UCmlqkdCBesrv2Lak1mF_MxA',
            'channel_url': 'https://www.youtube.com/channel/UCmlqkdCBesrv2Lak1mF_MxA',
        },
        'playlist_count': 1,
    }, {
        'note': 'empty playlist',
        'url': 'https://www.youtube.com/playlist?list=PL4lCao7KL_QFodcLWhDpGCYnngnHtQ-Xf',
        'info_dict': {
            'uploader_id': 'UCmlqkdCBesrv2Lak1mF_MxA',
            'uploader': 'Sergey M.',
            'id': 'PL4lCao7KL_QFodcLWhDpGCYnngnHtQ-Xf',
            'title': 'youtube-dl empty playlist',
            'tags': [],
            'channel': 'Sergey M.',
            'description': '',
            'modified_date': '20160902',
            'channel_id': 'UCmlqkdCBesrv2Lak1mF_MxA',
            'channel_url': 'https://www.youtube.com/channel/UCmlqkdCBesrv2Lak1mF_MxA',
            'uploader_url': 'https://www.youtube.com/channel/UCmlqkdCBesrv2Lak1mF_MxA',
        },
        'playlist_count': 0,
    }, {
        'note': 'Home tab',
        'url': 'https://www.youtube.com/channel/UCKfVa3S1e4PHvxWcwyMMg8w/featured',
        'info_dict': {
            'id': 'UCKfVa3S1e4PHvxWcwyMMg8w',
            'title': 'lex will - Home',
            'description': 'md5:2163c5d0ff54ed5f598d6a7e6211e488',
            'uploader': 'lex will',
            'uploader_id': 'UCKfVa3S1e4PHvxWcwyMMg8w',
            'channel': 'lex will',
            'tags': ['bible', 'history', 'prophesy'],
            'uploader_url': 'https://www.youtube.com/channel/UCKfVa3S1e4PHvxWcwyMMg8w',
            'channel_url': 'https://www.youtube.com/channel/UCKfVa3S1e4PHvxWcwyMMg8w',
            'channel_id': 'UCKfVa3S1e4PHvxWcwyMMg8w',
            'channel_follower_count': int
        },
        'playlist_mincount': 2,
    }, {
        'note': 'Videos tab',
        'url': 'https://www.youtube.com/channel/UCKfVa3S1e4PHvxWcwyMMg8w/videos',
        'info_dict': {
            'id': 'UCKfVa3S1e4PHvxWcwyMMg8w',
            'title': 'lex will - Videos',
            'description': 'md5:2163c5d0ff54ed5f598d6a7e6211e488',
            'uploader': 'lex will',
            'uploader_id': 'UCKfVa3S1e4PHvxWcwyMMg8w',
            'tags': ['bible', 'history', 'prophesy'],
            'channel_url': 'https://www.youtube.com/channel/UCKfVa3S1e4PHvxWcwyMMg8w',
            'channel_id': 'UCKfVa3S1e4PHvxWcwyMMg8w',
            'uploader_url': 'https://www.youtube.com/channel/UCKfVa3S1e4PHvxWcwyMMg8w',
            'channel': 'lex will',
            'channel_follower_count': int
        },
        'playlist_mincount': 975,
    }, {
        'note': 'Videos tab, sorted by popular',
        'url': 'https://www.youtube.com/channel/UCKfVa3S1e4PHvxWcwyMMg8w/videos?view=0&sort=p&flow=grid',
        'info_dict': {
            'id': 'UCKfVa3S1e4PHvxWcwyMMg8w',
            'title': 'lex will - Videos',
            'description': 'md5:2163c5d0ff54ed5f598d6a7e6211e488',
            'uploader': 'lex will',
            'uploader_id': 'UCKfVa3S1e4PHvxWcwyMMg8w',
            'channel_id': 'UCKfVa3S1e4PHvxWcwyMMg8w',
            'uploader_url': 'https://www.youtube.com/channel/UCKfVa3S1e4PHvxWcwyMMg8w',
            'channel': 'lex will',
            'tags': ['bible', 'history', 'prophesy'],
            'channel_url': 'https://www.youtube.com/channel/UCKfVa3S1e4PHvxWcwyMMg8w',
            'channel_follower_count': int
        },
        'playlist_mincount': 199,
    }, {
        'note': 'Playlists tab',
        'url': 'https://www.youtube.com/channel/UCKfVa3S1e4PHvxWcwyMMg8w/playlists',
        'info_dict': {
            'id': 'UCKfVa3S1e4PHvxWcwyMMg8w',
            'title': 'lex will - Playlists',
            'description': 'md5:2163c5d0ff54ed5f598d6a7e6211e488',
            'uploader': 'lex will',
            'uploader_id': 'UCKfVa3S1e4PHvxWcwyMMg8w',
            'uploader_url': 'https://www.youtube.com/channel/UCKfVa3S1e4PHvxWcwyMMg8w',
            'channel': 'lex will',
            'channel_url': 'https://www.youtube.com/channel/UCKfVa3S1e4PHvxWcwyMMg8w',
            'channel_id': 'UCKfVa3S1e4PHvxWcwyMMg8w',
            'tags': ['bible', 'history', 'prophesy'],
            'channel_follower_count': int
        },
        'playlist_mincount': 17,
    }, {
        'note': 'Community tab',
        'url': 'https://www.youtube.com/channel/UCKfVa3S1e4PHvxWcwyMMg8w/community',
        'info_dict': {
            'id': 'UCKfVa3S1e4PHvxWcwyMMg8w',
            'title': 'lex will - Community',
            'description': 'md5:2163c5d0ff54ed5f598d6a7e6211e488',
            'uploader': 'lex will',
            'uploader_id': 'UCKfVa3S1e4PHvxWcwyMMg8w',
            'uploader_url': 'https://www.youtube.com/channel/UCKfVa3S1e4PHvxWcwyMMg8w',
            'channel': 'lex will',
            'channel_url': 'https://www.youtube.com/channel/UCKfVa3S1e4PHvxWcwyMMg8w',
            'channel_id': 'UCKfVa3S1e4PHvxWcwyMMg8w',
            'tags': ['bible', 'history', 'prophesy'],
            'channel_follower_count': int
        },
        'playlist_mincount': 18,
    }, {
        'note': 'Channels tab',
        'url': 'https://www.youtube.com/channel/UCKfVa3S1e4PHvxWcwyMMg8w/channels',
        'info_dict': {
            'id': 'UCKfVa3S1e4PHvxWcwyMMg8w',
            'title': 'lex will - Channels',
            'description': 'md5:2163c5d0ff54ed5f598d6a7e6211e488',
            'uploader': 'lex will',
            'uploader_id': 'UCKfVa3S1e4PHvxWcwyMMg8w',
            'uploader_url': 'https://www.youtube.com/channel/UCKfVa3S1e4PHvxWcwyMMg8w',
            'channel': 'lex will',
            'channel_url': 'https://www.youtube.com/channel/UCKfVa3S1e4PHvxWcwyMMg8w',
            'channel_id': 'UCKfVa3S1e4PHvxWcwyMMg8w',
            'tags': ['bible', 'history', 'prophesy'],
            'channel_follower_count': int
        },
        'playlist_mincount': 12,
    }, {
        'note': 'Search tab',
        'url': 'https://www.youtube.com/c/3blue1brown/search?query=linear%20algebra',
        'playlist_mincount': 40,
        'info_dict': {
            'id': 'UCYO_jab_esuFRV4b17AJtAw',
            'title': '3Blue1Brown - Search - linear algebra',
            'description': 'md5:e1384e8a133307dd10edee76e875d62f',
            'uploader': '3Blue1Brown',
            'uploader_id': 'UCYO_jab_esuFRV4b17AJtAw',
            'channel_url': 'https://www.youtube.com/channel/UCYO_jab_esuFRV4b17AJtAw',
            'uploader_url': 'https://www.youtube.com/channel/UCYO_jab_esuFRV4b17AJtAw',
            'tags': ['Mathematics'],
            'channel': '3Blue1Brown',
            'channel_id': 'UCYO_jab_esuFRV4b17AJtAw',
            'channel_follower_count': int
        },
    }, {
        'url': 'https://invidio.us/channel/UCmlqkdCBesrv2Lak1mF_MxA',
        'only_matching': True,
    }, {
        'url': 'https://www.youtubekids.com/channel/UCmlqkdCBesrv2Lak1mF_MxA',
        'only_matching': True,
    }, {
        'url': 'https://music.youtube.com/channel/UCmlqkdCBesrv2Lak1mF_MxA',
        'only_matching': True,
    }, {
        'note': 'Playlist with deleted videos (#651). As a bonus, the video #51 is also twice in this list.',
        'url': 'https://www.youtube.com/playlist?list=PLwP_SiAcdui0KVebT0mU9Apz359a4ubsC',
        'info_dict': {
            'title': '29C3: Not my department',
            'id': 'PLwP_SiAcdui0KVebT0mU9Apz359a4ubsC',
            'uploader': 'Christiaan008',
            'uploader_id': 'UCEPzS1rYsrkqzSLNp76nrcg',
            'description': 'md5:a14dc1a8ef8307a9807fe136a0660268',
            'tags': [],
            'uploader_url': 'https://www.youtube.com/c/ChRiStIaAn008',
            'view_count': int,
            'modified_date': '20150605',
            'channel_id': 'UCEPzS1rYsrkqzSLNp76nrcg',
            'channel_url': 'https://www.youtube.com/c/ChRiStIaAn008',
            'channel': 'Christiaan008',
        },
        'playlist_count': 96,
    }, {
        'note': 'Large playlist',
        'url': 'https://www.youtube.com/playlist?list=UUBABnxM4Ar9ten8Mdjj1j0Q',
        'info_dict': {
            'title': 'Uploads from Cauchemar',
            'id': 'UUBABnxM4Ar9ten8Mdjj1j0Q',
            'uploader': 'Cauchemar',
            'uploader_id': 'UCBABnxM4Ar9ten8Mdjj1j0Q',
            'channel_url': 'https://www.youtube.com/c/Cauchemar89',
            'tags': [],
            'modified_date': r're:\d{8}',
            'channel': 'Cauchemar',
            'uploader_url': 'https://www.youtube.com/c/Cauchemar89',
            'view_count': int,
            'description': '',
            'channel_id': 'UCBABnxM4Ar9ten8Mdjj1j0Q',
        },
        'playlist_mincount': 1123,
        'expected_warnings': [r'[Uu]navailable videos (are|will be) hidden'],
    }, {
        'note': 'even larger playlist, 8832 videos',
        'url': 'http://www.youtube.com/user/NASAgovVideo/videos',
        'only_matching': True,
    }, {
        'note': 'Buggy playlist: the webpage has a "Load more" button but it doesn\'t have more videos',
        'url': 'https://www.youtube.com/playlist?list=UUXw-G3eDE9trcvY2sBMM_aA',
        'info_dict': {
            'title': 'Uploads from Interstellar Movie',
            'id': 'UUXw-G3eDE9trcvY2sBMM_aA',
            'uploader': 'Interstellar Movie',
            'uploader_id': 'UCXw-G3eDE9trcvY2sBMM_aA',
            'uploader_url': 'https://www.youtube.com/c/InterstellarMovie',
            'tags': [],
            'view_count': int,
            'channel_id': 'UCXw-G3eDE9trcvY2sBMM_aA',
            'channel_url': 'https://www.youtube.com/c/InterstellarMovie',
            'channel': 'Interstellar Movie',
            'description': '',
            'modified_date': r're:\d{8}',
        },
        'playlist_mincount': 21,
    }, {
        'note': 'Playlist with "show unavailable videos" button',
        'url': 'https://www.youtube.com/playlist?list=UUTYLiWFZy8xtPwxFwX9rV7Q',
        'info_dict': {
            'title': 'Uploads from Phim Siêu Nhân Nhật Bản',
            'id': 'UUTYLiWFZy8xtPwxFwX9rV7Q',
            'uploader': 'Phim Siêu Nhân Nhật Bản',
            'uploader_id': 'UCTYLiWFZy8xtPwxFwX9rV7Q',
            'view_count': int,
            'channel': 'Phim Siêu Nhân Nhật Bản',
            'tags': [],
            'uploader_url': 'https://www.youtube.com/channel/UCTYLiWFZy8xtPwxFwX9rV7Q',
            'description': '',
            'channel_url': 'https://www.youtube.com/channel/UCTYLiWFZy8xtPwxFwX9rV7Q',
            'channel_id': 'UCTYLiWFZy8xtPwxFwX9rV7Q',
            'modified_date': r're:\d{8}',
        },
        'playlist_mincount': 200,
        'expected_warnings': [r'[Uu]navailable videos (are|will be) hidden'],
    }, {
        'note': 'Playlist with unavailable videos in page 7',
        'url': 'https://www.youtube.com/playlist?list=UU8l9frL61Yl5KFOl87nIm2w',
        'info_dict': {
            'title': 'Uploads from BlankTV',
            'id': 'UU8l9frL61Yl5KFOl87nIm2w',
            'uploader': 'BlankTV',
            'uploader_id': 'UC8l9frL61Yl5KFOl87nIm2w',
            'channel': 'BlankTV',
            'channel_url': 'https://www.youtube.com/c/blanktv',
            'channel_id': 'UC8l9frL61Yl5KFOl87nIm2w',
            'view_count': int,
            'tags': [],
            'uploader_url': 'https://www.youtube.com/c/blanktv',
            'modified_date': r're:\d{8}',
            'description': '',
        },
        'playlist_mincount': 1000,
        'expected_warnings': [r'[Uu]navailable videos (are|will be) hidden'],
    }, {
        'note': 'https://github.com/ytdl-org/youtube-dl/issues/21844',
        'url': 'https://www.youtube.com/playlist?list=PLzH6n4zXuckpfMu_4Ff8E7Z1behQks5ba',
        'info_dict': {
            'title': 'Data Analysis with Dr Mike Pound',
            'id': 'PLzH6n4zXuckpfMu_4Ff8E7Z1behQks5ba',
            'uploader_id': 'UC9-y-6csu5WGm29I7JiwpnA',
            'uploader': 'Computerphile',
            'description': 'md5:7f567c574d13d3f8c0954d9ffee4e487',
            'uploader_url': 'https://www.youtube.com/user/Computerphile',
            'tags': [],
            'view_count': int,
            'channel_id': 'UC9-y-6csu5WGm29I7JiwpnA',
            'channel_url': 'https://www.youtube.com/user/Computerphile',
            'channel': 'Computerphile',
        },
        'playlist_mincount': 11,
    }, {
        'url': 'https://invidio.us/playlist?list=PL4lCao7KL_QFVb7Iudeipvc2BCavECqzc',
        'only_matching': True,
    }, {
        'note': 'Playlist URL that does not actually serve a playlist',
        'url': 'https://www.youtube.com/watch?v=FqZTN594JQw&list=PLMYEtVRpaqY00V9W81Cwmzp6N6vZqfUKD4',
        'info_dict': {
            'id': 'FqZTN594JQw',
            'ext': 'webm',
            'title': "Smiley's People 01 detective, Adventure Series, Action",
            'uploader': 'STREEM',
            'uploader_id': 'UCyPhqAZgwYWZfxElWVbVJng',
            'uploader_url': r're:https?://(?:www\.)?youtube\.com/channel/UCyPhqAZgwYWZfxElWVbVJng',
            'upload_date': '20150526',
            'license': 'Standard YouTube License',
            'description': 'md5:507cdcb5a49ac0da37a920ece610be80',
            'categories': ['People & Blogs'],
            'tags': list,
            'view_count': int,
            'like_count': int,
        },
        'params': {
            'skip_download': True,
        },
        'skip': 'This video is not available.',
        'add_ie': [YoutubeIE.ie_key()],
    }, {
        'url': 'https://www.youtubekids.com/watch?v=Agk7R8I8o5U&list=PUZ6jURNr1WQZCNHF0ao-c0g',
        'only_matching': True,
    }, {
        'url': 'https://www.youtube.com/watch?v=MuAGGZNfUkU&list=RDMM',
        'only_matching': True,
    }, {
        'url': 'https://www.youtube.com/channel/UCoMdktPbSTixAyNGwb-UYkQ/live',
        'info_dict': {
            'id': 'GgL890LIznQ',  # This will keep changing
            'ext': 'mp4',
            'title': str,
            'uploader': 'Sky News',
            'uploader_id': 'skynews',
            'uploader_url': r're:https?://(?:www\.)?youtube\.com/user/skynews',
            'upload_date': r're:\d{8}',
            'description': str,
            'categories': ['News & Politics'],
            'tags': list,
            'like_count': int,
            'release_timestamp': 1642502819,
            'channel': 'Sky News',
            'channel_id': 'UCoMdktPbSTixAyNGwb-UYkQ',
            'age_limit': 0,
            'view_count': int,
            'thumbnail': 'https://i.ytimg.com/vi/GgL890LIznQ/maxresdefault_live.jpg',
            'playable_in_embed': True,
            'release_date': '20220118',
            'availability': 'public',
            'live_status': 'is_live',
            'channel_url': 'https://www.youtube.com/channel/UCoMdktPbSTixAyNGwb-UYkQ',
            'channel_follower_count': int
        },
        'params': {
            'skip_download': True,
        },
        'expected_warnings': ['Ignoring subtitle tracks found in '],
    }, {
        'url': 'https://www.youtube.com/user/TheYoungTurks/live',
        'info_dict': {
            'id': 'a48o2S1cPoo',
            'ext': 'mp4',
            'title': 'The Young Turks - Live Main Show',
            'uploader': 'The Young Turks',
            'uploader_id': 'TheYoungTurks',
            'uploader_url': r're:https?://(?:www\.)?youtube\.com/user/TheYoungTurks',
            'upload_date': '20150715',
            'license': 'Standard YouTube License',
            'description': 'md5:438179573adcdff3c97ebb1ee632b891',
            'categories': ['News & Politics'],
            'tags': ['Cenk Uygur (TV Program Creator)', 'The Young Turks (Award-Winning Work)', 'Talk Show (TV Genre)'],
            'like_count': int,
        },
        'params': {
            'skip_download': True,
        },
        'only_matching': True,
    }, {
        'url': 'https://www.youtube.com/channel/UC1yBKRuGpC1tSM73A0ZjYjQ/live',
        'only_matching': True,
    }, {
        'url': 'https://www.youtube.com/c/CommanderVideoHq/live',
        'only_matching': True,
    }, {
        'note': 'A channel that is not live. Should raise error',
        'url': 'https://www.youtube.com/user/numberphile/live',
        'only_matching': True,
    }, {
        'url': 'https://www.youtube.com/feed/trending',
        'only_matching': True,
    }, {
        'url': 'https://www.youtube.com/feed/library',
        'only_matching': True,
    }, {
        'url': 'https://www.youtube.com/feed/history',
        'only_matching': True,
    }, {
        'url': 'https://www.youtube.com/feed/subscriptions',
        'only_matching': True,
    }, {
        'url': 'https://www.youtube.com/feed/watch_later',
        'only_matching': True,
    }, {
        'note': 'Recommended - redirects to home page.',
        'url': 'https://www.youtube.com/feed/recommended',
        'only_matching': True,
    }, {
        'note': 'inline playlist with not always working continuations',
        'url': 'https://www.youtube.com/watch?v=UC6u0Tct-Fo&list=PL36D642111D65BE7C',
        'only_matching': True,
    }, {
        'url': 'https://www.youtube.com/course',
        'only_matching': True,
    }, {
        'url': 'https://www.youtube.com/zsecurity',
        'only_matching': True,
    }, {
        'url': 'http://www.youtube.com/NASAgovVideo/videos',
        'only_matching': True,
    }, {
        'url': 'https://www.youtube.com/TheYoungTurks/live',
        'only_matching': True,
    }, {
        'url': 'https://www.youtube.com/hashtag/cctv9',
        'info_dict': {
            'id': 'cctv9',
            'title': '#cctv9',
            'tags': [],
        },
        'playlist_mincount': 350,
    }, {
        'url': 'https://www.youtube.com/watch?list=PLW4dVinRY435CBE_JD3t-0SRXKfnZHS1P&feature=youtu.be&v=M9cJMXmQ_ZU',
        'only_matching': True,
    }, {
        'note': 'Requires Premium: should request additional YTM-info webpage (and have format 141) for videos in playlist',
        'url': 'https://music.youtube.com/playlist?list=PLRBp0Fe2GpgmgoscNFLxNyBVSFVdYmFkq',
        'only_matching': True
    }, {
        'note': '/browse/ should redirect to /channel/',
        'url': 'https://music.youtube.com/browse/UC1a8OFewdjuLq6KlF8M_8Ng',
        'only_matching': True
    }, {
        'note': 'VLPL, should redirect to playlist?list=PL...',
        'url': 'https://music.youtube.com/browse/VLPLRBp0Fe2GpgmgoscNFLxNyBVSFVdYmFkq',
        'info_dict': {
            'id': 'PLRBp0Fe2GpgmgoscNFLxNyBVSFVdYmFkq',
            'uploader': 'NoCopyrightSounds',
            'description': 'Providing you with copyright free / safe music for gaming, live streaming, studying and more!',
            'uploader_id': 'UC_aEa8K-EOJ3D6gOs7HcyNg',
            'title': 'NCS Releases',
            'uploader_url': 'https://www.youtube.com/c/NoCopyrightSounds',
            'channel_url': 'https://www.youtube.com/c/NoCopyrightSounds',
            'modified_date': r're:\d{8}',
            'view_count': int,
            'channel_id': 'UC_aEa8K-EOJ3D6gOs7HcyNg',
            'tags': [],
            'channel': 'NoCopyrightSounds',
        },
        'playlist_mincount': 166,
        'expected_warnings': [r'[Uu]navailable videos (are|will be) hidden'],
    }, {
        'note': 'Topic, should redirect to playlist?list=UU...',
        'url': 'https://music.youtube.com/browse/UC9ALqqC4aIeG5iDs7i90Bfw',
        'info_dict': {
            'id': 'UU9ALqqC4aIeG5iDs7i90Bfw',
            'uploader_id': 'UC9ALqqC4aIeG5iDs7i90Bfw',
            'title': 'Uploads from Royalty Free Music - Topic',
            'uploader': 'Royalty Free Music - Topic',
            'tags': [],
            'channel_id': 'UC9ALqqC4aIeG5iDs7i90Bfw',
            'channel': 'Royalty Free Music - Topic',
            'view_count': int,
            'channel_url': 'https://www.youtube.com/channel/UC9ALqqC4aIeG5iDs7i90Bfw',
            'channel_url': 'https://www.youtube.com/channel/UC9ALqqC4aIeG5iDs7i90Bfw',
            'modified_date': r're:\d{8}',
            'uploader_url': 'https://www.youtube.com/channel/UC9ALqqC4aIeG5iDs7i90Bfw',
            'description': '',
        },
        'expected_warnings': [
            'The URL does not have a videos tab',
            r'[Uu]navailable videos (are|will be) hidden',
        ],
        'playlist_mincount': 101,
    }, {
        'note': 'Topic without a UU playlist',
        'url': 'https://www.youtube.com/channel/UCtFRv9O2AHqOZjjynzrv-xg',
        'info_dict': {
            'id': 'UCtFRv9O2AHqOZjjynzrv-xg',
            'title': 'UCtFRv9O2AHqOZjjynzrv-xg',
            'tags': [],
        },
        'expected_warnings': [
            'the playlist redirect gave error',
        ],
        'playlist_mincount': 9,
    }, {
        'note': 'Youtube music Album',
        'url': 'https://music.youtube.com/browse/MPREb_gTAcphH99wE',
        'info_dict': {
            'id': 'OLAK5uy_l1m0thk3g31NmIIz_vMIbWtyv7eZixlH0',
            'title': 'Album - Royalty Free Music Library V2 (50 Songs)',
            'tags': [],
            'view_count': int,
            'description': '',
            'availability': 'unlisted',
            'modified_date': r're:\d{8}',
        },
        'playlist_count': 50,
    }, {
        'note': 'unlisted single video playlist',
        'url': 'https://www.youtube.com/playlist?list=PLwL24UFy54GrB3s2KMMfjZscDi1x5Dajf',
        'info_dict': {
            'uploader_id': 'UC9zHu_mHU96r19o-wV5Qs1Q',
            'uploader': 'colethedj',
            'id': 'PLwL24UFy54GrB3s2KMMfjZscDi1x5Dajf',
            'title': 'yt-dlp unlisted playlist test',
            'availability': 'unlisted',
            'tags': [],
            'modified_date': '20211208',
            'channel': 'colethedj',
            'view_count': int,
            'description': '',
            'uploader_url': 'https://www.youtube.com/channel/UC9zHu_mHU96r19o-wV5Qs1Q',
            'channel_id': 'UC9zHu_mHU96r19o-wV5Qs1Q',
            'channel_url': 'https://www.youtube.com/channel/UC9zHu_mHU96r19o-wV5Qs1Q',
        },
        'playlist_count': 1,
    }, {
        'note': 'API Fallback: Recommended - redirects to home page. Requires visitorData',
        'url': 'https://www.youtube.com/feed/recommended',
        'info_dict': {
            'id': 'recommended',
            'title': 'recommended',
            'tags': [],
        },
        'playlist_mincount': 50,
        'params': {
            'skip_download': True,
            'extractor_args': {'youtubetab': {'skip': ['webpage']}}
        },
    }, {
        'note': 'API Fallback: /videos tab, sorted by oldest first',
        'url': 'https://www.youtube.com/user/theCodyReeder/videos?view=0&sort=da&flow=grid',
        'info_dict': {
            'id': 'UCu6mSoMNzHQiBIOCkHUa2Aw',
            'title': 'Cody\'sLab - Videos',
            'description': 'md5:d083b7c2f0c67ee7a6c74c3e9b4243fa',
            'uploader': 'Cody\'sLab',
            'uploader_id': 'UCu6mSoMNzHQiBIOCkHUa2Aw',
            'channel': 'Cody\'sLab',
            'channel_id': 'UCu6mSoMNzHQiBIOCkHUa2Aw',
            'tags': [],
            'channel_url': 'https://www.youtube.com/channel/UCu6mSoMNzHQiBIOCkHUa2Aw',
            'uploader_url': 'https://www.youtube.com/channel/UCu6mSoMNzHQiBIOCkHUa2Aw',
            'channel_follower_count': int
        },
        'playlist_mincount': 650,
        'params': {
            'skip_download': True,
            'extractor_args': {'youtubetab': {'skip': ['webpage']}}
        },
    }, {
        'note': 'API Fallback: Topic, should redirect to playlist?list=UU...',
        'url': 'https://music.youtube.com/browse/UC9ALqqC4aIeG5iDs7i90Bfw',
        'info_dict': {
            'id': 'UU9ALqqC4aIeG5iDs7i90Bfw',
            'uploader_id': 'UC9ALqqC4aIeG5iDs7i90Bfw',
            'title': 'Uploads from Royalty Free Music - Topic',
            'uploader': 'Royalty Free Music - Topic',
            'modified_date': r're:\d{8}',
            'channel_id': 'UC9ALqqC4aIeG5iDs7i90Bfw',
            'description': '',
            'channel_url': 'https://www.youtube.com/channel/UC9ALqqC4aIeG5iDs7i90Bfw',
            'tags': [],
            'channel': 'Royalty Free Music - Topic',
            'view_count': int,
            'uploader_url': 'https://www.youtube.com/channel/UC9ALqqC4aIeG5iDs7i90Bfw',
        },
        'expected_warnings': [
            'does not have a videos tab',
            r'[Uu]navailable videos (are|will be) hidden',
        ],
        'playlist_mincount': 101,
        'params': {
            'skip_download': True,
            'extractor_args': {'youtubetab': {'skip': ['webpage']}}
        },
    }, {
        'note': 'non-standard redirect to regional channel',
        'url': 'https://www.youtube.com/channel/UCwVVpHQ2Cs9iGJfpdFngePQ',
        'only_matching': True
    }, {
        'note': 'collaborative playlist (uploader name in the form "by <uploader> and x other(s)")',
        'url': 'https://www.youtube.com/playlist?list=PLx-_-Kk4c89oOHEDQAojOXzEzemXxoqx6',
        'info_dict': {
            'id': 'PLx-_-Kk4c89oOHEDQAojOXzEzemXxoqx6',
            'modified_date': '20220407',
            'channel_url': 'https://www.youtube.com/channel/UCKcqXmCcyqnhgpA5P0oHH_Q',
            'tags': [],
            'uploader_id': 'UCKcqXmCcyqnhgpA5P0oHH_Q',
            'uploader': 'pukkandan',
            'availability': 'unlisted',
            'channel_id': 'UCKcqXmCcyqnhgpA5P0oHH_Q',
            'channel': 'pukkandan',
            'description': 'Test for collaborative playlist',
            'title': 'yt-dlp test - collaborative playlist',
            'uploader_url': 'https://www.youtube.com/channel/UCKcqXmCcyqnhgpA5P0oHH_Q',
        },
        'playlist_mincount': 2
    }]

    @classmethod
    def suitable(cls, url):
        return False if YoutubeIE.suitable(url) else super().suitable(url)

    _URL_RE = re.compile(rf'(?P<pre>{_VALID_URL})(?(not_channel)|(?P<tab>/\w+))?(?P<post>.*)$')

    @YoutubeTabBaseInfoExtractor.passthrough_smuggled_data
    def _real_extract(self, url, smuggled_data):
        item_id = self._match_id(url)
        url = compat_urlparse.urlunparse(
            compat_urlparse.urlparse(url)._replace(netloc='www.youtube.com'))
        compat_opts = self.get_param('compat_opts', [])

        def get_mobj(url):
            mobj = self._URL_RE.match(url).groupdict()
            mobj.update((k, '') for k, v in mobj.items() if v is None)
            return mobj

        mobj, redirect_warning = get_mobj(url), None
        # Youtube returns incomplete data if tabname is not lower case
        pre, tab, post, is_channel = mobj['pre'], mobj['tab'].lower(), mobj['post'], not mobj['not_channel']
        if is_channel:
            if smuggled_data.get('is_music_url'):
                if item_id[:2] == 'VL':  # Youtube music VL channels have an equivalent playlist
                    item_id = item_id[2:]
                    pre, tab, post, is_channel = f'https://www.youtube.com/playlist?list={item_id}', '', '', False
                elif item_id[:2] == 'MP':  # Resolve albums (/[channel/browse]/MP...) to their equivalent playlist
                    mdata = self._extract_tab_endpoint(
                        f'https://music.youtube.com/channel/{item_id}', item_id, default_client='web_music')
                    murl = traverse_obj(mdata, ('microformat', 'microformatDataRenderer', 'urlCanonical'),
                                        get_all=False, expected_type=compat_str)
                    if not murl:
                        raise ExtractorError('Failed to resolve album to playlist')
                    return self.url_result(murl, ie=YoutubeTabIE.ie_key())
                elif mobj['channel_type'] == 'browse':  # Youtube music /browse/ should be changed to /channel/
                    pre = f'https://www.youtube.com/channel/{item_id}'

        original_tab_name = tab
        if is_channel and not tab and 'no-youtube-channel-redirect' not in compat_opts:
            # Home URLs should redirect to /videos/
            redirect_warning = ('A channel/user page was given. All the channel\'s videos will be downloaded. '
                                'To download only the videos in the home page, add a "/featured" to the URL')
            tab = '/videos'

        url = ''.join((pre, tab, post))
        mobj = get_mobj(url)

        # Handle both video/playlist URLs
        qs = parse_qs(url)
        video_id, playlist_id = (qs.get(key, [None])[0] for key in ('v', 'list'))

        if not video_id and mobj['not_channel'].startswith('watch'):
            if not playlist_id:
                # If there is neither video or playlist ids, youtube redirects to home page, which is undesirable
                raise ExtractorError('Unable to recognize tab page')
            # Common mistake: https://www.youtube.com/watch?list=playlist_id
            self.report_warning(f'A video URL was given without video ID. Trying to download playlist {playlist_id}')
            url = f'https://www.youtube.com/playlist?list={playlist_id}'
            mobj = get_mobj(url)

        if video_id and playlist_id:
            if self.get_param('noplaylist'):
                self.to_screen(f'Downloading just video {video_id} because of --no-playlist')
                return self.url_result(f'https://www.youtube.com/watch?v={video_id}',
                                       ie=YoutubeIE.ie_key(), video_id=video_id)
            self.to_screen(f'Downloading playlist {playlist_id}; add --no-playlist to just download video {video_id}')

        data, ytcfg = self._extract_data(url, item_id)

        # YouTube may provide a non-standard redirect to the regional channel
        # See: https://github.com/yt-dlp/yt-dlp/issues/2694
        redirect_url = traverse_obj(
            data, ('onResponseReceivedActions', ..., 'navigateAction', 'endpoint', 'commandMetadata', 'webCommandMetadata', 'url'), get_all=False)
        if redirect_url and 'no-youtube-channel-redirect' not in compat_opts:
            redirect_url = ''.join((
                urljoin('https://www.youtube.com', redirect_url), mobj['tab'], mobj['post']))
            self.to_screen(f'This playlist is likely not available in your region. Following redirect to regional playlist {redirect_url}')
            return self.url_result(redirect_url, ie=YoutubeTabIE.ie_key())

        tabs = traverse_obj(data, ('contents', 'twoColumnBrowseResultsRenderer', 'tabs'), expected_type=list)
        if tabs:
            selected_tab = self._extract_selected_tab(tabs)
            selected_tab_name = selected_tab.get('title', '').lower()
            if selected_tab_name == 'home':
                selected_tab_name = 'featured'
            requested_tab_name = mobj['tab'][1:]
            if 'no-youtube-channel-redirect' not in compat_opts:
                if requested_tab_name == 'live':
                    # Live tab should have redirected to the video
                    raise ExtractorError('The channel is not currently live', expected=True)
                if requested_tab_name not in ('', selected_tab_name):
                    redirect_warning = f'The channel does not have a {requested_tab_name} tab'
                    if not original_tab_name:
                        if item_id[:2] == 'UC':
                            # Topic channels don't have /videos. Use the equivalent playlist instead
                            pl_id = f'UU{item_id[2:]}'
                            pl_url = f'https://www.youtube.com/playlist?list={pl_id}'
                            try:
                                data, ytcfg = self._extract_data(pl_url, pl_id, ytcfg=ytcfg, fatal=True, webpage_fatal=True)
                            except ExtractorError:
                                redirect_warning += ' and the playlist redirect gave error'
                            else:
                                item_id, url, selected_tab_name = pl_id, pl_url, requested_tab_name
                                redirect_warning += f'. Redirecting to playlist {pl_id} instead'
                        if selected_tab_name and selected_tab_name != requested_tab_name:
                            redirect_warning += f'. {selected_tab_name} tab is being downloaded instead'
                    else:
                        raise ExtractorError(redirect_warning, expected=True)

        if redirect_warning:
            self.to_screen(redirect_warning)
        self.write_debug(f'Final URL: {url}')

        # YouTube sometimes provides a button to reload playlist with unavailable videos.
        if 'no-youtube-unavailable-videos' not in compat_opts:
            data = self._reload_with_unavailable_videos(item_id, data, ytcfg) or data
        self._extract_and_report_alerts(data, only_once=True)
        tabs = traverse_obj(data, ('contents', 'twoColumnBrowseResultsRenderer', 'tabs'), expected_type=list)
        if tabs:
            return self._extract_from_tabs(item_id, ytcfg, data, tabs)

        playlist = traverse_obj(
            data, ('contents', 'twoColumnWatchNextResults', 'playlist', 'playlist'), expected_type=dict)
        if playlist:
            return self._extract_from_playlist(item_id, url, data, playlist, ytcfg)

        video_id = traverse_obj(
            data, ('currentVideoEndpoint', 'watchEndpoint', 'videoId'), expected_type=str) or video_id
        if video_id:
            if mobj['tab'] != '/live':  # live tab is expected to redirect to video
                self.report_warning(f'Unable to recognize playlist. Downloading just video {video_id}')
            return self.url_result(f'https://www.youtube.com/watch?v={video_id}',
                                   ie=YoutubeIE.ie_key(), video_id=video_id)

        raise ExtractorError('Unable to recognize tab page')


class YoutubePlaylistIE(InfoExtractor):
    IE_DESC = 'YouTube playlists'
    _VALID_URL = r'''(?x)(?:
                        (?:https?://)?
                        (?:\w+\.)?
                        (?:
                            (?:
                                youtube(?:kids)?\.com|
                                %(invidious)s
                            )
                            /.*?\?.*?\blist=
                        )?
                        (?P<id>%(playlist_id)s)
                     )''' % {
        'playlist_id': YoutubeBaseInfoExtractor._PLAYLIST_ID_RE,
        'invidious': '|'.join(YoutubeBaseInfoExtractor._INVIDIOUS_SITES),
    }
    IE_NAME = 'youtube:playlist'
    _TESTS = [{
        'note': 'issue #673',
        'url': 'PLBB231211A4F62143',
        'info_dict': {
            'title': '[OLD]Team Fortress 2 (Class-based LP)',
            'id': 'PLBB231211A4F62143',
            'uploader': 'Wickman',
            'uploader_id': 'UCKSpbfbl5kRQpTdL7kMc-1Q',
            'description': 'md5:8fa6f52abb47a9552002fa3ddfc57fc2',
            'view_count': int,
            'uploader_url': 'https://www.youtube.com/user/Wickydoo',
            'modified_date': r're:\d{8}',
            'channel_id': 'UCKSpbfbl5kRQpTdL7kMc-1Q',
            'channel': 'Wickman',
            'tags': [],
            'channel_url': 'https://www.youtube.com/user/Wickydoo',
        },
        'playlist_mincount': 29,
    }, {
        'url': 'PLtPgu7CB4gbY9oDN3drwC3cMbJggS7dKl',
        'info_dict': {
            'title': 'YDL_safe_search',
            'id': 'PLtPgu7CB4gbY9oDN3drwC3cMbJggS7dKl',
        },
        'playlist_count': 2,
        'skip': 'This playlist is private',
    }, {
        'note': 'embedded',
        'url': 'https://www.youtube.com/embed/videoseries?list=PL6IaIsEjSbf96XFRuNccS_RuEXwNdsoEu',
        'playlist_count': 4,
        'info_dict': {
            'title': 'JODA15',
            'id': 'PL6IaIsEjSbf96XFRuNccS_RuEXwNdsoEu',
            'uploader': 'milan',
            'uploader_id': 'UCEI1-PVPcYXjB73Hfelbmaw',
            'description': '',
            'channel_url': 'https://www.youtube.com/channel/UCEI1-PVPcYXjB73Hfelbmaw',
            'tags': [],
            'modified_date': '20140919',
            'view_count': int,
            'channel': 'milan',
            'channel_id': 'UCEI1-PVPcYXjB73Hfelbmaw',
            'uploader_url': 'https://www.youtube.com/channel/UCEI1-PVPcYXjB73Hfelbmaw',
        },
        'expected_warnings': [r'[Uu]navailable videos (are|will be) hidden'],
    }, {
        'url': 'http://www.youtube.com/embed/_xDOZElKyNU?list=PLsyOSbh5bs16vubvKePAQ1x3PhKavfBIl',
        'playlist_mincount': 654,
        'info_dict': {
            'title': '2018 Chinese New Singles (11/6 updated)',
            'id': 'PLsyOSbh5bs16vubvKePAQ1x3PhKavfBIl',
            'uploader': 'LBK',
            'uploader_id': 'UC21nz3_MesPLqtDqwdvnoxA',
            'description': 'md5:da521864744d60a198e3a88af4db0d9d',
            'channel': 'LBK',
            'view_count': int,
            'channel_url': 'https://www.youtube.com/c/愛低音的國王',
            'tags': [],
            'uploader_url': 'https://www.youtube.com/c/愛低音的國王',
            'channel_id': 'UC21nz3_MesPLqtDqwdvnoxA',
            'modified_date': r're:\d{8}',
        },
        'expected_warnings': [r'[Uu]navailable videos (are|will be) hidden'],
    }, {
        'url': 'TLGGrESM50VT6acwMjAyMjAxNw',
        'only_matching': True,
    }, {
        # music album playlist
        'url': 'OLAK5uy_m4xAFdmMC5rX3Ji3g93pQe3hqLZw_9LhM',
        'only_matching': True,
    }]

    @classmethod
    def suitable(cls, url):
        if YoutubeTabIE.suitable(url):
            return False
        from ..utils import parse_qs
        qs = parse_qs(url)
        if qs.get('v', [None])[0]:
            return False
        return super().suitable(url)

    def _real_extract(self, url):
        playlist_id = self._match_id(url)
        is_music_url = YoutubeBaseInfoExtractor.is_music_url(url)
        url = update_url_query(
            'https://www.youtube.com/playlist',
            parse_qs(url) or {'list': playlist_id})
        if is_music_url:
            url = smuggle_url(url, {'is_music_url': True})
        return self.url_result(url, ie=YoutubeTabIE.ie_key(), video_id=playlist_id)


class YoutubeYtBeIE(InfoExtractor):
    IE_DESC = 'youtu.be'
    _VALID_URL = r'https?://youtu\.be/(?P<id>[0-9A-Za-z_-]{11})/*?.*?\blist=(?P<playlist_id>%(playlist_id)s)' % {'playlist_id': YoutubeBaseInfoExtractor._PLAYLIST_ID_RE}
    _TESTS = [{
        'url': 'https://youtu.be/yeWKywCrFtk?list=PL2qgrgXsNUG5ig9cat4ohreBjYLAPC0J5',
        'info_dict': {
            'id': 'yeWKywCrFtk',
            'ext': 'mp4',
            'title': 'Small Scale Baler and Braiding Rugs',
            'uploader': 'Backus-Page House Museum',
            'uploader_id': 'backuspagemuseum',
            'uploader_url': r're:https?://(?:www\.)?youtube\.com/user/backuspagemuseum',
            'upload_date': '20161008',
            'description': 'md5:800c0c78d5eb128500bffd4f0b4f2e8a',
            'categories': ['Nonprofits & Activism'],
            'tags': list,
            'like_count': int,
            'age_limit': 0,
            'playable_in_embed': True,
            'thumbnail': 'https://i.ytimg.com/vi_webp/yeWKywCrFtk/maxresdefault.webp',
            'channel': 'Backus-Page House Museum',
            'channel_id': 'UCEfMCQ9bs3tjvjy1s451zaw',
            'live_status': 'not_live',
            'view_count': int,
            'channel_url': 'https://www.youtube.com/channel/UCEfMCQ9bs3tjvjy1s451zaw',
            'availability': 'public',
            'duration': 59,
        },
        'params': {
            'noplaylist': True,
            'skip_download': True,
        },
    }, {
        'url': 'https://youtu.be/uWyaPkt-VOI?list=PL9D9FC436B881BA21',
        'only_matching': True,
    }]

    def _real_extract(self, url):
        mobj = self._match_valid_url(url)
        video_id = mobj.group('id')
        playlist_id = mobj.group('playlist_id')
        return self.url_result(
            update_url_query('https://www.youtube.com/watch', {
                'v': video_id,
                'list': playlist_id,
                'feature': 'youtu.be',
            }), ie=YoutubeTabIE.ie_key(), video_id=playlist_id)


class YoutubeLivestreamEmbedIE(InfoExtractor):
    IE_DESC = 'YouTube livestream embeds'
    _VALID_URL = r'https?://(?:\w+\.)?youtube\.com/embed/live_stream/?\?(?:[^#]+&)?channel=(?P<id>[^&#]+)'
    _TESTS = [{
        'url': 'https://www.youtube.com/embed/live_stream?channel=UC2_KI6RB__jGdlnK6dvFEZA',
        'only_matching': True,
    }]

    def _real_extract(self, url):
        channel_id = self._match_id(url)
        return self.url_result(
            f'https://www.youtube.com/channel/{channel_id}/live',
            ie=YoutubeTabIE.ie_key(), video_id=channel_id)


class YoutubeYtUserIE(InfoExtractor):
    IE_DESC = 'YouTube user videos; "ytuser:" prefix'
    IE_NAME = 'youtube:user'
    _VALID_URL = r'ytuser:(?P<id>.+)'
    _TESTS = [{
        'url': 'ytuser:phihag',
        'only_matching': True,
    }]

    def _real_extract(self, url):
        user_id = self._match_id(url)
        return self.url_result(
            'https://www.youtube.com/user/%s/videos' % user_id,
            ie=YoutubeTabIE.ie_key(), video_id=user_id)


class YoutubeFavouritesIE(YoutubeBaseInfoExtractor):
    IE_NAME = 'youtube:favorites'
    IE_DESC = 'YouTube liked videos; ":ytfav" keyword (requires cookies)'
    _VALID_URL = r':ytfav(?:ou?rite)?s?'
    _LOGIN_REQUIRED = True
    _TESTS = [{
        'url': ':ytfav',
        'only_matching': True,
    }, {
        'url': ':ytfavorites',
        'only_matching': True,
    }]

    def _real_extract(self, url):
        return self.url_result(
            'https://www.youtube.com/playlist?list=LL',
            ie=YoutubeTabIE.ie_key())


class YoutubeNotificationsIE(YoutubeTabBaseInfoExtractor):
    IE_NAME = 'youtube:notif'
    IE_DESC = 'YouTube notifications; ":ytnotif" keyword (requires cookies)'
    _VALID_URL = r':ytnotif(?:ication)?s?'
    _LOGIN_REQUIRED = True
    _TESTS = [{
        'url': ':ytnotif',
        'only_matching': True,
    }, {
        'url': ':ytnotifications',
        'only_matching': True,
    }]

    def _extract_notification_menu(self, response, continuation_list):
        notification_list = traverse_obj(
            response,
            ('actions', 0, 'openPopupAction', 'popup', 'multiPageMenuRenderer', 'sections', 0, 'multiPageMenuNotificationSectionRenderer', 'items'),
            ('actions', 0, 'appendContinuationItemsAction', 'continuationItems'),
            expected_type=list) or []
        continuation_list[0] = None
        for item in notification_list:
            entry = self._extract_notification_renderer(item.get('notificationRenderer'))
            if entry:
                yield entry
            continuation = item.get('continuationItemRenderer')
            if continuation:
                continuation_list[0] = continuation

    def _extract_notification_renderer(self, notification):
        video_id = traverse_obj(
            notification, ('navigationEndpoint', 'watchEndpoint', 'videoId'), expected_type=str)
        url = f'https://www.youtube.com/watch?v={video_id}'
        channel_id = None
        if not video_id:
            browse_ep = traverse_obj(
                notification, ('navigationEndpoint', 'browseEndpoint'), expected_type=dict)
            channel_id = traverse_obj(browse_ep, 'browseId', expected_type=str)
            post_id = self._search_regex(
                r'/post/(.+)', traverse_obj(browse_ep, 'canonicalBaseUrl', expected_type=str),
                'post id', default=None)
            if not channel_id or not post_id:
                return
            # The direct /post url redirects to this in the browser
            url = f'https://www.youtube.com/channel/{channel_id}/community?lb={post_id}'

        channel = traverse_obj(
            notification, ('contextualMenu', 'menuRenderer', 'items', 1, 'menuServiceItemRenderer', 'text', 'runs', 1, 'text'),
            expected_type=str)
        title = self._search_regex(
            rf'{re.escape(channel)} [^:]+: (.+)', self._get_text(notification, 'shortMessage'),
            'video title', default=None)
        if title:
            title = title.replace('\xad', '')  # remove soft hyphens
        upload_date = (strftime_or_none(self._extract_time_text(notification, 'sentTimeText')[0], '%Y%m%d')
                       if self._configuration_arg('approximate_date', ie_key=YoutubeTabIE.ie_key())
                       else None)
        return {
            '_type': 'url',
            'url': url,
            'ie_key': (YoutubeIE if video_id else YoutubeTabIE).ie_key(),
            'video_id': video_id,
            'title': title,
            'channel_id': channel_id,
            'channel': channel,
            'thumbnails': self._extract_thumbnails(notification, 'videoThumbnail'),
            'upload_date': upload_date,
        }

    def _notification_menu_entries(self, ytcfg):
        continuation_list = [None]
        response = None
        for page in itertools.count(1):
            ctoken = traverse_obj(
                continuation_list, (0, 'continuationEndpoint', 'getNotificationMenuEndpoint', 'ctoken'), expected_type=str)
            response = self._extract_response(
                item_id=f'page {page}', query={'ctoken': ctoken} if ctoken else {}, ytcfg=ytcfg,
                ep='notification/get_notification_menu', check_get_keys='actions',
                headers=self.generate_api_headers(ytcfg=ytcfg, visitor_data=self._extract_visitor_data(response)))
            yield from self._extract_notification_menu(response, continuation_list)
            if not continuation_list[0]:
                break

    def _real_extract(self, url):
        display_id = 'notifications'
        ytcfg = self._download_ytcfg('web', display_id) if not self.skip_webpage else {}
        self._report_playlist_authcheck(ytcfg)
        return self.playlist_result(self._notification_menu_entries(ytcfg), display_id, display_id)


class YoutubeSearchIE(YoutubeTabBaseInfoExtractor, SearchInfoExtractor):
    IE_DESC = 'YouTube search'
    IE_NAME = 'youtube:search'
    _SEARCH_KEY = 'ytsearch'
    _SEARCH_PARAMS = 'EgIQAQ%3D%3D'  # Videos only
    _TESTS = [{
        'url': 'ytsearch5:youtube-dl test video',
        'playlist_count': 5,
        'info_dict': {
            'id': 'youtube-dl test video',
            'title': 'youtube-dl test video',
        }
    }]


class YoutubeSearchDateIE(YoutubeTabBaseInfoExtractor, SearchInfoExtractor):
    IE_NAME = YoutubeSearchIE.IE_NAME + ':date'
    _SEARCH_KEY = 'ytsearchdate'
    IE_DESC = 'YouTube search, newest videos first'
    _SEARCH_PARAMS = 'CAISAhAB'  # Videos only, sorted by date
    _TESTS = [{
        'url': 'ytsearchdate5:youtube-dl test video',
        'playlist_count': 5,
        'info_dict': {
            'id': 'youtube-dl test video',
            'title': 'youtube-dl test video',
        }
    }]


class YoutubeSearchURLIE(YoutubeTabBaseInfoExtractor):
    IE_DESC = 'YouTube search URLs with sorting and filter support'
    IE_NAME = YoutubeSearchIE.IE_NAME + '_url'
    _VALID_URL = r'https?://(?:www\.)?youtube\.com/(?:results|search)\?([^#]+&)?(?:search_query|q)=(?:[^&]+)(?:[&#]|$)'
    _TESTS = [{
        'url': 'https://www.youtube.com/results?baz=bar&search_query=youtube-dl+test+video&filters=video&lclk=video',
        'playlist_mincount': 5,
        'info_dict': {
            'id': 'youtube-dl test video',
            'title': 'youtube-dl test video',
        }
    }, {
        'url': 'https://www.youtube.com/results?search_query=python&sp=EgIQAg%253D%253D',
        'playlist_mincount': 5,
        'info_dict': {
            'id': 'python',
            'title': 'python',
        }
    }, {
        'url': 'https://www.youtube.com/results?search_query=%23cats',
        'playlist_mincount': 1,
        'info_dict': {
            'id': '#cats',
            'title': '#cats',
            'entries': [{
                'url': r're:https://(www\.)?youtube\.com/hashtag/cats',
                'title': '#cats',
            }],
        },
    }, {
        'url': 'https://www.youtube.com/results?q=test&sp=EgQIBBgB',
        'only_matching': True,
    }]

    def _real_extract(self, url):
        qs = parse_qs(url)
        query = (qs.get('search_query') or qs.get('q'))[0]
        return self.playlist_result(self._search_results(query, qs.get('sp', (None,))[0]), query, query)


class YoutubeMusicSearchURLIE(YoutubeTabBaseInfoExtractor):
    IE_DESC = 'YouTube music search URLs with selectable sections (Eg: #songs)'
    IE_NAME = 'youtube:music:search_url'
    _VALID_URL = r'https?://music\.youtube\.com/search\?([^#]+&)?(?:search_query|q)=(?:[^&]+)(?:[&#]|$)'
    _TESTS = [{
        'url': 'https://music.youtube.com/search?q=royalty+free+music',
        'playlist_count': 16,
        'info_dict': {
            'id': 'royalty free music',
            'title': 'royalty free music',
        }
    }, {
        'url': 'https://music.youtube.com/search?q=royalty+free+music&sp=EgWKAQIIAWoKEAoQAxAEEAkQBQ%3D%3D',
        'playlist_mincount': 30,
        'info_dict': {
            'id': 'royalty free music - songs',
            'title': 'royalty free music - songs',
        },
        'params': {'extract_flat': 'in_playlist'}
    }, {
        'url': 'https://music.youtube.com/search?q=royalty+free+music#community+playlists',
        'playlist_mincount': 30,
        'info_dict': {
            'id': 'royalty free music - community playlists',
            'title': 'royalty free music - community playlists',
        },
        'params': {'extract_flat': 'in_playlist'}
    }]

    _SECTIONS = {
        'albums': 'EgWKAQIYAWoKEAoQAxAEEAkQBQ==',
        'artists': 'EgWKAQIgAWoKEAoQAxAEEAkQBQ==',
        'community playlists': 'EgeKAQQoAEABagoQChADEAQQCRAF',
        'featured playlists': 'EgeKAQQoADgBagwQAxAJEAQQDhAKEAU==',
        'songs': 'EgWKAQIIAWoKEAoQAxAEEAkQBQ==',
        'videos': 'EgWKAQIQAWoKEAoQAxAEEAkQBQ==',
    }

    def _real_extract(self, url):
        qs = parse_qs(url)
        query = (qs.get('search_query') or qs.get('q'))[0]
        params = qs.get('sp', (None,))[0]
        if params:
            section = next((k for k, v in self._SECTIONS.items() if v == params), params)
        else:
            section = compat_urllib_parse_unquote_plus((url.split('#') + [''])[1]).lower()
            params = self._SECTIONS.get(section)
            if not params:
                section = None
        title = join_nonempty(query, section, delim=' - ')
        return self.playlist_result(self._search_results(query, params, default_client='web_music'), title, title)


class YoutubeFeedsInfoExtractor(InfoExtractor):
    """
    Base class for feed extractors
    Subclasses must re-define the _FEED_NAME property.
    """
    _LOGIN_REQUIRED = True
    _FEED_NAME = 'feeds'

    def _real_initialize(self):
        YoutubeBaseInfoExtractor._check_login_required(self)

    @classproperty
    def IE_NAME(self):
        return f'youtube:{self._FEED_NAME}'

    def _real_extract(self, url):
        return self.url_result(
            f'https://www.youtube.com/feed/{self._FEED_NAME}', ie=YoutubeTabIE.ie_key())


class YoutubeWatchLaterIE(InfoExtractor):
    IE_NAME = 'youtube:watchlater'
    IE_DESC = 'Youtube watch later list; ":ytwatchlater" keyword (requires cookies)'
    _VALID_URL = r':ytwatchlater'
    _TESTS = [{
        'url': ':ytwatchlater',
        'only_matching': True,
    }]

    def _real_extract(self, url):
        return self.url_result(
            'https://www.youtube.com/playlist?list=WL', ie=YoutubeTabIE.ie_key())


class YoutubeRecommendedIE(YoutubeFeedsInfoExtractor):
    IE_DESC = 'YouTube recommended videos; ":ytrec" keyword'
    _VALID_URL = r'https?://(?:www\.)?youtube\.com/?(?:[?#]|$)|:ytrec(?:ommended)?'
    _FEED_NAME = 'recommended'
    _LOGIN_REQUIRED = False
    _TESTS = [{
        'url': ':ytrec',
        'only_matching': True,
    }, {
        'url': ':ytrecommended',
        'only_matching': True,
    }, {
        'url': 'https://youtube.com',
        'only_matching': True,
    }]


class YoutubeSubscriptionsIE(YoutubeFeedsInfoExtractor):
    IE_DESC = 'YouTube subscriptions feed; ":ytsubs" keyword (requires cookies)'
    _VALID_URL = r':ytsub(?:scription)?s?'
    _FEED_NAME = 'subscriptions'
    _TESTS = [{
        'url': ':ytsubs',
        'only_matching': True,
    }, {
        'url': ':ytsubscriptions',
        'only_matching': True,
    }]


class YoutubeHistoryIE(YoutubeFeedsInfoExtractor):
    IE_DESC = 'Youtube watch history; ":ythis" keyword (requires cookies)'
    _VALID_URL = r':ythis(?:tory)?'
    _FEED_NAME = 'history'
    _TESTS = [{
        'url': ':ythistory',
        'only_matching': True,
    }]


class YoutubeStoriesIE(InfoExtractor):
    IE_DESC = 'YouTube channel stories; "ytstories:" prefix'
    IE_NAME = 'youtube:stories'
    _VALID_URL = r'ytstories:UC(?P<id>[A-Za-z0-9_-]{21}[AQgw])$'
    _TESTS = [{
        'url': 'ytstories:UCwFCb4jeqaKWnciAYM-ZVHg',
        'only_matching': True,
    }]

    def _real_extract(self, url):
        playlist_id = f'RLTD{self._match_id(url)}'
        return self.url_result(
            f'https://www.youtube.com/playlist?list={playlist_id}&playnext=1',
            ie=YoutubeTabIE, video_id=playlist_id)


class YoutubeTruncatedURLIE(InfoExtractor):
    IE_NAME = 'youtube:truncated_url'
    IE_DESC = False  # Do not list
    _VALID_URL = r'''(?x)
        (?:https?://)?
        (?:\w+\.)?[yY][oO][uU][tT][uU][bB][eE](?:-nocookie)?\.com/
        (?:watch\?(?:
            feature=[a-z_]+|
            annotation_id=annotation_[^&]+|
            x-yt-cl=[0-9]+|
            hl=[^&]*|
            t=[0-9]+
        )?
        |
            attribution_link\?a=[^&]+
        )
        $
    '''

    _TESTS = [{
        'url': 'https://www.youtube.com/watch?annotation_id=annotation_3951667041',
        'only_matching': True,
    }, {
        'url': 'https://www.youtube.com/watch?',
        'only_matching': True,
    }, {
        'url': 'https://www.youtube.com/watch?x-yt-cl=84503534',
        'only_matching': True,
    }, {
        'url': 'https://www.youtube.com/watch?feature=foo',
        'only_matching': True,
    }, {
        'url': 'https://www.youtube.com/watch?hl=en-GB',
        'only_matching': True,
    }, {
        'url': 'https://www.youtube.com/watch?t=2372',
        'only_matching': True,
    }]

    def _real_extract(self, url):
        raise ExtractorError(
            'Did you forget to quote the URL? Remember that & is a meta '
            'character in most shells, so you want to put the URL in quotes, '
            'like  youtube-dl '
            '"https://www.youtube.com/watch?feature=foo&v=BaW_jenozKc" '
            ' or simply  youtube-dl BaW_jenozKc  .',
            expected=True)


class YoutubeClipIE(InfoExtractor):
    IE_NAME = 'youtube:clip'
    IE_DESC = False  # Do not list
    _VALID_URL = r'https?://(?:www\.)?youtube\.com/clip/'

    def _real_extract(self, url):
        self.report_warning('YouTube clips are not currently supported. The entire video will be downloaded instead')
        return self.url_result(url, 'Generic')


class YoutubeTruncatedIDIE(InfoExtractor):
    IE_NAME = 'youtube:truncated_id'
    IE_DESC = False  # Do not list
    _VALID_URL = r'https?://(?:www\.)?youtube\.com/watch\?v=(?P<id>[0-9A-Za-z_-]{1,10})$'

    _TESTS = [{
        'url': 'https://www.youtube.com/watch?v=N_708QY7Ob',
        'only_matching': True,
    }]

    def _real_extract(self, url):
        video_id = self._match_id(url)
        raise ExtractorError(
            f'Incomplete YouTube ID {video_id}. URL {url} looks truncated.',
            expected=True)<|MERGE_RESOLUTION|>--- conflicted
+++ resolved
@@ -397,15 +397,9 @@
         if self._LOGIN_REQUIRED and not self._cookies_passed:
             self.raise_login_required('Login details are needed to download this content', method='cookies')
 
-<<<<<<< HEAD
-    _YT_INITIAL_DATA_RE = r'(?:window\s*\[\s*["\']ytInitialData["\']\s*\]|ytInitialData)\s*=\s*({.+?})\s*;'
-    _YT_INITIAL_PLAYER_RESPONSE_RE = r'ytInitialPlayerResponse\s*=\s*({.+?})\s*;'
-    _YT_INITIAL_BOUNDARY_RE = r'(?:var\s+meta|</script|if\s*\(window\.ytcsi\)|\n)'
-=======
     _YT_INITIAL_DATA_RE = r'(?:window\s*\[\s*["\']ytInitialData["\']\s*\]|ytInitialData)\s*=\s*({.+})\s*;'
     _YT_INITIAL_PLAYER_RESPONSE_RE = r'ytInitialPlayerResponse\s*=\s*({.+})\s*;'
     _YT_INITIAL_BOUNDARY_RE = r'(?:var\s+meta|</script|\n)'
->>>>>>> ee27297f
 
     def _get_default_ytcfg(self, client='web'):
         return copy.deepcopy(INNERTUBE_CLIENTS[client])
