import datetime
import functools
import itertools
import re
import json
import time

from .common import InfoExtractor, SearchInfoExtractor
from ..compat import (
    compat_HTTPError,
)
from ..dependencies import WebSocket
from ..neonippori import (
    load_comments,
    convert_niconico_json_to_xml,
)
from ..utils import (
    ExtractorError,
    OnDemandPagedList,
    bug_reports_message,
    clean_html,
    float_or_none,
    int_or_none,
    join_nonempty,
    parse_duration,
    parse_filesize,
    parse_iso8601,
    parse_resolution,
    qualities,
    remove_start,
    std_headers,
    str_or_none,
    traverse_obj,
    try_get,
    unescapeHTML,
    update_url_query,
    url_or_none,
    urlencode_postdata,
    urljoin,
)


class NiconicoBaseIE(InfoExtractor):
    _API_HEADERS = {
        'X-Frontend-ID': '6',
        'X-Frontend-Version': '0',
        'X-Niconico-Language': 'en-us',
        'Referer': 'https://www.nicovideo.jp/',
        'Origin': 'https://www.nicovideo.jp',
    }

    _KNOWN_PLAYER_SIZE = {
        '16:9': (640, 360),
        '4:3': (480, 360),
    }

    def _parse_player_size(self, spec):
        if not spec:
            return 640, 360
        if spec in self._KNOWN_PLAYER_SIZE:
            return self._KNOWN_PLAYER_SIZE[spec]
        if 'x' in spec:
            w, h = tuple(int_or_none(x) for x in spec.split('x'))
            if w and h:
                return w, h
        return 640, 360


class NiconicoIE(NiconicoBaseIE):
    IE_NAME = 'niconico'
    IE_DESC = 'ニコニコ動画'

    _TESTS = [{
        'url': 'http://www.nicovideo.jp/watch/sm22312215',
        'md5': 'd1a75c0823e2f629128c43e1212760f9',
        'info_dict': {
            'id': 'sm22312215',
            'ext': 'mp4',
            'title': 'Big Buck Bunny',
            'thumbnail': r're:https?://.*',
            'uploader': 'takuya0301',
            'uploader_id': '2698420',
            'upload_date': '20131123',
            'timestamp': int,  # timestamp is unstable
            'description': '(c) copyright 2008, Blender Foundation / www.bigbuckbunny.org',
            'duration': 33,
            'view_count': int,
            'comment_count': int,
        },
        'skip': 'Requires an account',
    }, {
        # File downloaded with and without credentials are different, so omit
        # the md5 field
        'url': 'http://www.nicovideo.jp/watch/nm14296458',
        'info_dict': {
            'id': 'nm14296458',
            'ext': 'swf',
            'title': '【鏡音リン】Dance on media【オリジナル】take2!',
            'description': 'md5:689f066d74610b3b22e0f1739add0f58',
            'thumbnail': r're:https?://.*',
            'uploader': 'りょうた',
            'uploader_id': '18822557',
            'upload_date': '20110429',
            'timestamp': 1304065916,
            'duration': 209,
        },
        'skip': 'Requires an account',
    }, {
        # 'video exists but is marked as "deleted"
        # md5 is unstable
        'url': 'http://www.nicovideo.jp/watch/sm10000',
        'info_dict': {
            'id': 'sm10000',
            'ext': 'unknown_video',
            'description': 'deleted',
            'title': 'ドラえもんエターナル第3話「決戦第3新東京市」＜前編＞',
            'thumbnail': r're:https?://.*',
            'upload_date': '20071224',
            'timestamp': int,  # timestamp field has different value if logged in
            'duration': 304,
            'view_count': int,
        },
        'skip': 'Requires an account',
    }, {
        'url': 'http://www.nicovideo.jp/watch/so22543406',
        'info_dict': {
            'id': '1388129933',
            'ext': 'mp4',
            'title': '【第1回】RADIOアニメロミックス ラブライブ！～のぞえりRadio Garden～',
            'description': 'md5:b27d224bb0ff53d3c8269e9f8b561cf1',
            'thumbnail': r're:https?://.*',
            'timestamp': 1388851200,
            'upload_date': '20140104',
            'uploader': 'アニメロチャンネル',
            'uploader_id': '312',
        },
        'skip': 'The viewing period of the video you were searching for has expired.',
    }, {
        # video not available via `getflv`; "old" HTML5 video
        'url': 'http://www.nicovideo.jp/watch/sm1151009',
        'md5': '8fa81c364eb619d4085354eab075598a',
        'info_dict': {
            'id': 'sm1151009',
            'ext': 'mp4',
            'title': 'マスターシステム本体内蔵のスペハリのメインテーマ（ＰＳＧ版）',
            'description': 'md5:6ee077e0581ff5019773e2e714cdd0b7',
            'thumbnail': r're:https?://.*',
            'duration': 184,
            'timestamp': 1190868283,
            'upload_date': '20070927',
            'uploader': 'denden2',
            'uploader_id': '1392194',
            'view_count': int,
            'comment_count': int,
        },
        'skip': 'Requires an account',
    }, {
        # "New" HTML5 video
        # md5 is unstable
        'url': 'http://www.nicovideo.jp/watch/sm31464864',
        'info_dict': {
            'id': 'sm31464864',
            'ext': 'mp4',
            'title': '新作TVアニメ「戦姫絶唱シンフォギアAXZ」PV 最高画質',
            'description': 'md5:e52974af9a96e739196b2c1ca72b5feb',
            'timestamp': 1498514060,
            'upload_date': '20170626',
            'uploader': 'ゲスト',
            'uploader_id': '40826363',
            'thumbnail': r're:https?://.*',
            'duration': 198,
            'view_count': int,
            'comment_count': int,
        },
        'skip': 'Requires an account',
    }, {
        # Video without owner
        'url': 'http://www.nicovideo.jp/watch/sm18238488',
        'md5': 'd265680a1f92bdcbbd2a507fc9e78a9e',
        'info_dict': {
            'id': 'sm18238488',
            'ext': 'mp4',
            'title': '【実写版】ミュータントタートルズ',
            'description': 'md5:15df8988e47a86f9e978af2064bf6d8e',
            'timestamp': 1341160408,
            'upload_date': '20120701',
            'uploader': None,
            'uploader_id': None,
            'thumbnail': r're:https?://.*',
            'duration': 5271,
            'view_count': int,
            'comment_count': int,
        },
        'skip': 'Requires an account',
    }, {
        'url': 'http://sp.nicovideo.jp/watch/sm28964488?ss_pos=1&cp_in=wt_tg',
        'only_matching': True,
    }, {
        'note': 'a video that is only served as an ENCRYPTED HLS.',
        'url': 'https://www.nicovideo.jp/watch/so38016254',
        'only_matching': True,
    }, {
        'url': 'nico:sm25182253',
        'only_matching': True,
    }, {
        'url': 'niconico:sm25182253',
        'only_matching': True,
    }, {
        'url': 'nicovideo:sm25182253',
        'only_matching': True,
    }]

    _VALID_URL = r'(?:https?://(?:(?:www\.|secure\.|sp\.)?nicovideo\.jp/watch|nico\.ms)/|nico(?:nico|video)?:)(?P<id>(?:[a-z]{2})?[0-9]+)'
    _NETRC_MACHINE = 'niconico'
    _COMMENT_API_ENDPOINTS = (
        'https://nvcomment.nicovideo.jp/legacy/api.json',
        'https://nmsg.nicovideo.jp/api.json',)

    def _perform_login(self, username, password):
        login_ok = True
        login_form_strs = {
            'mail_tel': username,
            'password': password,
        }
        self._request_webpage(
            'https://account.nicovideo.jp/login', None,
            note='Acquiring Login session')
        page = self._download_webpage(
            'https://account.nicovideo.jp/login/redirector?show_button_twitter=1&site=niconico&show_button_facebook=1', None,
            note='Logging in', errnote='Unable to log in',
            data=urlencode_postdata(login_form_strs),
            headers={
                'Referer': 'https://account.nicovideo.jp/login',
                'Content-Type': 'application/x-www-form-urlencoded',
            })
        if 'oneTimePw' in page:
            post_url = self._search_regex(
                r'<form[^>]+action=(["\'])(?P<url>.+?)\1', page, 'post url', group='url')
            page = self._download_webpage(
                urljoin('https://account.nicovideo.jp', post_url), None,
                note='Performing MFA', errnote='Unable to complete MFA',
                data=urlencode_postdata({
                    'otp': self._get_tfa_info('6 digits code')
                }), headers={
                    'Content-Type': 'application/x-www-form-urlencoded',
                })
            if 'oneTimePw' in page or 'formError' in page:
                err_msg = self._html_search_regex(
                    r'formError["\']+>(.*?)</div>', page, 'form_error',
                    default='There\'s an error but the message can\'t be parsed.',
                    flags=re.DOTALL)
                self.report_warning(f'Unable to log in: MFA challenge failed, "{err_msg}"')
                return False
        login_ok = 'class="notice error"' not in page
        if not login_ok:
            self.report_warning('Unable to log in: bad username or password')
        return login_ok

    def _get_heartbeat_info(self, info_dict, params):
        self.to_screen('Downloading from DMC')

        session_response = self._download_json(
            info_dict['url'], info_dict['id'],
            query={'_format': 'json'},
            headers={'Content-Type': 'application/json'},
            note='Downloading JSON metadata for %s' % info_dict['format_id'],
            data=json.dumps(info_dict['_dmc_data']).encode())

        # get heartbeat info
        params.update({
            'url': info_dict['url'] + '/' + session_response['data']['session']['id'] + '?_format=json&_method=PUT',
            'data': json.dumps(session_response['data']),
            # interval, convert milliseconds to seconds, then halve to make a buffer.
            'interval': float_or_none(info_dict['_heartbeat_interval'], scale=3000),
        })

        info_dict['url'] = session_response['data']['session']['content_uri']

        if info_dict['protocol'].startswith('m3u8'):
            info_dict.update(self._extract_m3u8_formats(info_dict['url'], info_dict['id'])[0])

        return info_dict, params

    def _extract_format_for_quality(self, api_data, video_id, audio_quality, video_quality, dmc_protocol):
        if not audio_quality.get('isAvailable') or not video_quality.get('isAvailable'):
            return None

        def extract_video_quality(video_quality):
            return parse_filesize('%sB' % self._search_regex(
                r'\| ([0-9]*\.?[0-9]*[MK])', video_quality, 'vbr', default=''))

        session_api_data = try_get(api_data, lambda x: x['media']['delivery']['movie']['session'])
        session_api_endpoint = try_get(session_api_data, lambda x: x['urls'][0])

        yesno = lambda x: 'yes' if x else 'no'

        format_id = '-'.join(
            [remove_start(s['id'], 'archive_') for s in (video_quality, audio_quality)] + [dmc_protocol])

        vid_qual_label = traverse_obj(video_quality, ('metadata', 'label'))
        vid_quality = traverse_obj(video_quality, ('metadata', 'bitrate'))

        if dmc_protocol == 'http':
            protocol = 'http'
            protocol_parameters = {
                'http_output_download_parameters': {
                    'use_ssl': yesno(session_api_data['urls'][0]['isSsl']),
                    'use_well_known_port': yesno(session_api_data['urls'][0]['isWellKnownPort']),
                }
            }
        elif dmc_protocol == 'hls':
            protocol = 'm3u8'
            segment_duration = try_get(self._configuration_arg('segment_duration'), lambda x: int(x[0])) or 6000
            parsed_token = self._parse_json(session_api_data['token'], video_id)
            encryption = traverse_obj(api_data, ('media', 'delivery', 'encryption'))
            protocol_parameters = {
                'hls_parameters': {
                    'segment_duration': segment_duration,
                    'transfer_preset': '',
                    'use_ssl': yesno(session_api_data['urls'][0]['isSsl']),
                    'use_well_known_port': yesno(session_api_data['urls'][0]['isWellKnownPort']),
                }
            }
            if 'hls_encryption' in parsed_token and encryption:
                protocol_parameters['hls_parameters']['encryption'] = {
                    parsed_token['hls_encryption']: {
                        'encrypted_key': encryption['encryptedKey'],
                        'key_uri': encryption['keyUri'],
                    }
                }
            else:
                protocol = 'm3u8_native'
        else:
            self.report_warning(f'Unsupported DMC protocol: {dmc_protocol}')

        # am not willing for mergeability anymore
        dmc_data = {
            'session': {
                'client_info': {
                    'player_id': session_api_data.get('playerId'),
                },
                'content_auth': {
                    'auth_type': try_get(session_api_data, lambda x: x['authTypes'][session_api_data['protocols'][0]]),
                    'content_key_timeout': session_api_data.get('contentKeyTimeout'),
                    'service_id': 'nicovideo',
                    'service_user_id': session_api_data.get('serviceUserId')
                },
                'content_id': session_api_data.get('contentId'),
                'content_src_id_sets': [{
                    'content_src_ids': [{
                        'src_id_to_mux': {
                            'audio_src_ids': [audio_quality['id']],
                            'video_src_ids': [video_quality['id']],
                        }
                    }]
                }],
                'content_type': 'movie',
                'content_uri': '',
                'keep_method': {
                    'heartbeat': {
                        'lifetime': session_api_data.get('heartbeatLifetime')
                    }
                },
                'priority': session_api_data['priority'],
                'protocol': {
                    'name': 'http',
                    'parameters': {
                        'http_parameters': {
                            'parameters': protocol_parameters
                        }
                    }
                },
                'recipe_id': session_api_data.get('recipeId'),
                'session_operation_auth': {
                    'session_operation_auth_by_signature': {
                        'signature': session_api_data.get('signature'),
                        'token': session_api_data.get('token'),
                    }
                },
                'timing_constraint': 'unlimited'
            }
        }

        return {
            'url': session_api_endpoint['url'],
            'format_id': format_id,
            'format_note': join_nonempty('DMC', vid_qual_label, dmc_protocol.upper(), delim=' '),
            'ext': 'mp4',  # Session API are used in HTML5, which always serves mp4
            'acodec': 'aac',
            'vcodec': 'h264',
            'abr': float_or_none(traverse_obj(audio_quality, ('metadata', 'bitrate')), 1000),
            'vbr': float_or_none(vid_quality if vid_quality > 0 else extract_video_quality(vid_qual_label), 1000),
            'height': traverse_obj(video_quality, ('metadata', 'resolution', 'height')),
            'width': traverse_obj(video_quality, ('metadata', 'resolution', 'width')),
            'quality': -2 if 'low' in video_quality['id'] else None,
            'protocol': protocol,
            'http_headers': {
                'Origin': 'https://www.nicovideo.jp',
                'Referer': 'https://www.nicovideo.jp/watch/' + video_id,
            },
            '_dmc_data': dmc_data,
            '_heartbeat_interval': session_api_data.get('heartbeatLifetime'),
        }

    def _real_extract(self, url):
        video_id = self._match_id(url)

        try:
            webpage, handle = self._download_webpage_handle(
                'https://www.nicovideo.jp/watch/' + video_id, video_id)
            if video_id.startswith('so'):
                video_id = self._match_id(handle.geturl())

            api_data = self._parse_json(self._html_search_regex(
                'data-api-data="([^"]+)"', webpage,
                'API data', default='{}'), video_id)
        except ExtractorError as e:
            try:
                api_data = self._download_json(
                    'https://www.nicovideo.jp/api/watch/v3/%s?_frontendId=6&_frontendVersion=0&actionTrackId=AAAAAAAAAA_%d' % (video_id, round(time.time() * 1000)), video_id,
                    note='Downloading API JSON', errnote='Unable to fetch data')['data']
                webpage = None
            except ExtractorError:
                if not isinstance(e.cause, compat_HTTPError):
                    raise
                webpage = e.cause.read().decode('utf-8', 'replace')
                error_msg = self._html_search_regex(
                    r'(?s)<section\s+class="(?:(?:ErrorMessage|WatchExceptionPage-message)\s*)+">(.+?)</section>',
                    webpage, 'error reason', default=None)
                if not error_msg:
                    raise
                raise ExtractorError(re.sub(r'\s+', ' ', error_msg), expected=True)

        formats = []

        def get_video_info(*items, get_first=True, **kwargs):
            return traverse_obj(api_data, ('video', *items), get_all=not get_first, **kwargs)

        quality_info = api_data['media']['delivery']['movie']
        session_api_data = quality_info['session']
        for (audio_quality, video_quality, protocol) in itertools.product(quality_info['audios'], quality_info['videos'], session_api_data['protocols']):
            fmt = self._extract_format_for_quality(api_data, video_id, audio_quality, video_quality, protocol)
            if fmt:
                formats.append(fmt)

<<<<<<< HEAD
        self._sort_formats(formats, ['tbr', 'res', 'proto:m3u8'])

=======
>>>>>>> f5a9e9df
        # Start extracting information
        tags = None
        if webpage:
            # use og:video:tag (not logged in)
            og_video_tags = re.finditer(r'<meta\s+property="og:video:tag"\s*content="(.*?)">', webpage)
            tags = list(filter(None, (clean_html(x.group(1)) for x in og_video_tags)))
            if not tags:
                # use keywords and split with comma (not logged in)
                kwds = self._html_search_meta('keywords', webpage, default=None)
                if kwds:
                    tags = [x for x in kwds.split(',') if x]
        if not tags:
            # find in json (logged in)
            tags = traverse_obj(api_data, ('tag', 'items', ..., 'name'))

        def ping(a):
            tracking_id = traverse_obj(api_data, ('media', 'delivery', 'trackingId'))
            if tracking_id:
                tracking_url = update_url_query('https://nvapi.nicovideo.jp/v1/2ab0cbaa/watch', {'t': tracking_id})
                watch_request_response = self._download_json(
                    tracking_url, video_id,
                    note='Acquiring permission for downloading video', fatal=False,
                    headers=self._API_HEADERS)
                if traverse_obj(watch_request_response, ('meta', 'status')) != 200:
                    self.report_warning('Failed to acquire permission for playing video. Video download may fail.')

        thumb_prefs = qualities(['url', 'middleUrl', 'largeUrl', 'player', 'ogp'])

        return {
            'id': video_id,
            'title': get_video_info(('originalTitle', 'title')) or self._og_search_title(webpage, default=None),
            'formats': formats,
            'thumbnails': [{
                'id': key,
                'url': url,
                'ext': 'jpg',
                'preference': thumb_prefs(key),
                **parse_resolution(url, lenient=True),
            } for key, url in (get_video_info('thumbnail') or {}).items() if url],
            'description': clean_html(get_video_info('description')),
            'uploader': traverse_obj(api_data, ('owner', 'nickname'), ('channel', 'name'), ('community', 'name')),
            'uploader_id': str_or_none(traverse_obj(api_data, ('owner', 'id'), ('channel', 'id'), ('community', 'id'))),
            'timestamp': parse_iso8601(get_video_info('registeredAt')) or parse_iso8601(
                self._html_search_meta('video:release_date', webpage, 'date published', default=None)),
            'channel': traverse_obj(api_data, ('channel', 'name'), ('community', 'name')),
            'channel_id': traverse_obj(api_data, ('channel', 'id'), ('community', 'id')),
            'view_count': int_or_none(get_video_info('count', 'view')),
            'tags': tags,
            'genre': traverse_obj(api_data, ('genre', 'label'), ('genre', 'key')),
            'comment_count': get_video_info('count', 'comment', expected_type=int),
            'duration': (
                parse_duration(self._html_search_meta('video:duration', webpage, 'video duration', default=None))
                or get_video_info('duration')),
            'webpage_url': url_or_none(url) or f'https://www.nicovideo.jp/watch/{video_id}',
            'subtitles': self.extract_subtitles(video_id, api_data, session_api_data),

            'augments': [{
                'key': 'heartbeat',
                'init_callback': self._get_heartbeat_info,
                'before_dl': ping,
            }]
        }

    def _get_subtitles(self, video_id, api_data, session_api_data):
        comment_user_key = traverse_obj(api_data, ('comment', 'keys', 'userKey'))
        user_id_str = session_api_data.get('serviceUserId')

        thread_ids = traverse_obj(api_data, ('comment', 'threads', lambda _, v: v['isActive']))
        raw_danmaku = self._extract_all_comments(video_id, thread_ids, user_id_str, comment_user_key)
        if not raw_danmaku:
            self.report_warning(f'Failed to get comments. {bug_reports_message()}')
            return

        player_size = try_get(self._configuration_arg('player_size'), lambda x: x[0], str)
        w, h = self._parse_player_size(player_size)
        raw_danmaku = json.dumps(raw_danmaku)
        danmaku = load_comments(raw_danmaku, 'NiconicoJson', w, h, report_warning=self.report_warning)
        xml_danmaku = convert_niconico_json_to_xml(raw_danmaku)
        return {
            'jpn': [{
                'ext': 'json',
                'data': raw_danmaku,
            }, {
                'ext': 'xml',
                'data': xml_danmaku,
            }, {
                'ext': 'ass',
                'data': danmaku
            }],
        }

    def _extract_all_comments(self, video_id, threads, user_id, user_key):
        auth_data = {
            'user_id': user_id,
            'userkey': user_key,
        } if user_id and user_key else {'user_id': ''}

        # Request Start
        post_data = [{'ping': {'content': 'rs:0'}}]
        for i, thread in enumerate(threads):
            thread_id = thread['id']
            thread_fork = thread['fork']
            # Post Start (2N)
            post_data.append({'ping': {'content': f'ps:{i * 2}'}})
            post_data.append({'thread': {
                'fork': thread_fork,
                'language': 0,
                'nicoru': 3,
                'scores': 1,
                'thread': thread_id,
                'version': '20090904',
                'with_global': 1,
                **auth_data,
            }})
            # Post Final (2N)
            post_data.append({'ping': {'content': f'pf:{i * 2}'}})

            # Post Start (2N+1)
            post_data.append({'ping': {'content': f'ps:{i * 2 + 1}'}})
            post_data.append({'thread_leaves': {
                # format is '<bottom of minute range>-<top of minute range>:<comments per minute>,<total last comments'
                # unfortunately NND limits (deletes?) comment returns this way, so you're only able to grab the last 1000 per language
                'content': '0-999999:999999,999999,nicoru:999999',
                'fork': thread_fork,
                'language': 0,
                'nicoru': 3,
                'scores': 1,
                'thread': thread_id,
                **auth_data,
            }})
            # Post Final (2N+1)
            post_data.append({'ping': {'content': f'pf:{i * 2 + 1}'}})
        # Request Final
        post_data.append({'ping': {'content': 'rf:0'}})

        for api_url in self._COMMENT_API_ENDPOINTS:
            comments = self._download_json(
                api_url, video_id, data=json.dumps(post_data).encode(), fatal=False,
                headers={
                    'Referer': 'https://www.nicovideo.jp/watch/%s' % video_id,
                    'Origin': 'https://www.nicovideo.jp',
                    'Content-Type': 'text/plain;charset=UTF-8',
                },
                note='Downloading comments', errnote=f'Failed to access endpoint {api_url}')
            if comments:
                return comments


class NiconicoPlaylistBaseIE(NiconicoBaseIE):
    _PAGE_SIZE = 100

    _API_HEADERS = {
        'X-Frontend-ID': '6',
        'X-Frontend-Version': '0',
        'X-Niconico-Language': 'en-us'
    }

    def _call_api(self, list_id, resource, query):
        raise NotImplementedError('Must be implemented in subclasses')

    @staticmethod
    def _parse_owner(item):
        return {
            'uploader': traverse_obj(item, ('owner', 'name')),
            'uploader_id': traverse_obj(item, ('owner', 'id')),
        }

    def _fetch_page(self, list_id, page):
        page += 1
        resp = self._call_api(list_id, 'page %d' % page, {
            'page': page,
            'pageSize': self._PAGE_SIZE,
        })
        # this is needed to support both mylist and user
        for video in traverse_obj(resp, ('items', ..., ('video', None))) or []:
            video_id = video.get('id')
            if not video_id:
                # skip {"video": {"id": "blablabla", ...}}
                continue
            count = video.get('count') or {}
            get_count = lambda x: int_or_none(count.get(x))
            yield {
                '_type': 'url',
                'id': video_id,
                'title': video.get('title'),
                'url': f'https://www.nicovideo.jp/watch/{video_id}',
                'description': video.get('shortDescription'),
                'duration': int_or_none(video.get('duration')),
                'view_count': get_count('view'),
                'comment_count': get_count('comment'),
                'thumbnail': traverse_obj(video, ('thumbnail', ('nHdUrl', 'largeUrl', 'listingUrl', 'url'))),
                'ie_key': NiconicoIE.ie_key(),
                **self._parse_owner(video),
            }

    def _entries(self, list_id):
        return OnDemandPagedList(functools.partial(self._fetch_page, list_id), self._PAGE_SIZE)


class NiconicoPlaylistIE(NiconicoPlaylistBaseIE):
    IE_NAME = 'niconico:playlist'
    _VALID_URL = r'https?://(?:(?:www\.|sp\.)?nicovideo\.jp|nico\.ms)/(?:user/\d+/)?(?:my/)?mylist/(?:#/)?(?P<id>\d+)'

    _TESTS = [{
        'url': 'http://www.nicovideo.jp/mylist/27411728',
        'info_dict': {
            'id': '27411728',
            'title': 'AKB48のオールナイトニッポン',
            'description': 'md5:d89694c5ded4b6c693dea2db6e41aa08',
            'uploader': 'のっく',
            'uploader_id': '805442',
        },
        'playlist_mincount': 291,
    }, {
        'url': 'https://www.nicovideo.jp/user/805442/mylist/27411728',
        'only_matching': True,
    }, {
        'url': 'https://www.nicovideo.jp/my/mylist/#/68048635',
        'only_matching': True,
    }]

    def _call_api(self, list_id, resource, query):
        return self._download_json(
            f'https://nvapi.nicovideo.jp/v2/mylists/{list_id}', list_id,
            f'Downloading {resource}', query=query,
            headers=self._API_HEADERS)['data']['mylist']

    def _real_extract(self, url):
        list_id = self._match_id(url)
        mylist = self._call_api(list_id, 'list', {
            'pageSize': 1,
        })
        return self.playlist_result(
            self._entries(list_id), list_id,
            mylist.get('name'), mylist.get('description'), **self._parse_owner(mylist))


class NiconicoSeriesIE(NiconicoBaseIE):
    IE_NAME = 'niconico:series'
    _VALID_URL = r'https?://(?:(?:www\.|sp\.)?nicovideo\.jp|nico\.ms)/series/(?P<id>\d+)'

    _TESTS = [{
        'url': 'https://www.nicovideo.jp/series/110226',
        'info_dict': {
            'id': '110226',
            'title': 'ご立派ァ！のシリーズ',
        },
        'playlist_mincount': 10,
    }, {
        'url': 'https://www.nicovideo.jp/series/12312/',
        'info_dict': {
            'id': '12312',
            'title': 'バトルスピリッツ　お勧めカード紹介(調整中)',
        },
        'playlist_mincount': 103,
    }, {
        'url': 'https://nico.ms/series/203559',
        'only_matching': True,
    }]

    def _real_extract(self, url):
        list_id = self._match_id(url)
        webpage = self._download_webpage(f'https://www.nicovideo.jp/series/{list_id}', list_id)

        title = self._search_regex(
            (r'<title>「(.+)（全',
             r'<div class="TwitterShareButton"\s+data-text="(.+)\s+https:'),
            webpage, 'title', fatal=False)
        if title:
            title = unescapeHTML(title)
        playlist = [
            self.url_result(f'https://www.nicovideo.jp/watch/{v_id}', video_id=v_id)
            for v_id in re.findall(r'data-href=[\'"](?:https://www\.nicovideo\.jp)?/watch/([a-z0-9]+)', webpage)]
        return self.playlist_result(playlist, list_id, title)


class NiconicoHistoryIE(NiconicoPlaylistBaseIE):
    IE_NAME = 'niconico:history'
    IE_DESC = 'NicoNico user history. Requires cookies.'
    _VALID_URL = r'https?://(?:www\.|sp\.)?nicovideo\.jp/my/history'

    _TESTS = [{
        'note': 'PC page, with /video',
        'url': 'https://www.nicovideo.jp/my/history/video',
        'only_matching': True,
    }, {
        'note': 'PC page, without /video',
        'url': 'https://www.nicovideo.jp/my/history',
        'only_matching': True,
    }, {
        'note': 'mobile page, with /video',
        'url': 'https://sp.nicovideo.jp/my/history/video',
        'only_matching': True,
    }, {
        'note': 'mobile page, without /video',
        'url': 'https://sp.nicovideo.jp/my/history',
        'only_matching': True,
    }]

    def _call_api(self, list_id, resource, query):
        return self._download_json(
            'https://nvapi.nicovideo.jp/v1/users/me/watch/history', 'history',
            f'Downloading {resource}', query=query,
            headers=self._API_HEADERS)['data']

    def _real_extract(self, url):
        list_id = 'history'
        try:
            mylist = self._call_api(list_id, 'list', {
                'pageSize': 1,
            })
        except ExtractorError as e:
            if isinstance(e.cause, compat_HTTPError) and e.cause.code == 401:
                self.raise_login_required('You have to be logged in to get your watch history')
            raise
        return self.playlist_result(self._entries(list_id), list_id, **self._parse_owner(mylist))


class NicovideoSearchBaseIE(InfoExtractor):
    _SEARCH_TYPE = 'search'

    def _entries(self, url, item_id, query=None, note='Downloading page %(page)s'):
        query = query or {}
        pages = [query['page']] if 'page' in query else itertools.count(1)
        for page_num in pages:
            query['page'] = str(page_num)
            webpage = self._download_webpage(url, item_id, query=query, note=note % {'page': page_num})
            results = re.findall(r'(?<=data-video-id=)["\']?(?P<videoid>.*?)(?=["\'])', webpage)
            for item in results:
                yield self.url_result(f'https://www.nicovideo.jp/watch/{item}', 'Niconico', item)
            if not results:
                break

    def _search_results(self, query):
        return self._entries(
            self._proto_relative_url(f'//www.nicovideo.jp/{self._SEARCH_TYPE}/{query}'), query)


class NicovideoSearchIE(NicovideoSearchBaseIE, SearchInfoExtractor):
    IE_DESC = 'Nico video search'
    IE_NAME = 'nicovideo:search'
    _SEARCH_KEY = 'nicosearch'


class NicovideoSearchURLIE(NicovideoSearchBaseIE):
    IE_NAME = f'{NicovideoSearchIE.IE_NAME}_url'
    IE_DESC = 'Nico video search URLs'
    _VALID_URL = r'https?://(?:www\.)?nicovideo\.jp/search/(?P<id>[^?#&]+)?'
    _TESTS = [{
        'url': 'http://www.nicovideo.jp/search/sm9',
        'info_dict': {
            'id': 'sm9',
            'title': 'sm9'
        },
        'playlist_mincount': 40,
    }, {
        'url': 'https://www.nicovideo.jp/search/sm9?sort=h&order=d&end=2020-12-31&start=2020-01-01',
        'info_dict': {
            'id': 'sm9',
            'title': 'sm9'
        },
        'playlist_count': 31,
    }]

    def _real_extract(self, url):
        query = self._match_id(url)
        return self.playlist_result(self._entries(url, query), query, query)


class NicovideoSearchDateIE(NicovideoSearchBaseIE, SearchInfoExtractor):
    IE_DESC = 'Nico video search, newest first'
    IE_NAME = f'{NicovideoSearchIE.IE_NAME}:date'
    _SEARCH_KEY = 'nicosearchdate'
    _TESTS = [{
        'url': 'nicosearchdateall:a',
        'info_dict': {
            'id': 'a',
            'title': 'a'
        },
        'playlist_mincount': 1610,
    }]

    _START_DATE = datetime.date(2007, 1, 1)
    _RESULTS_PER_PAGE = 32
    _MAX_PAGES = 50

    def _entries(self, url, item_id, start_date=None, end_date=None):
        start_date, end_date = start_date or self._START_DATE, end_date or datetime.datetime.now().date()

        # If the last page has a full page of videos, we need to break down the query interval further
        last_page_len = len(list(self._get_entries_for_date(
            url, item_id, start_date, end_date, self._MAX_PAGES,
            note=f'Checking number of videos from {start_date} to {end_date}')))
        if (last_page_len == self._RESULTS_PER_PAGE and start_date != end_date):
            midpoint = start_date + ((end_date - start_date) // 2)
            yield from self._entries(url, item_id, midpoint, end_date)
            yield from self._entries(url, item_id, start_date, midpoint)
        else:
            self.to_screen(f'{item_id}: Downloading results from {start_date} to {end_date}')
            yield from self._get_entries_for_date(
                url, item_id, start_date, end_date, note='    Downloading page %(page)s')

    def _get_entries_for_date(self, url, item_id, start_date, end_date=None, page_num=None, note=None):
        query = {
            'start': str(start_date),
            'end': str(end_date or start_date),
            'sort': 'f',
            'order': 'd',
        }
        if page_num:
            query['page'] = str(page_num)

        yield from super()._entries(url, item_id, query=query, note=note)


class NicovideoTagURLIE(NicovideoSearchBaseIE):
    IE_NAME = 'niconico:tag'
    IE_DESC = 'NicoNico video tag URLs'
    _SEARCH_TYPE = 'tag'
    _VALID_URL = r'https?://(?:www\.)?nicovideo\.jp/tag/(?P<id>[^?#&]+)?'
    _TESTS = [{
        'url': 'https://www.nicovideo.jp/tag/%E3%83%89%E3%82%AD%E3%83%A5%E3%83%A1%E3%83%B3%E3%82%BF%E3%83%AA%E3%83%BC%E6%B7%AB%E5%A4%A2',
        'info_dict': {
            'id': 'ドキュメンタリー淫夢',
            'title': 'ドキュメンタリー淫夢'
        },
        'playlist_mincount': 400,
    }]

    def _real_extract(self, url):
        query = self._match_id(url)
        return self.playlist_result(self._entries(url, query), query, query)


class NiconicoUserIE(NiconicoPlaylistBaseIE):
    IE_NAME = 'niconico:user'
    _VALID_URL = r'https?://(?:(?:www\.|sp\.)?nicovideo\.jp|nico\.ms)/user/(?P<id>\d+)'

    _TESTS = [{
        'url': 'https://www.nicovideo.jp/user/17988631',
        'info_dict': {
            'id': '17988631',
            'title': 'USAGE',
        },
        'playlist_mincount': 37,  # as of 2021/01/13
    }, {
        'url': 'https://www.nicovideo.jp/user/1050860/video',
        'info_dict': {
            'id': '1050860',
            'title': '花たんとかユリカとか✿',
        },
        'playlist_mincount': 165,  # as of 2021/04/04
    }, {
        'url': 'https://www.nicovideo.jp/user/805442/',
        'only_matching': True,
    }, {
        'url': 'https://nico.ms/user/805442/',
        'only_matching': True,
    }]

    @classmethod
    def suitable(cls, url):
        return super(NiconicoUserIE, cls).suitable(url) and not NiconicoPlaylistIE.suitable(url)

    def _call_api(self, list_id, resource, query):
        return self._download_json(
            'https://nvapi.nicovideo.jp/v1/users/%s/videos' % list_id, list_id,
            'Downloading %s' % resource, query=query,
            headers=self._API_HEADERS)['data']

    def _real_extract(self, url):
        list_id = self._match_id(url)

        user_webpage = self._download_webpage('https://www.nicovideo.jp/user/%s' % list_id, list_id)
        user_info = self._search_regex(r'<div id="js-initial-userpage-data" .+? data-initial-data="(.+)?"', user_webpage, 'user info', default={})
        user_info = unescapeHTML(user_info)
        user_info = self._parse_json(user_info, list_id)
        user_info = traverse_obj(user_info, ('userDetails', 'userDetails', 'user')) or {}

        mylist = self._call_api(list_id, 'list', {
            'pageSize': 1,
        })
        entries = self._entries(list_id)
        result = self.playlist_result(
            entries, list_id, user_info.get('nickname'), user_info.get('strippedDescription'))
        result.update(self._parse_owner(mylist))
        return result


class NiconicoLiveIE(NiconicoBaseIE):
    IE_NAME = 'niconico:live'
    IE_DESC = 'ニコニコ生放送'
    _VALID_URL = r'(?:https?://(?:sp\.)?live2?\.nicovideo\.jp/(?:watch|gate)/|nico(?:nico|video)?:)(?P<id>lv\d+)'
    _FEATURE_DEPENDENCY = ('websocket', )

    _KNOWN_LATENCY = ('high', 'low')

    def _real_extract(self, url):
        video_id = self._match_id(url)
        webpage, urlh = self._download_webpage_handle(f'https://live2.nicovideo.jp/watch/{video_id}', video_id)

        embedded_data = self._parse_json(unescapeHTML(self._search_regex(
            r'<script\s+id="embedded-data"\s*data-props="(.+?)"', webpage, 'embedded data')), video_id)

        ws_url = traverse_obj(embedded_data, ('site', 'relive', 'webSocketUrl'))
        if not ws_url:
            raise ExtractorError('The live hasn\'t started yet or already ended.', expected=True)
        ws_url = update_url_query(ws_url, {
            'frontend_id': traverse_obj(embedded_data, ('site', 'frontendId')) or '9',
        })

        cookies = try_get(urlh.geturl(), self._get_cookie_header)
        latency = try_get(self._configuration_arg('latency'), lambda x: x[0])
        if latency not in self._KNOWN_LATENCY:
            latency = 'high'

        ws = WebSocket(ws_url, {
            'Cookie': str_or_none(cookies) or '',
            'Origin': 'https://live2.nicovideo.jp',
            'Accept': '*/*',
            'User-Agent': std_headers['User-Agent'],
        })

        self.write_debug('[debug] Sending HLS server request')
        ws.send(json.dumps({
            'type': 'startWatching',
            'data': {
                'stream': {
                    'quality': 'abr',
                    'protocol': 'hls+fmp4',
                    'latency': latency,
                    'chasePlay': False
                },
                'room': {
                    'protocol': 'webSocket',
                    'commentable': True
                },
                'reconnect': False,
            }
        }))

        while True:
            recv = ws.recv()
            if not recv:
                continue
            data = json.loads(recv)
            if not isinstance(data, dict):
                continue
            if data.get('type') == 'stream':
                m3u8_url = data['data']['uri']
                qualities = data['data']['availableQualities']
                break
            elif data.get('type') == 'disconnect':
                self.write_debug(recv)
                raise ExtractorError('Disconnected at middle of extraction')
            elif data.get('type') == 'error':
                self.write_debug(recv)
                message = traverse_obj(data, ('body', 'code')) or recv
                raise ExtractorError(message)
            elif self.get_param('verbose', False):
                if len(recv) > 100:
                    recv = recv[:100] + '...'
                self.write_debug('Server said: %s' % recv)

        title = traverse_obj(embedded_data, ('program', 'title')) or self._html_search_meta(
            ('og:title', 'twitter:title'), webpage, 'live title', fatal=False)

        is_from_start = False
        if self.get_param('live_from_start'):
            if 'timeshift' in ws_url:
                m3u8_url, is_from_start = update_url_query(m3u8_url, {'start', '0'}), True
            else:
                self.report_warning('--live-from-start only works for timeshifts')

        formats = self._extract_m3u8_formats(m3u8_url, video_id, ext='mp4', live=True)
        self._sort_formats(formats)
        for fmt, q in zip(formats, reversed(qualities[1:])):
            fmt.update({
                'format_id': q,
                'protocol': 'niconico_live',
                'ws': ws,
                'video_id': video_id,
                'cookies': cookies,
                'live_latency': latency,
                'is_from_start': is_from_start,
            })

        return {
            'id': video_id,
            'title': title,
            'formats': formats,
            'is_live': True,
        }<|MERGE_RESOLUTION|>--- conflicted
+++ resolved
@@ -443,11 +443,6 @@
             if fmt:
                 formats.append(fmt)
 
-<<<<<<< HEAD
-        self._sort_formats(formats, ['tbr', 'res', 'proto:m3u8'])
-
-=======
->>>>>>> f5a9e9df
         # Start extracting information
         tags = None
         if webpage:
@@ -1023,7 +1018,6 @@
                 self.report_warning('--live-from-start only works for timeshifts')
 
         formats = self._extract_m3u8_formats(m3u8_url, video_id, ext='mp4', live=True)
-        self._sort_formats(formats)
         for fmt, q in zip(formats, reversed(qualities[1:])):
             fmt.update({
                 'format_id': q,
