--- conflicted
+++ resolved
@@ -250,16 +250,6 @@
                             'Referer': url,
                         }))
 
-<<<<<<< HEAD
-        self._sort_formats(formats)
-=======
-        for fmt in formats:
-            fmt.update({
-                'protocol': 'fc2_live',
-                'ws': ws,
-            })
->>>>>>> f5a9e9df
-
         title = self._html_search_meta(('og:title', 'twitter:title'), webpage, 'live title', fatal=False)
         if not title:
             title = self._html_extract_title(webpage, 'html title', fatal=False)
