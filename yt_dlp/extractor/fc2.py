import re

from .common import InfoExtractor
from ..compat import (
    compat_parse_qs,
)
from ..dependencies import websockets
from ..utils import (
    ExtractorError,
<<<<<<< HEAD
=======
    WebSocketsWrapper,
>>>>>>> 9b8ee23b
    js_to_json,
    sanitized_Request,
    std_headers,
    traverse_obj,
    update_url_query,
    urlencode_postdata,
    urljoin,
)
from ..websocket import WebSocket


class FC2IE(InfoExtractor):
    _VALID_URL = r'^(?:https?://video\.fc2\.com/(?:[^/]+/)*content/|fc2:)(?P<id>[^/]+)'
    IE_NAME = 'fc2'
    _NETRC_MACHINE = 'fc2'
    _TESTS = [{
        'url': 'http://video.fc2.com/en/content/20121103kUan1KHs',
        'md5': 'a6ebe8ebe0396518689d963774a54eb7',
        'info_dict': {
            'id': '20121103kUan1KHs',
            'ext': 'flv',
            'title': 'Boxing again with Puff',
        },
    }, {
        'url': 'http://video.fc2.com/en/content/20150125cEva0hDn/',
        'info_dict': {
            'id': '20150125cEva0hDn',
            'ext': 'mp4',
        },
        'params': {
            'username': 'ytdl@yt-dl.org',
            'password': '(snip)',
        },
        'skip': 'requires actual password',
    }, {
        'url': 'http://video.fc2.com/en/a/content/20130926eZpARwsF',
        'only_matching': True,
    }]

    def _login(self):
        username, password = self._get_login_info()
        if username is None or password is None:
            return False

        # Log in
        login_form_strs = {
            'email': username,
            'password': password,
            'done': 'video',
            'Submit': ' Login ',
        }

        login_data = urlencode_postdata(login_form_strs)
        request = sanitized_Request(
            'https://secure.id.fc2.com/index.php?mode=login&switch_language=en', login_data)

        login_results = self._download_webpage(request, None, note='Logging in', errnote='Unable to log in')
        if 'mode=redirect&login=done' not in login_results:
            self.report_warning('unable to log in: bad username or password')
            return False

        # this is also needed
        login_redir = sanitized_Request('http://id.fc2.com/?mode=redirect&login=done')
        self._download_webpage(
            login_redir, None, note='Login redirect', errnote='Login redirect failed')

        return True

    def _real_extract(self, url):
        video_id = self._match_id(url)
        self._login()
        webpage = None
        if not url.startswith('fc2:'):
            webpage = self._download_webpage(url, video_id)
            self._downloader.cookiejar.clear_session_cookies()  # must clear
            self._login()

        title, thumbnail, description = None, None, None
        if webpage is not None:
            title = self._html_search_regex(
                (r'<h2\s+class="videoCnt_title">([^<]+?)</h2>',
                 r'\s+href="[^"]+"\s*title="([^"]+?)"\s*rel="nofollow">\s*<img',
                 # there's two matches in the webpage
                 r'\s+href="[^"]+"\s*title="([^"]+?)"\s*rel="nofollow">\s*\1'),
                webpage,
                'title', fatal=False)
            thumbnail = self._og_search_thumbnail(webpage)
            description = self._og_search_description(webpage, default=None)

        vidplaylist = self._download_json(
            'https://video.fc2.com/api/v3/videoplaylist/%s?sh=1&fs=0' % video_id, video_id,
            note='Downloading info page')
        vid_url = traverse_obj(vidplaylist, ('playlist', 'nq'))
        if not vid_url:
            raise ExtractorError('Unable to extract video URL')
        vid_url = urljoin('https://video.fc2.com/', vid_url)

        return {
            'id': video_id,
            'title': title,
            'url': vid_url,
            'ext': 'mp4',
            'protocol': 'm3u8_native',
            'description': description,
            'thumbnail': thumbnail,
        }


class FC2EmbedIE(InfoExtractor):
    _VALID_URL = r'https?://video\.fc2\.com/flv2\.swf\?(?P<query>.+)'
    IE_NAME = 'fc2:embed'

    _TEST = {
        'url': 'http://video.fc2.com/flv2.swf?t=201404182936758512407645&i=20130316kwishtfitaknmcgd76kjd864hso93htfjcnaogz629mcgfs6rbfk0hsycma7shkf85937cbchfygd74&i=201403223kCqB3Ez&d=2625&sj=11&lang=ja&rel=1&from=11&cmt=1&tk=TlRBM09EQTNNekU9&tl=プリズン･ブレイク%20S1-01%20マイケル%20【吹替】',
        'md5': 'b8aae5334cb691bdb1193a88a6ab5d5a',
        'info_dict': {
            'id': '201403223kCqB3Ez',
            'ext': 'flv',
            'title': 'プリズン･ブレイク S1-01 マイケル 【吹替】',
            'thumbnail': r're:^https?://.*\.jpg$',
        },
    }

    def _real_extract(self, url):
        mobj = self._match_valid_url(url)
        query = compat_parse_qs(mobj.group('query'))

        video_id = query['i'][-1]
        title = query.get('tl', ['FC2 video %s' % video_id])[0]

        sj = query.get('sj', [None])[0]
        thumbnail = None
        if sj:
            # See thumbnailImagePath() in ServerConst.as of flv2.swf
            thumbnail = 'http://video%s-thumbnail.fc2.com/up/pic/%s.jpg' % (
                sj, '/'.join((video_id[:6], video_id[6:8], video_id[-2], video_id[-1], video_id)))

        return {
            '_type': 'url_transparent',
            'ie_key': FC2IE.ie_key(),
            'url': 'fc2:%s' % video_id,
            'title': title,
            'thumbnail': thumbnail,
        }


class FC2LiveIE(InfoExtractor):
    _VALID_URL = r'https?://live\.fc2\.com/(?P<id>\d+)'
    IE_NAME = 'fc2:live'
    _FEATURE_DEPENDENCY = ('websocket', )

    _TESTS = [{
        'url': 'https://live.fc2.com/57892267/',
        'info_dict': {
            'id': '57892267',
            'title': 'どこまで・・・',
            'uploader': 'あつあげ',
            'uploader_id': '57892267',
            'thumbnail': r're:https?://.+fc2.+',
        },
        'skip': 'livestream',
    }]

    def _real_extract(self, url):
<<<<<<< HEAD
=======
        if not websockets:
            raise ExtractorError('websockets library is not available. Please install it.', expected=True)
>>>>>>> 9b8ee23b
        video_id = self._match_id(url)
        webpage = self._download_webpage('https://live.fc2.com/%s/' % video_id, video_id)

        self._set_cookie('live.fc2.com', 'js-player_size', '1')

        # https://live.fc2.com/js/playerVersion/version.txt?0.0674203108942784
        member_api = self._download_json(
            'https://live.fc2.com/api/memberApi.php', video_id, form_params={
                'channel': '1',
                'profile': '1',
                'user': '1',
                'streamid': video_id
            }, note='Requesting member info')

        control_server = self._download_json(
            'https://live.fc2.com/api/getControlServer.php', video_id, note='Downloading ControlServer data',
            form_params={
                'channel_id': video_id,
                'mode': 'play',
                'orz': '',
                'channel_version': member_api['data']['channel_data']['version'],
                'client_version': '2.1.0\n [1]',
                'client_type': 'pc',
                'client_app': 'browser_hls',
                'ipv6': '',
            }, headers={'X-Requested-With': 'XMLHttpRequest'})
        self._set_cookie('live.fc2.com', 'l_ortkn', control_server['orz_raw'])

        ws_url = update_url_query(control_server['url'], {'control_token': control_server['control_token']})
        playlist_data = None

        self.to_screen('%s: Fetching HLS playlist info via WebSocket' % video_id)
        ws = WebSocket(ws_url, {
            'Cookie': self._get_cookie_header('https://live.fc2.com/'),
            'Origin': 'https://live.fc2.com',
            'Accept': '*/*',
            'User-Agent': std_headers['User-Agent'],
        })

        self.write_debug('[debug] Sending HLS server request')

        while True:
            recv = ws.recv()
            if not recv:
                continue
            data = self._parse_json(recv, video_id, fatal=False)
            if not data or not isinstance(data, dict):
                continue

            if data.get('name') == 'connect_complete':
                break
        ws.send(r'{"name":"get_hls_information","arguments":{},"id":1}')

        while True:
            recv = ws.recv()
            if not recv:
                continue
            data = self._parse_json(recv, video_id, fatal=False)
            if not data or not isinstance(data, dict):
                continue
            if data.get('name') == '_response_' and data.get('id') == 1:
                self.write_debug('[debug] Goodbye.')
                playlist_data = data
                break
            elif self._downloader.params.get('verbose', False):
                if len(recv) > 100:
                    recv = recv[:100] + '...'
                self.to_screen('[debug] Server said: %s' % recv)

        if not playlist_data:
            raise ExtractorError('Unable to fetch HLS playlist info via WebSocket')

        formats = []
        for name, playlists in playlist_data['arguments'].items():
            if not isinstance(playlists, list):
                continue
            for pl in playlists:
                if pl.get('status') == 0 and 'master_playlist' in pl.get('url'):
                    formats.extend(self._extract_m3u8_formats(
                        pl['url'], video_id, ext='mp4', m3u8_id=name, live=True,
                        headers={
                            'Origin': 'https://live.fc2.com',
                            'Referer': url,
                        }))

        self._sort_formats(formats)

        title = self._html_search_meta(('og:title', 'twitter:title'), webpage, 'live title', fatal=False)
        if not title:
            title = self._html_extract_title(webpage, 'html title', fatal=False)
            if title:
                # remove service name in <title>
                title = re.sub(r'\s+-\s+.+$', '', title)
        uploader = None
        if title:
            match = self._search_regex(r'^(.+?)\s*\[(.+?)\]$', title, 'title and uploader', default=None, group=(1, 2))
            if match and all(match):
                title, uploader = match

        live_info_view = self._search_regex(r'(?s)liveInfoView\s*:\s*({.+?}),\s*premiumStateView', webpage, 'user info', fatal=False) or None
        if live_info_view:
            # remove jQuery code from object literal
            live_info_view = re.sub(r'\$\(.+?\)[^,]+,', '"",', live_info_view)
            live_info_view = self._parse_json(js_to_json(live_info_view), video_id)

        counter, prev_aug = 1, None

        def ping(aug):
            nonlocal counter, prev_aug
            # sanity check
            if prev_aug and aug != prev_aug:
                raise ExtractorError("Download instances can't be reused")
            prev_aug = aug
            counter += 1
            ws.send('{"name":"heartbeat","arguments":{},"id":%d}' % counter)

        return {
            'id': video_id,
            'title': title or traverse_obj(live_info_view, 'title'),
            'description': self._html_search_meta(
                ('og:description', 'twitter:description'),
                webpage, 'live description', fatal=False) or traverse_obj(live_info_view, 'info'),
            'formats': formats,
            'uploader': uploader or traverse_obj(live_info_view, 'name'),
            'uploader_id': video_id,
            'thumbnail': traverse_obj(live_info_view, 'thumb'),
            'is_live': True,

            'augments': [{
                'key': 'heartbeat',
                'callback': ping,
                'interval': 30,
            }]
        }<|MERGE_RESOLUTION|>--- conflicted
+++ resolved
@@ -4,13 +4,8 @@
 from ..compat import (
     compat_parse_qs,
 )
-from ..dependencies import websockets
 from ..utils import (
     ExtractorError,
-<<<<<<< HEAD
-=======
-    WebSocketsWrapper,
->>>>>>> 9b8ee23b
     js_to_json,
     sanitized_Request,
     std_headers,
@@ -175,11 +170,7 @@
     }]
 
     def _real_extract(self, url):
-<<<<<<< HEAD
-=======
-        if not websockets:
-            raise ExtractorError('websockets library is not available. Please install it.', expected=True)
->>>>>>> 9b8ee23b
+        # NOTE: ytdl-patched allows omitting dependency checks by declaring at _FEATURE_DEPENDENCY
         video_id = self._match_id(url)
         webpage = self._download_webpage('https://live.fc2.com/%s/' % video_id, video_id)
 
