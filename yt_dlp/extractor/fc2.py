--- conflicted
+++ resolved
@@ -1,25 +1,17 @@
 # coding: utf-8
 from __future__ import unicode_literals
 
-<<<<<<< HEAD
 import re
 
-from .common import InfoExtractor
-from ..compat import compat_parse_qs
-=======
 from .common import InfoExtractor
 from ..compat import (
     compat_parse_qs,
 )
->>>>>>> c5332d7f
 from ..utils import (
     ExtractorError,
     js_to_json,
     sanitized_Request,
-<<<<<<< HEAD
     std_headers,
-=======
->>>>>>> c5332d7f
     traverse_obj,
     urlencode_postdata,
     urljoin,
