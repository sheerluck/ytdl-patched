from __future__ import unicode_literals

from .common import InfoExtractor
from ..utils import (
    int_or_none,
    parse_duration,
    qualities,
    try_get
)


class VeohIE(InfoExtractor):
<<<<<<< HEAD
    _VALID_URL = r'https?://(?:www\.)?veoh\.com/(?:watch|embed|videos|iphone/#_Watch)/(?P<id>(?:v|e|yapi-)[\da-zA-Z]+)'
=======
    _VALID_URL = r'https?://(?:www\.)?veoh\.com/(?:watch|videos|embed|iphone/#_Watch)/(?P<id>(?:v|e|yapi-)[\da-zA-Z]+)'
>>>>>>> 62c955ef

    _TESTS = [{
        'url': 'http://www.veoh.com/watch/v56314296nk7Zdmz3',
        'md5': '620e68e6a3cff80086df3348426c9ca3',
        'info_dict': {
            'id': 'v56314296nk7Zdmz3',
            'ext': 'mp4',
            'title': 'Straight Backs Are Stronger',
            'description': 'md5:203f976279939a6dc664d4001e13f5f4',
            'thumbnail': 're:https://fcache\\.veoh\\.com/file/f/th56314296\\.jpg(\\?.*)?',
            'uploader': 'LUMOback',
            'duration': 46,
            'view_count': int,
            'average_rating': int,
            'comment_count': int,
            'age_limit': 0,
            'categories': ['technology_and_gaming'],
            'tags': ['posture', 'posture', 'sensor', 'back', 'pain', 'wearable', 'tech', 'lumo'],
        },
    }, {
        'url': 'http://www.veoh.com/embed/v56314296nk7Zdmz3',
        'only_matching': True,
    }, {
        'url': 'http://www.veoh.com/watch/v27701988pbTc4wzN?h1=Chile+workers+cover+up+to+avoid+skin+damage',
        'md5': '4a6ff84b87d536a6a71e6aa6c0ad07fa',
        'info_dict': {
            'id': '27701988',
            'ext': 'mp4',
            'title': 'Chile workers cover up to avoid skin damage',
            'description': 'md5:2bd151625a60a32822873efc246ba20d',
            'uploader': 'afp-news',
            'duration': 123,
        },
        'skip': 'This video has been deleted.',
    }, {
        'url': 'http://www.veoh.com/watch/v69525809F6Nc4frX',
        'md5': '4fde7b9e33577bab2f2f8f260e30e979',
        'note': 'Embedded ooyala video',
        'info_dict': {
            'id': '69525809',
            'ext': 'mp4',
            'title': 'Doctors Alter Plan For Preteen\'s Weight Loss Surgery',
            'description': 'md5:f5a11c51f8fb51d2315bca0937526891',
            'uploader': 'newsy-videos',
        },
        'skip': 'This video has been deleted.',
    }, {
        'url': 'http://www.veoh.com/watch/e152215AJxZktGS',
        'only_matching': True,
    }, {
        'url': 'https://www.veoh.com/videos/v16374379WA437rMH',
        'md5': 'cceb73f3909063d64f4b93d4defca1b3',
        'info_dict': {
            'id': 'v16374379WA437rMH',
            'ext': 'mp4',
            'title': 'Phantasmagoria 2, pt. 1-3',
            'description': 'Phantasmagoria: a Puzzle of Flesh',
            'thumbnail': 're:https://fcache\\.veoh\\.com/file/f/th16374379\\.jpg(\\?.*)?',
            'uploader': 'davidspackage',
            'duration': 968,
            'view_count': int,
            'average_rating': int,
            'comment_count': int,
            'age_limit': 18,
            'categories': ['technology_and_gaming', 'gaming'],
            'tags': ['puzzle', 'of', 'flesh'],
        }
    }]

    def _real_extract(self, url):
        video_id = self._match_id(url)
        metadata = self._download_json(
            'https://www.veoh.com/watch/getVideo/' + video_id,
            video_id)
        video = metadata['video']
        title = video['title']

        thumbnail_url = None
        q = qualities(['Regular', 'HQ'])
        formats = []
        for f_id, f_url in video.get('src', {}).items():
            if not f_url:
                continue
            if f_id == 'poster':
                thumbnail_url = f_url
            else:
                formats.append({
                    'format_id': f_id,
                    'quality': q(f_id),
                    'url': f_url,
                })
        self._sort_formats(formats)

        categories = metadata.get('categoryPath')
        if not categories:
            category = try_get(video, lambda x: x['category'].strip().removeprefix('category_'))
            categories = [category] if category else None
        tags = video.get('tags')

        return {
            'id': video_id,
            'title': title,
            'description': video.get('description'),
            'thumbnail': thumbnail_url,
            'uploader': video.get('author', {}).get('nickname'),
            'duration': int_or_none(video.get('lengthBySec')) or parse_duration(video.get('length')),
            'view_count': int_or_none(video.get('views')),
            'formats': formats,
            'average_rating': int_or_none(video.get('rating')),
            'comment_count': int_or_none(video.get('numOfComments')),
            'age_limit': 18 if video.get('contentRatingId') == 2 else 0,
            'categories': categories,
            'tags': tags.split(', ') if tags else None,
        }<|MERGE_RESOLUTION|>--- conflicted
+++ resolved
@@ -10,11 +10,7 @@
 
 
 class VeohIE(InfoExtractor):
-<<<<<<< HEAD
-    _VALID_URL = r'https?://(?:www\.)?veoh\.com/(?:watch|embed|videos|iphone/#_Watch)/(?P<id>(?:v|e|yapi-)[\da-zA-Z]+)'
-=======
     _VALID_URL = r'https?://(?:www\.)?veoh\.com/(?:watch|videos|embed|iphone/#_Watch)/(?P<id>(?:v|e|yapi-)[\da-zA-Z]+)'
->>>>>>> 62c955ef
 
     _TESTS = [{
         'url': 'http://www.veoh.com/watch/v56314296nk7Zdmz3',
