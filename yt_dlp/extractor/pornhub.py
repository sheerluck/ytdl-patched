import functools
import itertools
import math
import operator
import re

from .common import InfoExtractor
from ..compat import (
    compat_HTTPError,
    compat_str,
    compat_urllib_request,
)
from .openload import PhantomJSwrapper
from ..utils import (
    clean_html,
    determine_ext,
    ExtractorError,
    format_field,
    int_or_none,
    merge_dicts,
    NO_DEFAULT,
    orderedSet,
    remove_quotes,
    remove_start,
    str_to_int,
    update_url_query,
    urlencode_postdata,
    url_or_none,
)


class PornHubBaseIE(InfoExtractor):
    _NETRC_MACHINE = 'pornhub'
    _PORNHUB_HOST_RE = r'(?:(?P<host>pornhub(?:premium)?\.(?:com|net|org))|pornhubvybmsymdol4iibwgwtkpwmeyd6luq2gxajgjzfjvotyt5zhyd\.onion)'

    def _download_webpage_handle(self, *args, **kwargs):
        def dl(*args, **kwargs):
            return super(PornHubBaseIE, self)._download_webpage_handle(*args, **kwargs)

        ret = dl(*args, **kwargs)

        if not ret:
            return ret

        webpage, urlh = ret

        if any(re.search(p, webpage) for p in (
                r'<body\b[^>]+\bonload=["\']go\(\)',
                r'document\.cookie\s*=\s*["\']RNKEY=',
                r'document\.location\.reload\(true\)')):
            url_or_request = args[0]
            url = (url_or_request.get_full_url()
                   if isinstance(url_or_request, compat_urllib_request.Request)
                   else url_or_request)
            phantom = PhantomJSwrapper(self, required_version='2.0')
            phantom.get(url, html=webpage)
            webpage, urlh = dl(*args, **kwargs)

        return webpage, urlh

    def _real_initialize(self):
        self._logged_in = False

    def _login(self, host):
        if self._logged_in:
            return

        site = host.split('.')[0]

        # Both sites pornhub and pornhubpremium have separate accounts
        # so there should be an option to provide credentials for both.
        # At the same time some videos are available under the same video id
        # on both sites so that we have to identify them as the same video.
        # For that purpose we have to keep both in the same extractor
        # but under different netrc machines.
        username, password = self._get_login_info(netrc_machine=site)
        if username is None:
            return

        login_url = 'https://www.%s/%slogin' % (host, 'premium/' if 'premium' in host else '')
        login_page = self._download_webpage(
            login_url, None, 'Downloading %s login page' % site)

        def is_logged(webpage):
            return any(re.search(p, webpage) for p in (
                r'class=["\']signOut',
                r'>Sign\s+[Oo]ut\s*<'))

        if is_logged(login_page):
            self._logged_in = True
            return

        login_form = self._hidden_inputs(login_page)

        login_form.update({
            'username': username,
            'password': password,
        })

        response = self._download_json(
            'https://www.%s/front/authenticate' % host, None,
            'Logging in to %s' % site,
            data=urlencode_postdata(login_form),
            headers={
                'Content-Type': 'application/x-www-form-urlencoded; charset=UTF-8',
                'Referer': login_url,
                'X-Requested-With': 'XMLHttpRequest',
            })

        if response.get('success') == '1':
            self._logged_in = True
            return

        message = response.get('message')
        if message is not None:
            raise ExtractorError(
                'Unable to login: %s' % message, expected=True)

        raise ExtractorError('Unable to log in')


class PornHubIE(PornHubBaseIE):
    IE_DESC = 'PornHub and Thumbzilla'
    _VALID_URL = r'''(?x)
                    https?://
                        (?:
                            (?:[^/]+\.)?
                            %s
                            /(?:(?:view_video\.php|video/show)\?viewkey=|embed/)|
                            (?:www\.)?thumbzilla\.com/video/
                        )
                        (?P<id>[\da-z]+)
                    ''' % PornHubBaseIE._PORNHUB_HOST_RE
    _TESTS = [{
        'url': 'http://www.pornhub.com/view_video.php?viewkey=648719015',
        'md5': 'a6391306d050e4547f62b3f485dd9ba9',
        'info_dict': {
            'id': '648719015',
            'ext': 'mp4',
            'title': 'Seductive Indian beauty strips down and fingers her pink pussy',
            'uploader': 'Babes',
            'upload_date': '20130628',
            'timestamp': 1372447216,
            'duration': 361,
            'view_count': int,
            'like_count': int,
            'dislike_count': int,
            'comment_count': int,
            'age_limit': 18,
            'tags': list,
            'categories': list,
            'cast': list,
        },
    }, {
        # non-ASCII title
        'url': 'http://www.pornhub.com/view_video.php?viewkey=1331683002',
        'info_dict': {
            'id': '1331683002',
            'ext': 'mp4',
            'title': '重庆婷婷女王足交',
            'upload_date': '20150213',
            'timestamp': 1423804862,
            'duration': 1753,
            'view_count': int,
            'like_count': int,
            'dislike_count': int,
            'comment_count': int,
            'age_limit': 18,
            'tags': list,
            'categories': list,
        },
        'params': {
            'skip_download': True,
        },
        'skip': 'Video has been flagged for verification in accordance with our trust and safety policy',
    }, {
        # subtitles
        'url': 'https://www.pornhub.com/view_video.php?viewkey=ph5af5fef7c2aa7',
        'info_dict': {
            'id': 'ph5af5fef7c2aa7',
            'ext': 'mp4',
            'title': 'BFFS - Cute Teen Girls Share Cock On the Floor',
            'uploader': 'BFFs',
            'duration': 622,
            'view_count': int,
            'like_count': int,
            'dislike_count': int,
            'comment_count': int,
            'age_limit': 18,
            'tags': list,
            'categories': list,
            'subtitles': {
                'en': [{
                    "ext": 'srt'
                }]
            },
        },
        'params': {
            'skip_download': True,
        },
        'skip': 'This video has been disabled',
    }, {
        'url': 'http://www.pornhub.com/view_video.php?viewkey=ph601dc30bae19a',
        'info_dict': {
            'id': 'ph601dc30bae19a',
            'uploader': 'Projekt Melody',
            'uploader_id': 'projekt-melody',
            'upload_date': '20210205',
            'title': '"Welcome to My Pussy Mansion" - CB Stream (02/03/21)',
            'thumbnail': r're:https?://.+',
        },
    }, {
        'url': 'http://www.pornhub.com/view_video.php?viewkey=ph557bbb6676d2d',
        'only_matching': True,
    }, {
        # removed at the request of cam4.com
        'url': 'http://fr.pornhub.com/view_video.php?viewkey=ph55ca2f9760862',
        'only_matching': True,
    }, {
        # removed at the request of the copyright owner
        'url': 'http://www.pornhub.com/view_video.php?viewkey=788152859',
        'only_matching': True,
    }, {
        # removed by uploader
        'url': 'http://www.pornhub.com/view_video.php?viewkey=ph572716d15a111',
        'only_matching': True,
    }, {
        # private video
        'url': 'http://www.pornhub.com/view_video.php?viewkey=ph56fd731fce6b7',
        'only_matching': True,
    }, {
        'url': 'https://www.thumbzilla.com/video/ph56c6114abd99a/horny-girlfriend-sex',
        'only_matching': True,
    }, {
        'url': 'http://www.pornhub.com/video/show?viewkey=648719015',
        'only_matching': True,
    }, {
        'url': 'https://www.pornhub.net/view_video.php?viewkey=203640933',
        'only_matching': True,
    }, {
        'url': 'https://www.pornhub.org/view_video.php?viewkey=203640933',
        'only_matching': True,
    }, {
        'url': 'https://www.pornhubpremium.com/view_video.php?viewkey=ph5e4acdae54a82',
        'only_matching': True,
    }, {
        # Some videos are available with the same id on both premium
        # and non-premium sites (e.g. this and the following test)
        'url': 'https://www.pornhub.com/view_video.php?viewkey=ph5f75b0f4b18e3',
        'only_matching': True,
    }, {
        'url': 'https://www.pornhubpremium.com/view_video.php?viewkey=ph5f75b0f4b18e3',
        'only_matching': True,
    }, {
        # geo restricted
        'url': 'https://www.pornhub.com/view_video.php?viewkey=ph5a9813bfa7156',
        'only_matching': True,
    }, {
        'url': 'http://pornhubvybmsymdol4iibwgwtkpwmeyd6luq2gxajgjzfjvotyt5zhyd.onion/view_video.php?viewkey=ph5a9813bfa7156',
        'only_matching': True,
    }]

    @staticmethod
    def _extract_urls(webpage):
        return re.findall(
            r'<iframe[^>]+?src=["\'](?P<url>(?:https?:)?//(?:www\.)?pornhub(?:premium)?\.(?:com|net|org)/embed/[\da-z]+)',
            webpage)

    def _extract_count(self, pattern, webpage, name):
        return str_to_int(self._search_regex(pattern, webpage, '%s count' % name, default=None))

    def _real_extract(self, url):
        mobj = self._match_valid_url(url)
        host = mobj.group('host') or 'pornhub.com'
        video_id = mobj.group('id')

        self._login(host)

        self._set_cookie(host, 'age_verified', '1')

        def dl_webpage(platform):
            self._set_cookie(host, 'platform', platform)
            return self._download_webpage(
                'https://www.%s/view_video.php?viewkey=%s' % (host, video_id),
                video_id, 'Downloading %s webpage' % platform)

        webpage = dl_webpage('pc')

        error_msg = self._html_search_regex(
            (r'(?s)<div[^>]+class=(["\'])(?:(?!\1).)*\b(?:removed|userMessageSection)\b(?:(?!\1).)*\1[^>]*>(?P<error>.+?)</div>',
             r'(?s)<section[^>]+class=["\']noVideo["\'][^>]*>(?P<error>.+?)</section>'),
            webpage, 'error message', default=None, group='error')
        if error_msg:
            error_msg = re.sub(r'\s+', ' ', error_msg)
            raise ExtractorError(
                'PornHub said: %s' % error_msg,
                expected=True, video_id=video_id)

        if any(re.search(p, webpage) for p in (
                r'class=["\']geoBlocked["\']',
                r'>\s*This content is unavailable in your country')):
            self.raise_geo_restricted()

        # video_title from flashvars contains whitespace instead of non-ASCII (see
        # http://www.pornhub.com/view_video.php?viewkey=1331683002), not relying
        # on that anymore.
        title = self._html_search_meta(
            'twitter:title', webpage, default=None) or self._html_search_regex(
            (r'(?s)<h1[^>]+class=["\']title["\'][^>]*>(?P<title>.+?)</h1>',
             r'<div[^>]+data-video-title=(["\'])(?P<title>(?:(?!\1).)+)\1',
             r'shareTitle["\']\s*[=:]\s*(["\'])(?P<title>(?:(?!\1).)+)\1'),
            webpage, 'title', group='title')

        video_urls = []
        video_urls_set = set()
        subtitles = {}

        flashvars = self._parse_json(
            self._search_regex(
                r'var\s+flashvars_\d+\s*=\s*({.+?});', webpage, 'flashvars', default='{}'),
            video_id)
        if flashvars:
            subtitle_url = url_or_none(flashvars.get('closedCaptionsFile'))
            if subtitle_url:
                subtitles.setdefault('en', []).append({
                    'url': subtitle_url,
                    'ext': 'srt',
                })
            thumbnail = flashvars.get('image_url')
            duration = int_or_none(flashvars.get('video_duration'))
            media_definitions = flashvars.get('mediaDefinitions')
            if isinstance(media_definitions, list):
                for definition in media_definitions:
                    if not isinstance(definition, dict):
                        continue
                    video_url = definition.get('videoUrl')
                    if not video_url or not isinstance(video_url, compat_str):
                        continue
                    if video_url in video_urls_set:
                        continue
                    video_urls_set.add(video_url)
                    video_urls.append(
                        (video_url, int_or_none(definition.get('quality'))))
        else:
            thumbnail, duration = [None] * 2

        def extract_js_vars(webpage, pattern, default=NO_DEFAULT):
            assignments = self._search_regex(
                pattern, webpage, 'encoded url', default=default)
            if not assignments:
                return {}

            assignments = assignments.split(';')

            js_vars = {}

            def parse_js_value(inp):
                inp = re.sub(r'/\*(?:(?!\*/).)*?\*/', '', inp)
                if '+' in inp:
                    inps = inp.split('+')
                    return functools.reduce(
                        operator.concat, map(parse_js_value, inps))
                inp = inp.strip()
                if inp in js_vars:
                    return js_vars[inp]
                return remove_quotes(inp)

            for assn in assignments:
                assn = assn.strip()
                if not assn:
                    continue
                assn = re.sub(r'var\s+', '', assn)
                vname, value = assn.split('=', 1)
                js_vars[vname] = parse_js_value(value)
            return js_vars

        def add_video_url(video_url):
            v_url = url_or_none(video_url)
            if not v_url:
                return
            if v_url in video_urls_set:
                return
            video_urls.append((v_url, None))
            video_urls_set.add(v_url)

        def parse_quality_items(quality_items):
            q_items = self._parse_json(quality_items, video_id, fatal=False)
            if not isinstance(q_items, list):
                return
            for item in q_items:
                if isinstance(item, dict):
                    add_video_url(item.get('url'))

        if not video_urls:
            FORMAT_PREFIXES = ('media', 'quality', 'qualityItems')
            js_vars = extract_js_vars(
                webpage, r'(var\s+(?:%s)_.+)' % '|'.join(FORMAT_PREFIXES),
                default=None)
            if js_vars:
                for key, format_url in js_vars.items():
                    if key.startswith(FORMAT_PREFIXES[-1]):
                        parse_quality_items(format_url)
                    elif any(key.startswith(p) for p in FORMAT_PREFIXES[:2]):
                        add_video_url(format_url)
            if not video_urls and re.search(
                    r'<[^>]+\bid=["\']lockedPlayer', webpage):
                raise ExtractorError(
                    'Video %s is locked' % video_id, expected=True)

        if not video_urls:
            js_vars = extract_js_vars(
                dl_webpage('tv'), r'(var.+?mediastring.+?)</script>')
            add_video_url(js_vars['mediastring'])

        for mobj in re.finditer(
                r'<a[^>]+\bclass=["\']downloadBtn\b[^>]+\bhref=(["\'])(?P<url>(?:(?!\1).)+)\1',
                webpage):
            video_url = mobj.group('url')
            if video_url not in video_urls_set:
                video_urls.append((video_url, None))
                video_urls_set.add(video_url)

        upload_date = None
        formats = []

        def add_format(format_url, height=None):
            ext = determine_ext(format_url)
            if ext == 'mpd':
                formats.extend(self._extract_mpd_formats(
                    format_url, video_id, mpd_id='dash', fatal=False))
                return
            if ext == 'm3u8':
                formats.extend(self._extract_m3u8_formats(
                    format_url, video_id, 'mp4', entry_protocol='m3u8_native',
                    m3u8_id='hls', fatal=False))
                return
            if not height:
                height = int_or_none(self._search_regex(
                    r'(?P<height>\d+)[pP]?_\d+[kK]', format_url, 'height',
                    default=None))
            formats.append({
                'url': format_url,
                'format_id': format_field(height, None, '%dp'),
                'height': height,
            })

        for video_url, height in video_urls:
            if not upload_date:
                upload_date = self._search_regex(
                    r'/(\d{6}/\d{2})/', video_url, 'upload data', default=None)
                if upload_date:
                    upload_date = upload_date.replace('/', '')
            if '/video/get_media' in video_url:
                medias = self._download_json(video_url, video_id, fatal=False)
                if isinstance(medias, list):
                    for media in medias:
                        if not isinstance(media, dict):
                            continue
                        video_url = url_or_none(media.get('videoUrl'))
                        if not video_url:
                            continue
                        height = int_or_none(media.get('quality'))
                        add_format(video_url, height)
                continue
            add_format(video_url)

        # field_preference is unnecessary here, but kept for code-similarity with youtube-dl
        self._sort_formats(
            formats, field_preference=('height', 'width', 'fps', 'format_id'))

<<<<<<< HEAD
        model_profile = self._parse_json(self._search_regex(
            r'var\s+MODEL_PROFILE\s*=\s*({.+?})\s*;', webpage, 'model profile',
            default='{}'), video_id, fatal=False)
        video_uploader = self._html_search_regex(
            r'(?s)From:&nbsp;.+?<(?:a\b[^>]+\bhref=["\']/(?:(?:user|channel)s|model|pornstar)/|span\b[^>]+\bclass=["\']username)[^>]+>(.+?)<',
            webpage, 'uploader', default=None) or model_profile.get('username')
        uploader_id = remove_start(model_profile.get('modelProfileLink'), '/model/')
=======
        model_profile = self._search_json(
            r'var\s+MODEL_PROFILE\s*=', webpage, 'model profile', video_id, fatal=False)
        video_uploader = self._html_search_regex(
            r'(?s)From:&nbsp;.+?<(?:a\b[^>]+\bhref=["\']/(?:(?:user|channel)s|model|pornstar)/|span\b[^>]+\bclass=["\']username)[^>]+>(.+?)<',
            webpage, 'uploader', default=None) or model_profile.get('username')
>>>>>>> 40268a79

        def extract_vote_count(kind, name):
            return self._extract_count(
                (r'<span[^>]+\bclass="votes%s"[^>]*>([\d,\.]+)</span>' % kind,
                 r'<span[^>]+\bclass=["\']votes%s["\'][^>]*\bdata-rating=["\'](\d+)' % kind),
                webpage, name)

        view_count = self._extract_count(
            r'<span class="count">([\d,\.]+)</span> [Vv]iews', webpage, 'view')
        like_count = extract_vote_count('Up', 'like')
        dislike_count = extract_vote_count('Down', 'dislike')
        comment_count = self._extract_count(
            r'All Comments\s*<span>\(([\d,.]+)\)', webpage, 'comment')

        def extract_list(meta_key):
            div = self._search_regex(
                r'(?s)<div[^>]+\bclass=["\'].*?\b%sWrapper[^>]*>(.+?)</div>'
                % meta_key, webpage, meta_key, default=None)
            if div:
                return [clean_html(x).strip() for x in re.findall(r'(?s)<a[^>]+\bhref=[^>]+>.+?</a>', div)]

        info = self._search_json_ld(webpage, video_id, default={})
        # description provided in JSON-LD is irrelevant
        info['description'] = None

        return merge_dicts({
            'id': video_id,
            'uploader': video_uploader,
<<<<<<< HEAD
            'uploader_id': uploader_id,
=======
            'uploader_id': remove_start(model_profile.get('modelProfileLink'), '/model/'),
>>>>>>> 40268a79
            'upload_date': upload_date,
            'title': title,
            'thumbnail': thumbnail,
            'duration': duration,
            'view_count': view_count,
            'like_count': like_count,
            'dislike_count': dislike_count,
            'comment_count': comment_count,
            'formats': formats,
            'age_limit': 18,
            'tags': extract_list('tags'),
            'categories': extract_list('categories'),
            'cast': extract_list('pornstars'),
            'subtitles': subtitles,

            # retry when any of the following codes is returned;
            # no more fragments or data can be downloaded anymore
            'unrecoverable_http_error': (401, 503, 472, 429),
        }, info)


class PornHubPlaylistBaseIE(PornHubBaseIE):
    def _extract_page(self, url):
        return int_or_none(self._search_regex(
            r'\bpage=(\d+)', url, 'page', default=None))

    def _extract_entries(self, webpage, host):
        # Only process container div with main playlist content skipping
        # drop-down menu that uses similar pattern for videos (see
        # https://github.com/ytdl-org/youtube-dl/issues/11594).
        container = self._search_regex(
            r'(?s)(<div[^>]+class=["\']container.+)', webpage,
            'container', default=webpage)

        return [
            self.url_result(
                'http://www.%s/%s' % (host, video_url),
                PornHubIE.ie_key(), video_title=title)
            for video_url, title in orderedSet(re.findall(
                r'href="/?(view_video\.php\?.*\bviewkey=[\da-z]+[^"]*)"[^>]*\s+title="([^"]+)"',
                container))
        ]


class PornHubUserIE(PornHubPlaylistBaseIE):
    _VALID_URL = r'(?P<url>https?://(?:[^/]+\.)?%s/(?:(?:user|channel)s|model|pornstar)/(?P<id>[^/?#&]+))(?:[?#&]|/(?!videos)|$)' % PornHubBaseIE._PORNHUB_HOST_RE
    _TESTS = [{
        'url': 'https://www.pornhub.com/model/zoe_ph',
        'playlist_mincount': 118,
    }, {
        'url': 'https://www.pornhub.com/pornstar/liz-vicious',
        'info_dict': {
            'id': 'liz-vicious',
        },
        'playlist_mincount': 118,
    }, {
        'url': 'https://www.pornhub.com/users/russianveet69',
        'only_matching': True,
    }, {
        'url': 'https://www.pornhub.com/channels/povd',
        'only_matching': True,
    }, {
        'url': 'https://www.pornhub.com/model/zoe_ph?abc=1',
        'only_matching': True,
    }, {
        # Unavailable via /videos page, but available with direct pagination
        # on pornstar page (see [1]), requires premium
        # 1. https://github.com/ytdl-org/youtube-dl/issues/27853
        'url': 'https://www.pornhubpremium.com/pornstar/sienna-west',
        'only_matching': True,
    }, {
        # Same as before, multi page
        'url': 'https://www.pornhubpremium.com/pornstar/lily-labeau',
        'only_matching': True,
    }, {
        'url': 'https://pornhubvybmsymdol4iibwgwtkpwmeyd6luq2gxajgjzfjvotyt5zhyd.onion/model/zoe_ph',
        'only_matching': True,
    }]

    def _real_extract(self, url):
        mobj = self._match_valid_url(url)
        user_id = mobj.group('id')
        videos_url = '%s/videos' % mobj.group('url')
        page = self._extract_page(url)
        if page:
            videos_url = update_url_query(videos_url, {'page': page})
        return self.url_result(
            videos_url, ie=PornHubPagedVideoListIE.ie_key(), video_id=user_id)


class PornHubPagedPlaylistBaseIE(PornHubPlaylistBaseIE):
    @staticmethod
    def _has_more(webpage):
        return re.search(
            r'''(?x)
                <li[^>]+\bclass=["\']page_next|
                <link[^>]+\brel=["\']next|
                <button[^>]+\bid=["\']moreDataBtn
            ''', webpage) is not None

    def _entries(self, url, host, item_id):
        page = self._extract_page(url)

        VIDEOS = '/videos'

        def download_page(base_url, num, fallback=False):
            note = 'Downloading page %d%s' % (num, ' (switch to fallback)' if fallback else '')
            return self._download_webpage(
                base_url, item_id, note, query={'page': num})

        def is_404(e):
            return isinstance(e.cause, compat_HTTPError) and e.cause.code == 404

        base_url = url
        has_page = page is not None
        first_page = page if has_page else 1
        for page_num in (first_page, ) if has_page else itertools.count(first_page):
            try:
                try:
                    webpage = download_page(base_url, page_num)
                except ExtractorError as e:
                    # Some sources may not be available via /videos page,
                    # trying to fallback to main page pagination (see [1])
                    # 1. https://github.com/ytdl-org/youtube-dl/issues/27853
                    if is_404(e) and page_num == first_page and VIDEOS in base_url:
                        base_url = base_url.replace(VIDEOS, '')
                        webpage = download_page(base_url, page_num, fallback=True)
                    else:
                        raise
            except ExtractorError as e:
                if is_404(e) and page_num != first_page:
                    break
                raise
            page_entries = self._extract_entries(webpage, host)
            if not page_entries:
                break
            for e in page_entries:
                yield e
            if not self._has_more(webpage):
                break

    def _real_extract(self, url):
        mobj = self._match_valid_url(url)
        host = mobj.group('host')
        item_id = mobj.group('id')

        self._login(host)

        return self.playlist_result(self._entries(url, host, item_id), item_id)


class PornHubPagedVideoListIE(PornHubPagedPlaylistBaseIE):
    _VALID_URL = r'https?://(?:[^/]+\.)?%s/(?!playlist/)(?P<id>(?:[^/]+/)*[^/?#&]+)' % PornHubBaseIE._PORNHUB_HOST_RE
    _TESTS = [{
        'url': 'https://www.pornhub.com/model/zoe_ph/videos',
        'only_matching': True,
    }, {
        'url': 'http://www.pornhub.com/users/rushandlia/videos',
        'only_matching': True,
    }, {
        'url': 'https://www.pornhub.com/pornstar/jenny-blighe/videos',
        'info_dict': {
            'id': 'pornstar/jenny-blighe/videos',
        },
        'playlist_mincount': 149,
    }, {
        'url': 'https://www.pornhub.com/pornstar/jenny-blighe/videos?page=3',
        'info_dict': {
            'id': 'pornstar/jenny-blighe/videos',
        },
        'playlist_mincount': 40,
    }, {
        # default sorting as Top Rated Videos
        'url': 'https://www.pornhub.com/channels/povd/videos',
        'info_dict': {
            'id': 'channels/povd/videos',
        },
        'playlist_mincount': 293,
    }, {
        # Top Rated Videos
        'url': 'https://www.pornhub.com/channels/povd/videos?o=ra',
        'only_matching': True,
    }, {
        # Most Recent Videos
        'url': 'https://www.pornhub.com/channels/povd/videos?o=da',
        'only_matching': True,
    }, {
        # Most Viewed Videos
        'url': 'https://www.pornhub.com/channels/povd/videos?o=vi',
        'only_matching': True,
    }, {
        'url': 'http://www.pornhub.com/users/zoe_ph/videos/public',
        'only_matching': True,
    }, {
        # Most Viewed Videos
        'url': 'https://www.pornhub.com/pornstar/liz-vicious/videos?o=mv',
        'only_matching': True,
    }, {
        # Top Rated Videos
        'url': 'https://www.pornhub.com/pornstar/liz-vicious/videos?o=tr',
        'only_matching': True,
    }, {
        # Longest Videos
        'url': 'https://www.pornhub.com/pornstar/liz-vicious/videos?o=lg',
        'only_matching': True,
    }, {
        # Newest Videos
        'url': 'https://www.pornhub.com/pornstar/liz-vicious/videos?o=cm',
        'only_matching': True,
    }, {
        'url': 'https://www.pornhub.com/pornstar/liz-vicious/videos/paid',
        'only_matching': True,
    }, {
        'url': 'https://www.pornhub.com/pornstar/liz-vicious/videos/fanonly',
        'only_matching': True,
    }, {
        'url': 'https://www.pornhub.com/video',
        'only_matching': True,
    }, {
        'url': 'https://www.pornhub.com/video?page=3',
        'only_matching': True,
    }, {
        'url': 'https://www.pornhub.com/video/search?search=123',
        'only_matching': True,
    }, {
        'url': 'https://www.pornhub.com/categories/teen',
        'only_matching': True,
    }, {
        'url': 'https://www.pornhub.com/categories/teen?page=3',
        'only_matching': True,
    }, {
        'url': 'https://www.pornhub.com/hd',
        'only_matching': True,
    }, {
        'url': 'https://www.pornhub.com/hd?page=3',
        'only_matching': True,
    }, {
        'url': 'https://www.pornhub.com/described-video',
        'only_matching': True,
    }, {
        'url': 'https://www.pornhub.com/described-video?page=2',
        'only_matching': True,
    }, {
        'url': 'https://www.pornhub.com/video/incategories/60fps-1/hd-porn',
        'only_matching': True,
    }, {
        'url': 'https://pornhubvybmsymdol4iibwgwtkpwmeyd6luq2gxajgjzfjvotyt5zhyd.onion/model/zoe_ph/videos',
        'only_matching': True,
    }]

    @classmethod
    def suitable(cls, url):
        return (False
                if PornHubIE.suitable(url) or PornHubUserIE.suitable(url) or PornHubUserVideosUploadIE.suitable(url)
                else super(PornHubPagedVideoListIE, cls).suitable(url))


class PornHubUserVideosUploadIE(PornHubPagedPlaylistBaseIE):
    _VALID_URL = r'(?P<url>https?://(?:[^/]+\.)?%s/(?:(?:user|channel)s|model|pornstar)/(?P<id>[^/]+)/videos/upload)' % PornHubBaseIE._PORNHUB_HOST_RE
    _TESTS = [{
        'url': 'https://www.pornhub.com/pornstar/jenny-blighe/videos/upload',
        'info_dict': {
            'id': 'jenny-blighe',
        },
        'playlist_mincount': 129,
    }, {
        'url': 'https://www.pornhub.com/model/zoe_ph/videos/upload',
        'only_matching': True,
    }, {
        'url': 'http://pornhubvybmsymdol4iibwgwtkpwmeyd6luq2gxajgjzfjvotyt5zhyd.onion/pornstar/jenny-blighe/videos/upload',
        'only_matching': True,
    }]


class PornHubPlaylistIE(PornHubPlaylistBaseIE):
    _VALID_URL = r'(?P<url>https?://(?:[^/]+\.)?%s/playlist/(?P<id>[^/?#&]+))' % PornHubBaseIE._PORNHUB_HOST_RE
    _TESTS = [{
        'url': 'https://www.pornhub.com/playlist/44121572',
        'info_dict': {
            'id': '44121572',
        },
        'playlist_count': 77,
    }, {
        'url': 'https://www.pornhub.com/playlist/4667351',
        'only_matching': True,
    }, {
        'url': 'https://de.pornhub.com/playlist/4667351',
        'only_matching': True,
    }, {
        'url': 'https://de.pornhub.com/playlist/4667351?page=2',
        'only_matching': True,
    }]

    def _entries(self, url, host, item_id):
        webpage = self._download_webpage(url, item_id, 'Downloading page 1')
        playlist_id = self._search_regex(r'var\s+playlistId\s*=\s*"([^"]+)"', webpage, 'playlist_id')
        video_count = int_or_none(
            self._search_regex(r'var\s+itemsCount\s*=\s*([0-9]+)\s*\|\|', webpage, 'video_count'))
        token = self._search_regex(r'var\s+token\s*=\s*"([^"]+)"', webpage, 'token')
        page_count = math.ceil((video_count - 36) / 40.) + 1
        page_entries = self._extract_entries(webpage, host)

        def download_page(page_num):
            note = 'Downloading page {}'.format(page_num)
            page_url = 'https://www.{}/playlist/viewChunked'.format(host)
            return self._download_webpage(page_url, item_id, note, query={
                'id': playlist_id,
                'page': page_num,
                'token': token,
            })

        for page_num in range(1, page_count + 1):
            if page_num > 1:
                webpage = download_page(page_num)
                page_entries = self._extract_entries(webpage, host)
            if not page_entries:
                break
            for e in page_entries:
                yield e

    def _real_extract(self, url):
        mobj = self._match_valid_url(url)
        host = mobj.group('host')
        item_id = mobj.group('id')

        self._login(host)

        return self.playlist_result(self._entries(mobj.group('url'), host, item_id), item_id)<|MERGE_RESOLUTION|>--- conflicted
+++ resolved
@@ -468,21 +468,11 @@
         self._sort_formats(
             formats, field_preference=('height', 'width', 'fps', 'format_id'))
 
-<<<<<<< HEAD
-        model_profile = self._parse_json(self._search_regex(
-            r'var\s+MODEL_PROFILE\s*=\s*({.+?})\s*;', webpage, 'model profile',
-            default='{}'), video_id, fatal=False)
-        video_uploader = self._html_search_regex(
-            r'(?s)From:&nbsp;.+?<(?:a\b[^>]+\bhref=["\']/(?:(?:user|channel)s|model|pornstar)/|span\b[^>]+\bclass=["\']username)[^>]+>(.+?)<',
-            webpage, 'uploader', default=None) or model_profile.get('username')
-        uploader_id = remove_start(model_profile.get('modelProfileLink'), '/model/')
-=======
         model_profile = self._search_json(
             r'var\s+MODEL_PROFILE\s*=', webpage, 'model profile', video_id, fatal=False)
         video_uploader = self._html_search_regex(
             r'(?s)From:&nbsp;.+?<(?:a\b[^>]+\bhref=["\']/(?:(?:user|channel)s|model|pornstar)/|span\b[^>]+\bclass=["\']username)[^>]+>(.+?)<',
             webpage, 'uploader', default=None) or model_profile.get('username')
->>>>>>> 40268a79
 
         def extract_vote_count(kind, name):
             return self._extract_count(
@@ -511,11 +501,7 @@
         return merge_dicts({
             'id': video_id,
             'uploader': video_uploader,
-<<<<<<< HEAD
-            'uploader_id': uploader_id,
-=======
             'uploader_id': remove_start(model_profile.get('modelProfileLink'), '/model/'),
->>>>>>> 40268a79
             'upload_date': upload_date,
             'title': title,
             'thumbnail': thumbnail,
