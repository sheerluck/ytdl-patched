import base64
import collections
import hashlib
import itertools
import json
import math
import netrc
import os
import random
import sys
import time
import xml.etree.ElementTree

from typing import TYPE_CHECKING
if TYPE_CHECKING:
    from ..YoutubeDL import YoutubeDL

from ..compat import (
    compat_cookiejar_Cookie,
    compat_cookies_SimpleCookie,
    compat_etree_fromstring,
    compat_expanduser,
    compat_getpass,
    compat_http_client,
    compat_os_name,
    compat_str,
    compat_urllib_error,
    compat_urllib_parse_unquote,
    compat_urllib_parse_urlencode,
    compat_urllib_request,
    compat_urlparse,
    re,
)
from ..dependencies import WebSocket
from ..downloader import FileDownloader
from ..downloader.f4m import get_base_url, remove_encrypted_media
from ..utils import (
    JSON_LD_RE,
    NO_DEFAULT,
    ExtractorError,
    GeoRestrictedError,
    GeoUtils,
    RegexNotFoundError,
    UnsupportedError,
    age_restricted,
    base_url,
    bug_reports_message,
    clean_html,
    determine_ext,
    determine_protocol,
    dict_get,
    encode_data_uri,
    error_to_compat_str,
    extract_attributes,
    filter_dict,
    fix_xml_ampersands,
    float_or_none,
    format_field,
    get_first_group,
    int_or_none,
    join_nonempty,
    js_to_json,
    merge_dicts,
    mimetype2ext,
    network_exceptions,
    orderedSet,
    parse_bitrate,
    parse_codecs,
    parse_duration,
    parse_iso8601,
    parse_m3u8_attributes,
    parse_resolution,
    preferredencoding,
    request_to_url,
    sanitize_filename,
    sanitized_Request,
    str_or_none,
    str_to_int,
    strip_or_none,
    traverse_obj,
    try_get,
    unescapeHTML,
    unified_strdate,
    unified_timestamp,
    update_Request,
    update_url_query,
    url_basename,
    url_or_none,
    urlencode_postdata,
    urljoin,
    variadic,
    xpath_element,
    xpath_text,
    xpath_with_ns,
)


class InfoExtractor:
    """Information Extractor class.

    Information extractors are the classes that, given a URL, extract
    information about the video (or videos) the URL refers to. This
    information includes the real video URL, the video title, author and
    others. The information is stored in a dictionary which is then
    passed to the YoutubeDL. The YoutubeDL processes this
    information possibly downloading the video to the file system, among
    other possible outcomes.

    The type field determines the type of the result.
    By far the most common value (and the default if _type is missing) is
    "video", which indicates a single video.

    For a video, the dictionaries must include the following fields:

    id:             Video identifier.
    title:          Video title, unescaped. Set to an empty string if video has
                    no title as opposed to "None" which signifies that the
                    extractor failed to obtain a title

    Additionally, it must contain either a formats entry or a url one:

    formats:        A list of dictionaries for each format available, ordered
                    from worst to best quality.

                    Potential fields:
                    * url        The mandatory URL representing the media:
                                   for plain file media - HTTP URL of this file,
                                   for RTMP - RTMP URL,
                                   for HLS - URL of the M3U8 media playlist,
                                   for HDS - URL of the F4M manifest,
                                   for DASH
                                     - HTTP URL to plain file media (in case of
                                       unfragmented media)
                                     - URL of the MPD manifest or base URL
                                       representing the media if MPD manifest
                                       is parsed from a string (in case of
                                       fragmented media)
                                   for MSS - URL of the ISM manifest.
                    * manifest_url
                                 The URL of the manifest file in case of
                                 fragmented media:
                                   for HLS - URL of the M3U8 master playlist,
                                   for HDS - URL of the F4M manifest,
                                   for DASH - URL of the MPD manifest,
                                   for MSS - URL of the ISM manifest.
                    * manifest_stream_number  (For internal use only)
                                 The index of the stream in the manifest file
                    * ext        Will be calculated from URL if missing
                    * format     A human-readable description of the format
                                 ("mp4 container with h264/opus").
                                 Calculated from the format_id, width, height.
                                 and format_note fields if missing.
                    * format_id  A short description of the format
                                 ("mp4_h264_opus" or "19").
                                Technically optional, but strongly recommended.
                    * format_note Additional info about the format
                                 ("3D" or "DASH video")
                    * width      Width of the video, if known
                    * height     Height of the video, if known
                    * resolution Textual description of width and height
                    * dynamic_range The dynamic range of the video. One of:
                                 "SDR" (None), "HDR10", "HDR10+, "HDR12", "HLG, "DV"
                    * tbr        Average bitrate of audio and video in KBit/s
                    * abr        Average audio bitrate in KBit/s
                    * acodec     Name of the audio codec in use
                    * asr        Audio sampling rate in Hertz
                    * vbr        Average video bitrate in KBit/s
                    * fps        Frame rate
                    * vcodec     Name of the video codec in use
                    * container  Name of the container format
                    * filesize   The number of bytes, if known in advance
                    * filesize_approx  An estimate for the number of bytes
                    * player_url SWF Player URL (used for rtmpdump).
                    * protocol   The protocol that will be used for the actual
                                 download, lower-case. One of "http", "https" or
                                 one of the protocols defined in downloader.PROTOCOL_MAP
                    * expected_protocol The protocol that will finally be used.
                                        Only used by "niconico_dmc" downloader
                                        to determine actual downloader.
                    * fragment_base_url
                                 Base URL for fragments. Each fragment's path
                                 value (if present) will be relative to
                                 this URL.
                    * fragments  A list of fragments of a fragmented media.
                                 Each fragment entry must contain either an url
                                 or a path. If an url is present it should be
                                 considered by a client. Otherwise both path and
                                 fragment_base_url must be present. Here is
                                 the list of all potential fields:
                                 * "url" - fragment's URL
                                 * "path" - fragment's path relative to
                                            fragment_base_url
                                 * "duration" (optional, int or float)
                                 * "filesize" (optional, int)
                    * is_from_start  Is a live format that can be downloaded
                                from the start. Boolean
                    * preference Order number of this format. If this field is
                                 present and not None, the formats get sorted
                                 by this field, regardless of all other values.
                                 -1 for default (order by other properties),
                                 -2 or smaller for less than default.
                                 < -1000 to hide the format (if there is
                                    another one which is strictly better)
                    * language   Language code, e.g. "de" or "en-US".
                    * language_preference  Is this in the language mentioned in
                                 the URL?
                                 10 if it's what the URL is about,
                                 -1 for default (don't know),
                                 -10 otherwise, other values reserved for now.
                    * quality    Order number of the video quality of this
                                 format, irrespective of the file format.
                                 -1 for default (order by other properties),
                                 -2 or smaller for less than default.
                    * source_preference  Order number for this video source
                                  (quality takes higher priority)
                                 -1 for default (order by other properties),
                                 -2 or smaller for less than default.
                    * http_headers  A dictionary of additional HTTP headers
                                 to add to the request.
                    * stretched_ratio  If given and not 1, indicates that the
                                 video's pixels are not square.
                                 width : height ratio as float.
                    * no_resume  The server does not support resuming the
                                 (HTTP or RTMP) download. Boolean.
                    * has_drm    The format has DRM and cannot be downloaded. Boolean
                    * downloader_options  A dictionary of downloader options
                                 (For internal use only)
                                 * http_chunk_size Chunk size for HTTP downloads
                                 * ffmpeg_args     Extra arguments for ffmpeg downloader
                    RTMP formats can also have the additional fields: page_url,
                    app, play_path, tc_url, flash_version, rtmp_live, rtmp_conn,
                    rtmp_protocol, rtmp_real_time

    url:            Final video URL.
    ext:            Video filename extension.
    format:         The video format, defaults to ext (used for --get-format)
    player_url:     SWF Player URL (used for rtmpdump).

    The following fields are optional:

    direct:         True if a direct video file was given (must only be set by GenericIE)
    alt_title:      A secondary title of the video.
    display_id      An alternative identifier for the video, not necessarily
                    unique, but available before title. Typically, id is
                    something like "4234987", title "Dancing naked mole rats",
                    and display_id "dancing-naked-mole-rats"
    thumbnails:     A list of dictionaries, with the following entries:
                        * "id" (optional, string) - Thumbnail format ID
                        * "url"
                        * "preference" (optional, int) - quality of the image
                        * "width" (optional, int)
                        * "height" (optional, int)
                        * "resolution" (optional, string "{width}x{height}",
                                        deprecated)
                        * "filesize" (optional, int)
                        * "http_headers" (dict) - HTTP headers for the request
    thumbnail:      Full URL to a video thumbnail image.
    description:    Full video description.
    uploader:       Full name of the video uploader.
    license:        License name the video is licensed under.
    creator:        The creator of the video.
    timestamp:      UNIX timestamp of the moment the video was uploaded
    upload_date:    Video upload date in UTC (YYYYMMDD).
                    If not explicitly set, calculated from timestamp
    release_timestamp: UNIX timestamp of the moment the video was released.
                    If it is not clear whether to use timestamp or this, use the former
    release_date:   The date (YYYYMMDD) when the video was released in UTC.
                    If not explicitly set, calculated from release_timestamp
    modified_timestamp: UNIX timestamp of the moment the video was last modified.
    modified_date:   The date (YYYYMMDD) when the video was last modified in UTC.
                    If not explicitly set, calculated from modified_timestamp
    uploader_id:    Nickname or id of the video uploader.
    uploader_url:   Full URL to a personal webpage of the video uploader.
    channel:        Full name of the channel the video is uploaded on.
                    Note that channel fields may or may not repeat uploader
                    fields. This depends on a particular extractor.
    channel_id:     Id of the channel.
    channel_url:    Full URL to a channel webpage.
    channel_follower_count: Number of followers of the channel.
    location:       Physical location where the video was filmed.
    subtitles:      The available subtitles as a dictionary in the format
                    {tag: subformats}. "tag" is usually a language code, and
                    "subformats" is a list sorted from lower to higher
                    preference, each element is a dictionary with the "ext"
                    entry and one of:
                        * "data": The subtitles file contents
                        * "url": A URL pointing to the subtitles file
                    It can optionally also have:
                        * "name": Name or description of the subtitles
                        * "http_headers": A dictionary of additional HTTP headers
                                  to add to the request.
                    "ext" will be calculated from URL if missing
    automatic_captions: Like 'subtitles'; contains automatically generated
                    captions instead of normal subtitles
    duration:       Length of the video in seconds, as an integer or float.
    view_count:     How many users have watched the video on the platform.
    like_count:     Number of positive ratings of the video
    dislike_count:  Number of negative ratings of the video
    repost_count:   Number of reposts of the video
    average_rating: Average rating give by users, the scale used depends on the webpage
    comment_count:  Number of comments on the video
    comments:       A list of comments, each with one or more of the following
                    properties (all but one of text or html optional):
                        * "author" - human-readable name of the comment author
                        * "author_id" - user ID of the comment author
                        * "author_thumbnail" - The thumbnail of the comment author
                        * "id" - Comment ID
                        * "html" - Comment as HTML
                        * "text" - Plain text of the comment
                        * "timestamp" - UNIX timestamp of comment
                        * "parent" - ID of the comment this one is replying to.
                                     Set to "root" to indicate that this is a
                                     comment to the original video.
                        * "like_count" - Number of positive ratings of the comment
                        * "dislike_count" - Number of negative ratings of the comment
                        * "is_favorited" - Whether the comment is marked as
                                           favorite by the video uploader
                        * "author_is_uploader" - Whether the comment is made by
                                                 the video uploader
    age_limit:      Age restriction for the video, as an integer (years)
    webpage_url:    The URL to the video webpage, if given to yt-dlp it
                    should allow to get the same result again. (It will be set
                    by YoutubeDL if it's missing)
    categories:     A list of categories that the video falls in, for example
                    ["Sports", "Berlin"]
    tags:           A list of tags assigned to the video, e.g. ["sweden", "pop music"]
    cast:           A list of the video cast
    is_live:        True, False, or None (=unknown). Whether this video is a
                    live stream that goes on instead of a fixed-length video.
    was_live:       True, False, or None (=unknown). Whether this video was
                    originally a live stream.
    live_status:    'is_live', 'is_upcoming', 'was_live', 'not_live' or None (=unknown)
                    If absent, automatically set from is_live, was_live
    start_time:     Time in seconds where the reproduction should start, as
                    specified in the URL.
    end_time:       Time in seconds where the reproduction should end, as
                    specified in the URL.
    chapters:       A list of dictionaries, with the following entries:
                        * "start_time" - The start time of the chapter in seconds
                        * "end_time" - The end time of the chapter in seconds
                        * "title" (optional, string)
    playable_in_embed: Whether this video is allowed to play in embedded
                    players on other sites. Can be True (=always allowed),
                    False (=never allowed), None (=unknown), or a string
                    specifying the criteria for embedability (Eg: 'whitelist')
    availability:   Under what condition the video is available. One of
                    'private', 'premium_only', 'subscriber_only', 'needs_auth',
                    'unlisted' or 'public'. Use 'InfoExtractor._availability'
                    to set it
    __post_extractor: A function to be called just before the metadata is
                    written to either disk, logger or console. The function
                    must return a dict which will be added to the info_dict.
                    This is usefull for additional information that is
                    time-consuming to extract. Note that the fields thus
                    extracted will not be available to output template and
                    match_filter. So, only "comments" and "comment_count" are
                    currently allowed to be extracted via this method.

    The following fields should only be used when the video belongs to some logical
    chapter or section:

    chapter:        Name or title of the chapter the video belongs to.
    chapter_number: Number of the chapter the video belongs to, as an integer.
    chapter_id:     Id of the chapter the video belongs to, as a unicode string.

    The following fields should only be used when the video is an episode of some
    series, programme or podcast:

    series:         Title of the series or programme the video episode belongs to.
    series_id:      Id of the series or programme the video episode belongs to, as a unicode string.
    season:         Title of the season the video episode belongs to.
    season_number:  Number of the season the video episode belongs to, as an integer.
    season_id:      Id of the season the video episode belongs to, as a unicode string.
    episode:        Title of the video episode. Unlike mandatory video title field,
                    this field should denote the exact title of the video episode
                    without any kind of decoration.
    episode_number: Number of the video episode within a season, as an integer.
    episode_id:     Id of the video episode, as a unicode string.

    The following fields should only be used when the media is a track or a part of
    a music album:

    track:          Title of the track.
    track_number:   Number of the track within an album or a disc, as an integer.
    track_id:       Id of the track (useful in case of custom indexing, e.g. 6.iii),
                    as a unicode string.
    artist:         Artist(s) of the track.
    genre:          Genre(s) of the track.
    album:          Title of the album the track belongs to.
    album_type:     Type of the album (e.g. "Demo", "Full-length", "Split", "Compilation", etc).
    album_artist:   List of all artists appeared on the album (e.g.
                    "Ash Borer / Fell Voices" or "Various Artists", useful for splits
                    and compilations).
    disc_number:    Number of the disc or other physical medium the track belongs to,
                    as an integer.
    release_year:   Year (YYYY) when the album was released.
    composer:       Composer of the piece

    Unless mentioned otherwise, the fields should be Unicode strings.

    Unless mentioned otherwise, None is equivalent to absence of information.


    _type "playlist" indicates multiple videos.
    There must be a key "entries", which is a list, an iterable, or a PagedList
    object, each element of which is a valid dictionary by this specification.

    Additionally, playlists can have "id", "title", and any other relevent
    attributes with the same semantics as videos (see above).

    It can also have the following optional fields:

    playlist_count: The total number of videos in a playlist. If not given,
                    YoutubeDL tries to calculate it from "entries"


    _type "multi_video" indicates that there are multiple videos that
    form a single show, for examples multiple acts of an opera or TV episode.
    It must have an entries key like a playlist and contain all the keys
    required for a video at the same time.


    _type "url" indicates that the video must be extracted from another
    location, possibly by a different extractor. Its only required key is:
    "url" - the next URL to extract.
    The key "ie_key" can be set to the class name (minus the trailing "IE",
    e.g. "Youtube") if the extractor class is known in advance.
    Additionally, the dictionary may have any properties of the resolved entity
    known in advance, for example "title" if the title of the referred video is
    known ahead of time.


    _type "url_transparent" entities have the same specification as "url", but
    indicate that the given additional information is more precise than the one
    associated with the resolved URL.
    This is useful when a site employs a video service that hosts the video and
    its technical metadata, but that video service does not embed a useful
    title, description etc.


    Subclasses of this should define a _VALID_URL regexp and, re-define the
    _real_extract() and (optionally) _real_initialize() methods.
    Probably, they should also be added to the list of extractors.

    Subclasses may also override suitable() if necessary, but ensure the function
    signature is preserved and that this function imports everything it needs
    (except other extractors), so that lazy_extractors works correctly.

    To support username + password (or netrc) login, the extractor must define a
    _NETRC_MACHINE and re-define _perform_login(username, password) and
    (optionally) _initialize_pre_login() methods. The _perform_login method will
    be called between _initialize_pre_login and _real_initialize if credentials
    are passed by the user. In cases where it is necessary to have the login
    process as part of the extraction rather than initialization, _perform_login
    can be left undefined.

    _GEO_BYPASS attribute may be set to False in order to disable
    geo restriction bypass mechanisms for a particular extractor.
    Though it won't disable explicit geo restriction bypass based on
    country code provided with geo_bypass_country.

    _GEO_COUNTRIES attribute may contain a list of presumably geo unrestricted
    countries for this extractor. One of these countries will be used by
    geo restriction bypass mechanism right away in order to bypass
    geo restriction, of course, if the mechanism is not disabled.

    _GEO_IP_BLOCKS attribute may contain a list of presumably geo unrestricted
    IP blocks in CIDR notation for this extractor. One of these IP blocks
    will be used by geo restriction bypass mechanism similarly
    to _GEO_COUNTRIES.

    The _WORKING attribute should be set to False for broken IEs
    in order to warn the users and skip the tests.
    """

    _ready = False
    _downloader = None
    _x_forwarded_for_ip = None
    _GEO_BYPASS = True
    _GEO_COUNTRIES = None
    _GEO_IP_BLOCKS = None
    _WORKING = True
    _NETRC_MACHINE = None
    IE_DESC = None
    SEARCH_KEY = None

<<<<<<< HEAD
    _SELF_HOSTED = False
    """ True if it's self-hosted service. DO NOT SET IT TRUE MANUALLY """
    _FEATURE_DEPENDENCY = tuple()
    """
    Feature dependency declaration. Case sensitive.
    Following features are known and recognized:
    - websocket - Requires WebSocket-related package
    - yaml - pyyaml package
    """

    _LOGIN_HINTS = {
        'any': 'Use --cookies, --cookies-from-browser, --username and --password, or --netrc to provide account credentials',
        'cookies': (
            'Use --cookies-from-browser or --cookies for the authentication. '
            'See  https://github.com/ytdl-org/youtube-dl#how-do-i-pass-cookies-to-youtube-dl  for how to manually pass cookies'),
        'password': 'Use --username and --password, or --netrc to provide account credentials',
    }
=======
    def _login_hint(self, method=NO_DEFAULT, netrc=None):
        password_hint = f'--username and --password, or --netrc ({netrc or self._NETRC_MACHINE}) to provide account credentials'
        return {
            None: '',
            'any': f'Use --cookies, --cookies-from-browser, {password_hint}',
            'password': f'Use {password_hint}',
            'cookies': (
                'Use --cookies-from-browser or --cookies for the authentication. '
                'See  https://github.com/ytdl-org/youtube-dl#how-do-i-pass-cookies-to-youtube-dl  for how to manually pass cookies'),
        }[method if method is not NO_DEFAULT else 'any' if self.supports_login() else 'cookies']
>>>>>>> 8dcce6a8

    def __init__(self, downloader: 'YoutubeDL' = None):
        """Constructor. Receives an optional downloader (a YoutubeDL instance).
        If a downloader is not passed during initialization,
        it must be set using "set_downloader()" before "extract()" is called"""
        self._ready = False
        self._x_forwarded_for_ip = None
        self._printed_messages = set()
        self.set_downloader(downloader)

    @classmethod
    def _match_valid_url(cls, url):
        # This does not use has/getattr intentionally - we want to know whether
        # we have cached the regexp for *this* class, whereas getattr would also
        # match the superclass
        if '_VALID_URL_RE' not in cls.__dict__:
            if '_VALID_URL' not in cls.__dict__:
                cls._VALID_URL = cls._make_valid_url()
            cls._VALID_URL_RE = re.compile(cls._VALID_URL)
        return cls._VALID_URL_RE.match(url)

    @classmethod
    def suitable(cls, url):
        """Receives a URL and returns True if suitable for this IE."""
        # This function must import everything it needs (except other extractors),
        # so that lazy_extractors works correctly
        return cls._match_valid_url(url) is not None

    @classmethod
    def _match_id(cls, url):
        return cls._match_valid_url(url).group('id')

    @classmethod
    def get_temp_id(cls, url):
        try:
            return cls._match_id(url)
        except (IndexError, AttributeError):
            return None

    @classmethod
    def working(cls):
        """Getter method for _WORKING."""
        return cls._WORKING

    @classmethod
    def supports_login(cls):
        return bool(cls._NETRC_MACHINE)

    def initialize(self):
        """Initializes an instance (authentication, etc)."""
        self._printed_messages = set()
        self._initialize_geo_bypass({
            'countries': self._GEO_COUNTRIES,
            'ip_blocks': self._GEO_IP_BLOCKS,
        })
        if not self._ready:
            self._initialize_pre_login()
            if self.supports_login():
                username, password = self._get_login_info()
                if username:
                    self._perform_login(username, password)
            elif self.get_param('username') and False not in (self.IE_DESC, self._NETRC_MACHINE):
                self.report_warning(f'Login with password is not supported for this website. {self._login_hint("cookies")}')
            self._real_initialize()
            self._ready = True

    def _initialize_geo_bypass(self, geo_bypass_context):
        """
        Initialize geo restriction bypass mechanism.

        This method is used to initialize geo bypass mechanism based on faking
        X-Forwarded-For HTTP header. A random country from provided country list
        is selected and a random IP belonging to this country is generated. This
        IP will be passed as X-Forwarded-For HTTP header in all subsequent
        HTTP requests.

        This method will be used for initial geo bypass mechanism initialization
        during the instance initialization with _GEO_COUNTRIES and
        _GEO_IP_BLOCKS.

        You may also manually call it from extractor's code if geo bypass
        information is not available beforehand (e.g. obtained during
        extraction) or due to some other reason. In this case you should pass
        this information in geo bypass context passed as first argument. It may
        contain following fields:

        countries:  List of geo unrestricted countries (similar
                    to _GEO_COUNTRIES)
        ip_blocks:  List of geo unrestricted IP blocks in CIDR notation
                    (similar to _GEO_IP_BLOCKS)

        """
        if not self._x_forwarded_for_ip:

            # Geo bypass mechanism is explicitly disabled by user
            if not self.get_param('geo_bypass', True):
                return

            if not geo_bypass_context:
                geo_bypass_context = {}

            # Backward compatibility: previously _initialize_geo_bypass
            # expected a list of countries, some 3rd party code may still use
            # it this way
            if isinstance(geo_bypass_context, (list, tuple)):
                geo_bypass_context = {
                    'countries': geo_bypass_context,
                }

            # The whole point of geo bypass mechanism is to fake IP
            # as X-Forwarded-For HTTP header based on some IP block or
            # country code.

            # Path 1: bypassing based on IP block in CIDR notation

            # Explicit IP block specified by user, use it right away
            # regardless of whether extractor is geo bypassable or not
            ip_block = self.get_param('geo_bypass_ip_block', None)

            # Otherwise use random IP block from geo bypass context but only
            # if extractor is known as geo bypassable
            if not ip_block:
                ip_blocks = geo_bypass_context.get('ip_blocks')
                if self._GEO_BYPASS and ip_blocks:
                    ip_block = random.choice(ip_blocks)

            if ip_block:
                self._x_forwarded_for_ip = GeoUtils.random_ipv4(ip_block)
                self._downloader.write_debug(
                    '[debug] Using fake IP %s as X-Forwarded-For' % self._x_forwarded_for_ip)
                return

            # Path 2: bypassing based on country code

            # Explicit country code specified by user, use it right away
            # regardless of whether extractor is geo bypassable or not
            country = self.get_param('geo_bypass_country', None)

            # Otherwise use random country code from geo bypass context but
            # only if extractor is known as geo bypassable
            if not country:
                countries = geo_bypass_context.get('countries')
                if self._GEO_BYPASS and countries:
                    country = random.choice(countries)

            if country:
                self._x_forwarded_for_ip = GeoUtils.random_ipv4(country)
                self._downloader.write_debug(
                    f'Using fake IP {self._x_forwarded_for_ip} ({country.upper()}) as X-Forwarded-For')

    def extract(self, url):
        """Extracts URL information and returns it in list of dicts."""

        if 'websocket' in self._FEATURE_DEPENDENCY and not WebSocket:
            raise ExtractorError('Please install websockets or websocket_client package via pip', expected=True)
        try:
            if 'yaml' in self._FEATURE_DEPENDENCY:
                __import__('yaml')
        except ImportError:
            raise ExtractorError('Please install pyyaml package via pip.', expected=True)
        try:
            for _ in range(2):
                try:
                    self.initialize()
                    self.write_debug('Extracting URL: %s' % url)
                    ie_result = self._real_extract(url)
                    if ie_result is None:
                        return None
                    if self._x_forwarded_for_ip:
                        ie_result['__x_forwarded_for_ip'] = self._x_forwarded_for_ip
                    subtitles = ie_result.get('subtitles')
                    if (subtitles and 'live_chat' in subtitles
                            and 'no-live-chat' in self.get_param('compat_opts', [])):
                        del subtitles['live_chat']
                    return ie_result
                except GeoRestrictedError as e:
                    if self.__maybe_fake_ip_and_retry(e.countries):
                        continue
                    raise
        except UnsupportedError:
            raise
        except ExtractorError as e:
            kwargs = {
                'video_id': e.video_id or self.get_temp_id(url),
                'ie': self.IE_NAME,
                'tb': e.traceback or sys.exc_info()[2],
                'expected': e.expected,
                'cause': e.cause
            }
            if hasattr(e, 'countries'):
                kwargs['countries'] = e.countries
            raise type(e)(e.orig_msg, **kwargs)
        except compat_http_client.IncompleteRead as e:
            raise ExtractorError('A network error has occurred.', cause=e, expected=True, video_id=self.get_temp_id(url))
        except (KeyError, StopIteration) as e:
            raise ExtractorError('An extractor error has occurred.', cause=e, video_id=self.get_temp_id(url))

    def __maybe_fake_ip_and_retry(self, countries):
        if (not self.get_param('geo_bypass_country', None)
                and self._GEO_BYPASS
                and self.get_param('geo_bypass', True)
                and not self._x_forwarded_for_ip
                and countries):
            country_code = random.choice(countries)
            self._x_forwarded_for_ip = GeoUtils.random_ipv4(country_code)
            if self._x_forwarded_for_ip:
                self.report_warning(
                    'Video is geo restricted. Retrying extraction with fake IP %s (%s) as X-Forwarded-For.'
                    % (self._x_forwarded_for_ip, country_code.upper()))
                return True
        return False

    def set_downloader(self, downloader: 'YoutubeDL'):
        """Sets a YoutubeDL instance as the downloader for this IE."""
        self._downloader: 'YoutubeDL' = downloader

    def _initialize_pre_login(self):
        """ Intialization before login. Redefine in subclasses."""
        pass

    def _perform_login(self, username, password):
        """ Login with username and password. Redefine in subclasses."""
        pass

    def _real_initialize(self):
        """Real initialization process. Redefine in subclasses."""
        pass

    def _real_extract(self, url):
        """Real extraction process. Redefine in subclasses."""
        raise NotImplementedError('This method must be implemented by subclasses')

    @classmethod
    def ie_key(cls):
        """A string for getting the InfoExtractor with get_info_extractor"""
        return cls.__name__[:-2]

    @property
    def IE_NAME(self):
        return type(self).__name__[:-2]

    @staticmethod
    def __can_accept_status_code(err, expected_status):
        assert isinstance(err, compat_urllib_error.HTTPError)
        if expected_status is None:
            return False
        elif callable(expected_status):
            return expected_status(err.code) is True
        else:
            return err.code in variadic(expected_status)

    def _request_webpage(self, url_or_request, video_id, note=None, errnote=None, fatal=True, data=None, headers={}, query={}, expected_status=None):
        """
        Return the response handle.

        See _download_webpage docstring for arguments specification.
        """

        if not self._downloader._first_webpage_request:
            sleep_interval = self.get_param('sleep_interval_requests') or 0
            if sleep_interval > 0:
                self.to_screen('Sleeping %s seconds ...' % sleep_interval)
                time.sleep(sleep_interval)
        else:
            self._downloader._first_webpage_request = False

        if note is None:
            self.report_download_webpage(video_id)
        elif note is not False:
            if video_id is None:
                self.to_screen(str(note))
            else:
                self.to_screen(f'{video_id}: {note}')

        # Some sites check X-Forwarded-For HTTP header in order to figure out
        # the origin of the client behind proxy. This allows bypassing geo
        # restriction by faking this header's value to IP that belongs to some
        # geo unrestricted country. We will do so once we encounter any
        # geo restriction error.
        if self._x_forwarded_for_ip:
            if 'X-Forwarded-For' not in headers:
                headers['X-Forwarded-For'] = self._x_forwarded_for_ip

        if isinstance(url_or_request, compat_urllib_request.Request):
            url_or_request = update_Request(
                url_or_request, data=data, headers=headers, query=query)
        else:
            if query:
                url_or_request = update_url_query(url_or_request, query)
            if data is not None or headers:
                url_or_request = sanitized_Request(url_or_request, data, headers)
        if self._downloader.params.get('verbose', False):
            self.to_screen('[debug] Fetching webpage from %s' % request_to_url(url_or_request))
        try:
            return self._downloader.urlopen(url_or_request)
        except network_exceptions as err:
            if isinstance(err, compat_urllib_error.HTTPError):
                if self.__can_accept_status_code(err, expected_status):
                    # Retain reference to error to prevent file object from
                    # being closed before it can be read. Works around the
                    # effects of <https://bugs.python.org/issue15002>
                    # introduced in Python 3.4.1.
                    err.fp._error = err
                    return err.fp

            if errnote is False:
                return False
            if errnote is None:
                errnote = 'Unable to download webpage'

            errmsg = f'{errnote}: {error_to_compat_str(err)}'
            if fatal:
                raise ExtractorError(errmsg, cause=err)
            else:
                self.report_warning(errmsg)
                return False

    def _download_webpage_handle(
            self, url_or_request, video_id, note=None, errnote=None, fatal=True,
            encoding=None, data=None, headers={}, query={}, expected_status=None,
            json_body=None, form_params=None, body_encoding=None):

        """
        Return a tuple (page content as string, URL handle).

        See _download_webpage docstring for arguments specification.
        """
        # Strip hashes from the URL (#1038)
        if isinstance(url_or_request, (compat_str, str)):
            url_or_request = url_or_request.partition('#')[0]

        # False is valid for JSON value ("false") while form_params isn't
        if json_body is not None or form_params:
            # both "data" and, "json_body" or "form_params" are specified
            if data:
                raise ExtractorError('Both "data" parameter and either "json_body" or "form_params" are specified')
            if json_body is not None:
                data = json.dumps(json_body).encode(body_encoding or encoding or 'utf-8')
            elif form_params:
                data = urlencode_postdata(form_params)

        urlh = self._request_webpage(url_or_request, video_id, note, errnote, fatal, data=data, headers=headers, query=query, expected_status=expected_status)
        if urlh is False:
            assert not fatal
            return False
        content = self._webpage_read_content(urlh, url_or_request, video_id, note, errnote, fatal, encoding=encoding)
        return (content, urlh)

    @staticmethod
    def _guess_encoding_from_content(content_type, webpage_bytes):
        m = re.match(r'[a-zA-Z0-9_.-]+/[a-zA-Z0-9_.-]+\s*;\s*charset=(.+)', content_type)
        if m:
            encoding = m.group(1)
        else:
            m = re.search(br'<meta[^>]+charset=[\'"]?([^\'")]+)[ /\'">]',
                          webpage_bytes[:1024])
            if m:
                encoding = m.group(1).decode('ascii')
            elif webpage_bytes.startswith(b'\xff\xfe'):
                encoding = 'utf-16'
            else:
                encoding = 'utf-8'

        return encoding

    def __check_blocked(self, content):
        first_block = content[:512]
        if ('<title>Access to this site is blocked</title>' in content
                and 'Websense' in first_block):
            msg = 'Access to this webpage has been blocked by Websense filtering software in your network.'
            blocked_iframe = self._html_search_regex(
                r'<iframe src="([^"]+)"', content,
                'Websense information URL', default=None)
            if blocked_iframe:
                msg += ' Visit %s for more details' % blocked_iframe
            raise ExtractorError(msg, expected=True)
        if '<title>The URL you requested has been blocked</title>' in first_block:
            msg = (
                'Access to this webpage has been blocked by Indian censorship. '
                'Use a VPN or proxy server (with --proxy) to route around it.')
            block_msg = self._html_search_regex(
                r'</h1><p>(.*?)</p>',
                content, 'block message', default=None)
            if block_msg:
                msg += ' (Message: "%s")' % block_msg.replace('\n', ' ')
            raise ExtractorError(msg, expected=True)
        if ('<title>TTK :: Доступ к ресурсу ограничен</title>' in content
                and 'blocklist.rkn.gov.ru' in content):
            raise ExtractorError(
                'Access to this webpage has been blocked by decision of the Russian government. '
                'Visit http://blocklist.rkn.gov.ru/ for a block reason.',
                expected=True)

    def _webpage_read_content(self, urlh, url_or_request, video_id, note=None, errnote=None, fatal=True, prefix=None, encoding=None):
        with urlh:
            content_type = urlh.headers.get('Content-Type', '')
            webpage_bytes = urlh.read()
            final_url = urlh.geturl()
        if prefix is not None:
            webpage_bytes = prefix + webpage_bytes
        if not encoding:
            encoding = self._guess_encoding_from_content(content_type, webpage_bytes)
        if self.get_param('dump_intermediate_pages', False):
            self.to_screen('Dumping request to ' + final_url)
            dump = base64.b64encode(webpage_bytes).decode('ascii')
            self._downloader.to_screen(dump)
        if self.get_param('write_pages', False):
            basen = f'{video_id}_{final_url}'
            trim_length = self.get_param('trim_file_name') or 240
            if len(basen) > trim_length:
                h = '___' + hashlib.md5(basen.encode('utf-8')).hexdigest()
                basen = basen[:trim_length - len(h)] + h
            raw_filename = basen + '.dump'
            filename = sanitize_filename(raw_filename, restricted=True)
            self.to_screen('Saving request to ' + filename)
            # Working around MAX_PATH limitation on Windows (see
            # http://msdn.microsoft.com/en-us/library/windows/desktop/aa365247(v=vs.85).aspx)
            if compat_os_name == 'nt':
                absfilepath = os.path.abspath(filename)
                if len(absfilepath) > 259:
                    filename = '\\\\?\\' + absfilepath
            with open(filename, 'wb') as outf:
                outf.write(webpage_bytes)

        try:
            content = webpage_bytes.decode(encoding, 'replace')
        except LookupError:
            content = webpage_bytes.decode('utf-8', 'replace')

        self.__check_blocked(content)

        return content

    def _download_webpage(
            self, url_or_request, video_id, note=None, errnote=None,
            fatal=True, tries=1, timeout=5, encoding=None, data=None,
            headers={}, query={}, expected_status=None,
            json_body=None, form_params=None, body_encoding=None):
        """
        Return the data of the page as a string.

        Arguments:
        url_or_request -- plain text URL as a string or
            a compat_urllib_request.Requestobject
        video_id -- Video/playlist/item identifier (string)

        Keyword arguments:
        note -- note printed before downloading (string)
        errnote -- note printed in case of an error (string)
        fatal -- flag denoting whether error should be considered fatal,
            i.e. whether it should cause ExtractionError to be raised,
            otherwise a warning will be reported and extraction continued
        tries -- number of tries
        timeout -- sleep interval between tries
        encoding -- encoding for a page content decoding, guessed automatically
            when not explicitly specified
        data -- POST data (bytes)
        headers -- HTTP headers (dict)
        query -- URL query (dict)
        expected_status -- allows to accept failed HTTP requests (non 2xx
            status code) by explicitly specifying a set of accepted status
            codes. Can be any of the following entities:
                - an integer type specifying an exact failed status code to
                  accept
                - a list or a tuple of integer types specifying a list of
                  failed status codes to accept
                - a callable accepting an actual failed status code and
                  returning True if it should be accepted
            Note that this argument does not affect success status codes (2xx)
            which are always accepted.
        """

        success = False
        try_count = 0
        while success is False:
            try:
                res = self._download_webpage_handle(
                    url_or_request, video_id, note, errnote, fatal,
                    encoding=encoding, data=data, headers=headers, query=query,
                    expected_status=expected_status,
                    json_body=json_body, form_params=form_params, body_encoding=body_encoding)
                success = True
            except compat_http_client.IncompleteRead as e:
                try_count += 1
                if try_count >= tries:
                    raise e
                self._sleep(timeout, video_id)
        if res is False:
            return res
        else:
            content, _ = res
            return content

    def _download_xml_handle(
            self, url_or_request, video_id, note='Downloading XML',
            errnote='Unable to download XML', transform_source=None,
            fatal=True, encoding=None, data=None, headers={}, query={},
            expected_status=None,
            json_body=None, form_params=None, body_encoding=None):
        """
        Return a tuple (xml as an xml.etree.ElementTree.Element, URL handle).

        See _download_webpage docstring for arguments specification.
        """
        res = self._download_webpage_handle(
            url_or_request, video_id, note, errnote, fatal=fatal,
            encoding=encoding, data=data, headers=headers, query=query,
            expected_status=expected_status, json_body=json_body,
            form_params=form_params, body_encoding=body_encoding)
        if res is False:
            return res
        xml_string, urlh = res
        return self._parse_xml(
            xml_string, video_id, transform_source=transform_source,
            fatal=fatal), urlh

    def _download_xml(
            self, url_or_request, video_id,
            note='Downloading XML', errnote='Unable to download XML',
            transform_source=None, fatal=True, encoding=None,
            data=None, headers={}, query={}, expected_status=None,
            json_body=None, form_params=None, body_encoding=None):
        """
        Return the xml as an xml.etree.ElementTree.Element.

        See _download_webpage docstring for arguments specification.
        """
        res = self._download_xml_handle(
            url_or_request, video_id, note=note, errnote=errnote,
            transform_source=transform_source, fatal=fatal, encoding=encoding,
            data=data, headers=headers, query=query,
            expected_status=expected_status,
            json_body=json_body, form_params=form_params, body_encoding=body_encoding)
        return res if res is False else res[0]

    def _parse_xml(self, xml_string, video_id, transform_source=None, fatal=True):
        if transform_source:
            xml_string = transform_source(xml_string)
        try:
            # return compat_etree_fromstring(xml_string.encode('utf-8'))
            return compat_etree_fromstring(xml_string)
        except xml.etree.ElementTree.ParseError as ve:
            errmsg = '%s: Failed to parse XML ' % video_id
            if fatal:
                raise ExtractorError(errmsg, cause=ve)
            else:
                self.report_warning(errmsg + str(ve))

    def _download_json_handle(
            self, url_or_request, video_id, note='Downloading JSON metadata',
            errnote='Unable to download JSON metadata', transform_source=None,
            fatal=True, encoding=None, data=None, headers={}, query={},
            expected_status=None,
            json_body=None, form_params=None, body_encoding=None):
        """
        Return a tuple (JSON object, URL handle).

        See _download_webpage docstring for arguments specification.
        """
        res = self._download_webpage_handle(
            url_or_request, video_id, note, errnote, fatal=fatal,
            encoding=encoding, data=data, headers=headers, query=query,
            expected_status=expected_status,
            json_body=json_body, form_params=form_params, body_encoding=body_encoding)
        if res is False:
            return res
        json_string, urlh = res
        return self._parse_json(
            json_string, video_id, transform_source=transform_source,
            fatal=fatal), urlh

    def _download_json(
            self, url_or_request, video_id, note='Downloading JSON metadata',
            errnote='Unable to download JSON metadata', transform_source=None,
            fatal=True, encoding=None, data=None, headers={}, query={},
            expected_status=None,
            json_body=None, form_params=None, body_encoding=None):
        """
        Return the JSON object as a dict.

        See _download_webpage docstring for arguments specification.
        """
        res = self._download_json_handle(
            url_or_request, video_id, note=note, errnote=errnote,
            transform_source=transform_source, fatal=fatal, encoding=encoding,
            data=data, headers=headers, query=query,
            expected_status=expected_status,
            json_body=json_body, form_params=form_params, body_encoding=body_encoding)
        return res if res is False else res[0]

    def _parse_json(self, json_string, video_id, transform_source=None, fatal=True):
        if transform_source:
            json_string = transform_source(json_string)
        try:
            return json.loads(json_string, strict=False)
        except ValueError as ve:
            errmsg = '%s: Failed to parse JSON ' % video_id
            if fatal:
                raise ExtractorError(errmsg, cause=ve)
            else:
                self.report_warning(errmsg + str(ve))

    def _parse_socket_response_as_json(self, data, video_id, transform_source=None, fatal=True):
        return self._parse_json(
            data[data.find('{'):data.rfind('}') + 1],
            video_id, transform_source, fatal)

    def _download_socket_json_handle(
            self, url_or_request, video_id, note='Polling socket',
            errnote='Unable to poll socket', transform_source=None,
            fatal=True, encoding=None, data=None, headers={}, query={},
            expected_status=None,
            json_body=None, form_params=None, body_encoding=None):
        """
        Return a tuple (JSON object, URL handle).

        See _download_webpage docstring for arguments specification.
        """
        res = self._download_webpage_handle(
            url_or_request, video_id, note, errnote, fatal=fatal,
            encoding=encoding, data=data, headers=headers, query=query,
            expected_status=expected_status,
            json_body=json_body, form_params=form_params, body_encoding=body_encoding)
        if res is False:
            return res
        webpage, urlh = res
        return self._parse_socket_response_as_json(
            webpage, video_id, transform_source=transform_source,
            fatal=fatal), urlh

    def _download_socket_json(
            self, url_or_request, video_id, note='Polling socket',
            errnote='Unable to poll socket', transform_source=None,
            fatal=True, encoding=None, data=None, headers={}, query={},
            expected_status=None,
            json_body=None, form_params=None, body_encoding=None):
        """
        Return the JSON object as a dict.

        See _download_webpage docstring for arguments specification.
        """
        res = self._download_socket_json_handle(
            url_or_request, video_id, note=note, errnote=errnote,
            transform_source=transform_source, fatal=fatal, encoding=encoding,
            data=data, headers=headers, query=query,
            expected_status=expected_status,
            json_body=json_body, form_params=form_params, body_encoding=body_encoding)
        return res if res is False else res[0]

    def report_warning(self, msg, video_id=None, *args, only_once=False, **kwargs):
        idstr = format_field(video_id, template='%s: ')
        msg = f'[{self.IE_NAME}] {idstr}{msg}'
        if only_once:
            if f'WARNING: {msg}' in self._printed_messages:
                return
            self._printed_messages.add(f'WARNING: {msg}')
        self._downloader.report_warning(msg, *args, **kwargs)

    def to_screen(self, msg, *args, **kwargs):
        """Print msg to screen, prefixing it with '[ie_name]'"""
        self._downloader.to_screen(f'[{self.IE_NAME}] {msg}', *args, **kwargs)

    def write_debug(self, msg, *args, **kwargs):
        self._downloader.write_debug(f'[{self.IE_NAME}] {msg}', *args, **kwargs)

    def get_param(self, name, default=None, *args, **kwargs):
        if self._downloader:
            return self._downloader.params.get(name, default, *args, **kwargs)
        return default

    def report_drm(self, video_id, partial=False):
        self.raise_no_formats('This video is DRM protected', expected=True, video_id=video_id)

    def report_extraction(self, id_or_name):
        """Report information extraction."""
        self.to_screen('%s: Extracting information' % id_or_name)

    def report_download_webpage(self, video_id):
        """Report webpage download."""
        self.to_screen('%s: Downloading webpage' % video_id)

    def report_age_confirmation(self):
        """Report attempt to confirm age."""
        self.to_screen('Confirming age')

    def report_login(self):
        """Report attempt to log in."""
        self.to_screen('Logging in')

    def raise_login_required(
            self, msg='This video is only available for registered users',
            metadata_available=False, method=NO_DEFAULT):
        if metadata_available and (
                self.get_param('ignore_no_formats_error') or self.get_param('wait_for_video')):
            self.report_warning(msg)
            return
        msg += format_field(self._login_hint(method), template='. %s')
        raise ExtractorError(msg, expected=True)

    def raise_geo_restricted(
            self, msg='This video is not available from your location due to geo restriction',
            countries=None, metadata_available=False):
        if metadata_available and (
                self.get_param('ignore_no_formats_error') or self.get_param('wait_for_video')):
            self.report_warning(msg)
        else:
            raise GeoRestrictedError(msg, countries=countries)

    def raise_no_formats(self, msg, expected=False, video_id=None):
        if expected and (
                self.get_param('ignore_no_formats_error') or self.get_param('wait_for_video')):
            self.report_warning(msg, video_id)
        elif isinstance(msg, ExtractorError):
            raise msg
        else:
            raise ExtractorError(msg, expected=expected, video_id=video_id)

    # Methods for following #608
    @staticmethod
    def url_result(url, ie=None, video_id=None, video_title=None, *, url_transparent=False, **kwargs):
        """Returns a URL that points to a page that should be processed"""
        if ie is not None:
            kwargs['ie_key'] = ie if isinstance(ie, str) else ie.ie_key()
        if video_id is not None:
            kwargs['id'] = video_id
        if video_title is not None:
            kwargs['title'] = video_title
        return {
            **kwargs,
            '_type': 'url_transparent' if url_transparent else 'url',
            'url': url,
        }

    def playlist_from_matches(self, matches, playlist_id=None, playlist_title=None, getter=None, ie=None, video_kwargs=None, **kwargs):
        urls = (self.url_result(self._proto_relative_url(m), ie, **(video_kwargs or {}))
                for m in orderedSet(map(getter, matches) if getter else matches))
        return self.playlist_result(urls, playlist_id, playlist_title, **kwargs)

    @staticmethod
    def playlist_result(entries, playlist_id=None, playlist_title=None, playlist_description=None, *, multi_video=False, **kwargs):
        """Returns a playlist"""
        if playlist_id:
            kwargs['id'] = playlist_id
        if playlist_title:
            kwargs['title'] = playlist_title
        if playlist_description is not None:
            kwargs['description'] = playlist_description
        return {
            **kwargs,
            '_type': 'multi_video' if multi_video else 'playlist',
            'entries': entries,
        }

    def _search_regex(self, pattern, string, name, default=NO_DEFAULT, fatal=True, flags=0, group=None):
        """
        Perform a regex search on the given string, using a single or a list of
        patterns returning the first matching group.
        In case of failure return a default value or raise a WARNING or a
        RegexNotFoundError, depending on fatal, specifying the field name.
        """
        if string is None:
            mobj = None
        elif isinstance(pattern, (str, re.Pattern)):
            mobj = re.search(pattern, string, flags)
        else:
            for p in pattern:
                mobj = re.search(p, string, flags)
                if mobj:
                    break

        _name = self._downloader._format_err(name, self._downloader.Styles.EMPHASIS)

        if mobj:
            if group is None:
                # return the first matching group
                return next(g for g in mobj.groups() if g is not None)
            elif isinstance(group, (list, tuple)):
                return tuple(mobj.group(g) for g in group)
            else:
                return mobj.group(group)
        elif default is not NO_DEFAULT:
            return default
        elif fatal:
            raise RegexNotFoundError('Unable to extract %s' % _name)
        else:
            self.report_warning('unable to extract %s' % _name + bug_reports_message())
            return None

    def _html_search_regex(self, pattern, string, name, default=NO_DEFAULT, fatal=True, flags=0, group=None):
        """
        Like _search_regex, but strips HTML tags and unescapes entities.
        """
        res = self._search_regex(pattern, string, name, default, fatal, flags, group)
        if res:
            return clean_html(res).strip()
        else:
            return res

    def _get_netrc_login_info(self, netrc_machine=None):
        username = None
        password = None
        netrc_machine = netrc_machine or self._NETRC_MACHINE

        if self.get_param('usenetrc', False):
            try:
                netrc_file = compat_expanduser(self.get_param('netrc_location') or '~')
                if os.path.isdir(netrc_file):
                    netrc_file = os.path.join(netrc_file, '.netrc')
                info = netrc.netrc(file=netrc_file).authenticators(netrc_machine)
                if info is not None:
                    username = info[0]
                    password = info[2]
                else:
                    raise netrc.NetrcParseError(
                        'No authenticators for %s' % netrc_machine)
            except (OSError, netrc.NetrcParseError) as err:
                self.report_warning(
                    'parsing .netrc: %s' % error_to_compat_str(err))

        return username, password

    def _get_login_info(self, username_option='username', password_option='password', netrc_machine=None):
        """
        Get the login info as (username, password)
        First look for the manually specified credentials using username_option
        and password_option as keys in params dictionary. If no such credentials
        available look in the netrc file using the netrc_machine or _NETRC_MACHINE
        value.
        If there's no info available, return (None, None)
        """

        # Attempt to use provided username and password or .netrc data
        username = self.get_param(username_option)
        if username is not None:
            password = self.get_param(password_option)
        else:
            username, password = self._get_netrc_login_info(netrc_machine)

        return username, password

    def _get_tfa_info(self, note='two-factor verification code'):
        """
        Get the two-factor authentication info
        TODO - asking the user will be required for sms/phone verify
        currently just uses the command line option
        If there's no info available, return None
        """

        tfa = self.get_param('twofactor')
        if tfa is not None:
            return tfa

        return compat_getpass('Type %s and press [Return]: ' % note)

    # Helper functions for extracting OpenGraph info
    @staticmethod
    def _og_regexes(prop):
        content_re = r'content=(?:"([^"]+?)"|\'([^\']+?)\'|\s*([^\s"\'=<>`]+?))'
        property_re = (r'(?:name|property)=(?:\'og%(sep)s%(prop)s\'|"og%(sep)s%(prop)s"|\s*og%(sep)s%(prop)s\b)'
                       % {'prop': re.escape(prop), 'sep': '(?:&#x3A;|[:-])'})
        template = r'<meta[^>]+?%s[^>]+?%s'
        return [
            template % (property_re, content_re),
            template % (content_re, property_re),
        ]

    @staticmethod
    def _meta_regex(prop):
        return r'''(?isx)<meta
                    (?=[^>]+(?:itemprop|name|property|id|http-equiv)=(["\']?)%s\1)
                    [^>]+?content=(["\'])(?P<content>.*?)\2''' % re.escape(prop)

    def _og_search_property(self, prop, html, name=None, **kargs):
        prop = variadic(prop)
        if name is None:
            name = 'OpenGraph %s' % prop[0]
        og_regexes = []
        for p in prop:
            og_regexes.extend(self._og_regexes(p))
        escaped = self._search_regex(og_regexes, html, name, flags=re.DOTALL, **kargs)
        if escaped is None:
            return None
        return unescapeHTML(escaped)

    def _og_search_thumbnail(self, html, **kargs):
        return self._og_search_property('image', html, 'thumbnail URL', fatal=False, **kargs)

    def _og_search_description(self, html, **kargs):
        return self._og_search_property('description', html, fatal=False, **kargs)

    def _og_search_title(self, html, *, fatal=False, **kargs):
        return self._og_search_property('title', html, fatal=fatal, **kargs)

    def _og_search_video_url(self, html, name='video url', secure=True, **kargs):
        regexes = self._og_regexes('video') + self._og_regexes('video:url')
        if secure:
            regexes = self._og_regexes('video:secure_url') + regexes
        return self._html_search_regex(regexes, html, name, **kargs)

    def _og_search_url(self, html, **kargs):
        return self._og_search_property('url', html, **kargs)

    def _html_extract_title(self, html, name='title', *, fatal=False, **kwargs):
        return self._html_search_regex(r'(?s)<title>([^<]+)</title>', html, name, fatal=fatal, **kwargs)

    def _html_search_meta(self, name, html, display_name=None, fatal=False, **kwargs):
        name = variadic(name)
        if display_name is None:
            display_name = name[0]
        return self._html_search_regex(
            [self._meta_regex(n) for n in name],
            html, display_name, fatal=fatal, group='content', **kwargs)

    def _dc_search_uploader(self, html):
        return self._html_search_meta('dc.creator', html, 'uploader')

    def _rta_search(self, html):
        # See http://www.rtalabel.org/index.php?content=howtofaq#single
        if re.search(r'(?ix)<meta\s+name="rating"\s+'
                     r'     content="RTA-5042-1996-1400-1577-RTA"',
                     html):
            return 18
        return 0

    def _media_rating_search(self, html):
        # See http://www.tjg-designs.com/WP/metadata-code-examples-adding-metadata-to-your-web-pages/
        rating = self._html_search_meta('rating', html)

        if not rating:
            return None

        RATING_TABLE = {
            'safe for kids': 0,
            'general': 8,
            '14 years': 14,
            'mature': 17,
            'restricted': 19,
        }
        return RATING_TABLE.get(rating.lower())

    def _family_friendly_search(self, html):
        # See http://schema.org/VideoObject
        family_friendly = self._html_search_meta(
            'isFamilyFriendly', html, default=None)

        if not family_friendly:
            return None

        RATING_TABLE = {
            '1': 0,
            'true': 0,
            '0': 18,
            'false': 18,
        }
        return RATING_TABLE.get(family_friendly.lower())

    def _twitter_search_player(self, html):
        return self._html_search_meta('twitter:player', html,
                                      'twitter card player')

    def _search_json_ld(self, html, video_id, expected_type=None, **kwargs):
        json_ld_list = list(re.finditer(JSON_LD_RE, html))
        default = kwargs.get('default', NO_DEFAULT)
        # JSON-LD may be malformed and thus `fatal` should be respected.
        # At the same time `default` may be passed that assumes `fatal=False`
        # for _search_regex. Let's simulate the same behavior here as well.
        fatal = kwargs.get('fatal', True) if default is NO_DEFAULT else False
        json_ld = []
        for mobj in json_ld_list:
            json_ld_item = self._parse_json(
                mobj.group('json_ld'), video_id, fatal=fatal)
            if not json_ld_item:
                continue
            if isinstance(json_ld_item, dict):
                json_ld.append(json_ld_item)
                if '@graph' in json_ld_item:
                    json_ld.extend(json_ld_item['@graph'])
            elif isinstance(json_ld_item, (list, tuple)):
                json_ld.extend(json_ld_item)
        if json_ld:
            json_ld = self._json_ld(json_ld, video_id, fatal=fatal, expected_type=expected_type)
        if json_ld:
            return json_ld
        if default is not NO_DEFAULT:
            return default
        elif fatal:
            raise RegexNotFoundError('Unable to extract JSON-LD')
        else:
            self.report_warning('unable to extract JSON-LD %s' % bug_reports_message())
            return {}

    def _json_ld(self, json_ld, video_id, fatal=True, expected_type=None):
        if isinstance(json_ld, compat_str):
            json_ld = self._parse_json(json_ld, video_id, fatal=fatal)
        if not json_ld:
            return {}
        info = {}
        if not isinstance(json_ld, (list, tuple, dict)):
            return info
        if isinstance(json_ld, dict):
            json_ld = [json_ld]

        INTERACTION_TYPE_MAP = {
            'CommentAction': 'comment',
            'AgreeAction': 'like',
            'DisagreeAction': 'dislike',
            'LikeAction': 'like',
            'DislikeAction': 'dislike',
            'ListenAction': 'view',
            'WatchAction': 'view',
            'ViewAction': 'view',
        }

        def extract_interaction_type(e):
            interaction_type = e.get('interactionType')
            if isinstance(interaction_type, dict):
                interaction_type = interaction_type.get('@type')
            return str_or_none(interaction_type)

        def extract_interaction_statistic(e):
            interaction_statistic = e.get('interactionStatistic')
            if isinstance(interaction_statistic, dict):
                interaction_statistic = [interaction_statistic]
            if not isinstance(interaction_statistic, list):
                return
            for is_e in interaction_statistic:
                if not isinstance(is_e, dict):
                    continue
                if is_e.get('@type') != 'InteractionCounter':
                    continue
                interaction_type = extract_interaction_type(is_e)
                if not interaction_type:
                    continue
                # For interaction count some sites provide string instead of
                # an integer (as per spec) with non digit characters (e.g. ",")
                # so extracting count with more relaxed str_to_int
                interaction_count = str_to_int(is_e.get('userInteractionCount'))
                if interaction_count is None:
                    continue
                count_kind = INTERACTION_TYPE_MAP.get(interaction_type.split('/')[-1])
                if not count_kind:
                    continue
                count_key = '%s_count' % count_kind
                if info.get(count_key) is not None:
                    continue
                info[count_key] = interaction_count

        def extract_chapter_information(e):
            chapters = [{
                'title': part.get('name'),
                'start_time': part.get('startOffset'),
                'end_time': part.get('endOffset'),
            } for part in variadic(e.get('hasPart') or []) if part.get('@type') == 'Clip']
            for idx, (last_c, current_c, next_c) in enumerate(zip(
                    [{'end_time': 0}] + chapters, chapters, chapters[1:])):
                current_c['end_time'] = current_c['end_time'] or next_c['start_time']
                current_c['start_time'] = current_c['start_time'] or last_c['end_time']
                if None in current_c.values():
                    self.report_warning(f'Chapter {idx} contains broken data. Not extracting chapters')
                    return
            if chapters:
                chapters[-1]['end_time'] = chapters[-1]['end_time'] or info['duration']
                info['chapters'] = chapters

        def extract_video_object(e):
            assert e['@type'] == 'VideoObject'
            author = e.get('author')
            info.update({
                'url': url_or_none(e.get('contentUrl')),
                'title': unescapeHTML(e.get('name')),
                'description': unescapeHTML(e.get('description')),
                'thumbnails': [{'url': url_or_none(url)}
                               for url in variadic(traverse_obj(e, 'thumbnailUrl', 'thumbnailURL'))],
                'duration': parse_duration(e.get('duration')),
                'timestamp': unified_timestamp(e.get('uploadDate')),
                # author can be an instance of 'Organization' or 'Person' types.
                # both types can have 'name' property(inherited from 'Thing' type). [1]
                # however some websites are using 'Text' type instead.
                # 1. https://schema.org/VideoObject
                'uploader': author.get('name') if isinstance(author, dict) else author if isinstance(author, compat_str) else None,
                'filesize': float_or_none(e.get('contentSize')),
                'tbr': int_or_none(e.get('bitrate')),
                'width': int_or_none(e.get('width')),
                'height': int_or_none(e.get('height')),
                'view_count': int_or_none(e.get('interactionCount')),
            })
            extract_interaction_statistic(e)
            extract_chapter_information(e)

        def traverse_json_ld(json_ld, at_top_level=True):
            for e in json_ld:
                if at_top_level and '@context' not in e:
                    continue
                if at_top_level and set(e.keys()) == {'@context', '@graph'}:
                    traverse_json_ld(variadic(e['@graph'], allowed_types=(dict,)), at_top_level=False)
                    break
                item_type = e.get('@type')
                if expected_type is not None and expected_type != item_type:
                    continue
                rating = traverse_obj(e, ('aggregateRating', 'ratingValue'), expected_type=float_or_none)
                if rating is not None:
                    info['average_rating'] = rating
                if item_type in ('TVEpisode', 'Episode'):
                    episode_name = unescapeHTML(e.get('name'))
                    info.update({
                        'episode': episode_name,
                        'episode_number': int_or_none(e.get('episodeNumber')),
                        'description': unescapeHTML(e.get('description')),
                    })
                    if not info.get('title') and episode_name:
                        info['title'] = episode_name
                    part_of_season = e.get('partOfSeason')
                    if isinstance(part_of_season, dict) and part_of_season.get('@type') in ('TVSeason', 'Season', 'CreativeWorkSeason'):
                        info.update({
                            'season': unescapeHTML(part_of_season.get('name')),
                            'season_number': int_or_none(part_of_season.get('seasonNumber')),
                        })
                    part_of_series = e.get('partOfSeries') or e.get('partOfTVSeries')
                    if isinstance(part_of_series, dict) and part_of_series.get('@type') in ('TVSeries', 'Series', 'CreativeWorkSeries'):
                        info['series'] = unescapeHTML(part_of_series.get('name'))
                elif item_type == 'Movie':
                    info.update({
                        'title': unescapeHTML(e.get('name')),
                        'description': unescapeHTML(e.get('description')),
                        'duration': parse_duration(e.get('duration')),
                        'timestamp': unified_timestamp(e.get('dateCreated')),
                    })
                elif item_type in ('Article', 'NewsArticle'):
                    info.update({
                        'timestamp': parse_iso8601(e.get('datePublished')),
                        'title': unescapeHTML(e.get('headline')),
                        'description': unescapeHTML(e.get('articleBody') or e.get('description')),
                    })
                    if traverse_obj(e, ('video', 0, '@type')) == 'VideoObject':
                        extract_video_object(e['video'][0])
                elif item_type == 'VideoObject':
                    extract_video_object(e)
                    if expected_type is None:
                        continue
                    else:
                        break
                video = e.get('video')
                if isinstance(video, dict) and video.get('@type') == 'VideoObject':
                    extract_video_object(video)
                if expected_type is None:
                    continue
                else:
                    break
        traverse_json_ld(json_ld)

        return filter_dict(info)

    def _search_nextjs_data(self, webpage, video_id, *, transform_source=None, fatal=True, **kw):
        return self._parse_json(
            self._search_regex(
                r'(?s)<script[^>]+id=[\'"]__NEXT_DATA__[\'"][^>]*>([^<]+)</script>',
                webpage, 'next.js data', fatal=fatal, **kw),
            video_id, transform_source=transform_source, fatal=fatal)

    def _search_nuxt_data(self, webpage, video_id, context_name='__NUXT__'):
        ''' Parses Nuxt.js metadata. This works as long as the function __NUXT__ invokes is a pure function. '''
        # not all website do this, but it can be changed
        # https://stackoverflow.com/questions/67463109/how-to-change-or-hide-nuxt-and-nuxt-keyword-in-page-source
        rectx = re.escape(context_name)
        js, arg_keys, arg_vals = self._search_regex(
            (r'<script>window\.%s=\(function\((?P<arg_keys>.*?)\)\{return\s(?P<js>\{.*?\})\}\((?P<arg_vals>.+?)\)\);?</script>' % rectx,
             r'%s\(.*?\(function\((?P<arg_keys>.*?)\)\{return\s(?P<js>\{.*?\})\}\((?P<arg_vals>.*?)\)' % rectx),
            webpage, context_name, group=['js', 'arg_keys', 'arg_vals'])

        args = dict(zip(arg_keys.split(','), arg_vals.split(',')))

        for key, val in args.items():
            if val in ('undefined', 'void 0'):
                args[key] = 'null'

        return self._parse_json(js_to_json(js, args), video_id)['data'][0]

    @staticmethod
    def _hidden_inputs(html):
        html = re.sub(r'<!--(?:(?!<!--).)*-->', '', html)
        hidden_inputs = {}
        for input in re.findall(r'(?i)(<input[^>]+>)', html):
            attrs = extract_attributes(input)
            if not input:
                continue
            if attrs.get('type') not in ('hidden', 'submit'):
                continue
            name = attrs.get('name') or attrs.get('id')
            value = attrs.get('value')
            if name and value is not None:
                hidden_inputs[name] = value
        return hidden_inputs

    def _form_hidden_inputs(self, form_id, html):
        form = self._search_regex(
            r'(?is)<form[^>]+?id=(["\'])%s\1[^>]*>(?P<form>.+?)</form>' % form_id,
            html, '%s form' % form_id, group='form')
        return self._hidden_inputs(form)

    class FormatSort:
        regex = r' *((?P<reverse>\+)?(?P<field>[a-zA-Z0-9_]+)((?P<separator>[~:])(?P<limit>.*?))?)? *$'

        default = ('hidden', 'aud_or_vid', 'hasvid', 'ie_pref', 'lang', 'quality',
                   'res', 'fps', 'hdr:12', 'codec:vp9.2', 'size', 'br', 'asr',
                   'proto', 'ext', 'hasaud', 'source', 'id')  # These must not be aliases
        ytdl_default = ('hasaud', 'lang', 'quality', 'tbr', 'filesize', 'vbr',
                        'height', 'width', 'proto', 'vext', 'abr', 'aext',
                        'fps', 'fs_approx', 'source', 'id')

        settings = {
            'vcodec': {'type': 'ordered', 'regex': True,
                       'order': ['av0?1', 'vp0?9.2', 'vp0?9', '[hx]265|he?vc?', '[hx]264|avc', 'vp0?8', 'mp4v|h263', 'theora', '', None, 'none']},
            'acodec': {'type': 'ordered', 'regex': True,
                       'order': ['[af]lac', 'wav|aiff', 'opus', 'vorbis|ogg', 'aac', 'mp?4a?', 'mp3', 'e-?a?c-?3', 'ac-?3', 'dts', '', None, 'none']},
            'hdr': {'type': 'ordered', 'regex': True, 'field': 'dynamic_range',
                    'order': ['dv', '(hdr)?12', r'(hdr)?10\+', '(hdr)?10', 'hlg', '', 'sdr', None]},
            'proto': {'type': 'ordered', 'regex': True, 'field': 'protocol',
                      'order': ['(ht|f)tps', '(ht|f)tp$', 'm3u8.*', '.*dash', 'websocket_frag', 'rtmpe?', '', 'mms|rtsp', 'ws|websocket', 'f4']},
            'vext': {'type': 'ordered', 'field': 'video_ext',
                     'order': ('mp4', 'webm', 'flv', '', 'none'),
                     'order_free': ('webm', 'mp4', 'flv', '', 'none')},
            'aext': {'type': 'ordered', 'field': 'audio_ext',
                     'order': ('m4a', 'aac', 'mp3', 'ogg', 'opus', 'webm', '', 'none'),
                     'order_free': ('opus', 'ogg', 'webm', 'm4a', 'mp3', 'aac', '', 'none')},
            'hidden': {'visible': False, 'forced': True, 'type': 'extractor', 'max': -1000},
            'aud_or_vid': {'visible': False, 'forced': True, 'type': 'multiple',
                           'field': ('vcodec', 'acodec'),
                           'function': lambda it: int(any(v != 'none' for v in it))},
            'ie_pref': {'priority': True, 'type': 'extractor'},
            'hasvid': {'priority': True, 'field': 'vcodec', 'type': 'boolean', 'not_in_list': ('none',)},
            'hasaud': {'field': 'acodec', 'type': 'boolean', 'not_in_list': ('none',)},
            'lang': {'convert': 'float', 'field': 'language_preference', 'default': -1},
            'quality': {'convert': 'float', 'default': -1},
            'filesize': {'convert': 'bytes'},
            'fs_approx': {'convert': 'bytes', 'field': 'filesize_approx'},
            'id': {'convert': 'string', 'field': 'format_id'},
            'height': {'convert': 'float_none'},
            'width': {'convert': 'float_none'},
            'fps': {'convert': 'float_none'},
            'tbr': {'convert': 'float_none'},
            'vbr': {'convert': 'float_none'},
            'abr': {'convert': 'float_none'},
            'asr': {'convert': 'float_none'},
            'source': {'convert': 'float', 'field': 'source_preference', 'default': -1},

            'codec': {'type': 'combined', 'field': ('vcodec', 'acodec')},
            'br': {'type': 'combined', 'field': ('tbr', 'vbr', 'abr'), 'same_limit': True},
            'size': {'type': 'combined', 'same_limit': True, 'field': ('filesize', 'fs_approx')},
            'ext': {'type': 'combined', 'field': ('vext', 'aext')},
            'res': {'type': 'multiple', 'field': ('height', 'width'),
                    'function': lambda it: (lambda l: min(l) if l else 0)(tuple(filter(None, it)))},

            # For compatibility with youtube-dl
            'format_id': {'type': 'alias', 'field': 'id'},
            'preference': {'type': 'alias', 'field': 'ie_pref'},
            'language_preference': {'type': 'alias', 'field': 'lang'},
            'source_preference': {'type': 'alias', 'field': 'source'},
            'protocol': {'type': 'alias', 'field': 'proto'},
            'filesize_approx': {'type': 'alias', 'field': 'fs_approx'},

            # Deprecated
            'dimension': {'type': 'alias', 'field': 'res', 'deprecated': True},
            'resolution': {'type': 'alias', 'field': 'res', 'deprecated': True},
            'extension': {'type': 'alias', 'field': 'ext', 'deprecated': True},
            'bitrate': {'type': 'alias', 'field': 'br', 'deprecated': True},
            'total_bitrate': {'type': 'alias', 'field': 'tbr', 'deprecated': True},
            'video_bitrate': {'type': 'alias', 'field': 'vbr', 'deprecated': True},
            'audio_bitrate': {'type': 'alias', 'field': 'abr', 'deprecated': True},
            'framerate': {'type': 'alias', 'field': 'fps', 'deprecated': True},
            'filesize_estimate': {'type': 'alias', 'field': 'size', 'deprecated': True},
            'samplerate': {'type': 'alias', 'field': 'asr', 'deprecated': True},
            'video_ext': {'type': 'alias', 'field': 'vext', 'deprecated': True},
            'audio_ext': {'type': 'alias', 'field': 'aext', 'deprecated': True},
            'video_codec': {'type': 'alias', 'field': 'vcodec', 'deprecated': True},
            'audio_codec': {'type': 'alias', 'field': 'acodec', 'deprecated': True},
            'video': {'type': 'alias', 'field': 'hasvid', 'deprecated': True},
            'has_video': {'type': 'alias', 'field': 'hasvid', 'deprecated': True},
            'audio': {'type': 'alias', 'field': 'hasaud', 'deprecated': True},
            'has_audio': {'type': 'alias', 'field': 'hasaud', 'deprecated': True},
            'extractor': {'type': 'alias', 'field': 'ie_pref', 'deprecated': True},
            'extractor_preference': {'type': 'alias', 'field': 'ie_pref', 'deprecated': True},
        }

        def __init__(self, ie, field_preference):
            self._order = []
            self.ydl = ie._downloader
            self.evaluate_params(self.ydl.params, field_preference)
            if ie.get_param('verbose'):
                self.print_verbose_info(self.ydl.write_debug)

        def _get_field_setting(self, field, key):
            if field not in self.settings:
                if key in ('forced', 'priority'):
                    return False
                self.ydl.deprecation_warning(
                    f'Using arbitrary fields ({field}) for format sorting is deprecated '
                    'and may be removed in a future version')
                self.settings[field] = {}
            propObj = self.settings[field]
            if key not in propObj:
                type = propObj.get('type')
                if key == 'field':
                    default = 'preference' if type == 'extractor' else (field,) if type in ('combined', 'multiple') else field
                elif key == 'convert':
                    default = 'order' if type == 'ordered' else 'float_string' if field else 'ignore'
                else:
                    default = {'type': 'field', 'visible': True, 'order': [], 'not_in_list': (None,)}.get(key, None)
                propObj[key] = default
            return propObj[key]

        def _resolve_field_value(self, field, value, convertNone=False):
            if value is None:
                if not convertNone:
                    return None
            else:
                value = value.lower()
            conversion = self._get_field_setting(field, 'convert')
            if conversion == 'ignore':
                return None
            if conversion == 'string':
                return value
            elif conversion == 'float_none':
                return float_or_none(value)
            elif conversion == 'bytes':
                return FileDownloader.parse_bytes(value)
            elif conversion == 'order':
                order_list = (self._use_free_order and self._get_field_setting(field, 'order_free')) or self._get_field_setting(field, 'order')
                use_regex = self._get_field_setting(field, 'regex')
                list_length = len(order_list)
                empty_pos = order_list.index('') if '' in order_list else list_length + 1
                if use_regex and value is not None:
                    for i, regex in enumerate(order_list):
                        if regex and re.match(regex, value):
                            return list_length - i
                    return list_length - empty_pos  # not in list
                else:  # not regex or  value = None
                    return list_length - (order_list.index(value) if value in order_list else empty_pos)
            else:
                if value.isnumeric():
                    return float(value)
                else:
                    self.settings[field]['convert'] = 'string'
                    return value

        def evaluate_params(self, params, sort_extractor):
            self._use_free_order = params.get('prefer_free_formats', False)
            self._sort_user = params.get('format_sort', [])
            self._sort_extractor = sort_extractor

            def add_item(field, reverse, closest, limit_text):
                field = field.lower()
                if field in self._order:
                    return
                self._order.append(field)
                limit = self._resolve_field_value(field, limit_text)
                data = {
                    'reverse': reverse,
                    'closest': False if limit is None else closest,
                    'limit_text': limit_text,
                    'limit': limit}
                if field in self.settings:
                    self.settings[field].update(data)
                else:
                    self.settings[field] = data

            sort_list = (
                tuple(field for field in self.default if self._get_field_setting(field, 'forced'))
                + (tuple() if params.get('format_sort_force', False)
                   else tuple(field for field in self.default if self._get_field_setting(field, 'priority')))
                + tuple(self._sort_user) + tuple(sort_extractor) + self.default)

            for item in sort_list:
                match = re.match(self.regex, item)
                if match is None:
                    raise ExtractorError('Invalid format sort string "%s" given by extractor' % item)
                field = match.group('field')
                if field is None:
                    continue
                if self._get_field_setting(field, 'type') == 'alias':
                    alias, field = field, self._get_field_setting(field, 'field')
                    if self._get_field_setting(alias, 'deprecated'):
                        self.ydl.deprecation_warning(
                            f'Format sorting alias {alias} is deprecated '
                            f'and may be removed in a future version. Please use {field} instead')
                reverse = match.group('reverse') is not None
                closest = match.group('separator') == '~'
                limit_text = match.group('limit')

                has_limit = limit_text is not None
                has_multiple_fields = self._get_field_setting(field, 'type') == 'combined'
                has_multiple_limits = has_limit and has_multiple_fields and not self._get_field_setting(field, 'same_limit')

                fields = self._get_field_setting(field, 'field') if has_multiple_fields else (field,)
                limits = limit_text.split(':') if has_multiple_limits else (limit_text,) if has_limit else tuple()
                limit_count = len(limits)
                for (i, f) in enumerate(fields):
                    add_item(f, reverse, closest,
                             limits[i] if i < limit_count
                             else limits[0] if has_limit and not has_multiple_limits
                             else None)

        def print_verbose_info(self, write_debug):
            if self._sort_user:
                write_debug('Sort order given by user: %s' % ', '.join(self._sort_user))
            if self._sort_extractor:
                write_debug('Sort order given by extractor: %s' % ', '.join(self._sort_extractor))
            write_debug('Formats sorted by: %s' % ', '.join(['%s%s%s' % (
                '+' if self._get_field_setting(field, 'reverse') else '', field,
                '%s%s(%s)' % ('~' if self._get_field_setting(field, 'closest') else ':',
                              self._get_field_setting(field, 'limit_text'),
                              self._get_field_setting(field, 'limit'))
                if self._get_field_setting(field, 'limit_text') is not None else '')
                for field in self._order if self._get_field_setting(field, 'visible')]))

        def _calculate_field_preference_from_value(self, format, field, type, value):
            reverse = self._get_field_setting(field, 'reverse')
            closest = self._get_field_setting(field, 'closest')
            limit = self._get_field_setting(field, 'limit')

            if type == 'extractor':
                maximum = self._get_field_setting(field, 'max')
                if value is None or (maximum is not None and value >= maximum):
                    value = -1
            elif type == 'boolean':
                in_list = self._get_field_setting(field, 'in_list')
                not_in_list = self._get_field_setting(field, 'not_in_list')
                value = 0 if ((in_list is None or value in in_list) and (not_in_list is None or value not in not_in_list)) else -1
            elif type == 'ordered':
                value = self._resolve_field_value(field, value, True)

            # try to convert to number
            val_num = float_or_none(value, default=self._get_field_setting(field, 'default'))
            is_num = self._get_field_setting(field, 'convert') != 'string' and val_num is not None
            if is_num:
                value = val_num

            return ((-10, 0) if value is None
                    else (1, value, 0) if not is_num  # if a field has mixed strings and numbers, strings are sorted higher
                    else (0, -abs(value - limit), value - limit if reverse else limit - value) if closest
                    else (0, value, 0) if not reverse and (limit is None or value <= limit)
                    else (0, -value, 0) if limit is None or (reverse and value == limit) or value > limit
                    else (-1, value, 0))

        def _calculate_field_preference(self, format, field):
            type = self._get_field_setting(field, 'type')  # extractor, boolean, ordered, field, multiple
            get_value = lambda f: format.get(self._get_field_setting(f, 'field'))
            if type == 'multiple':
                type = 'field'  # Only 'field' is allowed in multiple for now
                actual_fields = self._get_field_setting(field, 'field')

                value = self._get_field_setting(field, 'function')(get_value(f) for f in actual_fields)
            else:
                value = get_value(field)
            return self._calculate_field_preference_from_value(format, field, type, value)

        def calculate_preference(self, format):
            # Determine missing protocol
            if not format.get('protocol'):
                format['protocol'] = determine_protocol(format)

            # Determine missing ext
            if not format.get('ext') and 'url' in format:
                format['ext'] = determine_ext(format['url'])
            if format.get('vcodec') == 'none':
                format['audio_ext'] = format['ext'] if format.get('acodec') != 'none' else 'none'
                format['video_ext'] = 'none'
            else:
                format['video_ext'] = format['ext']
                format['audio_ext'] = 'none'
            # if format.get('preference') is None and format.get('ext') in ('f4f', 'f4m'):  # Not supported?
            #    format['preference'] = -1000

            # Determine missing bitrates
            if format.get('tbr') is None:
                if format.get('vbr') is not None and format.get('abr') is not None:
                    format['tbr'] = format.get('vbr', 0) + format.get('abr', 0)
            else:
                if format.get('vcodec') != 'none' and format.get('vbr') is None:
                    format['vbr'] = format.get('tbr') - format.get('abr', 0)
                if format.get('acodec') != 'none' and format.get('abr') is None:
                    format['abr'] = format.get('tbr') - format.get('vbr', 0)

            return tuple(self._calculate_field_preference(format, field) for field in self._order)

    def _sort_formats(self, formats, field_preference=[]):
        if not formats:
            return
        formats.sort(key=self.FormatSort(self, field_preference).calculate_preference)

    def _check_formats(self, formats, video_id):
        if formats:
            formats[:] = filter(
                lambda f: self._is_valid_url(
                    f['url'], video_id,
                    item='%s video format' % f.get('format_id') if f.get('format_id') else 'video'),
                formats)

    @staticmethod
    def _remove_duplicate_formats(formats):
        format_urls = set()
        unique_formats = []
        for f in formats:
            if f['url'] not in format_urls:
                format_urls.add(f['url'])
                unique_formats.append(f)
        formats[:] = unique_formats

    def _is_valid_url(self, url, video_id, item='video', headers={}):
        url = self._proto_relative_url(url, scheme='http:')
        # For now assume non HTTP(S) URLs always valid
        if not (url.startswith('http://') or url.startswith('https://')):
            return True
        try:
            self._request_webpage(url, video_id, 'Checking %s URL' % item, headers=headers)
            return True
        except ExtractorError as e:
            self.to_screen(
                '%s: %s URL is invalid, skipping: %s'
                % (video_id, item, error_to_compat_str(e.cause)))
            return False

    def http_scheme(self):
        """ Either "http:" or "https:", depending on the user's preferences """
        return (
            'http:'
            if self.get_param('prefer_insecure', False)
            else 'https:')

    def _proto_relative_url(self, url, scheme=None):
        if url is None:
            return url
        if url.startswith('//'):
            if scheme is None:
                scheme = self.http_scheme()
            return scheme + url
        else:
            return url

    def _sleep(self, timeout, video_id, msg_template=None):
        if msg_template is None:
            msg_template = '%(video_id)s: Waiting for %(timeout)s seconds'
        msg = msg_template % {'video_id': video_id, 'timeout': timeout}
        self.to_screen(msg)
        time.sleep(timeout)

    def _extract_f4m_formats(self, manifest_url, video_id, preference=None, quality=None, f4m_id=None,
                             transform_source=lambda s: fix_xml_ampersands(s).strip(),
                             fatal=True, m3u8_id=None, data=None, headers={}, query={}):
        res = self._download_xml_handle(
            manifest_url, video_id, 'Downloading f4m manifest',
            'Unable to download f4m manifest',
            # Some manifests may be malformed, e.g. prosiebensat1 generated manifests
            # (see https://github.com/ytdl-org/youtube-dl/issues/6215#issuecomment-121704244)
            transform_source=transform_source,
            fatal=fatal, data=data, headers=headers, query=query)
        if res is False:
            return []

        manifest, urlh = res
        manifest_url = urlh.geturl()

        return self._parse_f4m_formats(
            manifest, manifest_url, video_id, preference=preference, quality=quality, f4m_id=f4m_id,
            transform_source=transform_source, fatal=fatal, m3u8_id=m3u8_id)

    def _parse_f4m_formats(self, manifest, manifest_url, video_id, preference=None, quality=None, f4m_id=None,
                           transform_source=lambda s: fix_xml_ampersands(s).strip(),
                           fatal=True, m3u8_id=None):
        if not isinstance(manifest, xml.etree.ElementTree.Element) and not fatal:
            return []

        # currently yt-dlp cannot decode the playerVerificationChallenge as Akamai uses Adobe Alchemy
        akamai_pv = manifest.find('{http://ns.adobe.com/f4m/1.0}pv-2.0')
        if akamai_pv is not None and ';' in akamai_pv.text:
            playerVerificationChallenge = akamai_pv.text.split(';')[0]
            if playerVerificationChallenge.strip() != '':
                return []

        formats = []
        manifest_version = '1.0'
        media_nodes = manifest.findall('{http://ns.adobe.com/f4m/1.0}media')
        if not media_nodes:
            manifest_version = '2.0'
            media_nodes = manifest.findall('{http://ns.adobe.com/f4m/2.0}media')
        # Remove unsupported DRM protected media from final formats
        # rendition (see https://github.com/ytdl-org/youtube-dl/issues/8573).
        media_nodes = remove_encrypted_media(media_nodes)
        if not media_nodes:
            return formats

        manifest_base_url = get_base_url(manifest)

        bootstrap_info = xpath_element(
            manifest, ['{http://ns.adobe.com/f4m/1.0}bootstrapInfo', '{http://ns.adobe.com/f4m/2.0}bootstrapInfo'],
            'bootstrap info', default=None)

        vcodec = None
        mime_type = xpath_text(
            manifest, ['{http://ns.adobe.com/f4m/1.0}mimeType', '{http://ns.adobe.com/f4m/2.0}mimeType'],
            'base URL', default=None)
        if mime_type and mime_type.startswith('audio/'):
            vcodec = 'none'

        for i, media_el in enumerate(media_nodes):
            tbr = int_or_none(media_el.attrib.get('bitrate'))
            width = int_or_none(media_el.attrib.get('width'))
            height = int_or_none(media_el.attrib.get('height'))
            format_id = join_nonempty(f4m_id, tbr or i)
            # If <bootstrapInfo> is present, the specified f4m is a
            # stream-level manifest, and only set-level manifests may refer to
            # external resources.  See section 11.4 and section 4 of F4M spec
            if bootstrap_info is None:
                media_url = None
                # @href is introduced in 2.0, see section 11.6 of F4M spec
                if manifest_version == '2.0':
                    media_url = media_el.attrib.get('href')
                if media_url is None:
                    media_url = media_el.attrib.get('url')
                if not media_url:
                    continue
                manifest_url = (
                    media_url if media_url.startswith('http://') or media_url.startswith('https://')
                    else ((manifest_base_url or '/'.join(manifest_url.split('/')[:-1])) + '/' + media_url))
                # If media_url is itself a f4m manifest do the recursive extraction
                # since bitrates in parent manifest (this one) and media_url manifest
                # may differ leading to inability to resolve the format by requested
                # bitrate in f4m downloader
                ext = determine_ext(manifest_url)
                if ext == 'f4m':
                    f4m_formats = self._extract_f4m_formats(
                        manifest_url, video_id, preference=preference, quality=quality, f4m_id=f4m_id,
                        transform_source=transform_source, fatal=fatal)
                    # Sometimes stream-level manifest contains single media entry that
                    # does not contain any quality metadata (e.g. http://matchtv.ru/#live-player).
                    # At the same time parent's media entry in set-level manifest may
                    # contain it. We will copy it from parent in such cases.
                    if len(f4m_formats) == 1:
                        f = f4m_formats[0]
                        f.update({
                            'tbr': f.get('tbr') or tbr,
                            'width': f.get('width') or width,
                            'height': f.get('height') or height,
                            'format_id': f.get('format_id') if not tbr else format_id,
                            'vcodec': vcodec,
                        })
                    formats.extend(f4m_formats)
                    continue
                elif ext == 'm3u8':
                    formats.extend(self._extract_m3u8_formats(
                        manifest_url, video_id, 'mp4', preference=preference,
                        quality=quality, m3u8_id=m3u8_id, fatal=fatal))
                    continue
            formats.append({
                'format_id': format_id,
                'url': manifest_url,
                'manifest_url': manifest_url,
                'ext': 'flv' if bootstrap_info is not None else None,
                'protocol': 'f4m',
                'tbr': tbr,
                'width': width,
                'height': height,
                'vcodec': vcodec,
                'preference': preference,
                'quality': quality,
            })
        return formats

    def _m3u8_meta_format(self, m3u8_url, ext=None, preference=None, quality=None, m3u8_id=None):
        return {
            'format_id': join_nonempty(m3u8_id, 'meta'),
            'url': m3u8_url,
            'ext': ext,
            'protocol': 'm3u8',
            'preference': preference - 100 if preference else -100,
            'quality': quality,
            'resolution': 'multiple',
            'format_note': 'Quality selection URL',
        }

    def _report_ignoring_subs(self, name):
        self.report_warning(bug_reports_message(
            f'Ignoring subtitle tracks found in the {name} manifest; '
            'if any subtitle tracks are missing,'
        ), only_once=True)

    def _extract_m3u8_formats(self, *args, **kwargs):
        fmts, subs = self._extract_m3u8_formats_and_subtitles(*args, **kwargs)
        if subs:
            self._report_ignoring_subs('HLS')
        return fmts

    def _extract_m3u8_formats_and_subtitles(
            self, m3u8_url, video_id, ext=None, entry_protocol='m3u8_native',
            preference=None, quality=None, m3u8_id=None, note=None,
            errnote=None, fatal=True, live=False, data=None, headers={},
            query={},
            json_body=None, form_params=None, body_encoding=None):

        res = self._download_webpage_handle(
            m3u8_url, video_id,
            note='Downloading m3u8 information' if note is None else note,
            errnote='Failed to download m3u8 information' if errnote is None else errnote,
            fatal=fatal, data=data, headers=headers, query=query,
            json_body=json_body, form_params=form_params, body_encoding=body_encoding)

        if res is False:
            return [], {}

        m3u8_doc, urlh = res
        m3u8_url = urlh.geturl()

        return self._parse_m3u8_formats_and_subtitles(
            m3u8_doc, m3u8_url, ext=ext, entry_protocol=entry_protocol,
            preference=preference, quality=quality, m3u8_id=m3u8_id,
            note=note, errnote=errnote, fatal=fatal, live=live, data=data,
            headers=headers, query=query, video_id=video_id)

    def _parse_m3u8_formats_and_subtitles(
            self, m3u8_doc, m3u8_url=None, ext=None, entry_protocol='m3u8_native',
            preference=None, quality=None, m3u8_id=None, live=False, note=None,
            errnote=None, fatal=True, data=None, headers={}, query={},
            video_id=None):

        if not m3u8_url:
            b64data = base64.b64encode(m3u8_doc.encode('utf-8')).decode()
            m3u8_url = f'data:application/mpegurl;base64,{b64data}'

        formats, subtitles = [], {}

        has_drm = re.search('|'.join([
            r'#EXT-X-FAXS-CM:',  # Adobe Flash Access
            r'#EXT-X-(?:SESSION-)?KEY:.*?URI="skd://',  # Apple FairPlay
        ]), m3u8_doc)

        def format_url(url):
            return url if re.match(r'^https?://', url) else compat_urlparse.urljoin(m3u8_url, url)

        if self.get_param('hls_split_discontinuity', False):
            def _extract_m3u8_playlist_indices(manifest_url=None, m3u8_doc=None):
                if not m3u8_doc:
                    if not manifest_url:
                        return []
                    m3u8_doc = self._download_webpage(
                        manifest_url, video_id, fatal=fatal, data=data, headers=headers,
                        note=False, errnote='Failed to download m3u8 playlist information')
                    if m3u8_doc is False:
                        return []
                return range(1 + sum(line.startswith('#EXT-X-DISCONTINUITY') for line in m3u8_doc.splitlines()))

        else:
            def _extract_m3u8_playlist_indices(*args, **kwargs):
                return [None]

        # References:
        # 1. https://tools.ietf.org/html/draft-pantos-http-live-streaming-21
        # 2. https://github.com/ytdl-org/youtube-dl/issues/12211
        # 3. https://github.com/ytdl-org/youtube-dl/issues/18923

        # We should try extracting formats only from master playlists [1, 4.3.4],
        # i.e. playlists that describe available qualities. On the other hand
        # media playlists [1, 4.3.3] should be returned as is since they contain
        # just the media without qualities renditions.
        # Fortunately, master playlist can be easily distinguished from media
        # playlist based on particular tags availability. As of [1, 4.3.3, 4.3.4]
        # master playlist tags MUST NOT appear in a media playlist and vice versa.
        # As of [1, 4.3.3.1] #EXT-X-TARGETDURATION tag is REQUIRED for every
        # media playlist and MUST NOT appear in master playlist thus we can
        # clearly detect media playlist with this criterion.

        if '#EXT-X-TARGETDURATION' in m3u8_doc:  # media playlist, return as is
            formats = [{
                'format_id': join_nonempty(m3u8_id, idx),
                'format_index': idx,
                'url': m3u8_url or encode_data_uri(m3u8_doc.encode('utf-8'), 'application/x-mpegurl'),
                'ext': ext,
                'protocol': entry_protocol,
                'preference': preference,
                'quality': quality,
                'has_drm': has_drm,
            } for idx in _extract_m3u8_playlist_indices(m3u8_doc=m3u8_doc)]

            return formats, subtitles

        groups = {}
        last_stream_inf = {}

        def extract_media(x_media_line):
            media = parse_m3u8_attributes(x_media_line)
            # As per [1, 4.3.4.1] TYPE, GROUP-ID and NAME are REQUIRED
            media_type, group_id, name = media.get('TYPE'), media.get('GROUP-ID'), media.get('NAME')
            if not (media_type and group_id and name):
                return
            groups.setdefault(group_id, []).append(media)
            # <https://tools.ietf.org/html/rfc8216#section-4.3.4.1>
            if media_type == 'SUBTITLES':
                # According to RFC 8216 §4.3.4.2.1, URI is REQUIRED in the
                # EXT-X-MEDIA tag if the media type is SUBTITLES.
                # However, lack of URI has been spotted in the wild.
                # e.g. NebulaIE; see https://github.com/yt-dlp/yt-dlp/issues/339
                if not media.get('URI'):
                    return
                url = format_url(media['URI'])
                sub_info = {
                    'url': url,
                    'ext': determine_ext(url),
                }
                if sub_info['ext'] == 'm3u8':
                    # Per RFC 8216 §3.1, the only possible subtitle format m3u8
                    # files may contain is WebVTT:
                    # <https://tools.ietf.org/html/rfc8216#section-3.1>
                    sub_info['ext'] = 'vtt'
                    sub_info['protocol'] = 'm3u8_native'
                lang = media.get('LANGUAGE') or 'und'
                subtitles.setdefault(lang, []).append(sub_info)
            if media_type not in ('VIDEO', 'AUDIO'):
                return
            media_url = media.get('URI')
            if media_url:
                manifest_url = format_url(media_url)
                formats.extend({
                    'format_id': join_nonempty(m3u8_id, group_id, name, idx),
                    'format_note': name,
                    'format_index': idx,
                    'url': manifest_url,
                    'manifest_url': m3u8_url,
                    'language': media.get('LANGUAGE'),
                    'ext': ext,
                    'protocol': entry_protocol,
                    'preference': preference,
                    'quality': quality,
                    'vcodec': 'none' if media_type == 'AUDIO' else None,
                } for idx in _extract_m3u8_playlist_indices(manifest_url))

        def build_stream_name():
            # Despite specification does not mention NAME attribute for
            # EXT-X-STREAM-INF tag it still sometimes may be present (see [1]
            # or vidio test in TestInfoExtractor.test_parse_m3u8_formats)
            # 1. http://www.vidio.com/watch/165683-dj_ambred-booyah-live-2015
            stream_name = last_stream_inf.get('NAME')
            if stream_name:
                return stream_name
            # If there is no NAME in EXT-X-STREAM-INF it will be obtained
            # from corresponding rendition group
            stream_group_id = last_stream_inf.get('VIDEO')
            if not stream_group_id:
                return
            stream_group = groups.get(stream_group_id)
            if not stream_group:
                return stream_group_id
            rendition = stream_group[0]
            return rendition.get('NAME') or stream_group_id

        # parse EXT-X-MEDIA tags before EXT-X-STREAM-INF in order to have the
        # chance to detect video only formats when EXT-X-STREAM-INF tags
        # precede EXT-X-MEDIA tags in HLS manifest such as [3].
        for line in m3u8_doc.splitlines():
            if line.startswith('#EXT-X-MEDIA:'):
                extract_media(line)

        for line in m3u8_doc.splitlines():
            if line.startswith('#EXT-X-STREAM-INF:'):
                last_stream_inf = parse_m3u8_attributes(line)
            elif line.startswith('#') or not line.strip():
                continue
            else:
                tbr = float_or_none(
                    last_stream_inf.get('AVERAGE-BANDWIDTH')
                    or last_stream_inf.get('BANDWIDTH'), scale=1000)
                manifest_url = format_url(line.strip())

                for idx in _extract_m3u8_playlist_indices(manifest_url):
                    format_id = [m3u8_id, None, idx]
                    # Bandwidth of live streams may differ over time thus making
                    # format_id unpredictable. So it's better to keep provided
                    # format_id intact.
                    if not live:
                        stream_name = build_stream_name()
                        format_id[1] = stream_name or '%d' % (tbr or len(formats))
                    f = {
                        'format_id': join_nonempty(*format_id),
                        'format_index': idx,
                        'url': manifest_url,
                        'manifest_url': m3u8_url,
                        'tbr': tbr,
                        'ext': ext,
                        'fps': float_or_none(last_stream_inf.get('FRAME-RATE')),
                        'protocol': entry_protocol,
                        'preference': preference,
                        'quality': quality,
                    }
                    resolution = last_stream_inf.get('RESOLUTION')
                    if resolution:
                        mobj = re.search(r'(?P<width>\d+)[xX](?P<height>\d+)', resolution)
                        if mobj:
                            f['width'] = int(mobj.group('width'))
                            f['height'] = int(mobj.group('height'))
                    # Unified Streaming Platform
                    mobj = re.search(
                        r'audio.*?(?:%3D|=)(\d+)(?:-video.*?(?:%3D|=)(\d+))?', f['url'])
                    if mobj:
                        abr, vbr = mobj.groups()
                        abr, vbr = float_or_none(abr, 1000), float_or_none(vbr, 1000)
                        f.update({
                            'vbr': vbr,
                            'abr': abr,
                        })
                    codecs = parse_codecs(last_stream_inf.get('CODECS'))
                    f.update(codecs)
                    audio_group_id = last_stream_inf.get('AUDIO')
                    # As per [1, 4.3.4.1.1] any EXT-X-STREAM-INF tag which
                    # references a rendition group MUST have a CODECS attribute.
                    # However, this is not always respected, for example, [2]
                    # contains EXT-X-STREAM-INF tag which references AUDIO
                    # rendition group but does not have CODECS and despite
                    # referencing an audio group it represents a complete
                    # (with audio and video) format. So, for such cases we will
                    # ignore references to rendition groups and treat them
                    # as complete formats.
                    if audio_group_id and codecs and f.get('vcodec') != 'none':
                        audio_group = groups.get(audio_group_id)
                        if audio_group and audio_group[0].get('URI'):
                            # TODO: update acodec for audio only formats with
                            # the same GROUP-ID
                            f['acodec'] = 'none'
                    if not f.get('ext'):
                        f['ext'] = 'm4a' if f.get('vcodec') == 'none' else 'mp4'
                    formats.append(f)

                    # for DailyMotion
                    progressive_uri = last_stream_inf.get('PROGRESSIVE-URI')
                    if progressive_uri:
                        http_f = f.copy()
                        del http_f['manifest_url']
                        http_f.update({
                            'format_id': f['format_id'].replace('hls-', 'http-'),
                            'protocol': 'http',
                            'url': progressive_uri,
                        })
                        formats.append(http_f)

                last_stream_inf = {}
        return formats, subtitles

    def _extract_m3u8_vod_duration(
            self, m3u8_vod_url, video_id, note=None, errnote=None, data=None, headers={}, query={}):

        m3u8_vod = self._download_webpage(
            m3u8_vod_url, video_id,
            note='Downloading m3u8 VOD manifest' if note is None else note,
            errnote='Failed to download VOD manifest' if errnote is None else errnote,
            fatal=False, data=data, headers=headers, query=query)

        return self._parse_m3u8_vod_duration(m3u8_vod or '', video_id)

    def _parse_m3u8_vod_duration(self, m3u8_vod, video_id):
        if '#EXT-X-PLAYLIST-TYPE:VOD' not in m3u8_vod:
            return None

        return int(sum(
            float(line[len('#EXTINF:'):].split(',')[0])
            for line in m3u8_vod.splitlines() if line.startswith('#EXTINF:'))) or None

    @staticmethod
    def _xpath_ns(path, namespace=None):
        if not namespace:
            return path
        out = []
        for c in path.split('/'):
            if not c or c == '.':
                out.append(c)
            else:
                out.append('{%s}%s' % (namespace, c))
        return '/'.join(out)

    def _extract_smil_formats_and_subtitles(self, smil_url, video_id, fatal=True, f4m_params=None, transform_source=None):
        res = self._download_smil(smil_url, video_id, fatal=fatal, transform_source=transform_source)
        if res is False:
            assert not fatal
            return [], {}

        smil, urlh = res
        smil_url = urlh.geturl()

        namespace = self._parse_smil_namespace(smil)

        fmts = self._parse_smil_formats(
            smil, smil_url, video_id, namespace=namespace, f4m_params=f4m_params)
        subs = self._parse_smil_subtitles(
            smil, namespace=namespace)

        return fmts, subs

    def _extract_smil_formats(self, *args, **kwargs):
        fmts, subs = self._extract_smil_formats_and_subtitles(*args, **kwargs)
        if subs:
            self._report_ignoring_subs('SMIL')
        return fmts

    def _extract_smil_info(self, smil_url, video_id, fatal=True, f4m_params=None):
        res = self._download_smil(smil_url, video_id, fatal=fatal)
        if res is False:
            return {}

        smil, urlh = res
        smil_url = urlh.geturl()

        return self._parse_smil(smil, smil_url, video_id, f4m_params=f4m_params)

    def _download_smil(self, smil_url, video_id, fatal=True, transform_source=None):
        return self._download_xml_handle(
            smil_url, video_id, 'Downloading SMIL file',
            'Unable to download SMIL file', fatal=fatal, transform_source=transform_source)

    def _parse_smil(self, smil, smil_url, video_id, f4m_params=None):
        namespace = self._parse_smil_namespace(smil)

        formats = self._parse_smil_formats(
            smil, smil_url, video_id, namespace=namespace, f4m_params=f4m_params)
        subtitles = self._parse_smil_subtitles(smil, namespace=namespace)

        video_id = os.path.splitext(url_basename(smil_url))[0]
        title = None
        description = None
        upload_date = None
        for meta in smil.findall(self._xpath_ns('./head/meta', namespace)):
            name = meta.attrib.get('name')
            content = meta.attrib.get('content')
            if not name or not content:
                continue
            if not title and name == 'title':
                title = content
            elif not description and name in ('description', 'abstract'):
                description = content
            elif not upload_date and name == 'date':
                upload_date = unified_strdate(content)

        thumbnails = [{
            'id': image.get('type'),
            'url': image.get('src'),
            'width': int_or_none(image.get('width')),
            'height': int_or_none(image.get('height')),
        } for image in smil.findall(self._xpath_ns('.//image', namespace)) if image.get('src')]

        return {
            'id': video_id,
            'title': title or video_id,
            'description': description,
            'upload_date': upload_date,
            'thumbnails': thumbnails,
            'formats': formats,
            'subtitles': subtitles,
        }

    def _parse_smil_namespace(self, smil):
        return self._search_regex(
            r'(?i)^{([^}]+)?}smil$', smil.tag, 'namespace', default=None)

    def _parse_smil_formats(self, smil, smil_url, video_id, namespace=None, f4m_params=None, transform_rtmp_url=None):
        base = smil_url
        for meta in smil.findall(self._xpath_ns('./head/meta', namespace)):
            b = meta.get('base') or meta.get('httpBase')
            if b:
                base = b
                break

        formats = []
        rtmp_count = 0
        http_count = 0
        m3u8_count = 0
        imgs_count = 0

        srcs = set()
        media = smil.findall(self._xpath_ns('.//video', namespace)) + smil.findall(self._xpath_ns('.//audio', namespace))
        for medium in media:
            src = medium.get('src')
            if not src or src in srcs:
                continue
            srcs.add(src)

            bitrate = float_or_none(medium.get('system-bitrate') or medium.get('systemBitrate'), 1000)
            filesize = int_or_none(medium.get('size') or medium.get('fileSize'))
            width = int_or_none(medium.get('width'))
            height = int_or_none(medium.get('height'))
            proto = medium.get('proto')
            ext = medium.get('ext')
            src_ext = determine_ext(src)
            streamer = medium.get('streamer') or base

            if proto == 'rtmp' or streamer.startswith('rtmp'):
                rtmp_count += 1
                formats.append({
                    'url': streamer,
                    'play_path': src,
                    'ext': 'flv',
                    'format_id': 'rtmp-%d' % (rtmp_count if bitrate is None else bitrate),
                    'tbr': bitrate,
                    'filesize': filesize,
                    'width': width,
                    'height': height,
                })
                if transform_rtmp_url:
                    streamer, src = transform_rtmp_url(streamer, src)
                    formats[-1].update({
                        'url': streamer,
                        'play_path': src,
                    })
                continue

            src_url = src if src.startswith('http') else compat_urlparse.urljoin(base, src)
            src_url = src_url.strip()

            if proto == 'm3u8' or src_ext == 'm3u8':
                m3u8_formats = self._extract_m3u8_formats(
                    src_url, video_id, ext or 'mp4', m3u8_id='hls', fatal=False)
                if len(m3u8_formats) == 1:
                    m3u8_count += 1
                    m3u8_formats[0].update({
                        'format_id': 'hls-%d' % (m3u8_count if bitrate is None else bitrate),
                        'tbr': bitrate,
                        'width': width,
                        'height': height,
                    })
                formats.extend(m3u8_formats)
            elif src_ext == 'f4m':
                f4m_url = src_url
                if not f4m_params:
                    f4m_params = {
                        'hdcore': '3.2.0',
                        'plugin': 'flowplayer-3.2.0.1',
                    }
                f4m_url += '&' if '?' in f4m_url else '?'
                f4m_url += compat_urllib_parse_urlencode(f4m_params)
                formats.extend(self._extract_f4m_formats(f4m_url, video_id, f4m_id='hds', fatal=False))
            elif src_ext == 'mpd':
                formats.extend(self._extract_mpd_formats(
                    src_url, video_id, mpd_id='dash', fatal=False))
            elif re.search(r'\.ism/[Mm]anifest', src_url):
                formats.extend(self._extract_ism_formats(
                    src_url, video_id, ism_id='mss', fatal=False))
            elif src_url.startswith('http') and self._is_valid_url(src, video_id):
                http_count += 1
                formats.append({
                    'url': src_url,
                    'ext': ext or src_ext or 'flv',
                    'format_id': 'http-%d' % (bitrate or http_count),
                    'tbr': bitrate,
                    'filesize': filesize,
                    'width': width,
                    'height': height,
                })

        for medium in smil.findall(self._xpath_ns('.//imagestream', namespace)):
            src = medium.get('src')
            if not src or src in srcs:
                continue
            srcs.add(src)

            imgs_count += 1
            formats.append({
                'format_id': 'imagestream-%d' % (imgs_count),
                'url': src,
                'ext': mimetype2ext(medium.get('type')),
                'acodec': 'none',
                'vcodec': 'none',
                'width': int_or_none(medium.get('width')),
                'height': int_or_none(medium.get('height')),
                'format_note': 'SMIL storyboards',
            })

        return formats

    def _parse_smil_subtitles(self, smil, namespace=None, subtitles_lang='en'):
        urls = []
        subtitles = {}
        for num, textstream in enumerate(smil.findall(self._xpath_ns('.//textstream', namespace))):
            src = textstream.get('src')
            if not src or src in urls:
                continue
            urls.append(src)
            ext = textstream.get('ext') or mimetype2ext(textstream.get('type')) or determine_ext(src)
            lang = textstream.get('systemLanguage') or textstream.get('systemLanguageName') or textstream.get('lang') or subtitles_lang
            subtitles.setdefault(lang, []).append({
                'url': src,
                'ext': ext,
            })
        return subtitles

    def _extract_xspf_playlist(self, xspf_url, playlist_id, fatal=True):
        res = self._download_xml_handle(
            xspf_url, playlist_id, 'Downloading xpsf playlist',
            'Unable to download xspf manifest', fatal=fatal)
        if res is False:
            return []

        xspf, urlh = res
        xspf_url = urlh.geturl()

        return self._parse_xspf(
            xspf, playlist_id, xspf_url=xspf_url,
            xspf_base_url=base_url(xspf_url))

    def _parse_xspf(self, xspf_doc, playlist_id, xspf_url=None, xspf_base_url=None):
        NS_MAP = {
            'xspf': 'http://xspf.org/ns/0/',
            's1': 'http://static.streamone.nl/player/ns/0',
        }

        entries = []
        for track in xspf_doc.findall(xpath_with_ns('./xspf:trackList/xspf:track', NS_MAP)):
            title = xpath_text(
                track, xpath_with_ns('./xspf:title', NS_MAP), 'title', default=playlist_id)
            description = xpath_text(
                track, xpath_with_ns('./xspf:annotation', NS_MAP), 'description')
            thumbnail = xpath_text(
                track, xpath_with_ns('./xspf:image', NS_MAP), 'thumbnail')
            duration = float_or_none(
                xpath_text(track, xpath_with_ns('./xspf:duration', NS_MAP), 'duration'), 1000)

            formats = []
            for location in track.findall(xpath_with_ns('./xspf:location', NS_MAP)):
                format_url = urljoin(xspf_base_url, location.text)
                if not format_url:
                    continue
                formats.append({
                    'url': format_url,
                    'manifest_url': xspf_url,
                    'format_id': location.get(xpath_with_ns('s1:label', NS_MAP)),
                    'width': int_or_none(location.get(xpath_with_ns('s1:width', NS_MAP))),
                    'height': int_or_none(location.get(xpath_with_ns('s1:height', NS_MAP))),
                })
            self._sort_formats(formats)

            entries.append({
                'id': playlist_id,
                'title': title,
                'description': description,
                'thumbnail': thumbnail,
                'duration': duration,
                'formats': formats,
            })
        return entries

    def _extract_mpd_formats(self, *args, **kwargs):
        fmts, subs = self._extract_mpd_formats_and_subtitles(*args, **kwargs)
        if subs:
            self._report_ignoring_subs('DASH')
        return fmts

    def _extract_mpd_formats_and_subtitles(
            self, mpd_url, video_id, mpd_id=None, note=None, errnote=None,
            fatal=True, data=None, headers={}, query={}):
        res = self._download_xml_handle(
            mpd_url, video_id,
            note='Downloading MPD manifest' if note is None else note,
            errnote='Failed to download MPD manifest' if errnote is None else errnote,
            fatal=fatal, data=data, headers=headers, query=query)
        if res is False:
            return [], {}
        mpd_doc, urlh = res
        if mpd_doc is None:
            return [], {}

        # We could have been redirected to a new url when we retrieved our mpd file.
        mpd_url = urlh.geturl()
        mpd_base_url = base_url(mpd_url)

        return self._parse_mpd_formats_and_subtitles(
            mpd_doc, mpd_id, mpd_base_url, mpd_url)

    def _parse_mpd_formats(self, *args, **kwargs):
        fmts, subs = self._parse_mpd_formats_and_subtitles(*args, **kwargs)
        if subs:
            self._report_ignoring_subs('DASH')
        return fmts

    def _parse_mpd_formats_and_subtitles(
            self, mpd_doc, mpd_id=None, mpd_base_url='', mpd_url=None):

        """
        Parse formats from MPD manifest.
        References:
         1. MPEG-DASH Standard, ISO/IEC 23009-1:2014(E),
            http://standards.iso.org/ittf/PubliclyAvailableStandards/c065274_ISO_IEC_23009-1_2014.zip
         2. https://en.wikipedia.org/wiki/Dynamic_Adaptive_Streaming_over_HTTP
        """
        if not self.get_param('dynamic_mpd', True):
            if mpd_doc.get('type') == 'dynamic':
                return [], {}

        namespace = self._search_regex(r'(?i)^{([^}]+)?}MPD$', mpd_doc.tag, 'namespace', default=None)

        def _add_ns(path):
            return self._xpath_ns(path, namespace)

        def is_drm_protected(element):
            return element.find(_add_ns('ContentProtection')) is not None

        def extract_multisegment_info(element, ms_parent_info):
            ms_info = ms_parent_info.copy()

            # As per [1, 5.3.9.2.2] SegmentList and SegmentTemplate share some
            # common attributes and elements.  We will only extract relevant
            # for us.
            def extract_common(source):
                segment_timeline = source.find(_add_ns('SegmentTimeline'))
                if segment_timeline is not None:
                    s_e = segment_timeline.findall(_add_ns('S'))
                    if s_e:
                        ms_info['total_number'] = 0
                        ms_info['s'] = []
                        for s in s_e:
                            r = int(s.get('r', 0))
                            ms_info['total_number'] += 1 + r
                            ms_info['s'].append({
                                't': int(s.get('t', 0)),
                                # @d is mandatory (see [1, 5.3.9.6.2, Table 17, page 60])
                                'd': int(s.attrib['d']),
                                'r': r,
                            })
                start_number = source.get('startNumber')
                if start_number:
                    ms_info['start_number'] = int(start_number)
                timescale = source.get('timescale')
                if timescale:
                    ms_info['timescale'] = int(timescale)
                segment_duration = source.get('duration')
                if segment_duration:
                    ms_info['segment_duration'] = float(segment_duration)

            def extract_Initialization(source):
                initialization = source.find(_add_ns('Initialization'))
                if initialization is not None:
                    ms_info['initialization_url'] = initialization.attrib['sourceURL']

            segment_list = element.find(_add_ns('SegmentList'))
            if segment_list is not None:
                extract_common(segment_list)
                extract_Initialization(segment_list)
                segment_urls_e = segment_list.findall(_add_ns('SegmentURL'))
                if segment_urls_e:
                    ms_info['segment_urls'] = [segment.attrib['media'] for segment in segment_urls_e]
            else:
                segment_template = element.find(_add_ns('SegmentTemplate'))
                if segment_template is not None:
                    extract_common(segment_template)
                    media = segment_template.get('media')
                    if media:
                        ms_info['media'] = media
                    initialization = segment_template.get('initialization')
                    if initialization:
                        ms_info['initialization'] = initialization
                    else:
                        extract_Initialization(segment_template)
            return ms_info

        mpd_duration = parse_duration(mpd_doc.get('mediaPresentationDuration'))
        formats, subtitles = [], {}
        stream_numbers = collections.defaultdict(int)
        for period in mpd_doc.findall(_add_ns('Period')):
            period_duration = parse_duration(period.get('duration')) or mpd_duration
            period_ms_info = extract_multisegment_info(period, {
                'start_number': 1,
                'timescale': 1,
            })
            for adaptation_set in period.findall(_add_ns('AdaptationSet')):
                adaption_set_ms_info = extract_multisegment_info(adaptation_set, period_ms_info)
                for representation in adaptation_set.findall(_add_ns('Representation')):
                    representation_attrib = adaptation_set.attrib.copy()
                    representation_attrib.update(representation.attrib)
                    # According to [1, 5.3.7.2, Table 9, page 41], @mimeType is mandatory
                    mime_type = representation_attrib['mimeType']
                    content_type = representation_attrib.get('contentType', mime_type.split('/')[0])

                    codecs = parse_codecs(representation_attrib.get('codecs', ''))
                    if content_type not in ('video', 'audio', 'text'):
                        if mime_type == 'image/jpeg':
                            content_type = mime_type
                        elif codecs['vcodec'] != 'none':
                            content_type = 'video'
                        elif codecs['acodec'] != 'none':
                            content_type = 'audio'
                        elif codecs.get('scodec', 'none') != 'none':
                            content_type = 'text'
                        elif mimetype2ext(mime_type) in ('tt', 'dfxp', 'ttml', 'xml', 'json'):
                            content_type = 'text'
                        else:
                            self.report_warning('Unknown MIME type %s in DASH manifest' % mime_type)
                            continue

                    base_url = ''
                    for element in (representation, adaptation_set, period, mpd_doc):
                        base_url_e = element.find(_add_ns('BaseURL'))
                        if base_url_e is not None:
                            base_url = base_url_e.text + base_url
                            if re.match(r'^https?://', base_url):
                                break
                    if mpd_base_url and base_url.startswith('/'):
                        base_url = compat_urlparse.urljoin(mpd_base_url, base_url)
                    elif mpd_base_url and not re.match(r'^https?://', base_url):
                        if not mpd_base_url.endswith('/'):
                            mpd_base_url += '/'
                        base_url = mpd_base_url + base_url
                    representation_id = representation_attrib.get('id')
                    lang = representation_attrib.get('lang')
                    url_el = representation.find(_add_ns('BaseURL'))
                    filesize = int_or_none(url_el.attrib.get('{http://youtube.com/yt/2012/10/10}contentLength') if url_el is not None else None)
                    bandwidth = int_or_none(representation_attrib.get('bandwidth'))
                    if representation_id is not None:
                        format_id = representation_id
                    else:
                        format_id = content_type
                    if mpd_id:
                        format_id = mpd_id + '-' + format_id
                    if content_type in ('video', 'audio'):
                        f = {
                            'format_id': format_id,
                            'manifest_url': mpd_url,
                            'ext': mimetype2ext(mime_type),
                            'width': int_or_none(representation_attrib.get('width')),
                            'height': int_or_none(representation_attrib.get('height')),
                            'tbr': float_or_none(bandwidth, 1000),
                            'asr': int_or_none(representation_attrib.get('audioSamplingRate')),
                            'fps': int_or_none(representation_attrib.get('frameRate')),
                            'language': lang if lang not in ('mul', 'und', 'zxx', 'mis') else None,
                            'format_note': 'DASH %s' % content_type,
                            'filesize': filesize,
                            'container': mimetype2ext(mime_type) + '_dash',
                            **codecs
                        }
                    elif content_type == 'text':
                        f = {
                            'ext': mimetype2ext(mime_type),
                            'manifest_url': mpd_url,
                            'filesize': filesize,
                        }
                    elif content_type == 'image/jpeg':
                        # See test case in VikiIE
                        # https://www.viki.com/videos/1175236v-choosing-spouse-by-lottery-episode-1
                        f = {
                            'format_id': format_id,
                            'ext': 'mhtml',
                            'manifest_url': mpd_url,
                            'format_note': 'DASH storyboards (jpeg)',
                            'acodec': 'none',
                            'vcodec': 'none',
                        }
                    if is_drm_protected(adaptation_set) or is_drm_protected(representation):
                        f['has_drm'] = True
                    representation_ms_info = extract_multisegment_info(representation, adaption_set_ms_info)

                    def prepare_template(template_name, identifiers):
                        tmpl = representation_ms_info[template_name]
                        # First of, % characters outside $...$ templates
                        # must be escaped by doubling for proper processing
                        # by % operator string formatting used further (see
                        # https://github.com/ytdl-org/youtube-dl/issues/16867).
                        t = ''
                        in_template = False
                        for c in tmpl:
                            t += c
                            if c == '$':
                                in_template = not in_template
                            elif c == '%' and not in_template:
                                t += c
                        # Next, $...$ templates are translated to their
                        # %(...) counterparts to be used with % operator
                        if representation_id is not None:
                            t = t.replace('$RepresentationID$', representation_id)
                        t = re.sub(r'\$(%s)\$' % '|'.join(identifiers), r'%(\1)d', t)
                        t = re.sub(r'\$(%s)%%([^$]+)\$' % '|'.join(identifiers), r'%(\1)\2', t)
                        t.replace('$$', '$')
                        return t

                    # @initialization is a regular template like @media one
                    # so it should be handled just the same way (see
                    # https://github.com/ytdl-org/youtube-dl/issues/11605)
                    if 'initialization' in representation_ms_info:
                        initialization_template = prepare_template(
                            'initialization',
                            # As per [1, 5.3.9.4.2, Table 15, page 54] $Number$ and
                            # $Time$ shall not be included for @initialization thus
                            # only $Bandwidth$ remains
                            ('Bandwidth', ))
                        representation_ms_info['initialization_url'] = initialization_template % {
                            'Bandwidth': bandwidth,
                        }

                    def location_key(location):
                        return 'url' if re.match(r'^https?://', location) else 'path'

                    if 'segment_urls' not in representation_ms_info and 'media' in representation_ms_info:

                        media_template = prepare_template('media', ('Number', 'Bandwidth', 'Time'))
                        media_location_key = location_key(media_template)

                        # As per [1, 5.3.9.4.4, Table 16, page 55] $Number$ and $Time$
                        # can't be used at the same time
                        if '%(Number' in media_template and 's' not in representation_ms_info:
                            segment_duration = None
                            if 'total_number' not in representation_ms_info and 'segment_duration' in representation_ms_info:
                                segment_duration = float_or_none(representation_ms_info['segment_duration'], representation_ms_info['timescale'])
                                representation_ms_info['total_number'] = int(math.ceil(
                                    float_or_none(period_duration, segment_duration, default=0)))
                            representation_ms_info['fragments'] = [{
                                media_location_key: media_template % {
                                    'Number': segment_number,
                                    'Bandwidth': bandwidth,
                                },
                                'duration': segment_duration,
                            } for segment_number in range(
                                representation_ms_info['start_number'],
                                representation_ms_info['total_number'] + representation_ms_info['start_number'])]
                        else:
                            # $Number*$ or $Time$ in media template with S list available
                            # Example $Number*$: http://www.svtplay.se/klipp/9023742/stopptid-om-bjorn-borg
                            # Example $Time$: https://play.arkena.com/embed/avp/v2/player/media/b41dda37-d8e7-4d3f-b1b5-9a9db578bdfe/1/129411
                            representation_ms_info['fragments'] = []
                            segment_time = 0
                            segment_d = None
                            segment_number = representation_ms_info['start_number']

                            def add_segment_url():
                                segment_url = media_template % {
                                    'Time': segment_time,
                                    'Bandwidth': bandwidth,
                                    'Number': segment_number,
                                }
                                representation_ms_info['fragments'].append({
                                    media_location_key: segment_url,
                                    'duration': float_or_none(segment_d, representation_ms_info['timescale']),
                                })

                            for s in representation_ms_info.get('s') or []:
                                segment_time = s.get('t') or segment_time
                                segment_d = s['d']
                                add_segment_url()
                                segment_number += 1
                                for r in range(s.get('r', 0)):
                                    segment_time += segment_d
                                    add_segment_url()
                                    segment_number += 1
                                segment_time += segment_d
                    elif 'segment_urls' in representation_ms_info and 's' in representation_ms_info:
                        # No media template
                        # Example: https://www.youtube.com/watch?v=iXZV5uAYMJI
                        # or any YouTube dashsegments video
                        fragments = []
                        segment_index = 0
                        timescale = representation_ms_info['timescale']
                        for s in representation_ms_info['s']:
                            duration = float_or_none(s['d'], timescale)
                            for r in range(s.get('r', 0) + 1):
                                segment_uri = representation_ms_info['segment_urls'][segment_index]
                                fragments.append({
                                    location_key(segment_uri): segment_uri,
                                    'duration': duration,
                                })
                                segment_index += 1
                        representation_ms_info['fragments'] = fragments
                    elif 'segment_urls' in representation_ms_info:
                        # Segment URLs with no SegmentTimeline
                        # Example: https://www.seznam.cz/zpravy/clanek/cesko-zasahne-vitr-o-sile-vichrice-muze-byt-i-zivotu-nebezpecny-39091
                        # https://github.com/ytdl-org/youtube-dl/pull/14844
                        fragments = []
                        segment_duration = float_or_none(
                            representation_ms_info['segment_duration'],
                            representation_ms_info['timescale']) if 'segment_duration' in representation_ms_info else None
                        for segment_url in representation_ms_info['segment_urls']:
                            fragment = {
                                location_key(segment_url): segment_url,
                            }
                            if segment_duration:
                                fragment['duration'] = segment_duration
                            fragments.append(fragment)
                        representation_ms_info['fragments'] = fragments
                    # If there is a fragments key available then we correctly recognized fragmented media.
                    # Otherwise we will assume unfragmented media with direct access. Technically, such
                    # assumption is not necessarily correct since we may simply have no support for
                    # some forms of fragmented media renditions yet, but for now we'll use this fallback.
                    if 'fragments' in representation_ms_info:
                        f.update({
                            # NB: mpd_url may be empty when MPD manifest is parsed from a string
                            'url': mpd_url or base_url,
                            'fragment_base_url': base_url,
                            'fragments': [],
                            'protocol': 'http_dash_segments' if mime_type != 'image/jpeg' else 'mhtml',
                        })
                        if 'initialization_url' in representation_ms_info:
                            initialization_url = representation_ms_info['initialization_url']
                            if not f.get('url'):
                                f['url'] = initialization_url
                            f['fragments'].append({location_key(initialization_url): initialization_url})
                        f['fragments'].extend(representation_ms_info['fragments'])
                        if not period_duration:
                            period_duration = try_get(
                                representation_ms_info,
                                lambda r: sum(frag['duration'] for frag in r['fragments']), float)
                    else:
                        # Assuming direct URL to unfragmented media.
                        f['url'] = base_url
                    if content_type in ('video', 'audio', 'image/jpeg'):
                        f['manifest_stream_number'] = stream_numbers[f['url']]
                        stream_numbers[f['url']] += 1
                        formats.append(f)
                    elif content_type == 'text':
                        subtitles.setdefault(lang or 'und', []).append(f)

        return formats, subtitles

    def _extract_ism_formats(self, *args, **kwargs):
        fmts, subs = self._extract_ism_formats_and_subtitles(*args, **kwargs)
        if subs:
            self._report_ignoring_subs('ISM')
        return fmts

    def _extract_ism_formats_and_subtitles(self, ism_url, video_id, ism_id=None, note=None, errnote=None, fatal=True, data=None, headers={}, query={}):
        res = self._download_xml_handle(
            ism_url, video_id,
            note='Downloading ISM manifest' if note is None else note,
            errnote='Failed to download ISM manifest' if errnote is None else errnote,
            fatal=fatal, data=data, headers=headers, query=query)
        if res is False:
            return [], {}
        ism_doc, urlh = res
        if ism_doc is None:
            return [], {}

        return self._parse_ism_formats_and_subtitles(ism_doc, urlh.geturl(), ism_id)

    def _parse_ism_formats_and_subtitles(self, ism_doc, ism_url, ism_id=None):
        """
        Parse formats from ISM manifest.
        References:
         1. [MS-SSTR]: Smooth Streaming Protocol,
            https://msdn.microsoft.com/en-us/library/ff469518.aspx
        """
        if ism_doc.get('IsLive') == 'TRUE':
            return [], {}

        duration = int(ism_doc.attrib['Duration'])
        timescale = int_or_none(ism_doc.get('TimeScale')) or 10000000

        formats = []
        subtitles = {}
        for stream in ism_doc.findall('StreamIndex'):
            stream_type = stream.get('Type')
            if stream_type not in ('video', 'audio', 'text'):
                continue
            url_pattern = stream.attrib['Url']
            stream_timescale = int_or_none(stream.get('TimeScale')) or timescale
            stream_name = stream.get('Name')
            stream_language = stream.get('Language', 'und')
            for track in stream.findall('QualityLevel'):
                fourcc = track.get('FourCC') or ('AACL' if track.get('AudioTag') == '255' else None)
                # TODO: add support for WVC1 and WMAP
                if fourcc not in ('H264', 'AVC1', 'AACL', 'TTML'):
                    self.report_warning('%s is not a supported codec' % fourcc)
                    continue
                tbr = int(track.attrib['Bitrate']) // 1000
                # [1] does not mention Width and Height attributes. However,
                # they're often present while MaxWidth and MaxHeight are
                # missing, so should be used as fallbacks
                width = int_or_none(track.get('MaxWidth') or track.get('Width'))
                height = int_or_none(track.get('MaxHeight') or track.get('Height'))
                sampling_rate = int_or_none(track.get('SamplingRate'))

                track_url_pattern = re.sub(r'{[Bb]itrate}', track.attrib['Bitrate'], url_pattern)
                track_url_pattern = compat_urlparse.urljoin(ism_url, track_url_pattern)

                fragments = []
                fragment_ctx = {
                    'time': 0,
                }
                stream_fragments = stream.findall('c')
                for stream_fragment_index, stream_fragment in enumerate(stream_fragments):
                    fragment_ctx['time'] = int_or_none(stream_fragment.get('t')) or fragment_ctx['time']
                    fragment_repeat = int_or_none(stream_fragment.get('r')) or 1
                    fragment_ctx['duration'] = int_or_none(stream_fragment.get('d'))
                    if not fragment_ctx['duration']:
                        try:
                            next_fragment_time = int(stream_fragment[stream_fragment_index + 1].attrib['t'])
                        except IndexError:
                            next_fragment_time = duration
                        fragment_ctx['duration'] = (next_fragment_time - fragment_ctx['time']) / fragment_repeat
                    for _ in range(fragment_repeat):
                        fragments.append({
                            'url': re.sub(r'{start[ _]time}', compat_str(fragment_ctx['time']), track_url_pattern),
                            'duration': fragment_ctx['duration'] / stream_timescale,
                        })
                        fragment_ctx['time'] += fragment_ctx['duration']

                if stream_type == 'text':
                    subtitles.setdefault(stream_language, []).append({
                        'ext': 'ismt',
                        'protocol': 'ism',
                        'url': ism_url,
                        'manifest_url': ism_url,
                        'fragments': fragments,
                        '_download_params': {
                            'stream_type': stream_type,
                            'duration': duration,
                            'timescale': stream_timescale,
                            'fourcc': fourcc,
                            'language': stream_language,
                            'codec_private_data': track.get('CodecPrivateData'),
                        }
                    })
                elif stream_type in ('video', 'audio'):
                    formats.append({
                        'format_id': join_nonempty(ism_id, stream_name, tbr),
                        'url': ism_url,
                        'manifest_url': ism_url,
                        'ext': 'ismv' if stream_type == 'video' else 'isma',
                        'width': width,
                        'height': height,
                        'tbr': tbr,
                        'asr': sampling_rate,
                        'vcodec': 'none' if stream_type == 'audio' else fourcc,
                        'acodec': 'none' if stream_type == 'video' else fourcc,
                        'protocol': 'ism',
                        'fragments': fragments,
                        'has_drm': ism_doc.find('Protection') is not None,
                        '_download_params': {
                            'stream_type': stream_type,
                            'duration': duration,
                            'timescale': stream_timescale,
                            'width': width or 0,
                            'height': height or 0,
                            'fourcc': fourcc,
                            'language': stream_language,
                            'codec_private_data': track.get('CodecPrivateData'),
                            'sampling_rate': sampling_rate,
                            'channels': int_or_none(track.get('Channels', 2)),
                            'bits_per_sample': int_or_none(track.get('BitsPerSample', 16)),
                            'nal_unit_length_field': int_or_none(track.get('NALUnitLengthField', 4)),
                        },
                    })
        return formats, subtitles

    def _parse_html5_media_entries(self, base_url, webpage, video_id, m3u8_id=None, m3u8_entry_protocol='m3u8_native', mpd_id=None, preference=None, quality=None):
        def absolute_url(item_url):
            return urljoin(base_url, item_url)

        def parse_content_type(content_type):
            if not content_type:
                return {}
            ctr = re.search(r'(?P<mimetype>[^/]+/[^;]+)(?:;\s*codecs="?(?P<codecs>[^"]+))?', content_type)
            if ctr:
                mimetype, codecs = ctr.groups()
                f = parse_codecs(codecs)
                f['ext'] = mimetype2ext(mimetype)
                return f
            return {}

        def _media_formats(src, cur_media_type, type_info={}):
            full_url = absolute_url(src)
            ext = type_info.get('ext') or determine_ext(full_url)
            if ext == 'm3u8':
                is_plain_url = False
                formats = self._extract_m3u8_formats(
                    full_url, video_id, ext='mp4',
                    entry_protocol=m3u8_entry_protocol, m3u8_id=m3u8_id,
                    preference=preference, quality=quality, fatal=False)
            elif ext == 'mpd':
                is_plain_url = False
                formats = self._extract_mpd_formats(
                    full_url, video_id, mpd_id=mpd_id, fatal=False)
            else:
                is_plain_url = True
                formats = [{
                    'url': full_url,
                    'vcodec': 'none' if cur_media_type == 'audio' else None,
                }]
            return is_plain_url, formats

        entries = []
        # amp-video and amp-audio are very similar to their HTML5 counterparts
        # so we wll include them right here (see
        # https://www.ampproject.org/docs/reference/components/amp-video)
        # For dl8-* tags see https://delight-vr.com/documentation/dl8-video/
        _MEDIA_TAG_NAME_RE = r'(?:(?:amp|dl8(?:-live)?)-)?(video|audio)'
        media_tags = [(media_tag, media_tag_name, media_type, '')
                      for media_tag, media_tag_name, media_type
                      in re.findall(r'(?s)(<(%s)[^>]*/>)' % _MEDIA_TAG_NAME_RE, webpage)]
        media_tags.extend(re.findall(
            # We only allow video|audio followed by a whitespace or '>'.
            # Allowing more characters may end up in significant slow down (see
            # https://github.com/ytdl-org/youtube-dl/issues/11979, example URL:
            # http://www.porntrex.com/maps/videositemap.xml).
            r'(?s)(<(?P<tag>%s)(?:\s+[^>]*)?>)(.*?)</(?P=tag)>' % _MEDIA_TAG_NAME_RE, webpage))
        for media_tag, _, media_type, media_content in media_tags:
            media_info = {
                'formats': [],
                'subtitles': {},
            }
            media_attributes = extract_attributes(media_tag)
            src = strip_or_none(media_attributes.get('src'))
            if src:
                _, formats = _media_formats(src, media_type)
                media_info['formats'].extend(formats)
            media_info['thumbnail'] = absolute_url(media_attributes.get('poster'))
            if media_content:
                for source_tag in re.findall(r'<source[^>]+>', media_content):
                    s_attr = extract_attributes(source_tag)
                    # data-video-src and data-src are non standard but seen
                    # several times in the wild
                    src = strip_or_none(dict_get(s_attr, ('src', 'data-video-src', 'data-src')))
                    if not src:
                        continue
                    f = parse_content_type(s_attr.get('type'))
                    is_plain_url, formats = _media_formats(src, media_type, f)
                    if is_plain_url:
                        # width, height, res, label and title attributes are
                        # all not standard but seen several times in the wild
                        labels = [
                            s_attr.get(lbl)
                            for lbl in ('label', 'title')
                            if str_or_none(s_attr.get(lbl))
                        ]
                        width = int_or_none(s_attr.get('width'))
                        height = (int_or_none(s_attr.get('height'))
                                  or int_or_none(s_attr.get('res')))
                        if not width or not height:
                            for lbl in labels:
                                resolution = parse_resolution(lbl)
                                if not resolution:
                                    continue
                                width = width or resolution.get('width')
                                height = height or resolution.get('height')
                        for lbl in labels:
                            tbr = parse_bitrate(lbl)
                            if tbr:
                                break
                        else:
                            tbr = None
                        f.update({
                            'width': width,
                            'height': height,
                            'tbr': tbr,
                            'format_id': s_attr.get('label') or s_attr.get('title'),
                        })
                        f.update(formats[0])
                        media_info['formats'].append(f)
                    else:
                        media_info['formats'].extend(formats)
                for track_tag in re.findall(r'<track[^>]+>', media_content):
                    track_attributes = extract_attributes(track_tag)
                    kind = track_attributes.get('kind')
                    if not kind or kind in ('subtitles', 'captions'):
                        src = strip_or_none(track_attributes.get('src'))
                        if not src:
                            continue
                        lang = track_attributes.get('srclang') or track_attributes.get('lang') or track_attributes.get('label')
                        media_info['subtitles'].setdefault(lang, []).append({
                            'url': absolute_url(src),
                        })
            for f in media_info['formats']:
                f.setdefault('http_headers', {})['Referer'] = base_url
            if media_info['formats'] or media_info['subtitles']:
                entries.append(media_info)
        return entries

    def _extract_akamai_formats(self, *args, **kwargs):
        fmts, subs = self._extract_akamai_formats_and_subtitles(*args, **kwargs)
        if subs:
            self._report_ignoring_subs('akamai')
        return fmts

    def _extract_akamai_formats_and_subtitles(self, manifest_url, video_id, hosts={}):
        signed = 'hdnea=' in manifest_url
        if not signed:
            # https://learn.akamai.com/en-us/webhelp/media-services-on-demand/stream-packaging-user-guide/GUID-BE6C0F73-1E06-483B-B0EA-57984B91B7F9.html
            manifest_url = re.sub(
                r'(?:b=[\d,-]+|(?:__a__|attributes)=off|__b__=\d+)&?',
                '', manifest_url).strip('?')

        formats = []
        subtitles = {}

        hdcore_sign = 'hdcore=3.7.0'
        f4m_url = re.sub(r'(https?://[^/]+)/i/', r'\1/z/', manifest_url).replace('/master.m3u8', '/manifest.f4m')
        hds_host = hosts.get('hds')
        if hds_host:
            f4m_url = re.sub(r'(https?://)[^/]+', r'\1' + hds_host, f4m_url)
        if 'hdcore=' not in f4m_url:
            f4m_url += ('&' if '?' in f4m_url else '?') + hdcore_sign
        f4m_formats = self._extract_f4m_formats(
            f4m_url, video_id, f4m_id='hds', fatal=False)
        for entry in f4m_formats:
            entry.update({'extra_param_to_segment_url': hdcore_sign})
        formats.extend(f4m_formats)

        m3u8_url = re.sub(r'(https?://[^/]+)/z/', r'\1/i/', manifest_url).replace('/manifest.f4m', '/master.m3u8')
        hls_host = hosts.get('hls')
        if hls_host:
            m3u8_url = re.sub(r'(https?://)[^/]+', r'\1' + hls_host, m3u8_url)
        m3u8_formats, m3u8_subtitles = self._extract_m3u8_formats_and_subtitles(
            m3u8_url, video_id, 'mp4', 'm3u8_native',
            m3u8_id='hls', fatal=False)
        formats.extend(m3u8_formats)
        subtitles = self._merge_subtitles(subtitles, m3u8_subtitles)

        http_host = hosts.get('http')
        if http_host and m3u8_formats and not signed:
            REPL_REGEX = r'https?://[^/]+/i/([^,]+),([^/]+),([^/]+)\.csmil/.+'
            qualities = re.match(REPL_REGEX, m3u8_url).group(2).split(',')
            qualities_length = len(qualities)
            if len(m3u8_formats) in (qualities_length, qualities_length + 1):
                i = 0
                for f in m3u8_formats:
                    if f['vcodec'] != 'none':
                        for protocol in ('http', 'https'):
                            http_f = f.copy()
                            del http_f['manifest_url']
                            http_url = re.sub(
                                REPL_REGEX, protocol + fr'://{http_host}/\g<1>{qualities[i]}\3', f['url'])
                            http_f.update({
                                'format_id': http_f['format_id'].replace('hls-', protocol + '-'),
                                'url': http_url,
                                'protocol': protocol,
                            })
                            formats.append(http_f)
                        i += 1

        return formats, subtitles

    def _extract_wowza_formats(self, url, video_id, m3u8_entry_protocol='m3u8_native', skip_protocols=[]):
        query = compat_urlparse.urlparse(url).query
        url = re.sub(r'/(?:manifest|playlist|jwplayer)\.(?:m3u8|f4m|mpd|smil)', '', url)
        mobj = re.search(
            r'(?:(?:http|rtmp|rtsp)(?P<s>s)?:)?(?P<url>//[^?]+)', url)
        url_base = mobj.group('url')
        http_base_url = '%s%s:%s' % ('http', mobj.group('s') or '', url_base)
        formats = []

        def manifest_url(manifest):
            m_url = f'{http_base_url}/{manifest}'
            if query:
                m_url += '?%s' % query
            return m_url

        if 'm3u8' not in skip_protocols:
            formats.extend(self._extract_m3u8_formats(
                manifest_url('playlist.m3u8'), video_id, 'mp4',
                m3u8_entry_protocol, m3u8_id='hls', fatal=False))
        if 'f4m' not in skip_protocols:
            formats.extend(self._extract_f4m_formats(
                manifest_url('manifest.f4m'),
                video_id, f4m_id='hds', fatal=False))
        if 'dash' not in skip_protocols:
            formats.extend(self._extract_mpd_formats(
                manifest_url('manifest.mpd'),
                video_id, mpd_id='dash', fatal=False))
        if re.search(r'(?:/smil:|\.smil)', url_base):
            if 'smil' not in skip_protocols:
                rtmp_formats = self._extract_smil_formats(
                    manifest_url('jwplayer.smil'),
                    video_id, fatal=False)
                for rtmp_format in rtmp_formats:
                    rtsp_format = rtmp_format.copy()
                    rtsp_format['url'] = '%s/%s' % (rtmp_format['url'], rtmp_format['play_path'])
                    del rtsp_format['play_path']
                    del rtsp_format['ext']
                    rtsp_format.update({
                        'url': rtsp_format['url'].replace('rtmp://', 'rtsp://'),
                        'format_id': rtmp_format['format_id'].replace('rtmp', 'rtsp'),
                        'protocol': 'rtsp',
                    })
                    formats.extend([rtmp_format, rtsp_format])
        else:
            for protocol in ('rtmp', 'rtsp'):
                if protocol not in skip_protocols:
                    formats.append({
                        'url': f'{protocol}:{url_base}',
                        'format_id': protocol,
                        'protocol': protocol,
                    })
        return formats

    def _find_jwplayer_data(self, webpage, video_id=None, transform_source=js_to_json):
        mobj = re.search(
            r'(?s)jwplayer\((?P<quote>[\'"])[^\'" ]+(?P=quote)\)(?!</script>).*?\.setup\s*\((?P<options>[^)]+)\)',
            webpage)
        if mobj:
            try:
                jwplayer_data = self._parse_json(mobj.group('options'),
                                                 video_id=video_id,
                                                 transform_source=transform_source)
            except ExtractorError:
                pass
            else:
                if isinstance(jwplayer_data, dict):
                    return jwplayer_data

    def _extract_jwplayer_data(self, webpage, video_id, *args, **kwargs):
        jwplayer_data = self._find_jwplayer_data(
            webpage, video_id, transform_source=js_to_json)
        return self._parse_jwplayer_data(
            jwplayer_data, video_id, *args, **kwargs)

    def _parse_jwplayer_data(self, jwplayer_data, video_id=None, require_title=True,
                             m3u8_id=None, mpd_id=None, rtmp_params=None, base_url=None):
        # JWPlayer backward compatibility: flattened playlists
        # https://github.com/jwplayer/jwplayer/blob/v7.4.3/src/js/api/config.js#L81-L96
        if 'playlist' not in jwplayer_data:
            jwplayer_data = {'playlist': [jwplayer_data]}

        entries = []

        # JWPlayer backward compatibility: single playlist item
        # https://github.com/jwplayer/jwplayer/blob/v7.7.0/src/js/playlist/playlist.js#L10
        if not isinstance(jwplayer_data['playlist'], list):
            jwplayer_data['playlist'] = [jwplayer_data['playlist']]

        for video_data in jwplayer_data['playlist']:
            # JWPlayer backward compatibility: flattened sources
            # https://github.com/jwplayer/jwplayer/blob/v7.4.3/src/js/playlist/item.js#L29-L35
            if 'sources' not in video_data:
                video_data['sources'] = [video_data]

            this_video_id = video_id or video_data['mediaid']

            formats = self._parse_jwplayer_formats(
                video_data['sources'], video_id=this_video_id, m3u8_id=m3u8_id,
                mpd_id=mpd_id, rtmp_params=rtmp_params, base_url=base_url)

            subtitles = {}
            tracks = video_data.get('tracks')
            if tracks and isinstance(tracks, list):
                for track in tracks:
                    if not isinstance(track, dict):
                        continue
                    track_kind = track.get('kind')
                    if not track_kind or not isinstance(track_kind, compat_str):
                        continue
                    if track_kind.lower() not in ('captions', 'subtitles'):
                        continue
                    track_url = urljoin(base_url, track.get('file'))
                    if not track_url:
                        continue
                    subtitles.setdefault(track.get('label') or 'en', []).append({
                        'url': self._proto_relative_url(track_url)
                    })

            entry = {
                'id': this_video_id,
                'title': unescapeHTML(video_data['title'] if require_title else video_data.get('title')),
                'description': clean_html(video_data.get('description')),
                'thumbnail': urljoin(base_url, self._proto_relative_url(video_data.get('image'))),
                'timestamp': int_or_none(video_data.get('pubdate')),
                'duration': float_or_none(jwplayer_data.get('duration') or video_data.get('duration')),
                'subtitles': subtitles,
            }
            # https://github.com/jwplayer/jwplayer/blob/master/src/js/utils/validator.js#L32
            if len(formats) == 1 and re.search(r'^(?:http|//).*(?:youtube\.com|youtu\.be)/.+', formats[0]['url']):
                entry.update({
                    '_type': 'url_transparent',
                    'url': formats[0]['url'],
                })
            else:
                self._sort_formats(formats)
                entry['formats'] = formats
            entries.append(entry)
        if len(entries) == 1:
            return entries[0]
        else:
            return self.playlist_result(entries)

    def _parse_jwplayer_formats(self, jwplayer_sources_data, video_id=None,
                                m3u8_id=None, mpd_id=None, rtmp_params=None, base_url=None):
        urls = []
        formats = []
        for source in jwplayer_sources_data:
            if not isinstance(source, dict):
                continue
            source_url = urljoin(
                base_url, self._proto_relative_url(source.get('file')))
            if not source_url or source_url in urls:
                continue
            urls.append(source_url)
            source_type = source.get('type') or ''
            ext = mimetype2ext(source_type) or determine_ext(source_url)
            if source_type == 'hls' or ext == 'm3u8':
                formats.extend(self._extract_m3u8_formats(
                    source_url, video_id, 'mp4', entry_protocol='m3u8_native',
                    m3u8_id=m3u8_id, fatal=False))
            elif source_type == 'dash' or ext == 'mpd':
                formats.extend(self._extract_mpd_formats(
                    source_url, video_id, mpd_id=mpd_id, fatal=False))
            elif ext == 'smil':
                formats.extend(self._extract_smil_formats(
                    source_url, video_id, fatal=False))
            # https://github.com/jwplayer/jwplayer/blob/master/src/js/providers/default.js#L67
            elif source_type.startswith('audio') or ext in (
                    'oga', 'aac', 'mp3', 'mpeg', 'vorbis'):
                formats.append({
                    'url': source_url,
                    'vcodec': 'none',
                    'ext': ext,
                })
            else:
                height = int_or_none(source.get('height'))
                if height is None:
                    # Often no height is provided but there is a label in
                    # format like "1080p", "720p SD", or 1080.
                    height = int_or_none(self._search_regex(
                        r'^(\d{3,4})[pP]?(?:\b|$)', compat_str(source.get('label') or ''),
                        'height', default=None))
                a_format = {
                    'url': source_url,
                    'width': int_or_none(source.get('width')),
                    'height': height,
                    'tbr': int_or_none(source.get('bitrate')),
                    'ext': ext,
                }
                if source_url.startswith('rtmp'):
                    a_format['ext'] = 'flv'
                    # See com/longtailvideo/jwplayer/media/RTMPMediaProvider.as
                    # of jwplayer.flash.swf
                    rtmp_url_parts = re.split(
                        r'((?:mp4|mp3|flv):)', source_url, 1)
                    if len(rtmp_url_parts) == 3:
                        rtmp_url, prefix, play_path = rtmp_url_parts
                        a_format.update({
                            'url': rtmp_url,
                            'play_path': prefix + play_path,
                        })
                    if rtmp_params:
                        a_format.update(rtmp_params)
                formats.append(a_format)
        return formats

    def _live_title(self, name):
        self._downloader.deprecation_warning('yt_dlp.InfoExtractor._live_title is deprecated and does not work as expected')
        return name

    def _int(self, v, name, fatal=False, **kwargs):
        res = int_or_none(v, **kwargs)
        if res is None:
            msg = f'Failed to extract {name}: Could not parse value {v!r}'
            if fatal:
                raise ExtractorError(msg)
            else:
                self.report_warning(msg)
        return res

    def _float(self, v, name, fatal=False, **kwargs):
        res = float_or_none(v, **kwargs)
        if res is None:
            msg = f'Failed to extract {name}: Could not parse value {v!r}'
            if fatal:
                raise ExtractorError(msg)
            else:
                self.report_warning(msg)
        return res

    def _set_cookie(self, domain, name, value, expire_time=None, port=None,
                    path='/', secure=False, discard=False, rest={}, **kwargs):
        cookie = compat_cookiejar_Cookie(
            0, name, value, port, port is not None, domain, True,
            domain.startswith('.'), path, True, secure, expire_time,
            discard, None, None, rest)
        self._downloader.cookiejar.set_cookie(cookie)

    def _get_cookies(self, url):
        """ Return a compat_cookies_SimpleCookie with the cookies for the url """
        return compat_cookies_SimpleCookie(self._get_cookie_header(url))

    def _get_cookie_header(self, url):
        """ Return the cookies for the url """
        req = sanitized_Request(url)
        self._downloader.cookiejar.add_cookie_header(req)
        return req.get_header('Cookie')

    def _apply_first_set_cookie_header(self, url_handle, cookie):
        """
        Apply first Set-Cookie header instead of the last. Experimental.

        Some sites (e.g. [1-3]) may serve two cookies under the same name
        in Set-Cookie header and expect the first (old) one to be set rather
        than second (new). However, as of RFC6265 the newer one cookie
        should be set into cookie store what actually happens.
        We will workaround this issue by resetting the cookie to
        the first one manually.
        1. https://new.vk.com/
        2. https://github.com/ytdl-org/youtube-dl/issues/9841#issuecomment-227871201
        3. https://learning.oreilly.com/
        """
        for header, cookies in url_handle.headers.items():
            if header.lower() != 'set-cookie':
                continue
            cookies = cookies.encode('iso-8859-1').decode('utf-8')
            cookie_value = re.search(
                r'%s=(.+?);.*?\b[Dd]omain=(.+?)(?:[,;]|$)' % cookie, cookies)
            if cookie_value:
                value, domain = cookie_value.groups()
                self._set_cookie(domain, cookie, value)
                break

    def get_testcases(self, include_onlymatching=False):
        t = getattr(self, '_TEST', None)
        if t:
            assert not hasattr(self, '_TESTS'), \
                '%s has _TEST and _TESTS' % type(self).__name__
            tests = [t]
        else:
            tests = getattr(self, '_TESTS', [])
        for t in tests:
            if not include_onlymatching and t.get('only_matching', False):
                continue
            t['name'] = type(self).__name__[:-len('IE')]
            yield t

    def is_suitable(self, age_limit):
        """ Test whether the extractor is generally suitable for the given
        age limit (i.e. pornographic sites are not, all others usually are) """

        any_restricted = False
        for tc in self.get_testcases(include_onlymatching=False):
            if tc.get('playlist', []):
                tc = tc['playlist'][0]
            is_restricted = age_restricted(
                tc.get('info_dict', {}).get('age_limit'), age_limit)
            if not is_restricted:
                return True
            any_restricted = any_restricted or is_restricted
        return not any_restricted

    def description(self, *, markdown=True, search_examples=None):
        """Description of the extractor"""
        desc = ''
        if self._NETRC_MACHINE:
            if markdown:
                desc += f' [<abbr title="netrc machine"><em>{self._NETRC_MACHINE}</em></abbr>]'
            else:
                desc += f' [{self._NETRC_MACHINE}]'
        if self.IE_DESC is False:
            desc += ' [HIDDEN]'
        elif self.IE_DESC:
            desc += f' {self.IE_DESC}'
        if self.SEARCH_KEY:
            desc += f'; "{self.SEARCH_KEY}:" prefix'
            if search_examples:
                _COUNTS = ('', '5', '10', 'all')
                desc += f' (Example: "{self.SEARCH_KEY}{random.choice(_COUNTS)}:{random.choice(search_examples)}")'
        if not self.working():
            desc += ' (**Currently broken**)' if markdown else ' (Currently broken)'

        name = f' - **{self.IE_NAME}**' if markdown else self.IE_NAME
        return f'{name}:{desc}' if desc else name

    def extract_subtitles(self, *args, **kwargs):
        if (self.get_param('writesubtitles', False)
                or self.get_param('listsubtitles')):
            return self._get_subtitles(*args, **kwargs)
        return {}

    def _get_subtitles(self, *args, **kwargs):
        raise NotImplementedError('This method must be implemented by subclasses')

    def extract_comments(self, *args, **kwargs):
        if not self.get_param('getcomments'):
            return None
        generator = self._get_comments(*args, **kwargs)

        def extractor():
            comments = []
            interrupted = True
            try:
                while True:
                    comments.append(next(generator))
            except StopIteration:
                interrupted = False
            except KeyboardInterrupt:
                self.to_screen('Interrupted by user')
            except Exception as e:
                if self.get_param('ignoreerrors') is not True:
                    raise
                self._downloader.report_error(e)
            comment_count = len(comments)
            self.to_screen(f'Extracted {comment_count} comments')
            return {
                'comments': comments,
                'comment_count': None if interrupted else comment_count
            }
        return extractor

    def _get_comments(self, *args, **kwargs):
        raise NotImplementedError('This method must be implemented by subclasses')

    @staticmethod
    def _merge_subtitle_items(subtitle_list1, subtitle_list2):
        """ Merge subtitle items for one language. Items with duplicated URLs/data
        will be dropped. """
        list1_data = {(item.get('url'), item.get('data')) for item in subtitle_list1}
        ret = list(subtitle_list1)
        ret.extend(item for item in subtitle_list2 if (item.get('url'), item.get('data')) not in list1_data)
        return ret

    @classmethod
    def _merge_subtitles(cls, *dicts, target=None):
        """ Merge subtitle dictionaries, language by language. """
        if target is None:
            target = {}
        for d in dicts:
            for lang, subs in d.items():
                target[lang] = cls._merge_subtitle_items(target.get(lang, []), subs)
        return target

    def extract_automatic_captions(self, *args, **kwargs):
        if (self.get_param('writeautomaticsub', False)
                or self.get_param('listsubtitles')):
            return self._get_automatic_captions(*args, **kwargs)
        return {}

    def _get_automatic_captions(self, *args, **kwargs):
        raise NotImplementedError('This method must be implemented by subclasses')

    def mark_watched(self, *args, **kwargs):
        if not self.get_param('mark_watched', False):
            return
        if (self.supports_login() and self._get_login_info()[0] is not None
                or self.get_param('cookiefile') or self.get_param('cookiesfrombrowser')):
            self._mark_watched(*args, **kwargs)

    def _mark_watched(self, *args, **kwargs):
        raise NotImplementedError('This method must be implemented by subclasses')

    def geo_verification_headers(self):
        headers = {}
        geo_verification_proxy = self.get_param('geo_verification_proxy')
        if geo_verification_proxy:
            headers['Ytdl-request-proxy'] = geo_verification_proxy
        return headers

    def _generic_id(self, url):
        return compat_urllib_parse_unquote(os.path.splitext(url.rstrip('/').split('/')[-1])[0])

    def _generic_title(self, url):
        return compat_urllib_parse_unquote(os.path.splitext(url_basename(url))[0])

    @staticmethod
    def _availability(is_private=None, needs_premium=None, needs_subscription=None, needs_auth=None, is_unlisted=None):
        all_known = all(map(
            lambda x: x is not None,
            (is_private, needs_premium, needs_subscription, needs_auth, is_unlisted)))
        return (
            'private' if is_private
            else 'premium_only' if needs_premium
            else 'subscriber_only' if needs_subscription
            else 'needs_auth' if needs_auth
            else 'unlisted' if is_unlisted
            else 'public' if all_known
            else None)

    def _configuration_arg(self, key, default=NO_DEFAULT, *, ie_key=None, casesense=False):
        '''
        @returns            A list of values for the extractor argument given by "key"
                            or "default" if no such key is present
        @param default      The default value to return when the key is not present (default: [])
        @param casesense    When false, the values are converted to lower case
        '''
        val = traverse_obj(
            self._downloader.params, ('extractor_args', (ie_key or self.ie_key()).lower(), key))
        if val is None:
            return [] if default is NO_DEFAULT else default
        return list(val) if casesense else [x.lower() for x in val]

    def _merge_video_infodicts(self, dicts, sort_formats=True):
        valid_dicts = list(filter(None, dicts))
        all_info = merge_dicts(*valid_dicts)

        all_formats = list(x for y in valid_dicts for x in (y.get('formats') or []))
        if sort_formats:
            self._sort_formats(all_formats)
        all_info['formats'] = all_formats

        all_subtitles = self._merge_subtitles(*filter(None, (x.get('subtitles') for x in valid_dicts)))
        if all_subtitles:
            all_info['subtitles'] = all_subtitles

        return all_info

    def _yes_playlist(self, playlist_id, video_id, smuggled_data=None, *, playlist_label='playlist', video_label='video'):
        if not playlist_id or not video_id:
            return not video_id

        no_playlist = (smuggled_data or {}).get('force_noplaylist')
        if no_playlist is not None:
            return not no_playlist

        video_id = '' if video_id is True else f' {video_id}'
        playlist_id = '' if playlist_id is True else f' {playlist_id}'
        if self.get_param('noplaylist'):
            self.to_screen(f'Downloading just the {video_label}{video_id} because of --no-playlist')
            return False
        self.to_screen(f'Downloading {playlist_label}{playlist_id} - add --no-playlist to download just the {video_label}{video_id}')
        return True


class SearchInfoExtractor(InfoExtractor):
    """
    Base class for paged search queries extractors.
    They accept URLs in the format _SEARCH_KEY(|all|[0-9]):{query}
    Instances should define _SEARCH_KEY and optionally _MAX_RESULTS
    """

    _MAX_RESULTS = float('inf')

    @classmethod
    def _make_valid_url(cls):
        return r'%s(?P<prefix>|[1-9][0-9]*|all):(?P<query>[\s\S]+)' % cls._SEARCH_KEY

    def _real_extract(self, query):
        prefix, query = self._match_valid_url(query).group('prefix', 'query')
        if prefix == '':
            return self._get_n_results(query, 1)
        elif prefix == 'all':
            return self._get_n_results(query, self._MAX_RESULTS)
        else:
            n = int(prefix)
            if n <= 0:
                raise ExtractorError(f'invalid download number {n} for query "{query}"')
            elif n > self._MAX_RESULTS:
                self.report_warning('%s returns max %i results (you requested %i)' % (self._SEARCH_KEY, self._MAX_RESULTS, n))
                n = self._MAX_RESULTS
            return self._get_n_results(query, n)

    def _get_n_results(self, query, n):
        """Get a specified number of results for a query.
        Either this function or _search_results must be overridden by subclasses """
        return self.playlist_result(
            itertools.islice(self._search_results(query), 0, None if n == float('inf') else n),
            query, query)

    def _search_results(self, query):
        """Returns an iterator of search results"""
        raise NotImplementedError('This method must be implemented by subclasses')

    @property
    def SEARCH_KEY(self):
        return self._SEARCH_KEY


class SelfHostedInfoExtractor(InfoExtractor):
    """
    Base class for Self-hosted extractors.

    Self-hosted extractors are for the services,
    that cannot be handled by just listing all of their domains.
    Mostly related to free and open source software,
    which everyone is allowed to host on their own servers
    (like PeerTube, Mastodon, Misskey, and lots of others).
    """

    _NODEINFO_CACHE = {}
    _SELF_HOSTED = True

    _IMPOSSIBLE_HOSTNAMES = ()
    _PREFIX_GROUPS = ('prefix', )
    _HOSTNAME_GROUPS = ()
    _INSTANCE_LIST = ()
    _DYNAMIC_INSTANCE_LIST = ()
    _NODEINFO_SOFTWARE = ()
    _SOFTWARE_NAME = 'self-hosted'

    @classmethod
    def suitable(cls, url):
        mobj = cls._match_valid_url(url)
        if not mobj:
            return False
        prefix = get_first_group(mobj, *cls._PREFIX_GROUPS)
        hostname = get_first_group(mobj, *cls._HOSTNAME_GROUPS)
        return cls._test_selfhosted_instance(None, hostname, True, prefix)

    @classmethod
    def _test_selfhosted_instance(cls, ie, hostname, skip, prefix, webpage=None):
        if isinstance(hostname, bytes):
            hostname = hostname.decode(preferredencoding())
        hostname = hostname.encode('idna').decode('utf-8')

        if hostname in cls._INSTANCE_LIST:
            return True
        if hostname in cls._DYNAMIC_INSTANCE_LIST:
            return True

        if hostname in cls._IMPOSSIBLE_HOSTNAMES:
            return False

        # continue anyway if something like "mastodon:" is added to URL
        if prefix:
            return True
        # without proper flag,
        #   skip further instance check
        if skip:
            return False

        ie.report_warning(f'Testing if {hostname} is a {cls._SOFTWARE_NAME} instance because it is not listed in internal instance list.')

        if cls._probe_webpage(webpage) or cls._fetch_nodeinfo_software(ie, hostname) in cls._NODEINFO_SOFTWARE:
            # this is probably acceptable instance
            cls._DYNAMIC_INSTANCE_LIST.add(hostname)
            return True

        return False

    @staticmethod
    def _is_probe_enabled(ydl: 'YoutubeDL'):
        """
        True if user requested probing for the service.
        There must be corresponding options for each services one-by-one, and this method just return its value.
        """
        return False

    @classmethod
    def _probe_selfhosted_service(cls, ie: 'InfoExtractor', url, hostname, webpage=None):
        """
        True if it's acceptable URL for the service.
        Results are cached whenever possible.
        """
        prefix = ie._search_regex(
            cls._VALID_URL,
            url, f'{cls._SOFTWARE_NAME.lower()} test', group='prefix', default=None)
        return cls._test_selfhosted_instance(ie, hostname, False, prefix, webpage)

    @classmethod
    def _probe_webpage(cls, webpage):
        """
        Receives a URL and webpage contents, and returns True if suitable for this IE.
        """

        if webpage is None:
            # there's nothing to check
            return False

        if any(p in webpage for p in (cls._SH_VALID_CONTENT_STRINGS or ())):
            return True

        # no strings? check regexes!
        if '_SH_CONTENT_REGEXES_RES' not in cls.__dict__:
            cls._SH_VALID_CONTENT_REGEXES_RES = (re.compile(rgx)
                                                 for rgx in cls._SH_VALID_CONTENT_REGEXES or ())
        if not any(rgx.match(webpage) is not None for rgx in cls._SH_VALID_CONTENT_REGEXES_RES):
            return False

        return True

    @staticmethod
    def _fetch_nodeinfo_software(ie: 'InfoExtractor', hostname: 'compat_str'):
        if hostname in SelfHostedInfoExtractor._NODEINFO_CACHE:
            nodeinfo = SelfHostedInfoExtractor._NODEINFO_CACHE[hostname]
        else:
            nodeinfo_href = ie._download_json(
                f'https://{hostname}/.well-known/nodeinfo', hostname,
                'Downloading instance nodeinfo link', fatal=False)
            nodeinfo_url = traverse_obj(nodeinfo_href, ('links', -1, 'href'))
            if not nodeinfo_url:
                return False

            nodeinfo = ie._download_json(nodeinfo_url, hostname, 'Downloading instance nodeinfo')

        return traverse_obj(nodeinfo, ('software', 'name'))<|MERGE_RESOLUTION|>--- conflicted
+++ resolved
@@ -484,7 +484,6 @@
     IE_DESC = None
     SEARCH_KEY = None
 
-<<<<<<< HEAD
     _SELF_HOSTED = False
     """ True if it's self-hosted service. DO NOT SET IT TRUE MANUALLY """
     _FEATURE_DEPENDENCY = tuple()
@@ -495,14 +494,6 @@
     - yaml - pyyaml package
     """
 
-    _LOGIN_HINTS = {
-        'any': 'Use --cookies, --cookies-from-browser, --username and --password, or --netrc to provide account credentials',
-        'cookies': (
-            'Use --cookies-from-browser or --cookies for the authentication. '
-            'See  https://github.com/ytdl-org/youtube-dl#how-do-i-pass-cookies-to-youtube-dl  for how to manually pass cookies'),
-        'password': 'Use --username and --password, or --netrc to provide account credentials',
-    }
-=======
     def _login_hint(self, method=NO_DEFAULT, netrc=None):
         password_hint = f'--username and --password, or --netrc ({netrc or self._NETRC_MACHINE}) to provide account credentials'
         return {
@@ -513,7 +504,6 @@
                 'Use --cookies-from-browser or --cookies for the authentication. '
                 'See  https://github.com/ytdl-org/youtube-dl#how-do-i-pass-cookies-to-youtube-dl  for how to manually pass cookies'),
         }[method if method is not NO_DEFAULT else 'any' if self.supports_login() else 'cookies']
->>>>>>> 8dcce6a8
 
     def __init__(self, downloader: 'YoutubeDL' = None):
         """Constructor. Receives an optional downloader (a YoutubeDL instance).
