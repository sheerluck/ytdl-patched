# coding: utf-8
from __future__ import unicode_literals

import base64
import collections
import hashlib
import itertools
import json
import netrc
import os
import random
import re
import sys
import time
import math
try:
    from typing import Generator, Iterator
except ImportError:
    from collections.abc import Generator, Iterator

from typing import TYPE_CHECKING
if TYPE_CHECKING:
    from ..YoutubeDL import YoutubeDL

from ..compat import (
    compat_cookiejar_Cookie,
    compat_cookies_SimpleCookie,
    compat_etree_Element,
    compat_etree_fromstring,
    compat_expanduser,
    compat_getpass,
    compat_http_client,
    compat_os_name,
    compat_str,
    compat_urllib_error,
    compat_urllib_parse_unquote,
    compat_urllib_parse_urlencode,
    compat_urllib_request,
    compat_urlparse,
    compat_xml_parse_error,
)
from ..downloader import FileDownloader
from ..downloader.f4m import (
    get_base_url,
    remove_encrypted_media,
)
from ..utils import (
    age_restricted,
    base_url,
    bug_reports_message,
    clean_html,
    compiled_regex_type,
    determine_ext,
    determine_protocol,
    dict_get,
    encode_data_uri,
    error_to_compat_str,
    extract_attributes,
    ExtractorError,
    fix_xml_ampersands,
    float_or_none,
    format_field,
    GeoRestrictedError,
    GeoUtils,
    get_first_group,
    int_or_none,
    join_nonempty,
    js_to_json,
    JSON_LD_RE,
    merge_dicts,
    mimetype2ext,
    network_exceptions,
    NO_DEFAULT,
    orderedSet,
    parse_bitrate,
    parse_codecs,
    parse_duration,
    parse_iso8601,
    parse_m3u8_attributes,
    parse_resolution,
    preferredencoding,
    RegexNotFoundError,
    request_to_url,
    sanitize_filename,
    sanitized_Request,
    str_or_none,
    str_to_int,
    strip_or_none,
    traverse_obj,
    try_get,
    unescapeHTML,
    UnsupportedError,
    unified_strdate,
    unified_timestamp,
    update_Request,
    update_url_query,
    url_basename,
    url_or_none,
    urlencode_postdata,
    urljoin,
    variadic,
    xpath_element,
    xpath_text,
    xpath_with_ns,
)
from ..websocket import HAVE_WEBSOCKET


class InfoExtractor(object):
    """Information Extractor class.

    Information extractors are the classes that, given a URL, extract
    information about the video (or videos) the URL refers to. This
    information includes the real video URL, the video title, author and
    others. The information is stored in a dictionary which is then
    passed to the YoutubeDL. The YoutubeDL processes this
    information possibly downloading the video to the file system, among
    other possible outcomes.

    The type field determines the type of the result.
    By far the most common value (and the default if _type is missing) is
    "video", which indicates a single video.

    For a video, the dictionaries must include the following fields:

    id:             Video identifier.
    title:          Video title, unescaped.

    Additionally, it must contain either a formats entry or a url one:

    formats:        A list of dictionaries for each format available, ordered
                    from worst to best quality.

                    Potential fields:
                    * url        The mandatory URL representing the media:
                                   for plain file media - HTTP URL of this file,
                                   for RTMP - RTMP URL,
                                   for HLS - URL of the M3U8 media playlist,
                                   for HDS - URL of the F4M manifest,
                                   for DASH
                                     - HTTP URL to plain file media (in case of
                                       unfragmented media)
                                     - URL of the MPD manifest or base URL
                                       representing the media if MPD manifest
                                       is parsed from a string (in case of
                                       fragmented media)
                                   for MSS - URL of the ISM manifest.
                    * manifest_url
                                 The URL of the manifest file in case of
                                 fragmented media:
                                   for HLS - URL of the M3U8 master playlist,
                                   for HDS - URL of the F4M manifest,
                                   for DASH - URL of the MPD manifest,
                                   for MSS - URL of the ISM manifest.
                    * ext        Will be calculated from URL if missing
                    * format     A human-readable description of the format
                                 ("mp4 container with h264/opus").
                                 Calculated from the format_id, width, height.
                                 and format_note fields if missing.
                    * format_id  A short description of the format
                                 ("mp4_h264_opus" or "19").
                                Technically optional, but strongly recommended.
                    * format_note Additional info about the format
                                 ("3D" or "DASH video")
                    * width      Width of the video, if known
                    * height     Height of the video, if known
                    * resolution Textual description of width and height
                    * dynamic_range The dynamic range of the video. One of:
                                 "SDR" (None), "HDR10", "HDR10+, "HDR12", "HLG, "DV"
                    * tbr        Average bitrate of audio and video in KBit/s
                    * abr        Average audio bitrate in KBit/s
                    * acodec     Name of the audio codec in use
                    * asr        Audio sampling rate in Hertz
                    * vbr        Average video bitrate in KBit/s
                    * fps        Frame rate
                    * vcodec     Name of the video codec in use
                    * container  Name of the container format
                    * filesize   The number of bytes, if known in advance
                    * filesize_approx  An estimate for the number of bytes
                    * player_url SWF Player URL (used for rtmpdump).
                    * protocol   The protocol that will be used for the actual
                                 download, lower-case. One of "http", "https" or
                                 one of the protocols defined in downloader.PROTOCOL_MAP
                    * expected_protocol The protocol that will finally be used.
                                        Only used by "niconico_dmc" downloader
                                        to determine actual downloader.
                    * fragment_base_url
                                 Base URL for fragments. Each fragment's path
                                 value (if present) will be relative to
                                 this URL.
                    * fragments  A list of fragments of a fragmented media.
                                 Each fragment entry must contain either an url
                                 or a path. If an url is present it should be
                                 considered by a client. Otherwise both path and
                                 fragment_base_url must be present. Here is
                                 the list of all potential fields:
                                 * "url" - fragment's URL
                                 * "path" - fragment's path relative to
                                            fragment_base_url
                                 * "duration" (optional, int or float)
                                 * "filesize" (optional, int)
                    * is_from_start  Is a live format that can be downloaded
                                from the start. Boolean
                    * preference Order number of this format. If this field is
                                 present and not None, the formats get sorted
                                 by this field, regardless of all other values.
                                 -1 for default (order by other properties),
                                 -2 or smaller for less than default.
                                 < -1000 to hide the format (if there is
                                    another one which is strictly better)
                    * language   Language code, e.g. "de" or "en-US".
                    * language_preference  Is this in the language mentioned in
                                 the URL?
                                 10 if it's what the URL is about,
                                 -1 for default (don't know),
                                 -10 otherwise, other values reserved for now.
                    * quality    Order number of the video quality of this
                                 format, irrespective of the file format.
                                 -1 for default (order by other properties),
                                 -2 or smaller for less than default.
                    * source_preference  Order number for this video source
                                  (quality takes higher priority)
                                 -1 for default (order by other properties),
                                 -2 or smaller for less than default.
                    * http_headers  A dictionary of additional HTTP headers
                                 to add to the request.
                    * stretched_ratio  If given and not 1, indicates that the
                                 video's pixels are not square.
                                 width : height ratio as float.
                    * no_resume  The server does not support resuming the
                                 (HTTP or RTMP) download. Boolean.
                    * has_drm    The format has DRM and cannot be downloaded. Boolean
                    * downloader_options  A dictionary of downloader options as
                                 described in FileDownloader
                    RTMP formats can also have the additional fields: page_url,
                    app, play_path, tc_url, flash_version, rtmp_live, rtmp_conn,
                    rtmp_protocol, rtmp_real_time

    url:            Final video URL.
    ext:            Video filename extension.
    format:         The video format, defaults to ext (used for --get-format)
    player_url:     SWF Player URL (used for rtmpdump).

    The following fields are optional:

    direct:         True if a direct video file was given (must only be set by GenericIE)
    alt_title:      A secondary title of the video.
    display_id      An alternative identifier for the video, not necessarily
                    unique, but available before title. Typically, id is
                    something like "4234987", title "Dancing naked mole rats",
                    and display_id "dancing-naked-mole-rats"
    thumbnails:     A list of dictionaries, with the following entries:
                        * "id" (optional, string) - Thumbnail format ID
                        * "url"
                        * "preference" (optional, int) - quality of the image
                        * "width" (optional, int)
                        * "height" (optional, int)
                        * "resolution" (optional, string "{width}x{height}",
                                        deprecated)
                        * "filesize" (optional, int)
                        * "http_headers" (dict) - HTTP headers for the request
    thumbnail:      Full URL to a video thumbnail image.
    description:    Full video description.
    uploader:       Full name of the video uploader.
    license:        License name the video is licensed under.
    creator:        The creator of the video.
    timestamp:      UNIX timestamp of the moment the video was uploaded
    upload_date:    Video upload date (YYYYMMDD).
                    If not explicitly set, calculated from timestamp
    release_timestamp: UNIX timestamp of the moment the video was released.
                    If it is not clear whether to use timestamp or this, use the former
    release_date:   The date (YYYYMMDD) when the video was released.
                    If not explicitly set, calculated from release_timestamp
    modified_timestamp: UNIX timestamp of the moment the video was last modified.
    modified_date:   The date (YYYYMMDD) when the video was last modified.
                    If not explicitly set, calculated from modified_timestamp
    uploader_id:    Nickname or id of the video uploader.
    uploader_url:   Full URL to a personal webpage of the video uploader.
    channel:        Full name of the channel the video is uploaded on.
                    Note that channel fields may or may not repeat uploader
                    fields. This depends on a particular extractor.
    channel_id:     Id of the channel.
    channel_url:    Full URL to a channel webpage.
    channel_follower_count: Number of followers of the channel.
    location:       Physical location where the video was filmed.
    subtitles:      The available subtitles as a dictionary in the format
                    {tag: subformats}. "tag" is usually a language code, and
                    "subformats" is a list sorted from lower to higher
                    preference, each element is a dictionary with the "ext"
                    entry and one of:
                        * "data": The subtitles file contents
                        * "url": A URL pointing to the subtitles file
                    It can optionally also have:
                        * "name": Name or description of the subtitles
                        * "http_headers": A dictionary of additional HTTP headers
                                  to add to the request.
                    "ext" will be calculated from URL if missing
    automatic_captions: Like 'subtitles'; contains automatically generated
                    captions instead of normal subtitles
    duration:       Length of the video in seconds, as an integer or float.
    view_count:     How many users have watched the video on the platform.
    like_count:     Number of positive ratings of the video
    dislike_count:  Number of negative ratings of the video
    repost_count:   Number of reposts of the video
    average_rating: Average rating give by users, the scale used depends on the webpage
    comment_count:  Number of comments on the video
    comments:       A list of comments, each with one or more of the following
                    properties (all but one of text or html optional):
                        * "author" - human-readable name of the comment author
                        * "author_id" - user ID of the comment author
                        * "author_thumbnail" - The thumbnail of the comment author
                        * "id" - Comment ID
                        * "html" - Comment as HTML
                        * "text" - Plain text of the comment
                        * "timestamp" - UNIX timestamp of comment
                        * "parent" - ID of the comment this one is replying to.
                                     Set to "root" to indicate that this is a
                                     comment to the original video.
                        * "like_count" - Number of positive ratings of the comment
                        * "dislike_count" - Number of negative ratings of the comment
                        * "is_favorited" - Whether the comment is marked as
                                           favorite by the video uploader
                        * "author_is_uploader" - Whether the comment is made by
                                                 the video uploader
    age_limit:      Age restriction for the video, as an integer (years)
    webpage_url:    The URL to the video webpage, if given to yt-dlp it
                    should allow to get the same result again. (It will be set
                    by YoutubeDL if it's missing)
    categories:     A list of categories that the video falls in, for example
                    ["Sports", "Berlin"]
    tags:           A list of tags assigned to the video, e.g. ["sweden", "pop music"]
    cast:           A list of the video cast
    is_live:        True, False, or None (=unknown). Whether this video is a
                    live stream that goes on instead of a fixed-length video.
    was_live:       True, False, or None (=unknown). Whether this video was
                    originally a live stream.
    live_status:    'is_live', 'is_upcoming', 'was_live', 'not_live' or None (=unknown)
                    If absent, automatically set from is_live, was_live
    start_time:     Time in seconds where the reproduction should start, as
                    specified in the URL.
    end_time:       Time in seconds where the reproduction should end, as
                    specified in the URL.
    chapters:       A list of dictionaries, with the following entries:
                        * "start_time" - The start time of the chapter in seconds
                        * "end_time" - The end time of the chapter in seconds
                        * "title" (optional, string)
    playable_in_embed: Whether this video is allowed to play in embedded
                    players on other sites. Can be True (=always allowed),
                    False (=never allowed), None (=unknown), or a string
                    specifying the criteria for embedability (Eg: 'whitelist')
    availability:   Under what condition the video is available. One of
                    'private', 'premium_only', 'subscriber_only', 'needs_auth',
                    'unlisted' or 'public'. Use 'InfoExtractor._availability'
                    to set it
    __post_extractor: A function to be called just before the metadata is
                    written to either disk, logger or console. The function
                    must return a dict which will be added to the info_dict.
                    This is usefull for additional information that is
                    time-consuming to extract. Note that the fields thus
                    extracted will not be available to output template and
                    match_filter. So, only "comments" and "comment_count" are
                    currently allowed to be extracted via this method.

    The following fields should only be used when the video belongs to some logical
    chapter or section:

    chapter:        Name or title of the chapter the video belongs to.
    chapter_number: Number of the chapter the video belongs to, as an integer.
    chapter_id:     Id of the chapter the video belongs to, as a unicode string.

    The following fields should only be used when the video is an episode of some
    series, programme or podcast:

    series:         Title of the series or programme the video episode belongs to.
    series_id:      Id of the series or programme the video episode belongs to, as a unicode string.
    season:         Title of the season the video episode belongs to.
    season_number:  Number of the season the video episode belongs to, as an integer.
    season_id:      Id of the season the video episode belongs to, as a unicode string.
    episode:        Title of the video episode. Unlike mandatory video title field,
                    this field should denote the exact title of the video episode
                    without any kind of decoration.
    episode_number: Number of the video episode within a season, as an integer.
    episode_id:     Id of the video episode, as a unicode string.

    The following fields should only be used when the media is a track or a part of
    a music album:

    track:          Title of the track.
    track_number:   Number of the track within an album or a disc, as an integer.
    track_id:       Id of the track (useful in case of custom indexing, e.g. 6.iii),
                    as a unicode string.
    artist:         Artist(s) of the track.
    genre:          Genre(s) of the track.
    album:          Title of the album the track belongs to.
    album_type:     Type of the album (e.g. "Demo", "Full-length", "Split", "Compilation", etc).
    album_artist:   List of all artists appeared on the album (e.g.
                    "Ash Borer / Fell Voices" or "Various Artists", useful for splits
                    and compilations).
    disc_number:    Number of the disc or other physical medium the track belongs to,
                    as an integer.
    release_year:   Year (YYYY) when the album was released.
    composer:       Composer of the piece

    Unless mentioned otherwise, the fields should be Unicode strings.

    Unless mentioned otherwise, None is equivalent to absence of information.


    _type "playlist" indicates multiple videos.
    There must be a key "entries", which is a list, an iterable, or a PagedList
    object, each element of which is a valid dictionary by this specification.

    Additionally, playlists can have "id", "title", and any other relevent
    attributes with the same semantics as videos (see above).

    It can also have the following optional fields:

    playlist_count: The total number of videos in a playlist. If not given,
                    YoutubeDL tries to calculate it from "entries"


    _type "multi_video" indicates that there are multiple videos that
    form a single show, for examples multiple acts of an opera or TV episode.
    It must have an entries key like a playlist and contain all the keys
    required for a video at the same time.


    _type "url" indicates that the video must be extracted from another
    location, possibly by a different extractor. Its only required key is:
    "url" - the next URL to extract.
    The key "ie_key" can be set to the class name (minus the trailing "IE",
    e.g. "Youtube") if the extractor class is known in advance.
    Additionally, the dictionary may have any properties of the resolved entity
    known in advance, for example "title" if the title of the referred video is
    known ahead of time.


    _type "url_transparent" entities have the same specification as "url", but
    indicate that the given additional information is more precise than the one
    associated with the resolved URL.
    This is useful when a site employs a video service that hosts the video and
    its technical metadata, but that video service does not embed a useful
    title, description etc.


    Subclasses of this should define a _VALID_URL regexp and, re-define the
    _real_extract() and (optionally) _real_initialize() methods.
    Probably, they should also be added to the list of extractors.

    Subclasses may also override suitable() if necessary, but ensure the function
    signature is preserved and that this function imports everything it needs
    (except other extractors), so that lazy_extractors works correctly

    _GEO_BYPASS attribute may be set to False in order to disable
    geo restriction bypass mechanisms for a particular extractor.
    Though it won't disable explicit geo restriction bypass based on
    country code provided with geo_bypass_country.

    _GEO_COUNTRIES attribute may contain a list of presumably geo unrestricted
    countries for this extractor. One of these countries will be used by
    geo restriction bypass mechanism right away in order to bypass
    geo restriction, of course, if the mechanism is not disabled.

    _GEO_IP_BLOCKS attribute may contain a list of presumably geo unrestricted
    IP blocks in CIDR notation for this extractor. One of these IP blocks
    will be used by geo restriction bypass mechanism similarly
    to _GEO_COUNTRIES.

    The _WORKING attribute should be set to False for broken IEs
    in order to warn the users and skip the tests.
    """

    _ready = False
    _downloader = None
    _x_forwarded_for_ip = None
    _GEO_BYPASS = True
    _GEO_COUNTRIES = None
    _GEO_IP_BLOCKS = None
    _WORKING = True
    _SELF_HOSTED = False
    """ True if it's self-hosted service. DO NOT SET IT TRUE MANUALLY """
    _FEATURE_DEPENDENCY = tuple()
    """
    Feature dependency declaration. Case sensitive.
    Following features are known and recognized:
    - websocket - Requires WebSocket-related package
    - yaml - pyyaml package
    """

    _LOGIN_HINTS = {
        'any': 'Use --cookies, --username and --password, or --netrc to provide account credentials',
        'cookies': (
            'Use --cookies-from-browser or --cookies for the authentication. '
            'See  https://github.com/ytdl-org/youtube-dl#how-do-i-pass-cookies-to-youtube-dl  for how to manually pass cookies'),
        'password': 'Use --username and --password, or --netrc to provide account credentials',
    }

    def __init__(self, downloader: 'YoutubeDL' = None):
        """Constructor. Receives an optional downloader (a YoutubeDL instance).
        If a downloader is not passed during initialization,
        it must be set using "set_downloader()" before "extract()" is called"""
        self._ready = False
        self._x_forwarded_for_ip = None
        self._printed_messages = set()
        self.set_downloader(downloader)

    @classmethod
    def _match_valid_url(cls, url):
        # This does not use has/getattr intentionally - we want to know whether
        # we have cached the regexp for *this* class, whereas getattr would also
        # match the superclass
        if '_VALID_URL_RE' not in cls.__dict__:
            if '_VALID_URL' not in cls.__dict__:
                cls._VALID_URL = cls._make_valid_url()
            cls._VALID_URL_RE = re.compile(cls._VALID_URL)
        return cls._VALID_URL_RE.match(url)

    @classmethod
    def suitable(cls, url):
        """Receives a URL and returns True if suitable for this IE."""
        # This function must import everything it needs (except other extractors),
        # so that lazy_extractors works correctly
        return cls._match_valid_url(url) is not None

    @classmethod
    def _match_id(cls, url):
        return cls._match_valid_url(url).group('id')

    @classmethod
    def get_temp_id(cls, url):
        try:
            return cls._match_id(url)
        except (IndexError, AttributeError):
            return None

    @classmethod
    def working(cls):
        """Getter method for _WORKING."""
        return cls._WORKING

    def initialize(self):
        """Initializes an instance (authentication, etc)."""
        self._printed_messages = set()
        self._initialize_geo_bypass({
            'countries': self._GEO_COUNTRIES,
            'ip_blocks': self._GEO_IP_BLOCKS,
        })
        if not self._ready:
            self._real_initialize()
            self._ready = True

    def _initialize_geo_bypass(self, geo_bypass_context):
        """
        Initialize geo restriction bypass mechanism.

        This method is used to initialize geo bypass mechanism based on faking
        X-Forwarded-For HTTP header. A random country from provided country list
        is selected and a random IP belonging to this country is generated. This
        IP will be passed as X-Forwarded-For HTTP header in all subsequent
        HTTP requests.

        This method will be used for initial geo bypass mechanism initialization
        during the instance initialization with _GEO_COUNTRIES and
        _GEO_IP_BLOCKS.

        You may also manually call it from extractor's code if geo bypass
        information is not available beforehand (e.g. obtained during
        extraction) or due to some other reason. In this case you should pass
        this information in geo bypass context passed as first argument. It may
        contain following fields:

        countries:  List of geo unrestricted countries (similar
                    to _GEO_COUNTRIES)
        ip_blocks:  List of geo unrestricted IP blocks in CIDR notation
                    (similar to _GEO_IP_BLOCKS)

        """
        if not self._x_forwarded_for_ip:

            # Geo bypass mechanism is explicitly disabled by user
            if not self.get_param('geo_bypass', True):
                return

            if not geo_bypass_context:
                geo_bypass_context = {}

            # Backward compatibility: previously _initialize_geo_bypass
            # expected a list of countries, some 3rd party code may still use
            # it this way
            if isinstance(geo_bypass_context, (list, tuple)):
                geo_bypass_context = {
                    'countries': geo_bypass_context,
                }

            # The whole point of geo bypass mechanism is to fake IP
            # as X-Forwarded-For HTTP header based on some IP block or
            # country code.

            # Path 1: bypassing based on IP block in CIDR notation

            # Explicit IP block specified by user, use it right away
            # regardless of whether extractor is geo bypassable or not
            ip_block = self.get_param('geo_bypass_ip_block', None)

            # Otherwise use random IP block from geo bypass context but only
            # if extractor is known as geo bypassable
            if not ip_block:
                ip_blocks = geo_bypass_context.get('ip_blocks')
                if self._GEO_BYPASS and ip_blocks:
                    ip_block = random.choice(ip_blocks)

            if ip_block:
                self._x_forwarded_for_ip = GeoUtils.random_ipv4(ip_block)
                self._downloader.write_debug(
                    '[debug] Using fake IP %s as X-Forwarded-For' % self._x_forwarded_for_ip)
                return

            # Path 2: bypassing based on country code

            # Explicit country code specified by user, use it right away
            # regardless of whether extractor is geo bypassable or not
            country = self.get_param('geo_bypass_country', None)

            # Otherwise use random country code from geo bypass context but
            # only if extractor is known as geo bypassable
            if not country:
                countries = geo_bypass_context.get('countries')
                if self._GEO_BYPASS and countries:
                    country = random.choice(countries)

            if country:
                self._x_forwarded_for_ip = GeoUtils.random_ipv4(country)
                self._downloader.write_debug(
                    'Using fake IP %s (%s) as X-Forwarded-For' % (self._x_forwarded_for_ip, country.upper()))

    def extract(self, url):
        """Extracts URL information and returns it in list of dicts."""

        if 'websocket' in self._FEATURE_DEPENDENCY and not HAVE_WEBSOCKET:
            raise ExtractorError('Please install websockets or websocket_client package via pip', expected=True)
        try:
            if 'yaml' in self._FEATURE_DEPENDENCY:
                __import__('yaml')
        except ImportError:
            raise ExtractorError('Please install pyyaml package via pip.', expected=True)
        try:
            for _ in range(2):
                try:
                    self.initialize()
                    self.write_debug('Extracting URL: %s' % url)
                    ie_result = self._real_extract(url)
                    if ie_result is None:
                        return None
                    if self._x_forwarded_for_ip:
                        ie_result['__x_forwarded_for_ip'] = self._x_forwarded_for_ip
                    subtitles = ie_result.get('subtitles')
                    if (subtitles and 'live_chat' in subtitles
                            and 'no-live-chat' in self.get_param('compat_opts', [])):
                        del subtitles['live_chat']
                    return ie_result
                except GeoRestrictedError as e:
                    if self.__maybe_fake_ip_and_retry(e.countries):
                        continue
                    raise
        except UnsupportedError:
            raise
        except ExtractorError as e:
            kwargs = {
                'video_id': e.video_id or self.get_temp_id(url),
                'ie': self.IE_NAME,
                'tb': e.traceback or sys.exc_info()[2],
                'expected': e.expected,
                'cause': e.cause
            }
            if hasattr(e, 'countries'):
                kwargs['countries'] = e.countries
            raise type(e)(e.orig_msg, **kwargs)
        except compat_http_client.IncompleteRead as e:
            raise ExtractorError('A network error has occurred.', cause=e, expected=True, video_id=self.get_temp_id(url))
        except (KeyError, StopIteration) as e:
            raise ExtractorError('An extractor error has occurred.', cause=e, video_id=self.get_temp_id(url))

    def __maybe_fake_ip_and_retry(self, countries):
        if (not self.get_param('geo_bypass_country', None)
                and self._GEO_BYPASS
                and self.get_param('geo_bypass', True)
                and not self._x_forwarded_for_ip
                and countries):
            country_code = random.choice(countries)
            self._x_forwarded_for_ip = GeoUtils.random_ipv4(country_code)
            if self._x_forwarded_for_ip:
                self.report_warning(
                    'Video is geo restricted. Retrying extraction with fake IP %s (%s) as X-Forwarded-For.'
                    % (self._x_forwarded_for_ip, country_code.upper()))
                return True
        return False

<<<<<<< HEAD
    def set_downloader(self, downloader: 'YoutubeDL'):
        """Sets the downloader for this IE."""
        self._downloader: 'YoutubeDL' = downloader
=======
    def set_downloader(self, downloader):
        """Sets a YoutubeDL instance as the downloader for this IE."""
        self._downloader = downloader
>>>>>>> e248be33

    def _real_initialize(self):
        """Real initialization process. Redefine in subclasses."""
        pass

    def _real_extract(self, url):
        """Real extraction process. Redefine in subclasses."""
        raise NotImplementedError('This method must be implemented by subclasses')

    @classmethod
    def ie_key(cls):
        """A string for getting the InfoExtractor with get_info_extractor"""
        return cls.__name__[:-2]

    @property
    def IE_NAME(self):
        return compat_str(type(self).__name__[:-2])

    @staticmethod
    def __can_accept_status_code(err, expected_status):
        assert isinstance(err, compat_urllib_error.HTTPError)
        if expected_status is None:
            return False
        elif callable(expected_status):
            return expected_status(err.code) is True
        else:
            return err.code in variadic(expected_status)

    def _request_webpage(self, url_or_request, video_id, note=None, errnote=None, fatal=True, data=None, headers={}, query={}, expected_status=None):
        """
        Return the response handle.

        See _download_webpage docstring for arguments specification.
        """

        if not self._downloader._first_webpage_request:
            sleep_interval = self.get_param('sleep_interval_requests') or 0
            if sleep_interval > 0:
                self.to_screen('Sleeping %s seconds ...' % sleep_interval)
                time.sleep(sleep_interval)
        else:
            self._downloader._first_webpage_request = False

        if note is None:
            self.report_download_webpage(video_id)
        elif note is not False:
            if video_id is None:
                self.to_screen('%s' % (note,))
            else:
                self.to_screen('%s: %s' % (video_id, note))

        # Some sites check X-Forwarded-For HTTP header in order to figure out
        # the origin of the client behind proxy. This allows bypassing geo
        # restriction by faking this header's value to IP that belongs to some
        # geo unrestricted country. We will do so once we encounter any
        # geo restriction error.
        if self._x_forwarded_for_ip:
            if 'X-Forwarded-For' not in headers:
                headers['X-Forwarded-For'] = self._x_forwarded_for_ip

        if isinstance(url_or_request, compat_urllib_request.Request):
            url_or_request = update_Request(
                url_or_request, data=data, headers=headers, query=query)
        else:
            if query:
                url_or_request = update_url_query(url_or_request, query)
            if data is not None or headers:
                url_or_request = sanitized_Request(url_or_request, data, headers)
        if self._downloader.params.get('verbose', False):
            self.to_screen('[debug] Fetching webpage from %s' % request_to_url(url_or_request))
        try:
            return self._downloader.urlopen(url_or_request)
        except network_exceptions as err:
            if isinstance(err, compat_urllib_error.HTTPError):
                if self.__can_accept_status_code(err, expected_status):
                    # Retain reference to error to prevent file object from
                    # being closed before it can be read. Works around the
                    # effects of <https://bugs.python.org/issue15002>
                    # introduced in Python 3.4.1.
                    err.fp._error = err
                    return err.fp

            if errnote is False:
                return False
            if errnote is None:
                errnote = 'Unable to download webpage'

            errmsg = '%s: %s' % (errnote, error_to_compat_str(err))
            if fatal:
                raise ExtractorError(errmsg, cause=err)
            else:
                self.report_warning(errmsg)
                return False

    def _download_webpage_handle(
            self, url_or_request, video_id, note=None, errnote=None, fatal=True,
            encoding=None, data=None, headers={}, query={}, expected_status=None,
            json_body=None, form_params=None, body_encoding=None):

        """
        Return a tuple (page content as string, URL handle).

        See _download_webpage docstring for arguments specification.
        """
        # Strip hashes from the URL (#1038)
        if isinstance(url_or_request, (compat_str, str)):
            url_or_request = url_or_request.partition('#')[0]

        # False is valid for JSON value ("false") while form_params isn't
        if json_body is not None or form_params:
            # both "data" and, "json_body" or "form_params" are specified
            if data:
                raise ExtractorError('Both "data" parameter and either "json_body" or "form_params" are specified')
            if json_body is not None:
                data = json.dumps(json_body).encode(body_encoding or encoding or 'utf-8')
            elif form_params:
                data = urlencode_postdata(form_params)

        urlh = self._request_webpage(url_or_request, video_id, note, errnote, fatal, data=data, headers=headers, query=query, expected_status=expected_status)
        if urlh is False:
            assert not fatal
            return False
        content = self._webpage_read_content(urlh, url_or_request, video_id, note, errnote, fatal, encoding=encoding)
        return (content, urlh)

    @staticmethod
    def _guess_encoding_from_content(content_type, webpage_bytes):
        m = re.match(r'[a-zA-Z0-9_.-]+/[a-zA-Z0-9_.-]+\s*;\s*charset=(.+)', content_type)
        if m:
            encoding = m.group(1)
        else:
            m = re.search(br'<meta[^>]+charset=[\'"]?([^\'")]+)[ /\'">]',
                          webpage_bytes[:1024])
            if m:
                encoding = m.group(1).decode('ascii')
            elif webpage_bytes.startswith(b'\xff\xfe'):
                encoding = 'utf-16'
            else:
                encoding = 'utf-8'

        return encoding

    def __check_blocked(self, content):
        first_block = content[:512]
        if ('<title>Access to this site is blocked</title>' in content
                and 'Websense' in first_block):
            msg = 'Access to this webpage has been blocked by Websense filtering software in your network.'
            blocked_iframe = self._html_search_regex(
                r'<iframe src="([^"]+)"', content,
                'Websense information URL', default=None)
            if blocked_iframe:
                msg += ' Visit %s for more details' % blocked_iframe
            raise ExtractorError(msg, expected=True)
        if '<title>The URL you requested has been blocked</title>' in first_block:
            msg = (
                'Access to this webpage has been blocked by Indian censorship. '
                'Use a VPN or proxy server (with --proxy) to route around it.')
            block_msg = self._html_search_regex(
                r'</h1><p>(.*?)</p>',
                content, 'block message', default=None)
            if block_msg:
                msg += ' (Message: "%s")' % block_msg.replace('\n', ' ')
            raise ExtractorError(msg, expected=True)
        if ('<title>TTK :: Доступ к ресурсу ограничен</title>' in content
                and 'blocklist.rkn.gov.ru' in content):
            raise ExtractorError(
                'Access to this webpage has been blocked by decision of the Russian government. '
                'Visit http://blocklist.rkn.gov.ru/ for a block reason.',
                expected=True)

    def _webpage_read_content(self, urlh, url_or_request, video_id, note=None, errnote=None, fatal=True, prefix=None, encoding=None):
        with urlh:
            content_type = urlh.headers.get('Content-Type', '')
            webpage_bytes = urlh.read()
            final_url = urlh.geturl()
        if prefix is not None:
            webpage_bytes = prefix + webpage_bytes
        if not encoding:
            encoding = self._guess_encoding_from_content(content_type, webpage_bytes)
        if self.get_param('dump_intermediate_pages', False):
            self.to_screen('Dumping request to ' + final_url)
            dump = base64.b64encode(webpage_bytes).decode('ascii')
            self._downloader.to_screen(dump)
        if self.get_param('write_pages', False):
            basen = '%s_%s' % (video_id, final_url)
            trim_length = self.get_param('trim_file_name') or 240
            if len(basen) > trim_length:
                h = '___' + hashlib.md5(basen.encode('utf-8')).hexdigest()
                basen = basen[:trim_length - len(h)] + h
            raw_filename = basen + '.dump'
            filename = sanitize_filename(raw_filename, restricted=True)
            self.to_screen('Saving request to ' + filename)
            # Working around MAX_PATH limitation on Windows (see
            # http://msdn.microsoft.com/en-us/library/windows/desktop/aa365247(v=vs.85).aspx)
            if compat_os_name == 'nt':
                absfilepath = os.path.abspath(filename)
                if len(absfilepath) > 259:
                    filename = '\\\\?\\' + absfilepath
            with open(filename, 'wb') as outf:
                outf.write(webpage_bytes)

        try:
            content = webpage_bytes.decode(encoding, 'replace')
        except LookupError:
            content = webpage_bytes.decode('utf-8', 'replace')

        self.__check_blocked(content)

        return content

    def _download_webpage(
            self, url_or_request, video_id, note=None, errnote=None,
            fatal=True, tries=1, timeout=5, encoding=None, data=None,
            headers={}, query={}, expected_status=None,
            json_body=None, form_params=None, body_encoding=None):
        """
        Return the data of the page as a string.

        Arguments:
        url_or_request -- plain text URL as a string or
            a compat_urllib_request.Requestobject
        video_id -- Video/playlist/item identifier (string)

        Keyword arguments:
        note -- note printed before downloading (string)
        errnote -- note printed in case of an error (string)
        fatal -- flag denoting whether error should be considered fatal,
            i.e. whether it should cause ExtractionError to be raised,
            otherwise a warning will be reported and extraction continued
        tries -- number of tries
        timeout -- sleep interval between tries
        encoding -- encoding for a page content decoding, guessed automatically
            when not explicitly specified
        data -- POST data (bytes)
        headers -- HTTP headers (dict)
        query -- URL query (dict)
        expected_status -- allows to accept failed HTTP requests (non 2xx
            status code) by explicitly specifying a set of accepted status
            codes. Can be any of the following entities:
                - an integer type specifying an exact failed status code to
                  accept
                - a list or a tuple of integer types specifying a list of
                  failed status codes to accept
                - a callable accepting an actual failed status code and
                  returning True if it should be accepted
            Note that this argument does not affect success status codes (2xx)
            which are always accepted.
        """

        success = False
        try_count = 0
        while success is False:
            try:
                res = self._download_webpage_handle(
                    url_or_request, video_id, note, errnote, fatal,
                    encoding=encoding, data=data, headers=headers, query=query,
                    expected_status=expected_status,
                    json_body=json_body, form_params=form_params, body_encoding=body_encoding)
                success = True
            except compat_http_client.IncompleteRead as e:
                try_count += 1
                if try_count >= tries:
                    raise e
                self._sleep(timeout, video_id)
        if res is False:
            return res
        else:
            content, _ = res
            return content

    def _download_xml_handle(
            self, url_or_request, video_id, note='Downloading XML',
            errnote='Unable to download XML', transform_source=None,
            fatal=True, encoding=None, data=None, headers={}, query={},
            expected_status=None,
            json_body=None, form_params=None, body_encoding=None):
        """
        Return a tuple (xml as an compat_etree_Element, URL handle).

        See _download_webpage docstring for arguments specification.
        """
        res = self._download_webpage_handle(
            url_or_request, video_id, note, errnote, fatal=fatal,
            encoding=encoding, data=data, headers=headers, query=query,
            expected_status=expected_status, json_body=json_body,
            form_params=form_params, body_encoding=body_encoding)
        if res is False:
            return res
        xml_string, urlh = res
        return self._parse_xml(
            xml_string, video_id, transform_source=transform_source,
            fatal=fatal), urlh

    def _download_xml(
            self, url_or_request, video_id,
            note='Downloading XML', errnote='Unable to download XML',
            transform_source=None, fatal=True, encoding=None,
            data=None, headers={}, query={}, expected_status=None,
            json_body=None, form_params=None, body_encoding=None):
        """
        Return the xml as an compat_etree_Element.

        See _download_webpage docstring for arguments specification.
        """
        res = self._download_xml_handle(
            url_or_request, video_id, note=note, errnote=errnote,
            transform_source=transform_source, fatal=fatal, encoding=encoding,
            data=data, headers=headers, query=query,
            expected_status=expected_status,
            json_body=json_body, form_params=form_params, body_encoding=body_encoding)
        return res if res is False else res[0]

    def _parse_xml(self, xml_string, video_id, transform_source=None, fatal=True):
        if transform_source:
            xml_string = transform_source(xml_string)
        try:
            # return compat_etree_fromstring(xml_string.encode('utf-8'))
            return compat_etree_fromstring(xml_string)
        except compat_xml_parse_error as ve:
            errmsg = '%s: Failed to parse XML ' % video_id
            if fatal:
                raise ExtractorError(errmsg, cause=ve)
            else:
                self.report_warning(errmsg + str(ve))

    def _download_json_handle(
            self, url_or_request, video_id, note='Downloading JSON metadata',
            errnote='Unable to download JSON metadata', transform_source=None,
            fatal=True, encoding=None, data=None, headers={}, query={},
            expected_status=None,
            json_body=None, form_params=None, body_encoding=None):
        """
        Return a tuple (JSON object, URL handle).

        See _download_webpage docstring for arguments specification.
        """
        res = self._download_webpage_handle(
            url_or_request, video_id, note, errnote, fatal=fatal,
            encoding=encoding, data=data, headers=headers, query=query,
            expected_status=expected_status,
            json_body=json_body, form_params=form_params, body_encoding=body_encoding)
        if res is False:
            return res
        json_string, urlh = res
        return self._parse_json(
            json_string, video_id, transform_source=transform_source,
            fatal=fatal), urlh

    def _download_json(
            self, url_or_request, video_id, note='Downloading JSON metadata',
            errnote='Unable to download JSON metadata', transform_source=None,
            fatal=True, encoding=None, data=None, headers={}, query={},
            expected_status=None,
            json_body=None, form_params=None, body_encoding=None):
        """
        Return the JSON object as a dict.

        See _download_webpage docstring for arguments specification.
        """
        res = self._download_json_handle(
            url_or_request, video_id, note=note, errnote=errnote,
            transform_source=transform_source, fatal=fatal, encoding=encoding,
            data=data, headers=headers, query=query,
            expected_status=expected_status,
            json_body=json_body, form_params=form_params, body_encoding=body_encoding)
        return res if res is False else res[0]

    def _parse_json(self, json_string, video_id, transform_source=None, fatal=True):
        if transform_source:
            json_string = transform_source(json_string)
        try:
            return json.loads(json_string)
        except ValueError as ve:
            errmsg = '%s: Failed to parse JSON ' % video_id
            if fatal:
                raise ExtractorError(errmsg, cause=ve)
            else:
                self.report_warning(errmsg + str(ve))

    def _parse_socket_response_as_json(self, data, video_id, transform_source=None, fatal=True):
        return self._parse_json(
            data[data.find('{'):data.rfind('}') + 1],
            video_id, transform_source, fatal)

    def _download_socket_json_handle(
            self, url_or_request, video_id, note='Polling socket',
            errnote='Unable to poll socket', transform_source=None,
            fatal=True, encoding=None, data=None, headers={}, query={},
            expected_status=None,
            json_body=None, form_params=None, body_encoding=None):
        """
        Return a tuple (JSON object, URL handle).

        See _download_webpage docstring for arguments specification.
        """
        res = self._download_webpage_handle(
            url_or_request, video_id, note, errnote, fatal=fatal,
            encoding=encoding, data=data, headers=headers, query=query,
            expected_status=expected_status,
            json_body=json_body, form_params=form_params, body_encoding=body_encoding)
        if res is False:
            return res
        webpage, urlh = res
        return self._parse_socket_response_as_json(
            webpage, video_id, transform_source=transform_source,
            fatal=fatal), urlh

    def _download_socket_json(
            self, url_or_request, video_id, note='Polling socket',
            errnote='Unable to poll socket', transform_source=None,
            fatal=True, encoding=None, data=None, headers={}, query={},
            expected_status=None,
            json_body=None, form_params=None, body_encoding=None):
        """
        Return the JSON object as a dict.

        See _download_webpage docstring for arguments specification.
        """
        res = self._download_socket_json_handle(
            url_or_request, video_id, note=note, errnote=errnote,
            transform_source=transform_source, fatal=fatal, encoding=encoding,
            data=data, headers=headers, query=query,
            expected_status=expected_status,
            json_body=json_body, form_params=form_params, body_encoding=body_encoding)
        return res if res is False else res[0]

    def report_warning(self, msg, video_id=None, *args, only_once=False, **kwargs):
        idstr = format_field(video_id, template='%s: ')
        msg = f'[{self.IE_NAME}] {idstr}{msg}'
        if only_once:
            if f'WARNING: {msg}' in self._printed_messages:
                return
            self._printed_messages.add(f'WARNING: {msg}')
        self._downloader.report_warning(msg, *args, **kwargs)

    def to_screen(self, msg, *args, **kwargs):
        """Print msg to screen, prefixing it with '[ie_name]'"""
        self._downloader.to_screen('[%s] %s' % (self.IE_NAME, msg), *args, **kwargs)

    def write_debug(self, msg, *args, **kwargs):
        self._downloader.write_debug('[%s] %s' % (self.IE_NAME, msg), *args, **kwargs)

    def get_param(self, name, default=None, *args, **kwargs):
        if self._downloader:
            return self._downloader.params.get(name, default, *args, **kwargs)
        return default

    def report_drm(self, video_id, partial=False):
        self.raise_no_formats('This video is DRM protected', expected=True, video_id=video_id)

    def report_extraction(self, id_or_name):
        """Report information extraction."""
        self.to_screen('%s: Extracting information' % id_or_name)

    def report_download_webpage(self, video_id):
        """Report webpage download."""
        self.to_screen('%s: Downloading webpage' % video_id)

    def report_age_confirmation(self):
        """Report attempt to confirm age."""
        self.to_screen('Confirming age')

    def report_login(self):
        """Report attempt to log in."""
        self.to_screen('Logging in')

    def raise_login_required(
            self, msg='This video is only available for registered users',
            metadata_available=False, method='any'):
        if metadata_available and (
                self.get_param('ignore_no_formats_error') or self.get_param('wait_for_video')):
            self.report_warning(msg)
            return
        if method is not None:
            msg = '%s. %s' % (msg, self._LOGIN_HINTS[method])
        raise ExtractorError(msg, expected=True)

    def raise_geo_restricted(
            self, msg='This video is not available from your location due to geo restriction',
            countries=None, metadata_available=False):
        if metadata_available and (
                self.get_param('ignore_no_formats_error') or self.get_param('wait_for_video')):
            self.report_warning(msg)
        else:
            raise GeoRestrictedError(msg, countries=countries)

    def raise_no_formats(self, msg, expected=False, video_id=None):
        if expected and (
                self.get_param('ignore_no_formats_error') or self.get_param('wait_for_video')):
            self.report_warning(msg, video_id)
        elif isinstance(msg, ExtractorError):
            raise msg
        else:
            raise ExtractorError(msg, expected=expected, video_id=video_id)

    # Methods for following #608
    @staticmethod
    def url_result(url, ie=None, video_id=None, video_title=None, *, url_transparent=False, **kwargs):
        """Returns a URL that points to a page that should be processed"""
        if ie is not None:
            kwargs['ie_key'] = ie if isinstance(ie, str) else ie.ie_key()
        if video_id is not None:
            kwargs['id'] = video_id
        if video_title is not None:
            kwargs['title'] = video_title
        return {
            **kwargs,
            '_type': 'url_transparent' if url_transparent else 'url',
            'url': url,
        }

    def playlist_from_matches(self, matches, playlist_id=None, playlist_title=None, getter=None, ie=None, video_kwargs=None, **kwargs):
        urls = (self.url_result(self._proto_relative_url(m), ie, **(video_kwargs or {}))
                for m in orderedSet(map(getter, matches) if getter else matches))
        return self.playlist_result(urls, playlist_id, playlist_title, **kwargs)

    @staticmethod
    def playlist_result(entries, playlist_id=None, playlist_title=None, playlist_description=None, *, multi_video=False, **kwargs):
        """Returns a playlist"""
        if playlist_id:
            kwargs['id'] = playlist_id
        if playlist_title:
            kwargs['title'] = playlist_title
        if playlist_description is not None:
            kwargs['description'] = playlist_description
        return {
            **kwargs,
            '_type': 'multi_video' if multi_video else 'playlist',
            'entries': entries,
        }

    def _search_regex(self, pattern, string, name, default=NO_DEFAULT, fatal=True, flags=0, group=None):
        """
        Perform a regex search on the given string, using a single or a list of
        patterns returning the first matching group.
        In case of failure return a default value or raise a WARNING or a
        RegexNotFoundError, depending on fatal, specifying the field name.
        """
        if string is None:
            return None
        if isinstance(pattern, (str, compat_str, compiled_regex_type)):
            mobj = re.search(pattern, string, flags)
        else:
            for p in pattern:
                mobj = re.search(p, string, flags)
                if mobj:
                    break

        _name = self._downloader._format_err(name, self._downloader.Styles.EMPHASIS)

        if mobj:
            if group is None:
                # return the first matching group
                return next(g for g in mobj.groups() if g is not None)
            elif isinstance(group, (list, tuple)):
                return tuple(mobj.group(g) for g in group)
            else:
                return mobj.group(group)
        elif default is not NO_DEFAULT:
            return default
        elif fatal:
            raise RegexNotFoundError('Unable to extract %s' % _name)
        else:
            self.report_warning('unable to extract %s' % _name + bug_reports_message())
            return None

    def _html_search_regex(self, pattern, string, name, default=NO_DEFAULT, fatal=True, flags=0, group=None):
        """
        Like _search_regex, but strips HTML tags and unescapes entities.
        """
        res = self._search_regex(pattern, string, name, default, fatal, flags, group)
        if res:
            return clean_html(res).strip()
        else:
            return res

    def _get_netrc_login_info(self, netrc_machine=None):
        username = None
        password = None
        netrc_machine = netrc_machine or self._NETRC_MACHINE

        if self.get_param('usenetrc', False):
            try:
                netrc_file = compat_expanduser(self.get_param('netrc_location') or '~')
                if os.path.isdir(netrc_file):
                    netrc_file = os.path.join(netrc_file, '.netrc')
                info = netrc.netrc(file=netrc_file).authenticators(netrc_machine)
                if info is not None:
                    username = info[0]
                    password = info[2]
                else:
                    raise netrc.NetrcParseError(
                        'No authenticators for %s' % netrc_machine)
            except (IOError, netrc.NetrcParseError) as err:
                self.report_warning(
                    'parsing .netrc: %s' % error_to_compat_str(err))

        return username, password

    def _get_login_info(self, username_option='username', password_option='password', netrc_machine=None):
        """
        Get the login info as (username, password)
        First look for the manually specified credentials using username_option
        and password_option as keys in params dictionary. If no such credentials
        available look in the netrc file using the netrc_machine or _NETRC_MACHINE
        value.
        If there's no info available, return (None, None)
        """

        # Attempt to use provided username and password or .netrc data
        username = self.get_param(username_option)
        if username is not None:
            password = self.get_param(password_option)
        else:
            username, password = self._get_netrc_login_info(netrc_machine)

        return username, password

    def _get_tfa_info(self, note='two-factor verification code'):
        """
        Get the two-factor authentication info
        TODO - asking the user will be required for sms/phone verify
        currently just uses the command line option
        If there's no info available, return None
        """

        tfa = self.get_param('twofactor')
        if tfa is not None:
            return tfa

        return compat_getpass('Type %s and press [Return]: ' % note)

    # Helper functions for extracting OpenGraph info
    @staticmethod
    def _og_regexes(prop):
        content_re = r'content=(?:"([^"]+?)"|\'([^\']+?)\'|\s*([^\s"\'=<>`]+?))'
        property_re = (r'(?:name|property)=(?:\'og[:-]%(prop)s\'|"og[:-]%(prop)s"|\s*og[:-]%(prop)s\b)'
                       % {'prop': re.escape(prop)})
        template = r'<meta[^>]+?%s[^>]+?%s'
        return [
            template % (property_re, content_re),
            template % (content_re, property_re),
        ]

    @staticmethod
    def _meta_regex(prop):
        return r'''(?isx)<meta
                    (?=[^>]+(?:itemprop|name|property|id|http-equiv)=(["\']?)%s\1)
                    [^>]+?content=(["\'])(?P<content>.*?)\2''' % re.escape(prop)

    def _og_search_property(self, prop, html, name=None, **kargs):
        prop = variadic(prop)
        if name is None:
            name = 'OpenGraph %s' % prop[0]
        og_regexes = []
        for p in prop:
            og_regexes.extend(self._og_regexes(p))
        escaped = self._search_regex(og_regexes, html, name, flags=re.DOTALL, **kargs)
        if escaped is None:
            return None
        return unescapeHTML(escaped)

    def _og_search_thumbnail(self, html, **kargs):
        return self._og_search_property('image', html, 'thumbnail URL', fatal=False, **kargs)

    def _og_search_description(self, html, **kargs):
        return self._og_search_property('description', html, fatal=False, **kargs)

    def _og_search_title(self, html, **kargs):
        kargs.setdefault('fatal', False)
        return self._og_search_property('title', html, **kargs)

    def _og_search_video_url(self, html, name='video url', secure=True, **kargs):
        regexes = self._og_regexes('video') + self._og_regexes('video:url')
        if secure:
            regexes = self._og_regexes('video:secure_url') + regexes
        return self._html_search_regex(regexes, html, name, **kargs)

    def _og_search_url(self, html, **kargs):
        return self._og_search_property('url', html, **kargs)

    def _html_extract_title(self, html, name, **kwargs):
        return self._html_search_regex(
            r'(?s)<title>(.*?)</title>', html, name, **kwargs)

    def _html_search_meta(self, name, html, display_name=None, fatal=False, **kwargs):
        name = variadic(name)
        if display_name is None:
            display_name = name[0]
        return self._html_search_regex(
            [self._meta_regex(n) for n in name],
            html, display_name, fatal=fatal, group='content', **kwargs)

    def _dc_search_uploader(self, html):
        return self._html_search_meta('dc.creator', html, 'uploader')

    def _rta_search(self, html):
        # See http://www.rtalabel.org/index.php?content=howtofaq#single
        if re.search(r'(?ix)<meta\s+name="rating"\s+'
                     r'     content="RTA-5042-1996-1400-1577-RTA"',
                     html):
            return 18
        return 0

    def _media_rating_search(self, html):
        # See http://www.tjg-designs.com/WP/metadata-code-examples-adding-metadata-to-your-web-pages/
        rating = self._html_search_meta('rating', html)

        if not rating:
            return None

        RATING_TABLE = {
            'safe for kids': 0,
            'general': 8,
            '14 years': 14,
            'mature': 17,
            'restricted': 19,
        }
        return RATING_TABLE.get(rating.lower())

    def _family_friendly_search(self, html):
        # See http://schema.org/VideoObject
        family_friendly = self._html_search_meta(
            'isFamilyFriendly', html, default=None)

        if not family_friendly:
            return None

        RATING_TABLE = {
            '1': 0,
            'true': 0,
            '0': 18,
            'false': 18,
        }
        return RATING_TABLE.get(family_friendly.lower())

    def _twitter_search_player(self, html):
        return self._html_search_meta('twitter:player', html,
                                      'twitter card player')

    def _search_json_ld(self, html, video_id, expected_type=None, **kwargs):
        json_ld_list = list(re.finditer(JSON_LD_RE, html))
        default = kwargs.get('default', NO_DEFAULT)
        # JSON-LD may be malformed and thus `fatal` should be respected.
        # At the same time `default` may be passed that assumes `fatal=False`
        # for _search_regex. Let's simulate the same behavior here as well.
        fatal = kwargs.get('fatal', True) if default is NO_DEFAULT else False
        json_ld = []
        for mobj in json_ld_list:
            json_ld_item = self._parse_json(
                mobj.group('json_ld'), video_id, fatal=fatal)
            if not json_ld_item:
                continue
            if isinstance(json_ld_item, dict):
                json_ld.append(json_ld_item)
                if '@graph' in json_ld_item:
                    json_ld.extend(json_ld_item['@graph'])
            elif isinstance(json_ld_item, (list, tuple)):
                json_ld.extend(json_ld_item)
        if json_ld:
            json_ld = self._json_ld(json_ld, video_id, fatal=fatal, expected_type=expected_type)
        if json_ld:
            return json_ld
        if default is not NO_DEFAULT:
            return default
        elif fatal:
            raise RegexNotFoundError('Unable to extract JSON-LD')
        else:
            self.report_warning('unable to extract JSON-LD %s' % bug_reports_message())
            return {}

    def _json_ld(self, json_ld, video_id, fatal=True, expected_type=None):
        if isinstance(json_ld, compat_str):
            json_ld = self._parse_json(json_ld, video_id, fatal=fatal)
        if not json_ld:
            return {}
        info = {}
        if not isinstance(json_ld, (list, tuple, dict)):
            return info
        if isinstance(json_ld, dict):
            json_ld = [json_ld]

        INTERACTION_TYPE_MAP = {
            'CommentAction': 'comment',
            'AgreeAction': 'like',
            'DisagreeAction': 'dislike',
            'LikeAction': 'like',
            'DislikeAction': 'dislike',
            'ListenAction': 'view',
            'WatchAction': 'view',
            'ViewAction': 'view',
        }

        def extract_interaction_type(e):
            interaction_type = e.get('interactionType')
            if isinstance(interaction_type, dict):
                interaction_type = interaction_type.get('@type')
            return str_or_none(interaction_type)

        def extract_interaction_statistic(e):
            interaction_statistic = e.get('interactionStatistic')
            if isinstance(interaction_statistic, dict):
                interaction_statistic = [interaction_statistic]
            if not isinstance(interaction_statistic, list):
                return
            for is_e in interaction_statistic:
                if not isinstance(is_e, dict):
                    continue
                if is_e.get('@type') != 'InteractionCounter':
                    continue
                interaction_type = extract_interaction_type(is_e)
                if not interaction_type:
                    continue
                # For interaction count some sites provide string instead of
                # an integer (as per spec) with non digit characters (e.g. ",")
                # so extracting count with more relaxed str_to_int
                interaction_count = str_to_int(is_e.get('userInteractionCount'))
                if interaction_count is None:
                    continue
                count_kind = INTERACTION_TYPE_MAP.get(interaction_type.split('/')[-1])
                if not count_kind:
                    continue
                count_key = '%s_count' % count_kind
                if info.get(count_key) is not None:
                    continue
                info[count_key] = interaction_count

        def extract_chapter_information(e):
            chapters = [{
                'title': part.get('name'),
                'start_time': part.get('startOffset'),
                'end_time': part.get('endOffset'),
            } for part in variadic(e.get('hasPart') or []) if part.get('@type') == 'Clip']
            for idx, (last_c, current_c, next_c) in enumerate(zip(
                    [{'end_time': 0}] + chapters, chapters, chapters[1:])):
                current_c['end_time'] = current_c['end_time'] or next_c['start_time']
                current_c['start_time'] = current_c['start_time'] or last_c['end_time']
                if None in current_c.values():
                    self.report_warning(f'Chapter {idx} contains broken data. Not extracting chapters')
                    return
            if chapters:
                chapters[-1]['end_time'] = chapters[-1]['end_time'] or info['duration']
                info['chapters'] = chapters

        def extract_video_object(e):
            assert e['@type'] == 'VideoObject'
            author = e.get('author')
            info.update({
                'url': url_or_none(e.get('contentUrl')),
                'title': unescapeHTML(e.get('name')),
                'description': unescapeHTML(e.get('description')),
                'thumbnails': [{'url': url_or_none(url)}
                               for url in variadic(traverse_obj(e, 'thumbnailUrl', 'thumbnailURL'))],
                'duration': parse_duration(e.get('duration')),
                'timestamp': unified_timestamp(e.get('uploadDate')),
                # author can be an instance of 'Organization' or 'Person' types.
                # both types can have 'name' property(inherited from 'Thing' type). [1]
                # however some websites are using 'Text' type instead.
                # 1. https://schema.org/VideoObject
                'uploader': author.get('name') if isinstance(author, dict) else author if isinstance(author, compat_str) else None,
                'filesize': float_or_none(e.get('contentSize')),
                'tbr': int_or_none(e.get('bitrate')),
                'width': int_or_none(e.get('width')),
                'height': int_or_none(e.get('height')),
                'view_count': int_or_none(e.get('interactionCount')),
            })
            extract_interaction_statistic(e)
            extract_chapter_information(e)

        def traverse_json_ld(json_ld, at_top_level=True):
            for e in json_ld:
                if at_top_level and '@context' not in e:
                    continue
                if at_top_level and set(e.keys()) == {'@context', '@graph'}:
                    traverse_json_ld(variadic(e['@graph'], allowed_types=(dict,)), at_top_level=False)
                    break
                item_type = e.get('@type')
                if expected_type is not None and expected_type != item_type:
                    continue
                rating = traverse_obj(e, ('aggregateRating', 'ratingValue'), expected_type=float_or_none)
                if rating is not None:
                    info['average_rating'] = rating
                if item_type in ('TVEpisode', 'Episode'):
                    episode_name = unescapeHTML(e.get('name'))
                    info.update({
                        'episode': episode_name,
                        'episode_number': int_or_none(e.get('episodeNumber')),
                        'description': unescapeHTML(e.get('description')),
                    })
                    if not info.get('title') and episode_name:
                        info['title'] = episode_name
                    part_of_season = e.get('partOfSeason')
                    if isinstance(part_of_season, dict) and part_of_season.get('@type') in ('TVSeason', 'Season', 'CreativeWorkSeason'):
                        info.update({
                            'season': unescapeHTML(part_of_season.get('name')),
                            'season_number': int_or_none(part_of_season.get('seasonNumber')),
                        })
                    part_of_series = e.get('partOfSeries') or e.get('partOfTVSeries')
                    if isinstance(part_of_series, dict) and part_of_series.get('@type') in ('TVSeries', 'Series', 'CreativeWorkSeries'):
                        info['series'] = unescapeHTML(part_of_series.get('name'))
                elif item_type == 'Movie':
                    info.update({
                        'title': unescapeHTML(e.get('name')),
                        'description': unescapeHTML(e.get('description')),
                        'duration': parse_duration(e.get('duration')),
                        'timestamp': unified_timestamp(e.get('dateCreated')),
                    })
                elif item_type in ('Article', 'NewsArticle'):
                    info.update({
                        'timestamp': parse_iso8601(e.get('datePublished')),
                        'title': unescapeHTML(e.get('headline')),
                        'description': unescapeHTML(e.get('articleBody') or e.get('description')),
                    })
                    if traverse_obj(e, ('video', 0, '@type')) == 'VideoObject':
                        extract_video_object(e['video'][0])
                elif item_type == 'VideoObject':
                    extract_video_object(e)
                    if expected_type is None:
                        continue
                    else:
                        break
                video = e.get('video')
                if isinstance(video, dict) and video.get('@type') == 'VideoObject':
                    extract_video_object(video)
                if expected_type is None:
                    continue
                else:
                    break
        traverse_json_ld(json_ld)

        return dict((k, v) for k, v in info.items() if v is not None)

    def _search_nextjs_data(self, webpage, video_id, *, transform_source=None, fatal=True, **kw):
        return self._parse_json(
            self._search_regex(
                r'(?s)<script[^>]+id=[\'"]__NEXT_DATA__[\'"][^>]*>([^<]+)</script>',
                webpage, 'next.js data', fatal=fatal, **kw),
            video_id, transform_source=transform_source, fatal=fatal)

    def _search_nuxt_data(self, webpage, video_id, context_name='__NUXT__'):
        ''' Parses Nuxt.js metadata. This works as long as the function __NUXT__ invokes is a pure function. '''
        # not all website do this, but it can be changed
        # https://stackoverflow.com/questions/67463109/how-to-change-or-hide-nuxt-and-nuxt-keyword-in-page-source
        rectx = re.escape(context_name)
        js, arg_keys, arg_vals = self._search_regex(
            (r'<script>window\.%s=\(function\((?P<arg_keys>.*?)\)\{return\s(?P<js>\{.*?\})\}\((?P<arg_vals>.+?)\)\);?</script>' % rectx,
             r'%s\(.*?\(function\((?P<arg_keys>.*?)\)\{return\s(?P<js>\{.*?\})\}\((?P<arg_vals>.*?)\)' % rectx),
            webpage, context_name, group=['js', 'arg_keys', 'arg_vals'])

        args = dict(zip(arg_keys.split(','), arg_vals.split(',')))

        for key, val in args.items():
            if val in ('undefined', 'void 0'):
                args[key] = 'null'

        return self._parse_json(js_to_json(js, args), video_id)['data'][0]

    @staticmethod
    def _hidden_inputs(html):
        html = re.sub(r'<!--(?:(?!<!--).)*-->', '', html)
        hidden_inputs = {}
        for input in re.findall(r'(?i)(<input[^>]+>)', html):
            attrs = extract_attributes(input)
            if not input:
                continue
            if attrs.get('type') not in ('hidden', 'submit'):
                continue
            name = attrs.get('name') or attrs.get('id')
            value = attrs.get('value')
            if name and value is not None:
                hidden_inputs[name] = value
        return hidden_inputs

    def _form_hidden_inputs(self, form_id, html):
        form = self._search_regex(
            r'(?is)<form[^>]+?id=(["\'])%s\1[^>]*>(?P<form>.+?)</form>' % form_id,
            html, '%s form' % form_id, group='form')
        return self._hidden_inputs(form)

    class FormatSort:
        regex = r' *((?P<reverse>\+)?(?P<field>[a-zA-Z0-9_]+)((?P<separator>[~:])(?P<limit>.*?))?)? *$'

        default = ('hidden', 'aud_or_vid', 'hasvid', 'ie_pref', 'lang', 'quality',
                   'res', 'fps', 'hdr:12', 'codec:vp9.2', 'size', 'br', 'asr',
                   'proto', 'ext', 'hasaud', 'source', 'id')  # These must not be aliases
        ytdl_default = ('hasaud', 'lang', 'quality', 'tbr', 'filesize', 'vbr',
                        'height', 'width', 'proto', 'vext', 'abr', 'aext',
                        'fps', 'fs_approx', 'source', 'id')

        settings = {
            'vcodec': {'type': 'ordered', 'regex': True,
                       'order': ['av0?1', 'vp0?9.2', 'vp0?9', '[hx]265|he?vc?', '[hx]264|avc', 'vp0?8', 'mp4v|h263', 'theora', '', None, 'none']},
            'acodec': {'type': 'ordered', 'regex': True,
                       'order': ['[af]lac', 'wav|aiff', 'opus', 'vorbis|ogg', 'aac', 'mp?4a?', 'mp3', 'e-?a?c-?3', 'ac-?3', 'dts', '', None, 'none']},
            'hdr': {'type': 'ordered', 'regex': True, 'field': 'dynamic_range',
                    'order': ['dv', '(hdr)?12', r'(hdr)?10\+', '(hdr)?10', 'hlg', '', 'sdr', None]},
            # sort with multiple:ordered from "expected_protocol", "protocol" in this order to make DMC formats properly sorted
            'proto': {'type': 'multiple:ordered', 'regex': True, 'field': ('expected_protocol', 'protocol'),
                      'order': ['m3u8.*', '(ht|f)tps', '(ht|f)tp$', '.*dash', 'websocket_frag', 'rtmpe?', '', 'mms|rtsp', 'ws|websocket', 'f4'],
                      'function': lambda x: next(filter(None, x), None)},
            'vext': {'type': 'ordered', 'field': 'video_ext',
                     'order': ('mp4', 'webm', 'flv', '', 'none'),
                     'order_free': ('webm', 'mp4', 'flv', '', 'none')},
            'aext': {'type': 'ordered', 'field': 'audio_ext',
                     'order': ('m4a', 'aac', 'mp3', 'ogg', 'opus', 'webm', '', 'none'),
                     'order_free': ('opus', 'ogg', 'webm', 'm4a', 'mp3', 'aac', '', 'none')},
            'hidden': {'visible': False, 'forced': True, 'type': 'extractor', 'max': -1000},
            'aud_or_vid': {'visible': False, 'forced': True, 'type': 'multiple',
                           'field': ('vcodec', 'acodec'),
                           'function': lambda it: int(any(v != 'none' for v in it))},
            'ie_pref': {'priority': True, 'type': 'extractor'},
            'hasvid': {'priority': True, 'field': 'vcodec', 'type': 'boolean', 'not_in_list': ('none',)},
            'hasaud': {'field': 'acodec', 'type': 'boolean', 'not_in_list': ('none',)},
            'lang': {'convert': 'float', 'field': 'language_preference', 'default': -1},
            'quality': {'convert': 'float', 'default': -1},
            'filesize': {'convert': 'bytes'},
            'fs_approx': {'convert': 'bytes', 'field': 'filesize_approx'},
            'id': {'convert': 'string', 'field': 'format_id'},
            'height': {'convert': 'float_none'},
            'width': {'convert': 'float_none'},
            'fps': {'convert': 'float_none'},
            'tbr': {'convert': 'float_none'},
            'vbr': {'convert': 'float_none'},
            'abr': {'convert': 'float_none'},
            'asr': {'convert': 'float_none'},
            'source': {'convert': 'float', 'field': 'source_preference', 'default': -1},

            'codec': {'type': 'combined', 'field': ('vcodec', 'acodec')},
            'br': {'type': 'combined', 'field': ('tbr', 'vbr', 'abr'), 'same_limit': True},
            'size': {'type': 'combined', 'same_limit': True, 'field': ('filesize', 'fs_approx')},
            'ext': {'type': 'combined', 'field': ('vext', 'aext')},
            'res': {'type': 'multiple', 'field': ('height', 'width'),
                    'function': lambda it: (lambda l: min(l) if l else 0)(tuple(filter(None, it)))},

            # For compatibility with youtube-dl
            'format_id': {'type': 'alias', 'field': 'id'},
            'preference': {'type': 'alias', 'field': 'ie_pref'},
            'language_preference': {'type': 'alias', 'field': 'lang'},
<<<<<<< HEAD

            # Deprecated
            'dimension': {'type': 'alias', 'field': 'res'},
            'resolution': {'type': 'alias', 'field': 'res'},
            'extension': {'type': 'alias', 'field': 'ext'},
            'bitrate': {'type': 'alias', 'field': 'br'},
            'total_bitrate': {'type': 'alias', 'field': 'tbr'},
            'video_bitrate': {'type': 'alias', 'field': 'vbr'},
            'audio_bitrate': {'type': 'alias', 'field': 'abr'},
            'framerate': {'type': 'alias', 'field': 'fps'},
            'protocol': {'type': 'alias', 'field': 'proto'},
            'expected_protocol': {'type': 'alias', 'field': 'proto'},
=======
>>>>>>> e248be33
            'source_preference': {'type': 'alias', 'field': 'source'},
            'protocol': {'type': 'alias', 'field': 'proto'},
            'filesize_approx': {'type': 'alias', 'field': 'fs_approx'},

            # Deprecated
            'dimension': {'type': 'alias', 'field': 'res', 'deprecated': True},
            'resolution': {'type': 'alias', 'field': 'res', 'deprecated': True},
            'extension': {'type': 'alias', 'field': 'ext', 'deprecated': True},
            'bitrate': {'type': 'alias', 'field': 'br', 'deprecated': True},
            'total_bitrate': {'type': 'alias', 'field': 'tbr', 'deprecated': True},
            'video_bitrate': {'type': 'alias', 'field': 'vbr', 'deprecated': True},
            'audio_bitrate': {'type': 'alias', 'field': 'abr', 'deprecated': True},
            'framerate': {'type': 'alias', 'field': 'fps', 'deprecated': True},
            'filesize_estimate': {'type': 'alias', 'field': 'size', 'deprecated': True},
            'samplerate': {'type': 'alias', 'field': 'asr', 'deprecated': True},
            'video_ext': {'type': 'alias', 'field': 'vext', 'deprecated': True},
            'audio_ext': {'type': 'alias', 'field': 'aext', 'deprecated': True},
            'video_codec': {'type': 'alias', 'field': 'vcodec', 'deprecated': True},
            'audio_codec': {'type': 'alias', 'field': 'acodec', 'deprecated': True},
            'video': {'type': 'alias', 'field': 'hasvid', 'deprecated': True},
            'has_video': {'type': 'alias', 'field': 'hasvid', 'deprecated': True},
            'audio': {'type': 'alias', 'field': 'hasaud', 'deprecated': True},
            'has_audio': {'type': 'alias', 'field': 'hasaud', 'deprecated': True},
            'extractor': {'type': 'alias', 'field': 'ie_pref', 'deprecated': True},
            'extractor_preference': {'type': 'alias', 'field': 'ie_pref', 'deprecated': True},
        }

        def __init__(self, ie, field_preference):
            self._order = []
            self.ydl = ie._downloader
            self.evaluate_params(self.ydl.params, field_preference)
            if ie.get_param('verbose'):
                self.print_verbose_info(self.ydl.write_debug)

        def _get_field_setting(self, field, key):
            if field not in self.settings:
                if key in ('forced', 'priority'):
                    return False
                self.ydl.deprecation_warning(
                    f'Using arbitrary fields ({field}) for format sorting is deprecated '
                    'and may be removed in a future version')
                self.settings[field] = {}
            propObj = self.settings[field]
            if key not in propObj:
                type = propObj.get('type')
                if type and ':' in type:
                    type = type.split(':')[-1]
                if key == 'field':
                    default = 'preference' if type == 'extractor' else (field,) if type in ('combined', 'multiple') else field
                elif key == 'convert':
                    default = 'order' if type == 'ordered' else 'float_string' if field else 'ignore'
                else:
                    default = {'type': 'field', 'visible': True, 'order': [], 'not_in_list': (None,)}.get(key, None)
                propObj[key] = default
            return propObj[key]

        def _resolve_field_value(self, field, value, convertNone=False):
            if value is None:
                if not convertNone:
                    return None
            else:
                if isinstance(value, (list, tuple, Iterator, Generator)):
                    value = next((x for x in value if x is not None), None)
                if isinstance(value, compat_str):
                    value = value.lower()
            conversion = self._get_field_setting(field, 'convert')
            if conversion == 'ignore':
                return None
            elif conversion == 'string':
                return value
            elif conversion == 'float_none':
                return float_or_none(value)
            elif conversion == 'bytes':
                return FileDownloader.parse_bytes(value)
            elif conversion == 'order':
                order_list = (self._use_free_order and self._get_field_setting(field, 'order_free')) or self._get_field_setting(field, 'order')
                use_regex = self._get_field_setting(field, 'regex')
                list_length = len(order_list)
                empty_pos = order_list.index('') if '' in order_list else list_length + 1
                if use_regex and value is not None:
                    for i, regex in enumerate(order_list):
                        if regex and re.match(regex, value):
                            return list_length - i
                    return list_length - empty_pos  # not in list
                else:  # not regex or  value = None
                    return list_length - (order_list.index(value) if value in order_list else empty_pos)
            elif value is not None:
                if value.isnumeric():
                    return float(value)
                else:
                    self.settings[field]['convert'] = 'string'
                    return value

        def evaluate_params(self, params, sort_extractor):
            self._use_free_order = params.get('prefer_free_formats', False)
            self._sort_user = params.get('format_sort', [])
            self._sort_extractor = sort_extractor

            def add_item(field, reverse, closest, limit_text):
                field = field.lower()
                if field in self._order:
                    return
                self._order.append(field)
                limit = self._resolve_field_value(field, limit_text)
                data = {
                    'reverse': reverse,
                    'closest': False if limit is None else closest,
                    'limit_text': limit_text,
                    'limit': limit}
                if field in self.settings:
                    self.settings[field].update(data)
                else:
                    self.settings[field] = data

            sort_list = (
                tuple(field for field in self.default if self._get_field_setting(field, 'forced'))
                + (tuple() if params.get('format_sort_force', False)
                   else tuple(field for field in self.default if self._get_field_setting(field, 'priority')))
                + tuple(self._sort_user) + tuple(sort_extractor) + self.default)

            for item in sort_list:
                match = re.match(self.regex, item)
                if match is None:
                    raise ExtractorError('Invalid format sort string "%s" given by extractor' % item)
                field = match.group('field')
                if field is None:
                    continue
                if self._get_field_setting(field, 'type') == 'alias':
                    alias, field = field, self._get_field_setting(field, 'field')
                    if self._get_field_setting(alias, 'deprecated'):
                        self.ydl.deprecation_warning(
                            f'Format sorting alias {alias} is deprecated '
                            f'and may be removed in a future version. Please use {field} instead')
                reverse = match.group('reverse') is not None
                closest = match.group('separator') == '~'
                limit_text = match.group('limit')

                has_limit = limit_text is not None
                has_multiple_fields = self._get_field_setting(field, 'type') == 'combined'
                has_multiple_limits = has_limit and has_multiple_fields and not self._get_field_setting(field, 'same_limit')

                fields = self._get_field_setting(field, 'field') if has_multiple_fields else (field,)
                limits = limit_text.split(':') if has_multiple_limits else (limit_text,) if has_limit else tuple()
                limit_count = len(limits)
                for (i, f) in enumerate(fields):
                    add_item(f, reverse, closest,
                             limits[i] if i < limit_count
                             else limits[0] if has_limit and not has_multiple_limits
                             else None)

        def print_verbose_info(self, write_debug):
            if self._sort_user:
                write_debug('Sort order given by user: %s' % ', '.join(self._sort_user))
            if self._sort_extractor:
                write_debug('Sort order given by extractor: %s' % ', '.join(self._sort_extractor))
            write_debug('Formats sorted by: %s' % ', '.join(['%s%s%s' % (
                '+' if self._get_field_setting(field, 'reverse') else '', field,
                '%s%s(%s)' % ('~' if self._get_field_setting(field, 'closest') else ':',
                              self._get_field_setting(field, 'limit_text'),
                              self._get_field_setting(field, 'limit'))
                if self._get_field_setting(field, 'limit_text') is not None else '')
                for field in self._order if self._get_field_setting(field, 'visible')]))

        def _calculate_field_preference_from_value(self, format, field, type, value):
            reverse = self._get_field_setting(field, 'reverse')
            closest = self._get_field_setting(field, 'closest')
            limit = self._get_field_setting(field, 'limit')

            if type == 'extractor':
                maximum = self._get_field_setting(field, 'max')
                if value is None or (maximum is not None and value >= maximum):
                    value = -1
            elif type == 'boolean':
                in_list = self._get_field_setting(field, 'in_list')
                not_in_list = self._get_field_setting(field, 'not_in_list')
                value = 0 if ((in_list is None or value in in_list) and (not_in_list is None or value not in not_in_list)) else -1
            elif type == 'ordered':
                value = self._resolve_field_value(field, value, True)

            # try to convert to number
            val_num = float_or_none(value, default=self._get_field_setting(field, 'default'))
            is_num = self._get_field_setting(field, 'convert') != 'string' and val_num is not None
            if is_num:
                value = val_num

            return ((-10, 0) if value is None
                    else (1, value, 0) if not is_num  # if a field has mixed strings and numbers, strings are sorted higher
                    else (0, -abs(value - limit), value - limit if reverse else limit - value) if closest
                    else (0, value, 0) if not reverse and (limit is None or value <= limit)
                    else (0, -value, 0) if limit is None or (reverse and value == limit) or value > limit
                    else (-1, value, 0))

        def _calculate_field_preference(self, format, field):
            type = self._get_field_setting(field, 'type')  # extractor, boolean, ordered, field, multiple
            get_value = lambda f: format.get(self._get_field_setting(f, 'field'))
            multiple_match = type.split(':')
            if multiple_match[0] == 'multiple':
                type = multiple_match[1] if len(multiple_match) > 1 else 'field'
                actual_fields = variadic(self._get_field_setting(field, 'field'))
                value = self._get_field_setting(field, 'function')(format.get(f) for f in actual_fields)
            else:
                value = get_value(field)
            return self._calculate_field_preference_from_value(format, field, type, value)

        def calculate_preference(self, format):
            # Determine missing protocol
            if not format.get('protocol'):
                format['protocol'] = determine_protocol(format)

            # Determine missing ext
            if not format.get('ext') and 'url' in format:
                format['ext'] = determine_ext(format['url'])
            if format.get('vcodec') == 'none':
                format['audio_ext'] = format['ext'] if format.get('acodec') != 'none' else 'none'
                format['video_ext'] = 'none'
            else:
                format['video_ext'] = format['ext']
                format['audio_ext'] = 'none'
            # if format.get('preference') is None and format.get('ext') in ('f4f', 'f4m'):  # Not supported?
            #    format['preference'] = -1000

            # Determine missing bitrates
            if format.get('tbr') is None:
                if format.get('vbr') is not None and format.get('abr') is not None:
                    format['tbr'] = format.get('vbr', 0) + format.get('abr', 0)
            else:
                if format.get('vcodec') != 'none' and format.get('vbr') is None:
                    format['vbr'] = format.get('tbr') - format.get('abr', 0)
                if format.get('acodec') != 'none' and format.get('abr') is None:
                    format['abr'] = format.get('tbr') - format.get('vbr', 0)

            return tuple(self._calculate_field_preference(format, field) for field in self._order)

    def _sort_formats(self, formats, field_preference=[]):
        if not formats:
            return
        format_sort = self.FormatSort(self, field_preference)
        formats.sort(key=lambda f: format_sort.calculate_preference(f))

    def _check_formats(self, formats, video_id):
        if formats:
            formats[:] = filter(
                lambda f: self._is_valid_url(
                    f['url'], video_id,
                    item='%s video format' % f.get('format_id') if f.get('format_id') else 'video'),
                formats)

    @staticmethod
    def _remove_duplicate_formats(formats):
        format_urls = set()
        unique_formats = []
        for f in formats:
            if f['url'] not in format_urls:
                format_urls.add(f['url'])
                unique_formats.append(f)
        formats[:] = unique_formats

    def _is_valid_url(self, url, video_id, item='video', headers={}):
        url = self._proto_relative_url(url, scheme='http:')
        # For now assume non HTTP(S) URLs always valid
        if not (url.startswith('http://') or url.startswith('https://')):
            return True
        try:
            self._request_webpage(url, video_id, 'Checking %s URL' % item, headers=headers)
            return True
        except ExtractorError as e:
            self.to_screen(
                '%s: %s URL is invalid, skipping: %s'
                % (video_id, item, error_to_compat_str(e.cause)))
            return False

    def http_scheme(self):
        """ Either "http:" or "https:", depending on the user's preferences """
        return (
            'http:'
            if self.get_param('prefer_insecure', False)
            else 'https:')

    def _proto_relative_url(self, url, scheme=None):
        if url is None:
            return url
        if url.startswith('//'):
            if scheme is None:
                scheme = self.http_scheme()
            return scheme + url
        else:
            return url

    def _sleep(self, timeout, video_id, msg_template=None):
        if msg_template is None:
            msg_template = '%(video_id)s: Waiting for %(timeout)s seconds'
        msg = msg_template % {'video_id': video_id, 'timeout': timeout}
        self.to_screen(msg)
        time.sleep(timeout)

    def _extract_f4m_formats(self, manifest_url, video_id, preference=None, quality=None, f4m_id=None,
                             transform_source=lambda s: fix_xml_ampersands(s).strip(),
                             fatal=True, m3u8_id=None, data=None, headers={}, query={}):
        manifest = self._download_xml(
            manifest_url, video_id, 'Downloading f4m manifest',
            'Unable to download f4m manifest',
            # Some manifests may be malformed, e.g. prosiebensat1 generated manifests
            # (see https://github.com/ytdl-org/youtube-dl/issues/6215#issuecomment-121704244)
            transform_source=transform_source,
            fatal=fatal, data=data, headers=headers, query=query)

        if manifest is False:
            return []

        return self._parse_f4m_formats(
            manifest, manifest_url, video_id, preference=preference, quality=quality, f4m_id=f4m_id,
            transform_source=transform_source, fatal=fatal, m3u8_id=m3u8_id)

    def _parse_f4m_formats(self, manifest, manifest_url, video_id, preference=None, quality=None, f4m_id=None,
                           transform_source=lambda s: fix_xml_ampersands(s).strip(),
                           fatal=True, m3u8_id=None):
        if not isinstance(manifest, compat_etree_Element) and not fatal:
            return []

        # currently yt-dlp cannot decode the playerVerificationChallenge as Akamai uses Adobe Alchemy
        akamai_pv = manifest.find('{http://ns.adobe.com/f4m/1.0}pv-2.0')
        if akamai_pv is not None and ';' in akamai_pv.text:
            playerVerificationChallenge = akamai_pv.text.split(';')[0]
            if playerVerificationChallenge.strip() != '':
                return []

        formats = []
        manifest_version = '1.0'
        media_nodes = manifest.findall('{http://ns.adobe.com/f4m/1.0}media')
        if not media_nodes:
            manifest_version = '2.0'
            media_nodes = manifest.findall('{http://ns.adobe.com/f4m/2.0}media')
        # Remove unsupported DRM protected media from final formats
        # rendition (see https://github.com/ytdl-org/youtube-dl/issues/8573).
        media_nodes = remove_encrypted_media(media_nodes)
        if not media_nodes:
            return formats

        manifest_base_url = get_base_url(manifest)

        bootstrap_info = xpath_element(
            manifest, ['{http://ns.adobe.com/f4m/1.0}bootstrapInfo', '{http://ns.adobe.com/f4m/2.0}bootstrapInfo'],
            'bootstrap info', default=None)

        vcodec = None
        mime_type = xpath_text(
            manifest, ['{http://ns.adobe.com/f4m/1.0}mimeType', '{http://ns.adobe.com/f4m/2.0}mimeType'],
            'base URL', default=None)
        if mime_type and mime_type.startswith('audio/'):
            vcodec = 'none'

        for i, media_el in enumerate(media_nodes):
            tbr = int_or_none(media_el.attrib.get('bitrate'))
            width = int_or_none(media_el.attrib.get('width'))
            height = int_or_none(media_el.attrib.get('height'))
            format_id = join_nonempty(f4m_id, tbr or i)
            # If <bootstrapInfo> is present, the specified f4m is a
            # stream-level manifest, and only set-level manifests may refer to
            # external resources.  See section 11.4 and section 4 of F4M spec
            if bootstrap_info is None:
                media_url = None
                # @href is introduced in 2.0, see section 11.6 of F4M spec
                if manifest_version == '2.0':
                    media_url = media_el.attrib.get('href')
                if media_url is None:
                    media_url = media_el.attrib.get('url')
                if not media_url:
                    continue
                manifest_url = (
                    media_url if media_url.startswith('http://') or media_url.startswith('https://')
                    else ((manifest_base_url or '/'.join(manifest_url.split('/')[:-1])) + '/' + media_url))
                # If media_url is itself a f4m manifest do the recursive extraction
                # since bitrates in parent manifest (this one) and media_url manifest
                # may differ leading to inability to resolve the format by requested
                # bitrate in f4m downloader
                ext = determine_ext(manifest_url)
                if ext == 'f4m':
                    f4m_formats = self._extract_f4m_formats(
                        manifest_url, video_id, preference=preference, quality=quality, f4m_id=f4m_id,
                        transform_source=transform_source, fatal=fatal)
                    # Sometimes stream-level manifest contains single media entry that
                    # does not contain any quality metadata (e.g. http://matchtv.ru/#live-player).
                    # At the same time parent's media entry in set-level manifest may
                    # contain it. We will copy it from parent in such cases.
                    if len(f4m_formats) == 1:
                        f = f4m_formats[0]
                        f.update({
                            'tbr': f.get('tbr') or tbr,
                            'width': f.get('width') or width,
                            'height': f.get('height') or height,
                            'format_id': f.get('format_id') if not tbr else format_id,
                            'vcodec': vcodec,
                        })
                    formats.extend(f4m_formats)
                    continue
                elif ext == 'm3u8':
                    formats.extend(self._extract_m3u8_formats(
                        manifest_url, video_id, 'mp4', preference=preference,
                        quality=quality, m3u8_id=m3u8_id, fatal=fatal))
                    continue
            formats.append({
                'format_id': format_id,
                'url': manifest_url,
                'manifest_url': manifest_url,
                'ext': 'flv' if bootstrap_info is not None else None,
                'protocol': 'f4m',
                'tbr': tbr,
                'width': width,
                'height': height,
                'vcodec': vcodec,
                'preference': preference,
                'quality': quality,
            })
        return formats

    def _m3u8_meta_format(self, m3u8_url, ext=None, preference=None, quality=None, m3u8_id=None):
        return {
            'format_id': join_nonempty(m3u8_id, 'meta'),
            'url': m3u8_url,
            'ext': ext,
            'protocol': 'm3u8',
            'preference': preference - 100 if preference else -100,
            'quality': quality,
            'resolution': 'multiple',
            'format_note': 'Quality selection URL',
        }

    def _report_ignoring_subs(self, name):
        self.report_warning(bug_reports_message(
            f'Ignoring subtitle tracks found in the {name} manifest; '
            'if any subtitle tracks are missing,'
        ), only_once=True)

    def _extract_m3u8_formats(self, *args, **kwargs):
        fmts, subs = self._extract_m3u8_formats_and_subtitles(*args, **kwargs)
        if subs:
            self._report_ignoring_subs('HLS')
        return fmts

    def _extract_m3u8_formats_and_subtitles(
            self, m3u8_url, video_id, ext=None, entry_protocol='m3u8_native',
            preference=None, quality=None, m3u8_id=None, note=None,
            errnote=None, fatal=True, live=False, data=None, headers={},
            query={},
            json_body=None, form_params=None, body_encoding=None):

        res = self._download_webpage_handle(
            m3u8_url, video_id,
            note='Downloading m3u8 information' if note is None else note,
            errnote='Failed to download m3u8 information' if errnote is None else errnote,
            fatal=fatal, data=data, headers=headers, query=query,
            json_body=json_body, form_params=form_params, body_encoding=body_encoding)

        if res is False:
            return [], {}

        m3u8_doc, urlh = res
        m3u8_url = urlh.geturl()

        return self._parse_m3u8_formats_and_subtitles(
            m3u8_doc, m3u8_url, ext=ext, entry_protocol=entry_protocol,
            preference=preference, quality=quality, m3u8_id=m3u8_id,
            note=note, errnote=errnote, fatal=fatal, live=live, data=data,
            headers=headers, query=query, video_id=video_id)

    def _parse_m3u8_formats_and_subtitles(
            self, m3u8_doc, m3u8_url=None, ext=None, entry_protocol='m3u8_native',
            preference=None, quality=None, m3u8_id=None, live=False, note=None,
            errnote=None, fatal=True, data=None, headers={}, query={},
            video_id=None):

        if not m3u8_url:
            b64data = base64.b64encode(m3u8_doc.encode('utf-8')).decode()
            m3u8_url = f'data:application/mpegurl;base64,{b64data}'

        formats, subtitles = [], {}

        has_drm = re.search('|'.join([
            r'#EXT-X-FAXS-CM:',  # Adobe Flash Access
            r'#EXT-X-(?:SESSION-)?KEY:.*?URI="skd://',  # Apple FairPlay
        ]), m3u8_doc)

        def format_url(url):
            return url if re.match(r'^https?://', url) else compat_urlparse.urljoin(m3u8_url, url)

        if self.get_param('hls_split_discontinuity', False):
            def _extract_m3u8_playlist_indices(manifest_url=None, m3u8_doc=None):
                if not m3u8_doc:
                    if not manifest_url:
                        return []
                    m3u8_doc = self._download_webpage(
                        manifest_url, video_id, fatal=fatal, data=data, headers=headers,
                        note=False, errnote='Failed to download m3u8 playlist information')
                    if m3u8_doc is False:
                        return []
                return range(1 + sum(line.startswith('#EXT-X-DISCONTINUITY') for line in m3u8_doc.splitlines()))

        else:
            def _extract_m3u8_playlist_indices(*args, **kwargs):
                return [None]

        # References:
        # 1. https://tools.ietf.org/html/draft-pantos-http-live-streaming-21
        # 2. https://github.com/ytdl-org/youtube-dl/issues/12211
        # 3. https://github.com/ytdl-org/youtube-dl/issues/18923

        # We should try extracting formats only from master playlists [1, 4.3.4],
        # i.e. playlists that describe available qualities. On the other hand
        # media playlists [1, 4.3.3] should be returned as is since they contain
        # just the media without qualities renditions.
        # Fortunately, master playlist can be easily distinguished from media
        # playlist based on particular tags availability. As of [1, 4.3.3, 4.3.4]
        # master playlist tags MUST NOT appear in a media playlist and vice versa.
        # As of [1, 4.3.3.1] #EXT-X-TARGETDURATION tag is REQUIRED for every
        # media playlist and MUST NOT appear in master playlist thus we can
        # clearly detect media playlist with this criterion.

        if '#EXT-X-TARGETDURATION' in m3u8_doc:  # media playlist, return as is
            formats = [{
                'format_id': join_nonempty(m3u8_id, idx),
                'format_index': idx,
                'url': m3u8_url or encode_data_uri(m3u8_doc.encode('utf-8'), 'application/x-mpegurl'),
                'ext': ext,
                'protocol': entry_protocol,
                'preference': preference,
                'quality': quality,
                'has_drm': has_drm,
            } for idx in _extract_m3u8_playlist_indices(m3u8_doc=m3u8_doc)]

            return formats, subtitles

        groups = {}
        last_stream_inf = {}

        def extract_media(x_media_line):
            media = parse_m3u8_attributes(x_media_line)
            # As per [1, 4.3.4.1] TYPE, GROUP-ID and NAME are REQUIRED
            media_type, group_id, name = media.get('TYPE'), media.get('GROUP-ID'), media.get('NAME')
            if not (media_type and group_id and name):
                return
            groups.setdefault(group_id, []).append(media)
            # <https://tools.ietf.org/html/rfc8216#section-4.3.4.1>
            if media_type == 'SUBTITLES':
                # According to RFC 8216 §4.3.4.2.1, URI is REQUIRED in the
                # EXT-X-MEDIA tag if the media type is SUBTITLES.
                # However, lack of URI has been spotted in the wild.
                # e.g. NebulaIE; see https://github.com/yt-dlp/yt-dlp/issues/339
                if not media.get('URI'):
                    return
                url = format_url(media['URI'])
                sub_info = {
                    'url': url,
                    'ext': determine_ext(url),
                }
                if sub_info['ext'] == 'm3u8':
                    # Per RFC 8216 §3.1, the only possible subtitle format m3u8
                    # files may contain is WebVTT:
                    # <https://tools.ietf.org/html/rfc8216#section-3.1>
                    sub_info['ext'] = 'vtt'
                    sub_info['protocol'] = 'm3u8_native'
                lang = media.get('LANGUAGE') or 'und'
                subtitles.setdefault(lang, []).append(sub_info)
            if media_type not in ('VIDEO', 'AUDIO'):
                return
            media_url = media.get('URI')
            if media_url:
                manifest_url = format_url(media_url)
                formats.extend({
                    'format_id': join_nonempty(m3u8_id, group_id, name, idx),
                    'format_note': name,
                    'format_index': idx,
                    'url': manifest_url,
                    'manifest_url': m3u8_url,
                    'language': media.get('LANGUAGE'),
                    'ext': ext,
                    'protocol': entry_protocol,
                    'preference': preference,
                    'quality': quality,
                    'vcodec': 'none' if media_type == 'AUDIO' else None,
                } for idx in _extract_m3u8_playlist_indices(manifest_url))

        def build_stream_name():
            # Despite specification does not mention NAME attribute for
            # EXT-X-STREAM-INF tag it still sometimes may be present (see [1]
            # or vidio test in TestInfoExtractor.test_parse_m3u8_formats)
            # 1. http://www.vidio.com/watch/165683-dj_ambred-booyah-live-2015
            stream_name = last_stream_inf.get('NAME')
            if stream_name:
                return stream_name
            # If there is no NAME in EXT-X-STREAM-INF it will be obtained
            # from corresponding rendition group
            stream_group_id = last_stream_inf.get('VIDEO')
            if not stream_group_id:
                return
            stream_group = groups.get(stream_group_id)
            if not stream_group:
                return stream_group_id
            rendition = stream_group[0]
            return rendition.get('NAME') or stream_group_id

        # parse EXT-X-MEDIA tags before EXT-X-STREAM-INF in order to have the
        # chance to detect video only formats when EXT-X-STREAM-INF tags
        # precede EXT-X-MEDIA tags in HLS manifest such as [3].
        for line in m3u8_doc.splitlines():
            if line.startswith('#EXT-X-MEDIA:'):
                extract_media(line)

        for line in m3u8_doc.splitlines():
            if line.startswith('#EXT-X-STREAM-INF:'):
                last_stream_inf = parse_m3u8_attributes(line)
            elif line.startswith('#') or not line.strip():
                continue
            else:
                tbr = float_or_none(
                    last_stream_inf.get('AVERAGE-BANDWIDTH')
                    or last_stream_inf.get('BANDWIDTH'), scale=1000)
                manifest_url = format_url(line.strip())

                for idx in _extract_m3u8_playlist_indices(manifest_url):
                    format_id = [m3u8_id, None, idx]
                    # Bandwidth of live streams may differ over time thus making
                    # format_id unpredictable. So it's better to keep provided
                    # format_id intact.
                    if not live:
                        stream_name = build_stream_name()
                        format_id[1] = stream_name or '%d' % (tbr or len(formats))
                    f = {
                        'format_id': join_nonempty(*format_id),
                        'format_index': idx,
                        'url': manifest_url,
                        'manifest_url': m3u8_url,
                        'tbr': tbr,
                        'ext': ext,
                        'fps': float_or_none(last_stream_inf.get('FRAME-RATE')),
                        'protocol': entry_protocol,
                        'preference': preference,
                        'quality': quality,
                    }
                    resolution = last_stream_inf.get('RESOLUTION')
                    if resolution:
                        mobj = re.search(r'(?P<width>\d+)[xX](?P<height>\d+)', resolution)
                        if mobj:
                            f['width'] = int(mobj.group('width'))
                            f['height'] = int(mobj.group('height'))
                    # Unified Streaming Platform
                    mobj = re.search(
                        r'audio.*?(?:%3D|=)(\d+)(?:-video.*?(?:%3D|=)(\d+))?', f['url'])
                    if mobj:
                        abr, vbr = mobj.groups()
                        abr, vbr = float_or_none(abr, 1000), float_or_none(vbr, 1000)
                        f.update({
                            'vbr': vbr,
                            'abr': abr,
                        })
                    codecs = parse_codecs(last_stream_inf.get('CODECS'))
                    f.update(codecs)
                    audio_group_id = last_stream_inf.get('AUDIO')
                    # As per [1, 4.3.4.1.1] any EXT-X-STREAM-INF tag which
                    # references a rendition group MUST have a CODECS attribute.
                    # However, this is not always respected, for example, [2]
                    # contains EXT-X-STREAM-INF tag which references AUDIO
                    # rendition group but does not have CODECS and despite
                    # referencing an audio group it represents a complete
                    # (with audio and video) format. So, for such cases we will
                    # ignore references to rendition groups and treat them
                    # as complete formats.
                    if audio_group_id and codecs and f.get('vcodec') != 'none':
                        audio_group = groups.get(audio_group_id)
                        if audio_group and audio_group[0].get('URI'):
                            # TODO: update acodec for audio only formats with
                            # the same GROUP-ID
                            f['acodec'] = 'none'
                    if not f.get('ext'):
                        f['ext'] = 'm4a' if f.get('vcodec') == 'none' else 'mp4'
                    formats.append(f)

                    # for DailyMotion
                    progressive_uri = last_stream_inf.get('PROGRESSIVE-URI')
                    if progressive_uri:
                        http_f = f.copy()
                        del http_f['manifest_url']
                        http_f.update({
                            'format_id': f['format_id'].replace('hls-', 'http-'),
                            'protocol': 'http',
                            'url': progressive_uri,
                        })
                        formats.append(http_f)

                last_stream_inf = {}
        return formats, subtitles

    def _extract_m3u8_vod_duration(
            self, m3u8_vod_url, video_id, note=None, errnote=None, data=None, headers={}, query={}):

        m3u8_vod = self._download_webpage(
            m3u8_vod_url, video_id,
            note='Downloading m3u8 VOD manifest' if note is None else note,
            errnote='Failed to download VOD manifest' if errnote is None else errnote,
            fatal=False, data=data, headers=headers, query=query)

        return self._parse_m3u8_vod_duration(m3u8_vod or '', video_id)

    def _parse_m3u8_vod_duration(self, m3u8_vod, video_id):
        if '#EXT-X-PLAYLIST-TYPE:VOD' not in m3u8_vod:
            return None

        return int(sum(
            float(line[len('#EXTINF:'):].split(',')[0])
            for line in m3u8_vod.splitlines() if line.startswith('#EXTINF:'))) or None

    @staticmethod
    def _xpath_ns(path, namespace=None):
        if not namespace:
            return path
        out = []
        for c in path.split('/'):
            if not c or c == '.':
                out.append(c)
            else:
                out.append('{%s}%s' % (namespace, c))
        return '/'.join(out)

    def _extract_smil_formats_and_subtitles(self, smil_url, video_id, fatal=True, f4m_params=None, transform_source=None):
        smil = self._download_smil(smil_url, video_id, fatal=fatal, transform_source=transform_source)

        if smil is False:
            assert not fatal
            return [], {}

        namespace = self._parse_smil_namespace(smil)

        fmts = self._parse_smil_formats(
            smil, smil_url, video_id, namespace=namespace, f4m_params=f4m_params)
        subs = self._parse_smil_subtitles(
            smil, namespace=namespace)

        return fmts, subs

    def _extract_smil_formats(self, *args, **kwargs):
        fmts, subs = self._extract_smil_formats_and_subtitles(*args, **kwargs)
        if subs:
            self._report_ignoring_subs('SMIL')
        return fmts

    def _extract_smil_info(self, smil_url, video_id, fatal=True, f4m_params=None):
        smil = self._download_smil(smil_url, video_id, fatal=fatal)
        if smil is False:
            return {}
        return self._parse_smil(smil, smil_url, video_id, f4m_params=f4m_params)

    def _download_smil(self, smil_url, video_id, fatal=True, transform_source=None):
        return self._download_xml(
            smil_url, video_id, 'Downloading SMIL file',
            'Unable to download SMIL file', fatal=fatal, transform_source=transform_source)

    def _parse_smil(self, smil, smil_url, video_id, f4m_params=None):
        namespace = self._parse_smil_namespace(smil)

        formats = self._parse_smil_formats(
            smil, smil_url, video_id, namespace=namespace, f4m_params=f4m_params)
        subtitles = self._parse_smil_subtitles(smil, namespace=namespace)

        video_id = os.path.splitext(url_basename(smil_url))[0]
        title = None
        description = None
        upload_date = None
        for meta in smil.findall(self._xpath_ns('./head/meta', namespace)):
            name = meta.attrib.get('name')
            content = meta.attrib.get('content')
            if not name or not content:
                continue
            if not title and name == 'title':
                title = content
            elif not description and name in ('description', 'abstract'):
                description = content
            elif not upload_date and name == 'date':
                upload_date = unified_strdate(content)

        thumbnails = [{
            'id': image.get('type'),
            'url': image.get('src'),
            'width': int_or_none(image.get('width')),
            'height': int_or_none(image.get('height')),
        } for image in smil.findall(self._xpath_ns('.//image', namespace)) if image.get('src')]

        return {
            'id': video_id,
            'title': title or video_id,
            'description': description,
            'upload_date': upload_date,
            'thumbnails': thumbnails,
            'formats': formats,
            'subtitles': subtitles,
        }

    def _parse_smil_namespace(self, smil):
        return self._search_regex(
            r'(?i)^{([^}]+)?}smil$', smil.tag, 'namespace', default=None)

    def _parse_smil_formats(self, smil, smil_url, video_id, namespace=None, f4m_params=None, transform_rtmp_url=None):
        base = smil_url
        for meta in smil.findall(self._xpath_ns('./head/meta', namespace)):
            b = meta.get('base') or meta.get('httpBase')
            if b:
                base = b
                break

        formats = []
        rtmp_count = 0
        http_count = 0
        m3u8_count = 0
        imgs_count = 0

        srcs = set()
        media = smil.findall(self._xpath_ns('.//video', namespace)) + smil.findall(self._xpath_ns('.//audio', namespace))
        for medium in media:
            src = medium.get('src')
            if not src or src in srcs:
                continue
            srcs.add(src)

            bitrate = float_or_none(medium.get('system-bitrate') or medium.get('systemBitrate'), 1000)
            filesize = int_or_none(medium.get('size') or medium.get('fileSize'))
            width = int_or_none(medium.get('width'))
            height = int_or_none(medium.get('height'))
            proto = medium.get('proto')
            ext = medium.get('ext')
            src_ext = determine_ext(src)
            streamer = medium.get('streamer') or base

            if proto == 'rtmp' or streamer.startswith('rtmp'):
                rtmp_count += 1
                formats.append({
                    'url': streamer,
                    'play_path': src,
                    'ext': 'flv',
                    'format_id': 'rtmp-%d' % (rtmp_count if bitrate is None else bitrate),
                    'tbr': bitrate,
                    'filesize': filesize,
                    'width': width,
                    'height': height,
                })
                if transform_rtmp_url:
                    streamer, src = transform_rtmp_url(streamer, src)
                    formats[-1].update({
                        'url': streamer,
                        'play_path': src,
                    })
                continue

            src_url = src if src.startswith('http') else compat_urlparse.urljoin(base, src)
            src_url = src_url.strip()

            if proto == 'm3u8' or src_ext == 'm3u8':
                m3u8_formats = self._extract_m3u8_formats(
                    src_url, video_id, ext or 'mp4', m3u8_id='hls', fatal=False)
                if len(m3u8_formats) == 1:
                    m3u8_count += 1
                    m3u8_formats[0].update({
                        'format_id': 'hls-%d' % (m3u8_count if bitrate is None else bitrate),
                        'tbr': bitrate,
                        'width': width,
                        'height': height,
                    })
                formats.extend(m3u8_formats)
            elif src_ext == 'f4m':
                f4m_url = src_url
                if not f4m_params:
                    f4m_params = {
                        'hdcore': '3.2.0',
                        'plugin': 'flowplayer-3.2.0.1',
                    }
                f4m_url += '&' if '?' in f4m_url else '?'
                f4m_url += compat_urllib_parse_urlencode(f4m_params)
                formats.extend(self._extract_f4m_formats(f4m_url, video_id, f4m_id='hds', fatal=False))
            elif src_ext == 'mpd':
                formats.extend(self._extract_mpd_formats(
                    src_url, video_id, mpd_id='dash', fatal=False))
            elif re.search(r'\.ism/[Mm]anifest', src_url):
                formats.extend(self._extract_ism_formats(
                    src_url, video_id, ism_id='mss', fatal=False))
            elif src_url.startswith('http') and self._is_valid_url(src, video_id):
                http_count += 1
                formats.append({
                    'url': src_url,
                    'ext': ext or src_ext or 'flv',
                    'format_id': 'http-%d' % (bitrate or http_count),
                    'tbr': bitrate,
                    'filesize': filesize,
                    'width': width,
                    'height': height,
                })

        for medium in smil.findall(self._xpath_ns('.//imagestream', namespace)):
            src = medium.get('src')
            if not src or src in srcs:
                continue
            srcs.add(src)

            imgs_count += 1
            formats.append({
                'format_id': 'imagestream-%d' % (imgs_count),
                'url': src,
                'ext': mimetype2ext(medium.get('type')),
                'acodec': 'none',
                'vcodec': 'none',
                'width': int_or_none(medium.get('width')),
                'height': int_or_none(medium.get('height')),
                'format_note': 'SMIL storyboards',
            })

        return formats

    def _parse_smil_subtitles(self, smil, namespace=None, subtitles_lang='en'):
        urls = []
        subtitles = {}
        for num, textstream in enumerate(smil.findall(self._xpath_ns('.//textstream', namespace))):
            src = textstream.get('src')
            if not src or src in urls:
                continue
            urls.append(src)
            ext = textstream.get('ext') or mimetype2ext(textstream.get('type')) or determine_ext(src)
            lang = textstream.get('systemLanguage') or textstream.get('systemLanguageName') or textstream.get('lang') or subtitles_lang
            subtitles.setdefault(lang, []).append({
                'url': src,
                'ext': ext,
            })
        return subtitles

    def _extract_xspf_playlist(self, xspf_url, playlist_id, fatal=True):
        xspf = self._download_xml(
            xspf_url, playlist_id, 'Downloading xpsf playlist',
            'Unable to download xspf manifest', fatal=fatal)
        if xspf is False:
            return []
        return self._parse_xspf(
            xspf, playlist_id, xspf_url=xspf_url,
            xspf_base_url=base_url(xspf_url))

    def _parse_xspf(self, xspf_doc, playlist_id, xspf_url=None, xspf_base_url=None):
        NS_MAP = {
            'xspf': 'http://xspf.org/ns/0/',
            's1': 'http://static.streamone.nl/player/ns/0',
        }

        entries = []
        for track in xspf_doc.findall(xpath_with_ns('./xspf:trackList/xspf:track', NS_MAP)):
            title = xpath_text(
                track, xpath_with_ns('./xspf:title', NS_MAP), 'title', default=playlist_id)
            description = xpath_text(
                track, xpath_with_ns('./xspf:annotation', NS_MAP), 'description')
            thumbnail = xpath_text(
                track, xpath_with_ns('./xspf:image', NS_MAP), 'thumbnail')
            duration = float_or_none(
                xpath_text(track, xpath_with_ns('./xspf:duration', NS_MAP), 'duration'), 1000)

            formats = []
            for location in track.findall(xpath_with_ns('./xspf:location', NS_MAP)):
                format_url = urljoin(xspf_base_url, location.text)
                if not format_url:
                    continue
                formats.append({
                    'url': format_url,
                    'manifest_url': xspf_url,
                    'format_id': location.get(xpath_with_ns('s1:label', NS_MAP)),
                    'width': int_or_none(location.get(xpath_with_ns('s1:width', NS_MAP))),
                    'height': int_or_none(location.get(xpath_with_ns('s1:height', NS_MAP))),
                })
            self._sort_formats(formats)

            entries.append({
                'id': playlist_id,
                'title': title,
                'description': description,
                'thumbnail': thumbnail,
                'duration': duration,
                'formats': formats,
            })
        return entries

    def _extract_mpd_formats(self, *args, **kwargs):
        fmts, subs = self._extract_mpd_formats_and_subtitles(*args, **kwargs)
        if subs:
            self._report_ignoring_subs('DASH')
        return fmts

    def _extract_mpd_formats_and_subtitles(
            self, mpd_url, video_id, mpd_id=None, note=None, errnote=None,
            fatal=True, data=None, headers={}, query={}):
        res = self._download_xml_handle(
            mpd_url, video_id,
            note='Downloading MPD manifest' if note is None else note,
            errnote='Failed to download MPD manifest' if errnote is None else errnote,
            fatal=fatal, data=data, headers=headers, query=query)
        if res is False:
            return [], {}
        mpd_doc, urlh = res
        if mpd_doc is None:
            return [], {}
        mpd_base_url = base_url(urlh.geturl())

        return self._parse_mpd_formats_and_subtitles(
            mpd_doc, mpd_id, mpd_base_url, mpd_url)

    def _parse_mpd_formats(self, *args, **kwargs):
        fmts, subs = self._parse_mpd_formats_and_subtitles(*args, **kwargs)
        if subs:
            self._report_ignoring_subs('DASH')
        return fmts

    def _parse_mpd_formats_and_subtitles(
            self, mpd_doc, mpd_id=None, mpd_base_url='', mpd_url=None):

        """
        Parse formats from MPD manifest.
        References:
         1. MPEG-DASH Standard, ISO/IEC 23009-1:2014(E),
            http://standards.iso.org/ittf/PubliclyAvailableStandards/c065274_ISO_IEC_23009-1_2014.zip
         2. https://en.wikipedia.org/wiki/Dynamic_Adaptive_Streaming_over_HTTP
        """
        if not self.get_param('dynamic_mpd', True):
            if mpd_doc.get('type') == 'dynamic':
                return [], {}

        namespace = self._search_regex(r'(?i)^{([^}]+)?}MPD$', mpd_doc.tag, 'namespace', default=None)

        def _add_ns(path):
            return self._xpath_ns(path, namespace)

        def is_drm_protected(element):
            return element.find(_add_ns('ContentProtection')) is not None

        def extract_multisegment_info(element, ms_parent_info):
            ms_info = ms_parent_info.copy()

            # As per [1, 5.3.9.2.2] SegmentList and SegmentTemplate share some
            # common attributes and elements.  We will only extract relevant
            # for us.
            def extract_common(source):
                segment_timeline = source.find(_add_ns('SegmentTimeline'))
                if segment_timeline is not None:
                    s_e = segment_timeline.findall(_add_ns('S'))
                    if s_e:
                        ms_info['total_number'] = 0
                        ms_info['s'] = []
                        for s in s_e:
                            r = int(s.get('r', 0))
                            ms_info['total_number'] += 1 + r
                            ms_info['s'].append({
                                't': int(s.get('t', 0)),
                                # @d is mandatory (see [1, 5.3.9.6.2, Table 17, page 60])
                                'd': int(s.attrib['d']),
                                'r': r,
                            })
                start_number = source.get('startNumber')
                if start_number:
                    ms_info['start_number'] = int(start_number)
                timescale = source.get('timescale')
                if timescale:
                    ms_info['timescale'] = int(timescale)
                segment_duration = source.get('duration')
                if segment_duration:
                    ms_info['segment_duration'] = float(segment_duration)

            def extract_Initialization(source):
                initialization = source.find(_add_ns('Initialization'))
                if initialization is not None:
                    ms_info['initialization_url'] = initialization.attrib['sourceURL']

            segment_list = element.find(_add_ns('SegmentList'))
            if segment_list is not None:
                extract_common(segment_list)
                extract_Initialization(segment_list)
                segment_urls_e = segment_list.findall(_add_ns('SegmentURL'))
                if segment_urls_e:
                    ms_info['segment_urls'] = [segment.attrib['media'] for segment in segment_urls_e]
            else:
                segment_template = element.find(_add_ns('SegmentTemplate'))
                if segment_template is not None:
                    extract_common(segment_template)
                    media = segment_template.get('media')
                    if media:
                        ms_info['media'] = media
                    initialization = segment_template.get('initialization')
                    if initialization:
                        ms_info['initialization'] = initialization
                    else:
                        extract_Initialization(segment_template)
            return ms_info

        mpd_duration = parse_duration(mpd_doc.get('mediaPresentationDuration'))
        formats, subtitles = [], {}
        stream_numbers = collections.defaultdict(int)
        for period in mpd_doc.findall(_add_ns('Period')):
            period_duration = parse_duration(period.get('duration')) or mpd_duration
            period_ms_info = extract_multisegment_info(period, {
                'start_number': 1,
                'timescale': 1,
            })
            for adaptation_set in period.findall(_add_ns('AdaptationSet')):
                adaption_set_ms_info = extract_multisegment_info(adaptation_set, period_ms_info)
                for representation in adaptation_set.findall(_add_ns('Representation')):
                    representation_attrib = adaptation_set.attrib.copy()
                    representation_attrib.update(representation.attrib)
                    # According to [1, 5.3.7.2, Table 9, page 41], @mimeType is mandatory
                    mime_type = representation_attrib['mimeType']
                    content_type = representation_attrib.get('contentType', mime_type.split('/')[0])

                    codecs = parse_codecs(representation_attrib.get('codecs', ''))
                    if content_type not in ('video', 'audio', 'text'):
                        if mime_type == 'image/jpeg':
                            content_type = mime_type
                        elif codecs['vcodec'] != 'none':
                            content_type = 'video'
                        elif codecs['acodec'] != 'none':
                            content_type = 'audio'
                        elif codecs.get('tcodec', 'none') != 'none':
                            content_type = 'text'
                        elif mimetype2ext(mime_type) in ('tt', 'dfxp', 'ttml', 'xml', 'json'):
                            content_type = 'text'
                        else:
                            self.report_warning('Unknown MIME type %s in DASH manifest' % mime_type)
                            continue

                    base_url = ''
                    for element in (representation, adaptation_set, period, mpd_doc):
                        base_url_e = element.find(_add_ns('BaseURL'))
                        if base_url_e is not None:
                            base_url = base_url_e.text + base_url
                            if re.match(r'^https?://', base_url):
                                break
                    if mpd_base_url and base_url.startswith('/'):
                        base_url = compat_urlparse.urljoin(mpd_base_url, base_url)
                    elif mpd_base_url and not re.match(r'^https?://', base_url):
                        if not mpd_base_url.endswith('/'):
                            mpd_base_url += '/'
                        base_url = mpd_base_url + base_url
                    representation_id = representation_attrib.get('id')
                    lang = representation_attrib.get('lang')
                    url_el = representation.find(_add_ns('BaseURL'))
                    filesize = int_or_none(url_el.attrib.get('{http://youtube.com/yt/2012/10/10}contentLength') if url_el is not None else None)
                    bandwidth = int_or_none(representation_attrib.get('bandwidth'))
                    if representation_id is not None:
                        format_id = representation_id
                    else:
                        format_id = content_type
                    if mpd_id:
                        format_id = mpd_id + '-' + format_id
                    if content_type in ('video', 'audio'):
                        f = {
                            'format_id': format_id,
                            'manifest_url': mpd_url,
                            'ext': mimetype2ext(mime_type),
                            'width': int_or_none(representation_attrib.get('width')),
                            'height': int_or_none(representation_attrib.get('height')),
                            'tbr': float_or_none(bandwidth, 1000),
                            'asr': int_or_none(representation_attrib.get('audioSamplingRate')),
                            'fps': int_or_none(representation_attrib.get('frameRate')),
                            'language': lang if lang not in ('mul', 'und', 'zxx', 'mis') else None,
                            'format_note': 'DASH %s' % content_type,
                            'filesize': filesize,
                            'container': mimetype2ext(mime_type) + '_dash',
                            **codecs
                        }
                    elif content_type == 'text':
                        f = {
                            'ext': mimetype2ext(mime_type),
                            'manifest_url': mpd_url,
                            'filesize': filesize,
                        }
                    elif content_type == 'image/jpeg':
                        # See test case in VikiIE
                        # https://www.viki.com/videos/1175236v-choosing-spouse-by-lottery-episode-1
                        f = {
                            'format_id': format_id,
                            'ext': 'mhtml',
                            'manifest_url': mpd_url,
                            'format_note': 'DASH storyboards (jpeg)',
                            'acodec': 'none',
                            'vcodec': 'none',
                        }
                    if is_drm_protected(adaptation_set) or is_drm_protected(representation):
                        f['has_drm'] = True
                    representation_ms_info = extract_multisegment_info(representation, adaption_set_ms_info)

                    def prepare_template(template_name, identifiers):
                        tmpl = representation_ms_info[template_name]
                        # First of, % characters outside $...$ templates
                        # must be escaped by doubling for proper processing
                        # by % operator string formatting used further (see
                        # https://github.com/ytdl-org/youtube-dl/issues/16867).
                        t = ''
                        in_template = False
                        for c in tmpl:
                            t += c
                            if c == '$':
                                in_template = not in_template
                            elif c == '%' and not in_template:
                                t += c
                        # Next, $...$ templates are translated to their
                        # %(...) counterparts to be used with % operator
                        if representation_id is not None:
                            t = t.replace('$RepresentationID$', representation_id)
                        t = re.sub(r'\$(%s)\$' % '|'.join(identifiers), r'%(\1)d', t)
                        t = re.sub(r'\$(%s)%%([^$]+)\$' % '|'.join(identifiers), r'%(\1)\2', t)
                        t.replace('$$', '$')
                        return t

                    # @initialization is a regular template like @media one
                    # so it should be handled just the same way (see
                    # https://github.com/ytdl-org/youtube-dl/issues/11605)
                    if 'initialization' in representation_ms_info:
                        initialization_template = prepare_template(
                            'initialization',
                            # As per [1, 5.3.9.4.2, Table 15, page 54] $Number$ and
                            # $Time$ shall not be included for @initialization thus
                            # only $Bandwidth$ remains
                            ('Bandwidth', ))
                        representation_ms_info['initialization_url'] = initialization_template % {
                            'Bandwidth': bandwidth,
                        }

                    def location_key(location):
                        return 'url' if re.match(r'^https?://', location) else 'path'

                    if 'segment_urls' not in representation_ms_info and 'media' in representation_ms_info:

                        media_template = prepare_template('media', ('Number', 'Bandwidth', 'Time'))
                        media_location_key = location_key(media_template)

                        # As per [1, 5.3.9.4.4, Table 16, page 55] $Number$ and $Time$
                        # can't be used at the same time
                        if '%(Number' in media_template and 's' not in representation_ms_info:
                            segment_duration = None
                            if 'total_number' not in representation_ms_info and 'segment_duration' in representation_ms_info:
                                segment_duration = float_or_none(representation_ms_info['segment_duration'], representation_ms_info['timescale'])
                                representation_ms_info['total_number'] = int(math.ceil(
                                    float_or_none(period_duration, segment_duration, default=0)))
                            representation_ms_info['fragments'] = [{
                                media_location_key: media_template % {
                                    'Number': segment_number,
                                    'Bandwidth': bandwidth,
                                },
                                'duration': segment_duration,
                            } for segment_number in range(
                                representation_ms_info['start_number'],
                                representation_ms_info['total_number'] + representation_ms_info['start_number'])]
                        else:
                            # $Number*$ or $Time$ in media template with S list available
                            # Example $Number*$: http://www.svtplay.se/klipp/9023742/stopptid-om-bjorn-borg
                            # Example $Time$: https://play.arkena.com/embed/avp/v2/player/media/b41dda37-d8e7-4d3f-b1b5-9a9db578bdfe/1/129411
                            representation_ms_info['fragments'] = []
                            segment_time = 0
                            segment_d = None
                            segment_number = representation_ms_info['start_number']

                            def add_segment_url():
                                segment_url = media_template % {
                                    'Time': segment_time,
                                    'Bandwidth': bandwidth,
                                    'Number': segment_number,
                                }
                                representation_ms_info['fragments'].append({
                                    media_location_key: segment_url,
                                    'duration': float_or_none(segment_d, representation_ms_info['timescale']),
                                })

                            for num, s in enumerate(representation_ms_info['s']):
                                segment_time = s.get('t') or segment_time
                                segment_d = s['d']
                                add_segment_url()
                                segment_number += 1
                                for r in range(s.get('r', 0)):
                                    segment_time += segment_d
                                    add_segment_url()
                                    segment_number += 1
                                segment_time += segment_d
                    elif 'segment_urls' in representation_ms_info and 's' in representation_ms_info:
                        # No media template
                        # Example: https://www.youtube.com/watch?v=iXZV5uAYMJI
                        # or any YouTube dashsegments video
                        fragments = []
                        segment_index = 0
                        timescale = representation_ms_info['timescale']
                        for s in representation_ms_info['s']:
                            duration = float_or_none(s['d'], timescale)
                            for r in range(s.get('r', 0) + 1):
                                segment_uri = representation_ms_info['segment_urls'][segment_index]
                                fragments.append({
                                    location_key(segment_uri): segment_uri,
                                    'duration': duration,
                                })
                                segment_index += 1
                        representation_ms_info['fragments'] = fragments
                    elif 'segment_urls' in representation_ms_info:
                        # Segment URLs with no SegmentTimeline
                        # Example: https://www.seznam.cz/zpravy/clanek/cesko-zasahne-vitr-o-sile-vichrice-muze-byt-i-zivotu-nebezpecny-39091
                        # https://github.com/ytdl-org/youtube-dl/pull/14844
                        fragments = []
                        segment_duration = float_or_none(
                            representation_ms_info['segment_duration'],
                            representation_ms_info['timescale']) if 'segment_duration' in representation_ms_info else None
                        for segment_url in representation_ms_info['segment_urls']:
                            fragment = {
                                location_key(segment_url): segment_url,
                            }
                            if segment_duration:
                                fragment['duration'] = segment_duration
                            fragments.append(fragment)
                        representation_ms_info['fragments'] = fragments
                    # If there is a fragments key available then we correctly recognized fragmented media.
                    # Otherwise we will assume unfragmented media with direct access. Technically, such
                    # assumption is not necessarily correct since we may simply have no support for
                    # some forms of fragmented media renditions yet, but for now we'll use this fallback.
                    if 'fragments' in representation_ms_info:
                        f.update({
                            # NB: mpd_url may be empty when MPD manifest is parsed from a string
                            'url': mpd_url or base_url,
                            'fragment_base_url': base_url,
                            'fragments': [],
                            'protocol': 'http_dash_segments' if mime_type != 'image/jpeg' else 'mhtml',
                        })
                        if 'initialization_url' in representation_ms_info:
                            initialization_url = representation_ms_info['initialization_url']
                            if not f.get('url'):
                                f['url'] = initialization_url
                            f['fragments'].append({location_key(initialization_url): initialization_url})
                        f['fragments'].extend(representation_ms_info['fragments'])
                        if not period_duration:
                            period_duration = try_get(
                                representation_ms_info,
                                lambda r: sum(frag['duration'] for frag in r['fragments']), float)
                    else:
                        # Assuming direct URL to unfragmented media.
                        f['url'] = base_url
                    if content_type in ('video', 'audio', 'image/jpeg'):
                        f['manifest_stream_number'] = stream_numbers[f['url']]
                        stream_numbers[f['url']] += 1
                        formats.append(f)
                    elif content_type == 'text':
                        subtitles.setdefault(lang or 'und', []).append(f)

        return formats, subtitles

    def _extract_ism_formats(self, *args, **kwargs):
        fmts, subs = self._extract_ism_formats_and_subtitles(*args, **kwargs)
        if subs:
            self._report_ignoring_subs('ISM')
        return fmts

    def _extract_ism_formats_and_subtitles(self, ism_url, video_id, ism_id=None, note=None, errnote=None, fatal=True, data=None, headers={}, query={}):
        res = self._download_xml_handle(
            ism_url, video_id,
            note='Downloading ISM manifest' if note is None else note,
            errnote='Failed to download ISM manifest' if errnote is None else errnote,
            fatal=fatal, data=data, headers=headers, query=query)
        if res is False:
            return [], {}
        ism_doc, urlh = res
        if ism_doc is None:
            return [], {}

        return self._parse_ism_formats_and_subtitles(ism_doc, urlh.geturl(), ism_id)

    def _parse_ism_formats_and_subtitles(self, ism_doc, ism_url, ism_id=None):
        """
        Parse formats from ISM manifest.
        References:
         1. [MS-SSTR]: Smooth Streaming Protocol,
            https://msdn.microsoft.com/en-us/library/ff469518.aspx
        """
        if ism_doc.get('IsLive') == 'TRUE':
            return [], {}

        duration = int(ism_doc.attrib['Duration'])
        timescale = int_or_none(ism_doc.get('TimeScale')) or 10000000

        formats = []
        subtitles = {}
        for stream in ism_doc.findall('StreamIndex'):
            stream_type = stream.get('Type')
            if stream_type not in ('video', 'audio', 'text'):
                continue
            url_pattern = stream.attrib['Url']
            stream_timescale = int_or_none(stream.get('TimeScale')) or timescale
            stream_name = stream.get('Name')
            stream_language = stream.get('Language', 'und')
            for track in stream.findall('QualityLevel'):
                fourcc = track.get('FourCC') or ('AACL' if track.get('AudioTag') == '255' else None)
                # TODO: add support for WVC1 and WMAP
                if fourcc not in ('H264', 'AVC1', 'AACL', 'TTML'):
                    self.report_warning('%s is not a supported codec' % fourcc)
                    continue
                tbr = int(track.attrib['Bitrate']) // 1000
                # [1] does not mention Width and Height attributes. However,
                # they're often present while MaxWidth and MaxHeight are
                # missing, so should be used as fallbacks
                width = int_or_none(track.get('MaxWidth') or track.get('Width'))
                height = int_or_none(track.get('MaxHeight') or track.get('Height'))
                sampling_rate = int_or_none(track.get('SamplingRate'))

                track_url_pattern = re.sub(r'{[Bb]itrate}', track.attrib['Bitrate'], url_pattern)
                track_url_pattern = compat_urlparse.urljoin(ism_url, track_url_pattern)

                fragments = []
                fragment_ctx = {
                    'time': 0,
                }
                stream_fragments = stream.findall('c')
                for stream_fragment_index, stream_fragment in enumerate(stream_fragments):
                    fragment_ctx['time'] = int_or_none(stream_fragment.get('t')) or fragment_ctx['time']
                    fragment_repeat = int_or_none(stream_fragment.get('r')) or 1
                    fragment_ctx['duration'] = int_or_none(stream_fragment.get('d'))
                    if not fragment_ctx['duration']:
                        try:
                            next_fragment_time = int(stream_fragment[stream_fragment_index + 1].attrib['t'])
                        except IndexError:
                            next_fragment_time = duration
                        fragment_ctx['duration'] = (next_fragment_time - fragment_ctx['time']) / fragment_repeat
                    for _ in range(fragment_repeat):
                        fragments.append({
                            'url': re.sub(r'{start[ _]time}', compat_str(fragment_ctx['time']), track_url_pattern),
                            'duration': fragment_ctx['duration'] / stream_timescale,
                        })
                        fragment_ctx['time'] += fragment_ctx['duration']

                if stream_type == 'text':
                    subtitles.setdefault(stream_language, []).append({
                        'ext': 'ismt',
                        'protocol': 'ism',
                        'url': ism_url,
                        'manifest_url': ism_url,
                        'fragments': fragments,
                        '_download_params': {
                            'stream_type': stream_type,
                            'duration': duration,
                            'timescale': stream_timescale,
                            'fourcc': fourcc,
                            'language': stream_language,
                            'codec_private_data': track.get('CodecPrivateData'),
                        }
                    })
                elif stream_type in ('video', 'audio'):
                    formats.append({
                        'format_id': join_nonempty(ism_id, stream_name, tbr),
                        'url': ism_url,
                        'manifest_url': ism_url,
                        'ext': 'ismv' if stream_type == 'video' else 'isma',
                        'width': width,
                        'height': height,
                        'tbr': tbr,
                        'asr': sampling_rate,
                        'vcodec': 'none' if stream_type == 'audio' else fourcc,
                        'acodec': 'none' if stream_type == 'video' else fourcc,
                        'protocol': 'ism',
                        'fragments': fragments,
                        'has_drm': ism_doc.find('Protection') is not None,
                        '_download_params': {
                            'stream_type': stream_type,
                            'duration': duration,
                            'timescale': stream_timescale,
                            'width': width or 0,
                            'height': height or 0,
                            'fourcc': fourcc,
                            'language': stream_language,
                            'codec_private_data': track.get('CodecPrivateData'),
                            'sampling_rate': sampling_rate,
                            'channels': int_or_none(track.get('Channels', 2)),
                            'bits_per_sample': int_or_none(track.get('BitsPerSample', 16)),
                            'nal_unit_length_field': int_or_none(track.get('NALUnitLengthField', 4)),
                        },
                    })
        return formats, subtitles

    def _parse_html5_media_entries(self, base_url, webpage, video_id, m3u8_id=None, m3u8_entry_protocol='m3u8_native', mpd_id=None, preference=None, quality=None):
        def absolute_url(item_url):
            return urljoin(base_url, item_url)

        def parse_content_type(content_type):
            if not content_type:
                return {}
            ctr = re.search(r'(?P<mimetype>[^/]+/[^;]+)(?:;\s*codecs="?(?P<codecs>[^"]+))?', content_type)
            if ctr:
                mimetype, codecs = ctr.groups()
                f = parse_codecs(codecs)
                f['ext'] = mimetype2ext(mimetype)
                return f
            return {}

        def _media_formats(src, cur_media_type, type_info={}):
            full_url = absolute_url(src)
            ext = type_info.get('ext') or determine_ext(full_url)
            if ext == 'm3u8':
                is_plain_url = False
                formats = self._extract_m3u8_formats(
                    full_url, video_id, ext='mp4',
                    entry_protocol=m3u8_entry_protocol, m3u8_id=m3u8_id,
                    preference=preference, quality=quality, fatal=False)
            elif ext == 'mpd':
                is_plain_url = False
                formats = self._extract_mpd_formats(
                    full_url, video_id, mpd_id=mpd_id, fatal=False)
            else:
                is_plain_url = True
                formats = [{
                    'url': full_url,
                    'vcodec': 'none' if cur_media_type == 'audio' else None,
                }]
            return is_plain_url, formats

        entries = []
        # amp-video and amp-audio are very similar to their HTML5 counterparts
        # so we wll include them right here (see
        # https://www.ampproject.org/docs/reference/components/amp-video)
        # For dl8-* tags see https://delight-vr.com/documentation/dl8-video/
        _MEDIA_TAG_NAME_RE = r'(?:(?:amp|dl8(?:-live)?)-)?(video|audio)'
        media_tags = [(media_tag, media_tag_name, media_type, '')
                      for media_tag, media_tag_name, media_type
                      in re.findall(r'(?s)(<(%s)[^>]*/>)' % _MEDIA_TAG_NAME_RE, webpage)]
        media_tags.extend(re.findall(
            # We only allow video|audio followed by a whitespace or '>'.
            # Allowing more characters may end up in significant slow down (see
            # https://github.com/ytdl-org/youtube-dl/issues/11979, example URL:
            # http://www.porntrex.com/maps/videositemap.xml).
            r'(?s)(<(?P<tag>%s)(?:\s+[^>]*)?>)(.*?)</(?P=tag)>' % _MEDIA_TAG_NAME_RE, webpage))
        for media_tag, _, media_type, media_content in media_tags:
            media_info = {
                'formats': [],
                'subtitles': {},
            }
            media_attributes = extract_attributes(media_tag)
            src = strip_or_none(media_attributes.get('src'))
            if src:
                _, formats = _media_formats(src, media_type)
                media_info['formats'].extend(formats)
            media_info['thumbnail'] = absolute_url(media_attributes.get('poster'))
            if media_content:
                for source_tag in re.findall(r'<source[^>]+>', media_content):
                    s_attr = extract_attributes(source_tag)
                    # data-video-src and data-src are non standard but seen
                    # several times in the wild
                    src = strip_or_none(dict_get(s_attr, ('src', 'data-video-src', 'data-src')))
                    if not src:
                        continue
                    f = parse_content_type(s_attr.get('type'))
                    is_plain_url, formats = _media_formats(src, media_type, f)
                    if is_plain_url:
                        # width, height, res, label and title attributes are
                        # all not standard but seen several times in the wild
                        labels = [
                            s_attr.get(lbl)
                            for lbl in ('label', 'title')
                            if str_or_none(s_attr.get(lbl))
                        ]
                        width = int_or_none(s_attr.get('width'))
                        height = (int_or_none(s_attr.get('height'))
                                  or int_or_none(s_attr.get('res')))
                        if not width or not height:
                            for lbl in labels:
                                resolution = parse_resolution(lbl)
                                if not resolution:
                                    continue
                                width = width or resolution.get('width')
                                height = height or resolution.get('height')
                        for lbl in labels:
                            tbr = parse_bitrate(lbl)
                            if tbr:
                                break
                        else:
                            tbr = None
                        f.update({
                            'width': width,
                            'height': height,
                            'tbr': tbr,
                            'format_id': s_attr.get('label') or s_attr.get('title'),
                        })
                        f.update(formats[0])
                        media_info['formats'].append(f)
                    else:
                        media_info['formats'].extend(formats)
                for track_tag in re.findall(r'<track[^>]+>', media_content):
                    track_attributes = extract_attributes(track_tag)
                    kind = track_attributes.get('kind')
                    if not kind or kind in ('subtitles', 'captions'):
                        src = strip_or_none(track_attributes.get('src'))
                        if not src:
                            continue
                        lang = track_attributes.get('srclang') or track_attributes.get('lang') or track_attributes.get('label')
                        media_info['subtitles'].setdefault(lang, []).append({
                            'url': absolute_url(src),
                        })
            for f in media_info['formats']:
                f.setdefault('http_headers', {})['Referer'] = base_url
            if media_info['formats'] or media_info['subtitles']:
                entries.append(media_info)
        return entries

    def _extract_akamai_formats(self, *args, **kwargs):
        fmts, subs = self._extract_akamai_formats_and_subtitles(*args, **kwargs)
        if subs:
            self._report_ignoring_subs('akamai')
        return fmts

    def _extract_akamai_formats_and_subtitles(self, manifest_url, video_id, hosts={}):
        signed = 'hdnea=' in manifest_url
        if not signed:
            # https://learn.akamai.com/en-us/webhelp/media-services-on-demand/stream-packaging-user-guide/GUID-BE6C0F73-1E06-483B-B0EA-57984B91B7F9.html
            manifest_url = re.sub(
                r'(?:b=[\d,-]+|(?:__a__|attributes)=off|__b__=\d+)&?',
                '', manifest_url).strip('?')

        formats = []
        subtitles = {}

        hdcore_sign = 'hdcore=3.7.0'
        f4m_url = re.sub(r'(https?://[^/]+)/i/', r'\1/z/', manifest_url).replace('/master.m3u8', '/manifest.f4m')
        hds_host = hosts.get('hds')
        if hds_host:
            f4m_url = re.sub(r'(https?://)[^/]+', r'\1' + hds_host, f4m_url)
        if 'hdcore=' not in f4m_url:
            f4m_url += ('&' if '?' in f4m_url else '?') + hdcore_sign
        f4m_formats = self._extract_f4m_formats(
            f4m_url, video_id, f4m_id='hds', fatal=False)
        for entry in f4m_formats:
            entry.update({'extra_param_to_segment_url': hdcore_sign})
        formats.extend(f4m_formats)

        m3u8_url = re.sub(r'(https?://[^/]+)/z/', r'\1/i/', manifest_url).replace('/manifest.f4m', '/master.m3u8')
        hls_host = hosts.get('hls')
        if hls_host:
            m3u8_url = re.sub(r'(https?://)[^/]+', r'\1' + hls_host, m3u8_url)
        m3u8_formats, m3u8_subtitles = self._extract_m3u8_formats_and_subtitles(
            m3u8_url, video_id, 'mp4', 'm3u8_native',
            m3u8_id='hls', fatal=False)
        formats.extend(m3u8_formats)
        subtitles = self._merge_subtitles(subtitles, m3u8_subtitles)

        http_host = hosts.get('http')
        if http_host and m3u8_formats and not signed:
            REPL_REGEX = r'https?://[^/]+/i/([^,]+),([^/]+),([^/]+)\.csmil/.+'
            qualities = re.match(REPL_REGEX, m3u8_url).group(2).split(',')
            qualities_length = len(qualities)
            if len(m3u8_formats) in (qualities_length, qualities_length + 1):
                i = 0
                for f in m3u8_formats:
                    if f['vcodec'] != 'none':
                        for protocol in ('http', 'https'):
                            http_f = f.copy()
                            del http_f['manifest_url']
                            http_url = re.sub(
                                REPL_REGEX, protocol + r'://%s/\g<1>%s\3' % (http_host, qualities[i]), f['url'])
                            http_f.update({
                                'format_id': http_f['format_id'].replace('hls-', protocol + '-'),
                                'url': http_url,
                                'protocol': protocol,
                            })
                            formats.append(http_f)
                        i += 1

        return formats, subtitles

    def _extract_wowza_formats(self, url, video_id, m3u8_entry_protocol='m3u8_native', skip_protocols=[]):
        query = compat_urlparse.urlparse(url).query
        url = re.sub(r'/(?:manifest|playlist|jwplayer)\.(?:m3u8|f4m|mpd|smil)', '', url)
        mobj = re.search(
            r'(?:(?:http|rtmp|rtsp)(?P<s>s)?:)?(?P<url>//[^?]+)', url)
        url_base = mobj.group('url')
        http_base_url = '%s%s:%s' % ('http', mobj.group('s') or '', url_base)
        formats = []

        def manifest_url(manifest):
            m_url = '%s/%s' % (http_base_url, manifest)
            if query:
                m_url += '?%s' % query
            return m_url

        if 'm3u8' not in skip_protocols:
            formats.extend(self._extract_m3u8_formats(
                manifest_url('playlist.m3u8'), video_id, 'mp4',
                m3u8_entry_protocol, m3u8_id='hls', fatal=False))
        if 'f4m' not in skip_protocols:
            formats.extend(self._extract_f4m_formats(
                manifest_url('manifest.f4m'),
                video_id, f4m_id='hds', fatal=False))
        if 'dash' not in skip_protocols:
            formats.extend(self._extract_mpd_formats(
                manifest_url('manifest.mpd'),
                video_id, mpd_id='dash', fatal=False))
        if re.search(r'(?:/smil:|\.smil)', url_base):
            if 'smil' not in skip_protocols:
                rtmp_formats = self._extract_smil_formats(
                    manifest_url('jwplayer.smil'),
                    video_id, fatal=False)
                for rtmp_format in rtmp_formats:
                    rtsp_format = rtmp_format.copy()
                    rtsp_format['url'] = '%s/%s' % (rtmp_format['url'], rtmp_format['play_path'])
                    del rtsp_format['play_path']
                    del rtsp_format['ext']
                    rtsp_format.update({
                        'url': rtsp_format['url'].replace('rtmp://', 'rtsp://'),
                        'format_id': rtmp_format['format_id'].replace('rtmp', 'rtsp'),
                        'protocol': 'rtsp',
                    })
                    formats.extend([rtmp_format, rtsp_format])
        else:
            for protocol in ('rtmp', 'rtsp'):
                if protocol not in skip_protocols:
                    formats.append({
                        'url': '%s:%s' % (protocol, url_base),
                        'format_id': protocol,
                        'protocol': protocol,
                    })
        return formats

    def _find_jwplayer_data(self, webpage, video_id=None, transform_source=js_to_json):
        mobj = re.search(
            r'(?s)jwplayer\((?P<quote>[\'"])[^\'" ]+(?P=quote)\)(?!</script>).*?\.setup\s*\((?P<options>[^)]+)\)',
            webpage)
        if mobj:
            try:
                jwplayer_data = self._parse_json(mobj.group('options'),
                                                 video_id=video_id,
                                                 transform_source=transform_source)
            except ExtractorError:
                pass
            else:
                if isinstance(jwplayer_data, dict):
                    return jwplayer_data

    def _extract_jwplayer_data(self, webpage, video_id, *args, **kwargs):
        jwplayer_data = self._find_jwplayer_data(
            webpage, video_id, transform_source=js_to_json)
        return self._parse_jwplayer_data(
            jwplayer_data, video_id, *args, **kwargs)

    def _parse_jwplayer_data(self, jwplayer_data, video_id=None, require_title=True,
                             m3u8_id=None, mpd_id=None, rtmp_params=None, base_url=None):
        # JWPlayer backward compatibility: flattened playlists
        # https://github.com/jwplayer/jwplayer/blob/v7.4.3/src/js/api/config.js#L81-L96
        if 'playlist' not in jwplayer_data:
            jwplayer_data = {'playlist': [jwplayer_data]}

        entries = []

        # JWPlayer backward compatibility: single playlist item
        # https://github.com/jwplayer/jwplayer/blob/v7.7.0/src/js/playlist/playlist.js#L10
        if not isinstance(jwplayer_data['playlist'], list):
            jwplayer_data['playlist'] = [jwplayer_data['playlist']]

        for video_data in jwplayer_data['playlist']:
            # JWPlayer backward compatibility: flattened sources
            # https://github.com/jwplayer/jwplayer/blob/v7.4.3/src/js/playlist/item.js#L29-L35
            if 'sources' not in video_data:
                video_data['sources'] = [video_data]

            this_video_id = video_id or video_data['mediaid']

            formats = self._parse_jwplayer_formats(
                video_data['sources'], video_id=this_video_id, m3u8_id=m3u8_id,
                mpd_id=mpd_id, rtmp_params=rtmp_params, base_url=base_url)

            subtitles = {}
            tracks = video_data.get('tracks')
            if tracks and isinstance(tracks, list):
                for track in tracks:
                    if not isinstance(track, dict):
                        continue
                    track_kind = track.get('kind')
                    if not track_kind or not isinstance(track_kind, compat_str):
                        continue
                    if track_kind.lower() not in ('captions', 'subtitles'):
                        continue
                    track_url = urljoin(base_url, track.get('file'))
                    if not track_url:
                        continue
                    subtitles.setdefault(track.get('label') or 'en', []).append({
                        'url': self._proto_relative_url(track_url)
                    })

            entry = {
                'id': this_video_id,
                'title': unescapeHTML(video_data['title'] if require_title else video_data.get('title')),
                'description': clean_html(video_data.get('description')),
                'thumbnail': urljoin(base_url, self._proto_relative_url(video_data.get('image'))),
                'timestamp': int_or_none(video_data.get('pubdate')),
                'duration': float_or_none(jwplayer_data.get('duration') or video_data.get('duration')),
                'subtitles': subtitles,
            }
            # https://github.com/jwplayer/jwplayer/blob/master/src/js/utils/validator.js#L32
            if len(formats) == 1 and re.search(r'^(?:http|//).*(?:youtube\.com|youtu\.be)/.+', formats[0]['url']):
                entry.update({
                    '_type': 'url_transparent',
                    'url': formats[0]['url'],
                })
            else:
                self._sort_formats(formats)
                entry['formats'] = formats
            entries.append(entry)
        if len(entries) == 1:
            return entries[0]
        else:
            return self.playlist_result(entries)

    def _parse_jwplayer_formats(self, jwplayer_sources_data, video_id=None,
                                m3u8_id=None, mpd_id=None, rtmp_params=None, base_url=None):
        urls = []
        formats = []
        for source in jwplayer_sources_data:
            if not isinstance(source, dict):
                continue
            source_url = urljoin(
                base_url, self._proto_relative_url(source.get('file')))
            if not source_url or source_url in urls:
                continue
            urls.append(source_url)
            source_type = source.get('type') or ''
            ext = mimetype2ext(source_type) or determine_ext(source_url)
            if source_type == 'hls' or ext == 'm3u8':
                formats.extend(self._extract_m3u8_formats(
                    source_url, video_id, 'mp4', entry_protocol='m3u8_native',
                    m3u8_id=m3u8_id, fatal=False))
            elif source_type == 'dash' or ext == 'mpd':
                formats.extend(self._extract_mpd_formats(
                    source_url, video_id, mpd_id=mpd_id, fatal=False))
            elif ext == 'smil':
                formats.extend(self._extract_smil_formats(
                    source_url, video_id, fatal=False))
            # https://github.com/jwplayer/jwplayer/blob/master/src/js/providers/default.js#L67
            elif source_type.startswith('audio') or ext in (
                    'oga', 'aac', 'mp3', 'mpeg', 'vorbis'):
                formats.append({
                    'url': source_url,
                    'vcodec': 'none',
                    'ext': ext,
                })
            else:
                height = int_or_none(source.get('height'))
                if height is None:
                    # Often no height is provided but there is a label in
                    # format like "1080p", "720p SD", or 1080.
                    height = int_or_none(self._search_regex(
                        r'^(\d{3,4})[pP]?(?:\b|$)', compat_str(source.get('label') or ''),
                        'height', default=None))
                a_format = {
                    'url': source_url,
                    'width': int_or_none(source.get('width')),
                    'height': height,
                    'tbr': int_or_none(source.get('bitrate')),
                    'ext': ext,
                }
                if source_url.startswith('rtmp'):
                    a_format['ext'] = 'flv'
                    # See com/longtailvideo/jwplayer/media/RTMPMediaProvider.as
                    # of jwplayer.flash.swf
                    rtmp_url_parts = re.split(
                        r'((?:mp4|mp3|flv):)', source_url, 1)
                    if len(rtmp_url_parts) == 3:
                        rtmp_url, prefix, play_path = rtmp_url_parts
                        a_format.update({
                            'url': rtmp_url,
                            'play_path': prefix + play_path,
                        })
                    if rtmp_params:
                        a_format.update(rtmp_params)
                formats.append(a_format)
        return formats

    def _live_title(self, name):
        self._downloader.deprecation_warning('yt_dlp.InfoExtractor._live_title is deprecated and does not work as expected')
        return name

    def _int(self, v, name, fatal=False, **kwargs):
        res = int_or_none(v, **kwargs)
        if res is None:
            msg = 'Failed to extract %s: Could not parse value %r' % (name, v)
            if fatal:
                raise ExtractorError(msg)
            else:
                self.report_warning(msg)
        return res

    def _float(self, v, name, fatal=False, **kwargs):
        res = float_or_none(v, **kwargs)
        if res is None:
            msg = 'Failed to extract %s: Could not parse value %r' % (name, v)
            if fatal:
                raise ExtractorError(msg)
            else:
                self.report_warning(msg)
        return res

    def _set_cookie(self, domain, name, value, expire_time=None, port=None,
                    path='/', secure=False, discard=False, rest={}, **kwargs):
        cookie = compat_cookiejar_Cookie(
            0, name, value, port, port is not None, domain, True,
            domain.startswith('.'), path, True, secure, expire_time,
            discard, None, None, rest)
        self._downloader.cookiejar.set_cookie(cookie)

    def _get_cookies(self, url):
        """ Return a compat_cookies_SimpleCookie with the cookies for the url """
        return compat_cookies_SimpleCookie(self._get_cookie_header(url))

    def _get_cookie_header(self, url):
        """ Return the cookies for the url """
        req = sanitized_Request(url)
        self._downloader.cookiejar.add_cookie_header(req)
        return req.get_header('Cookie')

    def _apply_first_set_cookie_header(self, url_handle, cookie):
        """
        Apply first Set-Cookie header instead of the last. Experimental.

        Some sites (e.g. [1-3]) may serve two cookies under the same name
        in Set-Cookie header and expect the first (old) one to be set rather
        than second (new). However, as of RFC6265 the newer one cookie
        should be set into cookie store what actually happens.
        We will workaround this issue by resetting the cookie to
        the first one manually.
        1. https://new.vk.com/
        2. https://github.com/ytdl-org/youtube-dl/issues/9841#issuecomment-227871201
        3. https://learning.oreilly.com/
        """
        for header, cookies in url_handle.headers.items():
            if header.lower() != 'set-cookie':
                continue
            if sys.version_info[0] >= 3:
                cookies = cookies.encode('iso-8859-1')
            cookies = cookies.decode('utf-8')
            cookie_value = re.search(
                r'%s=(.+?);.*?\b[Dd]omain=(.+?)(?:[,;]|$)' % cookie, cookies)
            if cookie_value:
                value, domain = cookie_value.groups()
                self._set_cookie(domain, cookie, value)
                break

    def get_testcases(self, include_onlymatching=False):
        t = getattr(self, '_TEST', None)
        if t:
            assert not hasattr(self, '_TESTS'), \
                '%s has _TEST and _TESTS' % type(self).__name__
            tests = [t]
        else:
            tests = getattr(self, '_TESTS', [])
        for t in tests:
            if not include_onlymatching and t.get('only_matching', False):
                continue
            t['name'] = type(self).__name__[:-len('IE')]
            yield t

    def is_suitable(self, age_limit):
        """ Test whether the extractor is generally suitable for the given
        age limit (i.e. pornographic sites are not, all others usually are) """

        any_restricted = False
        for tc in self.get_testcases(include_onlymatching=False):
            if tc.get('playlist', []):
                tc = tc['playlist'][0]
            is_restricted = age_restricted(
                tc.get('info_dict', {}).get('age_limit'), age_limit)
            if not is_restricted:
                return True
            any_restricted = any_restricted or is_restricted
        return not any_restricted

    def extract_subtitles(self, *args, **kwargs):
        if (self.get_param('writesubtitles', False)
                or self.get_param('listsubtitles')):
            return self._get_subtitles(*args, **kwargs)
        return {}

    def _get_subtitles(self, *args, **kwargs):
        raise NotImplementedError('This method must be implemented by subclasses')

    def extract_comments(self, *args, **kwargs):
        if not self.get_param('getcomments'):
            return None
        generator = self._get_comments(*args, **kwargs)

        def extractor():
            comments = []
            interrupted = True
            try:
                while True:
                    comments.append(next(generator))
            except StopIteration:
                interrupted = False
            except KeyboardInterrupt:
                self.to_screen('Interrupted by user')
            except Exception as e:
                if self.get_param('ignoreerrors') is not True:
                    raise
                self._downloader.report_error(e)
            comment_count = len(comments)
            self.to_screen(f'Extracted {comment_count} comments')
            return {
                'comments': comments,
                'comment_count': None if interrupted else comment_count
            }
        return extractor

    def _get_comments(self, *args, **kwargs):
        raise NotImplementedError('This method must be implemented by subclasses')

    @staticmethod
    def _merge_subtitle_items(subtitle_list1, subtitle_list2):
        """ Merge subtitle items for one language. Items with duplicated URLs
        will be dropped. """
        list1_urls = set([item['url'] for item in subtitle_list1])
        ret = list(subtitle_list1)
        ret.extend([item for item in subtitle_list2 if item['url'] not in list1_urls])
        return ret

    @classmethod
    def _merge_subtitles(cls, *dicts, target=None):
        """ Merge subtitle dictionaries, language by language. """
        if target is None:
            target = {}
        for d in dicts:
            for lang, subs in d.items():
                target[lang] = cls._merge_subtitle_items(target.get(lang, []), subs)
        return target

    def extract_automatic_captions(self, *args, **kwargs):
        if (self.get_param('writeautomaticsub', False)
                or self.get_param('listsubtitles')):
            return self._get_automatic_captions(*args, **kwargs)
        return {}

    def _get_automatic_captions(self, *args, **kwargs):
        raise NotImplementedError('This method must be implemented by subclasses')

    def mark_watched(self, *args, **kwargs):
        if not self.get_param('mark_watched', False):
            return
        if (hasattr(self, '_NETRC_MACHINE') and self._get_login_info()[0] is not None
                or self.get_param('cookiefile')
                or self.get_param('cookiesfrombrowser')):
            self._mark_watched(*args, **kwargs)

    def _mark_watched(self, *args, **kwargs):
        raise NotImplementedError('This method must be implemented by subclasses')

    def geo_verification_headers(self):
        headers = {}
        geo_verification_proxy = self.get_param('geo_verification_proxy')
        if geo_verification_proxy:
            headers['Ytdl-request-proxy'] = geo_verification_proxy
        return headers

    def _generic_id(self, url):
        return compat_urllib_parse_unquote(os.path.splitext(url.rstrip('/').split('/')[-1])[0])

    def _generic_title(self, url):
        return compat_urllib_parse_unquote(os.path.splitext(url_basename(url))[0])

    @staticmethod
    def _availability(is_private=None, needs_premium=None, needs_subscription=None, needs_auth=None, is_unlisted=None):
        all_known = all(map(
            lambda x: x is not None,
            (is_private, needs_premium, needs_subscription, needs_auth, is_unlisted)))
        return (
            'private' if is_private
            else 'premium_only' if needs_premium
            else 'subscriber_only' if needs_subscription
            else 'needs_auth' if needs_auth
            else 'unlisted' if is_unlisted
            else 'public' if all_known
            else None)

    def _configuration_arg(self, key, default=NO_DEFAULT, *, ie_key=None, casesense=False):
        '''
        @returns            A list of values for the extractor argument given by "key"
                            or "default" if no such key is present
        @param default      The default value to return when the key is not present (default: [])
        @param casesense    When false, the values are converted to lower case
        '''
        val = traverse_obj(
            self._downloader.params, ('extractor_args', (ie_key or self.ie_key()).lower(), key))
        if val is None:
            return [] if default is NO_DEFAULT else default
        return list(val) if casesense else [x.lower() for x in val]

    def _merge_video_infodicts(self, dicts, sort_formats=True):
        valid_dicts = list(filter(None, dicts))
        all_info = merge_dicts(*filter(None, dicts))

        all_formats = list(x for y in valid_dicts for x in (y.get('formats') or []))
        if sort_formats:
            self._sort_formats(all_formats)
        all_info['formats'] = all_formats

        all_subtitles = self._merge_subtitles(*filter(None, (x.get('subtitles') for x in valid_dicts)))
        if all_subtitles:
            all_info['subtitles'] = all_subtitles

        return all_info

    def _yes_playlist(self, playlist_id, video_id, smuggled_data=None, *, playlist_label='playlist', video_label='video'):
        if not playlist_id or not video_id:
            return not video_id

        no_playlist = (smuggled_data or {}).get('force_noplaylist')
        if no_playlist is not None:
            return not no_playlist

        video_id = '' if video_id is True else f' {video_id}'
        playlist_id = '' if playlist_id is True else f' {playlist_id}'
        if self.get_param('noplaylist'):
            self.to_screen(f'Downloading just the {video_label}{video_id} because of --no-playlist')
            return False
        self.to_screen(f'Downloading {playlist_label}{playlist_id} - add --no-playlist to download just the {video_label}{video_id}')
        return True


class SearchInfoExtractor(InfoExtractor):
    """
    Base class for paged search queries extractors.
    They accept URLs in the format _SEARCH_KEY(|all|[0-9]):{query}
    Instances should define _SEARCH_KEY and optionally _MAX_RESULTS
    """

    _MAX_RESULTS = float('inf')

    @classmethod
    def _make_valid_url(cls):
        return r'%s(?P<prefix>|[1-9][0-9]*|all):(?P<query>[\s\S]+)' % cls._SEARCH_KEY

    def _real_extract(self, query):
        prefix, query = self._match_valid_url(query).group('prefix', 'query')
        if prefix == '':
            return self._get_n_results(query, 1)
        elif prefix == 'all':
            return self._get_n_results(query, self._MAX_RESULTS)
        else:
            n = int(prefix)
            if n <= 0:
                raise ExtractorError('invalid download number %s for query "%s"' % (n, query))
            elif n > self._MAX_RESULTS:
                self.report_warning('%s returns max %i results (you requested %i)' % (self._SEARCH_KEY, self._MAX_RESULTS, n))
                n = self._MAX_RESULTS
            return self._get_n_results(query, n)

    def _get_n_results(self, query, n):
        """Get a specified number of results for a query.
        Either this function or _search_results must be overridden by subclasses """
        return self.playlist_result(
            itertools.islice(self._search_results(query), 0, None if n == float('inf') else n),
            query, query)

    def _search_results(self, query):
        """Returns an iterator of search results"""
        raise NotImplementedError('This method must be implemented by subclasses')

    @property
    def SEARCH_KEY(self):
        return self._SEARCH_KEY


class SelfHostedInfoExtractor(InfoExtractor):
    """
    Base class for Self-hosted extractors.

    Self-hosted extractors are for the services,
    that cannot be handled by just listing all of their domains.
    Mostly related to free and open source software,
    which everyone is allowed to host on their own servers
    (like PeerTube, Mastodon, Misskey, and lots of others).
    """

    _NODEINFO_CACHE = {}
    _SELF_HOSTED = True

    _IMPOSSIBLE_HOSTNAMES = ()
    _PREFIX_GROUPS = ('prefix', )
    _HOSTNAME_GROUPS = ()
    _INSTANCE_LIST = ()
    _DYNAMIC_INSTANCE_LIST = ()
    _NODEINFO_SOFTWARE = ()
    _SOFTWARE_NAME = 'self-hosted'

    @classmethod
    def suitable(cls, url):
        mobj = cls._match_valid_url(url)
        if not mobj:
            return False
        prefix = get_first_group(mobj, *cls._PREFIX_GROUPS)
        hostname = get_first_group(mobj, *cls._HOSTNAME_GROUPS)
        return cls._test_selfhosted_instance(None, hostname, True, prefix)

    @classmethod
    def _test_selfhosted_instance(cls, ie, hostname, skip, prefix, webpage=None):
        if isinstance(hostname, bytes):
            hostname = hostname.decode(preferredencoding())
        hostname = hostname.encode('idna').decode('utf-8')

        if hostname in cls._INSTANCE_LIST:
            return True
        if hostname in cls._DYNAMIC_INSTANCE_LIST:
            return True

        if hostname in cls._IMPOSSIBLE_HOSTNAMES:
            return False

        # continue anyway if something like "mastodon:" is added to URL
        if prefix:
            return True
        # without proper flag,
        #   skip further instance check
        if skip:
            return False

        ie.report_warning(f'Testing if {hostname} is a {cls._SOFTWARE_NAME} instance because it is not listed in internal instance list.')

        if cls._probe_webpage(webpage) or cls._fetch_nodeinfo_software(ie, hostname) in cls._NODEINFO_SOFTWARE:
            # this is probably acceptable instance
            cls._DYNAMIC_INSTANCE_LIST.add(hostname)
            return True

        return False

    @staticmethod
    def _is_probe_enabled(ydl: 'YoutubeDL'):
        """
        True if user requested probing for the service.
        There must be corresponding options for each services one-by-one, and this method just return its value.
        """
        return False

    @classmethod
    def _probe_selfhosted_service(cls, ie: 'InfoExtractor', url, hostname, webpage=None):
        """
        True if it's acceptable URL for the service.
        Results are cached whenever possible.
        """
        prefix = ie._search_regex(
            cls._VALID_URL,
            url, f'{cls._SOFTWARE_NAME.lower()} test', group='prefix', default=None)
        return cls._test_selfhosted_instance(ie, hostname, False, prefix, webpage)

    @classmethod
    def _probe_webpage(cls, webpage):
        """
        Receives a URL and webpage contents, and returns True if suitable for this IE.
        """

        if webpage is None:
            # there's nothing to check
            return False

        if any(p in webpage for p in (cls._SH_VALID_CONTENT_STRINGS or ())):
            return True

        # no strings? check regexes!
        if '_SH_CONTENT_REGEXES_RES' not in cls.__dict__:
            cls._SH_VALID_CONTENT_REGEXES_RES = (re.compile(rgx)
                                                 for rgx in cls._SH_VALID_CONTENT_REGEXES or ())
        if not any(rgx.match(webpage) is not None for rgx in cls._SH_VALID_CONTENT_REGEXES_RES):
            return False

        return True

    @staticmethod
    def _fetch_nodeinfo_software(ie: 'InfoExtractor', hostname: 'compat_str'):
        if hostname in SelfHostedInfoExtractor._NODEINFO_CACHE:
            nodeinfo = SelfHostedInfoExtractor._NODEINFO_CACHE[hostname]
        else:
            nodeinfo_href = ie._download_json(
                f'https://{hostname}/.well-known/nodeinfo', hostname,
                'Downloading instance nodeinfo link', fatal=False)
            nodeinfo_url = traverse_obj(nodeinfo_href, ('links', -1, 'href'))
            if not nodeinfo_url:
                return False

            nodeinfo = ie._download_json(nodeinfo_url, hostname, 'Downloading instance nodeinfo')

        return traverse_obj(nodeinfo, ('software', 'name'))<|MERGE_RESOLUTION|>--- conflicted
+++ resolved
@@ -695,15 +695,9 @@
                 return True
         return False
 
-<<<<<<< HEAD
     def set_downloader(self, downloader: 'YoutubeDL'):
-        """Sets the downloader for this IE."""
+        """Sets a YoutubeDL instance as the downloader for this IE."""
         self._downloader: 'YoutubeDL' = downloader
-=======
-    def set_downloader(self, downloader):
-        """Sets a YoutubeDL instance as the downloader for this IE."""
-        self._downloader = downloader
->>>>>>> e248be33
 
     def _real_initialize(self):
         """Real initialization process. Redefine in subclasses."""
@@ -1742,21 +1736,6 @@
             'format_id': {'type': 'alias', 'field': 'id'},
             'preference': {'type': 'alias', 'field': 'ie_pref'},
             'language_preference': {'type': 'alias', 'field': 'lang'},
-<<<<<<< HEAD
-
-            # Deprecated
-            'dimension': {'type': 'alias', 'field': 'res'},
-            'resolution': {'type': 'alias', 'field': 'res'},
-            'extension': {'type': 'alias', 'field': 'ext'},
-            'bitrate': {'type': 'alias', 'field': 'br'},
-            'total_bitrate': {'type': 'alias', 'field': 'tbr'},
-            'video_bitrate': {'type': 'alias', 'field': 'vbr'},
-            'audio_bitrate': {'type': 'alias', 'field': 'abr'},
-            'framerate': {'type': 'alias', 'field': 'fps'},
-            'protocol': {'type': 'alias', 'field': 'proto'},
-            'expected_protocol': {'type': 'alias', 'field': 'proto'},
-=======
->>>>>>> e248be33
             'source_preference': {'type': 'alias', 'field': 'source'},
             'protocol': {'type': 'alias', 'field': 'proto'},
             'filesize_approx': {'type': 'alias', 'field': 'fs_approx'},
@@ -1782,6 +1761,7 @@
             'has_audio': {'type': 'alias', 'field': 'hasaud', 'deprecated': True},
             'extractor': {'type': 'alias', 'field': 'ie_pref', 'deprecated': True},
             'extractor_preference': {'type': 'alias', 'field': 'ie_pref', 'deprecated': True},
+            'expected_protocol': {'type': 'alias', 'field': 'proto'},
         }
 
         def __init__(self, ie, field_preference):
