import base64
import collections
import getpass
import hashlib
import http.client
import http.cookiejar
import http.cookies
import itertools
import json
import math
import netrc
import os
import random
import sys
import time
import urllib.parse
import urllib.request
import xml.etree.ElementTree

from typing import TYPE_CHECKING
if TYPE_CHECKING:
    from ..YoutubeDL import YoutubeDL

from ..compat import functools, re  # isort: split
<<<<<<< HEAD
from ..compat import (
    compat_cookiejar_Cookie,
    compat_cookies_SimpleCookie,
    compat_etree_fromstring,
    compat_expanduser,
    compat_getpass,
    compat_http_client,
    compat_os_name,
    compat_str,
    compat_urllib_error,
    compat_urllib_parse_unquote,
    compat_urllib_parse_urlencode,
    compat_urllib_request,
    compat_urlparse,
)
from ..dependencies import WebSocket
=======
from ..compat import compat_etree_fromstring, compat_expanduser, compat_os_name
>>>>>>> 14f25df2
from ..downloader import FileDownloader
from ..downloader.f4m import get_base_url, remove_encrypted_media
from ..utils import (
    JSON_LD_RE,
    NO_DEFAULT,
    ExtractorError,
    GeoRestrictedError,
    GeoUtils,
    LenientJSONDecoder,
    RegexNotFoundError,
    UnsupportedError,
    age_restricted,
    base_url,
    bug_reports_message,
    classproperty,
    clean_html,
    determine_ext,
    determine_protocol,
    dict_get,
    encode_data_uri,
    error_to_compat_str,
    extract_attributes,
    filter_dict,
    fix_xml_ampersands,
    float_or_none,
    format_field,
    get_first_group,
    int_or_none,
    join_nonempty,
    js_to_json,
    merge_dicts,
    mimetype2ext,
    network_exceptions,
    orderedSet,
    parse_bitrate,
    parse_codecs,
    parse_duration,
    parse_iso8601,
    parse_m3u8_attributes,
    parse_resolution,
    preferredencoding,
    request_to_url,
    sanitize_filename,
    sanitized_Request,
    str_or_none,
    str_to_int,
    strip_or_none,
    traverse_obj,
    try_get,
    unescapeHTML,
    unified_strdate,
    unified_timestamp,
    update_Request,
    update_url_query,
    url_basename,
    url_or_none,
    urlencode_postdata,
    urljoin,
    variadic,
    xpath_element,
    xpath_text,
    xpath_with_ns,
)


class InfoExtractor:
    """Information Extractor class.

    Information extractors are the classes that, given a URL, extract
    information about the video (or videos) the URL refers to. This
    information includes the real video URL, the video title, author and
    others. The information is stored in a dictionary which is then
    passed to the YoutubeDL. The YoutubeDL processes this
    information possibly downloading the video to the file system, among
    other possible outcomes.

    The type field determines the type of the result.
    By far the most common value (and the default if _type is missing) is
    "video", which indicates a single video.

    For a video, the dictionaries must include the following fields:

    id:             Video identifier.
    title:          Video title, unescaped. Set to an empty string if video has
                    no title as opposed to "None" which signifies that the
                    extractor failed to obtain a title

    Additionally, it must contain either a formats entry or a url one:

    formats:        A list of dictionaries for each format available, ordered
                    from worst to best quality.

                    Potential fields:
                    * url        The mandatory URL representing the media:
                                   for plain file media - HTTP URL of this file,
                                   for RTMP - RTMP URL,
                                   for HLS - URL of the M3U8 media playlist,
                                   for HDS - URL of the F4M manifest,
                                   for DASH
                                     - HTTP URL to plain file media (in case of
                                       unfragmented media)
                                     - URL of the MPD manifest or base URL
                                       representing the media if MPD manifest
                                       is parsed from a string (in case of
                                       fragmented media)
                                   for MSS - URL of the ISM manifest.
                    * manifest_url
                                 The URL of the manifest file in case of
                                 fragmented media:
                                   for HLS - URL of the M3U8 master playlist,
                                   for HDS - URL of the F4M manifest,
                                   for DASH - URL of the MPD manifest,
                                   for MSS - URL of the ISM manifest.
                    * manifest_stream_number  (For internal use only)
                                 The index of the stream in the manifest file
                    * ext        Will be calculated from URL if missing
                    * format     A human-readable description of the format
                                 ("mp4 container with h264/opus").
                                 Calculated from the format_id, width, height.
                                 and format_note fields if missing.
                    * format_id  A short description of the format
                                 ("mp4_h264_opus" or "19").
                                Technically optional, but strongly recommended.
                    * format_note Additional info about the format
                                 ("3D" or "DASH video")
                    * width      Width of the video, if known
                    * height     Height of the video, if known
                    * resolution Textual description of width and height
                    * dynamic_range The dynamic range of the video. One of:
                                 "SDR" (None), "HDR10", "HDR10+, "HDR12", "HLG, "DV"
                    * tbr        Average bitrate of audio and video in KBit/s
                    * abr        Average audio bitrate in KBit/s
                    * acodec     Name of the audio codec in use
                    * asr        Audio sampling rate in Hertz
                    * vbr        Average video bitrate in KBit/s
                    * fps        Frame rate
                    * vcodec     Name of the video codec in use
                    * container  Name of the container format
                    * filesize   The number of bytes, if known in advance
                    * filesize_approx  An estimate for the number of bytes
                    * player_url SWF Player URL (used for rtmpdump).
                    * protocol   The protocol that will be used for the actual
                                 download, lower-case. One of "http", "https" or
                                 one of the protocols defined in downloader.PROTOCOL_MAP
                    * expected_protocol The protocol that will finally be used.
                                        Only used by "niconico_dmc" downloader
                                        to determine actual downloader.
                    * fragment_base_url
                                 Base URL for fragments. Each fragment's path
                                 value (if present) will be relative to
                                 this URL.
                    * fragments  A list of fragments of a fragmented media.
                                 Each fragment entry must contain either an url
                                 or a path. If an url is present it should be
                                 considered by a client. Otherwise both path and
                                 fragment_base_url must be present. Here is
                                 the list of all potential fields:
                                 * "url" - fragment's URL
                                 * "path" - fragment's path relative to
                                            fragment_base_url
                                 * "duration" (optional, int or float)
                                 * "filesize" (optional, int)
                    * is_from_start  Is a live format that can be downloaded
                                from the start. Boolean
                    * preference Order number of this format. If this field is
                                 present and not None, the formats get sorted
                                 by this field, regardless of all other values.
                                 -1 for default (order by other properties),
                                 -2 or smaller for less than default.
                                 < -1000 to hide the format (if there is
                                    another one which is strictly better)
                    * language   Language code, e.g. "de" or "en-US".
                    * language_preference  Is this in the language mentioned in
                                 the URL?
                                 10 if it's what the URL is about,
                                 -1 for default (don't know),
                                 -10 otherwise, other values reserved for now.
                    * quality    Order number of the video quality of this
                                 format, irrespective of the file format.
                                 -1 for default (order by other properties),
                                 -2 or smaller for less than default.
                    * source_preference  Order number for this video source
                                  (quality takes higher priority)
                                 -1 for default (order by other properties),
                                 -2 or smaller for less than default.
                    * http_headers  A dictionary of additional HTTP headers
                                 to add to the request.
                    * stretched_ratio  If given and not 1, indicates that the
                                 video's pixels are not square.
                                 width : height ratio as float.
                    * no_resume  The server does not support resuming the
                                 (HTTP or RTMP) download. Boolean.
                    * has_drm    The format has DRM and cannot be downloaded. Boolean
                    * downloader_options  A dictionary of downloader options
                                 (For internal use only)
                                 * http_chunk_size Chunk size for HTTP downloads
                                 * ffmpeg_args     Extra arguments for ffmpeg downloader
                    RTMP formats can also have the additional fields: page_url,
                    app, play_path, tc_url, flash_version, rtmp_live, rtmp_conn,
                    rtmp_protocol, rtmp_real_time

    url:            Final video URL.
    ext:            Video filename extension.
    format:         The video format, defaults to ext (used for --get-format)
    player_url:     SWF Player URL (used for rtmpdump).

    The following fields are optional:

    direct:         True if a direct video file was given (must only be set by GenericIE)
    alt_title:      A secondary title of the video.
    display_id      An alternative identifier for the video, not necessarily
                    unique, but available before title. Typically, id is
                    something like "4234987", title "Dancing naked mole rats",
                    and display_id "dancing-naked-mole-rats"
    thumbnails:     A list of dictionaries, with the following entries:
                        * "id" (optional, string) - Thumbnail format ID
                        * "url"
                        * "preference" (optional, int) - quality of the image
                        * "width" (optional, int)
                        * "height" (optional, int)
                        * "resolution" (optional, string "{width}x{height}",
                                        deprecated)
                        * "filesize" (optional, int)
                        * "http_headers" (dict) - HTTP headers for the request
    thumbnail:      Full URL to a video thumbnail image.
    description:    Full video description.
    uploader:       Full name of the video uploader.
    license:        License name the video is licensed under.
    creator:        The creator of the video.
    timestamp:      UNIX timestamp of the moment the video was uploaded
    upload_date:    Video upload date in UTC (YYYYMMDD).
                    If not explicitly set, calculated from timestamp
    release_timestamp: UNIX timestamp of the moment the video was released.
                    If it is not clear whether to use timestamp or this, use the former
    release_date:   The date (YYYYMMDD) when the video was released in UTC.
                    If not explicitly set, calculated from release_timestamp
    modified_timestamp: UNIX timestamp of the moment the video was last modified.
    modified_date:   The date (YYYYMMDD) when the video was last modified in UTC.
                    If not explicitly set, calculated from modified_timestamp
    uploader_id:    Nickname or id of the video uploader.
    uploader_url:   Full URL to a personal webpage of the video uploader.
    channel:        Full name of the channel the video is uploaded on.
                    Note that channel fields may or may not repeat uploader
                    fields. This depends on a particular extractor.
    channel_id:     Id of the channel.
    channel_url:    Full URL to a channel webpage.
    channel_follower_count: Number of followers of the channel.
    location:       Physical location where the video was filmed.
    subtitles:      The available subtitles as a dictionary in the format
                    {tag: subformats}. "tag" is usually a language code, and
                    "subformats" is a list sorted from lower to higher
                    preference, each element is a dictionary with the "ext"
                    entry and one of:
                        * "data": The subtitles file contents
                        * "url": A URL pointing to the subtitles file
                    It can optionally also have:
                        * "name": Name or description of the subtitles
                        * "http_headers": A dictionary of additional HTTP headers
                                  to add to the request.
                    "ext" will be calculated from URL if missing
    automatic_captions: Like 'subtitles'; contains automatically generated
                    captions instead of normal subtitles
    duration:       Length of the video in seconds, as an integer or float.
    view_count:     How many users have watched the video on the platform.
    like_count:     Number of positive ratings of the video
    dislike_count:  Number of negative ratings of the video
    repost_count:   Number of reposts of the video
    average_rating: Average rating give by users, the scale used depends on the webpage
    comment_count:  Number of comments on the video
    comments:       A list of comments, each with one or more of the following
                    properties (all but one of text or html optional):
                        * "author" - human-readable name of the comment author
                        * "author_id" - user ID of the comment author
                        * "author_thumbnail" - The thumbnail of the comment author
                        * "id" - Comment ID
                        * "html" - Comment as HTML
                        * "text" - Plain text of the comment
                        * "timestamp" - UNIX timestamp of comment
                        * "parent" - ID of the comment this one is replying to.
                                     Set to "root" to indicate that this is a
                                     comment to the original video.
                        * "like_count" - Number of positive ratings of the comment
                        * "dislike_count" - Number of negative ratings of the comment
                        * "is_favorited" - Whether the comment is marked as
                                           favorite by the video uploader
                        * "author_is_uploader" - Whether the comment is made by
                                                 the video uploader
    age_limit:      Age restriction for the video, as an integer (years)
    webpage_url:    The URL to the video webpage, if given to yt-dlp it
                    should allow to get the same result again. (It will be set
                    by YoutubeDL if it's missing)
    categories:     A list of categories that the video falls in, for example
                    ["Sports", "Berlin"]
    tags:           A list of tags assigned to the video, e.g. ["sweden", "pop music"]
    cast:           A list of the video cast
    is_live:        True, False, or None (=unknown). Whether this video is a
                    live stream that goes on instead of a fixed-length video.
    was_live:       True, False, or None (=unknown). Whether this video was
                    originally a live stream.
    live_status:    'is_live', 'is_upcoming', 'was_live', 'not_live' or None (=unknown)
                    If absent, automatically set from is_live, was_live
    start_time:     Time in seconds where the reproduction should start, as
                    specified in the URL.
    end_time:       Time in seconds where the reproduction should end, as
                    specified in the URL.
    chapters:       A list of dictionaries, with the following entries:
                        * "start_time" - The start time of the chapter in seconds
                        * "end_time" - The end time of the chapter in seconds
                        * "title" (optional, string)
    playable_in_embed: Whether this video is allowed to play in embedded
                    players on other sites. Can be True (=always allowed),
                    False (=never allowed), None (=unknown), or a string
                    specifying the criteria for embedability (Eg: 'whitelist')
    availability:   Under what condition the video is available. One of
                    'private', 'premium_only', 'subscriber_only', 'needs_auth',
                    'unlisted' or 'public'. Use 'InfoExtractor._availability'
                    to set it
    __post_extractor: A function to be called just before the metadata is
                    written to either disk, logger or console. The function
                    must return a dict which will be added to the info_dict.
                    This is usefull for additional information that is
                    time-consuming to extract. Note that the fields thus
                    extracted will not be available to output template and
                    match_filter. So, only "comments" and "comment_count" are
                    currently allowed to be extracted via this method.

    The following fields should only be used when the video belongs to some logical
    chapter or section:

    chapter:        Name or title of the chapter the video belongs to.
    chapter_number: Number of the chapter the video belongs to, as an integer.
    chapter_id:     Id of the chapter the video belongs to, as a unicode string.

    The following fields should only be used when the video is an episode of some
    series, programme or podcast:

    series:         Title of the series or programme the video episode belongs to.
    series_id:      Id of the series or programme the video episode belongs to, as a unicode string.
    season:         Title of the season the video episode belongs to.
    season_number:  Number of the season the video episode belongs to, as an integer.
    season_id:      Id of the season the video episode belongs to, as a unicode string.
    episode:        Title of the video episode. Unlike mandatory video title field,
                    this field should denote the exact title of the video episode
                    without any kind of decoration.
    episode_number: Number of the video episode within a season, as an integer.
    episode_id:     Id of the video episode, as a unicode string.

    The following fields should only be used when the media is a track or a part of
    a music album:

    track:          Title of the track.
    track_number:   Number of the track within an album or a disc, as an integer.
    track_id:       Id of the track (useful in case of custom indexing, e.g. 6.iii),
                    as a unicode string.
    artist:         Artist(s) of the track.
    genre:          Genre(s) of the track.
    album:          Title of the album the track belongs to.
    album_type:     Type of the album (e.g. "Demo", "Full-length", "Split", "Compilation", etc).
    album_artist:   List of all artists appeared on the album (e.g.
                    "Ash Borer / Fell Voices" or "Various Artists", useful for splits
                    and compilations).
    disc_number:    Number of the disc or other physical medium the track belongs to,
                    as an integer.
    release_year:   Year (YYYY) when the album was released.
    composer:       Composer of the piece

    The following fields should only be set for clips that should be cut from the original video:

    section_start:  Start time of the section in seconds
    section_end:    End time of the section in seconds

    Unless mentioned otherwise, the fields should be Unicode strings.

    Unless mentioned otherwise, None is equivalent to absence of information.


    _type "playlist" indicates multiple videos.
    There must be a key "entries", which is a list, an iterable, or a PagedList
    object, each element of which is a valid dictionary by this specification.

    Additionally, playlists can have "id", "title", and any other relevent
    attributes with the same semantics as videos (see above).

    It can also have the following optional fields:

    playlist_count: The total number of videos in a playlist. If not given,
                    YoutubeDL tries to calculate it from "entries"


    _type "multi_video" indicates that there are multiple videos that
    form a single show, for examples multiple acts of an opera or TV episode.
    It must have an entries key like a playlist and contain all the keys
    required for a video at the same time.


    _type "url" indicates that the video must be extracted from another
    location, possibly by a different extractor. Its only required key is:
    "url" - the next URL to extract.
    The key "ie_key" can be set to the class name (minus the trailing "IE",
    e.g. "Youtube") if the extractor class is known in advance.
    Additionally, the dictionary may have any properties of the resolved entity
    known in advance, for example "title" if the title of the referred video is
    known ahead of time.


    _type "url_transparent" entities have the same specification as "url", but
    indicate that the given additional information is more precise than the one
    associated with the resolved URL.
    This is useful when a site employs a video service that hosts the video and
    its technical metadata, but that video service does not embed a useful
    title, description etc.


    Subclasses of this should define a _VALID_URL regexp and, re-define the
    _real_extract() and (optionally) _real_initialize() methods.
    Probably, they should also be added to the list of extractors.

    Subclasses may also override suitable() if necessary, but ensure the function
    signature is preserved and that this function imports everything it needs
    (except other extractors), so that lazy_extractors works correctly.

    To support username + password (or netrc) login, the extractor must define a
    _NETRC_MACHINE and re-define _perform_login(username, password) and
    (optionally) _initialize_pre_login() methods. The _perform_login method will
    be called between _initialize_pre_login and _real_initialize if credentials
    are passed by the user. In cases where it is necessary to have the login
    process as part of the extraction rather than initialization, _perform_login
    can be left undefined.

    _GEO_BYPASS attribute may be set to False in order to disable
    geo restriction bypass mechanisms for a particular extractor.
    Though it won't disable explicit geo restriction bypass based on
    country code provided with geo_bypass_country.

    _GEO_COUNTRIES attribute may contain a list of presumably geo unrestricted
    countries for this extractor. One of these countries will be used by
    geo restriction bypass mechanism right away in order to bypass
    geo restriction, of course, if the mechanism is not disabled.

    _GEO_IP_BLOCKS attribute may contain a list of presumably geo unrestricted
    IP blocks in CIDR notation for this extractor. One of these IP blocks
    will be used by geo restriction bypass mechanism similarly
    to _GEO_COUNTRIES.

    The _WORKING attribute should be set to False for broken IEs
    in order to warn the users and skip the tests.
    """

    _ready = False
    _downloader = None
    _x_forwarded_for_ip = None
    _GEO_BYPASS = True
    _GEO_COUNTRIES = None
    _GEO_IP_BLOCKS = None
    _WORKING = True
    _NETRC_MACHINE = None
    IE_DESC = None
    SEARCH_KEY = None

    _SELF_HOSTED = False
    """ True if it's self-hosted service. DO NOT SET IT TRUE MANUALLY """
    _FEATURE_DEPENDENCY = tuple()
    """
    Feature dependency declaration. Case sensitive.
    Following features are known and recognized:
    - websocket - Requires WebSocket-related package
    - yaml - pyyaml package
    """

    def _login_hint(self, method=NO_DEFAULT, netrc=None):
        password_hint = f'--username and --password, or --netrc ({netrc or self._NETRC_MACHINE}) to provide account credentials'
        return {
            None: '',
            'any': f'Use --cookies, --cookies-from-browser, {password_hint}',
            'password': f'Use {password_hint}',
            'cookies': (
                'Use --cookies-from-browser or --cookies for the authentication. '
                'See  https://github.com/ytdl-org/youtube-dl#how-do-i-pass-cookies-to-youtube-dl  for how to manually pass cookies'),
        }[method if method is not NO_DEFAULT else 'any' if self.supports_login() else 'cookies']

    def __init__(self, downloader: 'YoutubeDL' = None):
        """Constructor. Receives an optional downloader (a YoutubeDL instance).
        If a downloader is not passed during initialization,
        it must be set using "set_downloader()" before "extract()" is called"""
        self._ready = False
        self._x_forwarded_for_ip = None
        self._printed_messages = set()
        self.set_downloader(downloader)

    @classmethod
    def _match_valid_url(cls, url):
        # This does not use has/getattr intentionally - we want to know whether
        # we have cached the regexp for *this* class, whereas getattr would also
        # match the superclass
        if '_VALID_URL_RE' not in cls.__dict__:
            if '_VALID_URL' not in cls.__dict__:
                cls._VALID_URL = cls._make_valid_url()
            cls._VALID_URL_RE = re.compile(cls._VALID_URL)
        return cls._VALID_URL_RE.match(url)

    @classmethod
    def suitable(cls, url):
        """Receives a URL and returns True if suitable for this IE."""
        # This function must import everything it needs (except other extractors),
        # so that lazy_extractors works correctly
        return cls._match_valid_url(url) is not None

    @classmethod
    def _match_id(cls, url):
        return cls._match_valid_url(url).group('id')

    @classmethod
    def get_temp_id(cls, url):
        try:
            return cls._match_id(url)
        except (IndexError, AttributeError):
            return None

    @classmethod
    def working(cls):
        """Getter method for _WORKING."""
        return cls._WORKING

    @classmethod
    def supports_login(cls):
        return bool(cls._NETRC_MACHINE)

    def initialize(self):
        """Initializes an instance (authentication, etc)."""
        self._printed_messages = set()
        self._initialize_geo_bypass({
            'countries': self._GEO_COUNTRIES,
            'ip_blocks': self._GEO_IP_BLOCKS,
        })
        if not self._ready:
            self._initialize_pre_login()
            if self.supports_login():
                username, password = self._get_login_info()
                if username:
                    self._perform_login(username, password)
            elif self.get_param('username') and False not in (self.IE_DESC, self._NETRC_MACHINE):
                self.report_warning(f'Login with password is not supported for this website. {self._login_hint("cookies")}')
            self._real_initialize()
            self._ready = True

    def _initialize_geo_bypass(self, geo_bypass_context):
        """
        Initialize geo restriction bypass mechanism.

        This method is used to initialize geo bypass mechanism based on faking
        X-Forwarded-For HTTP header. A random country from provided country list
        is selected and a random IP belonging to this country is generated. This
        IP will be passed as X-Forwarded-For HTTP header in all subsequent
        HTTP requests.

        This method will be used for initial geo bypass mechanism initialization
        during the instance initialization with _GEO_COUNTRIES and
        _GEO_IP_BLOCKS.

        You may also manually call it from extractor's code if geo bypass
        information is not available beforehand (e.g. obtained during
        extraction) or due to some other reason. In this case you should pass
        this information in geo bypass context passed as first argument. It may
        contain following fields:

        countries:  List of geo unrestricted countries (similar
                    to _GEO_COUNTRIES)
        ip_blocks:  List of geo unrestricted IP blocks in CIDR notation
                    (similar to _GEO_IP_BLOCKS)

        """
        if not self._x_forwarded_for_ip:

            # Geo bypass mechanism is explicitly disabled by user
            if not self.get_param('geo_bypass', True):
                return

            if not geo_bypass_context:
                geo_bypass_context = {}

            # Backward compatibility: previously _initialize_geo_bypass
            # expected a list of countries, some 3rd party code may still use
            # it this way
            if isinstance(geo_bypass_context, (list, tuple)):
                geo_bypass_context = {
                    'countries': geo_bypass_context,
                }

            # The whole point of geo bypass mechanism is to fake IP
            # as X-Forwarded-For HTTP header based on some IP block or
            # country code.

            # Path 1: bypassing based on IP block in CIDR notation

            # Explicit IP block specified by user, use it right away
            # regardless of whether extractor is geo bypassable or not
            ip_block = self.get_param('geo_bypass_ip_block', None)

            # Otherwise use random IP block from geo bypass context but only
            # if extractor is known as geo bypassable
            if not ip_block:
                ip_blocks = geo_bypass_context.get('ip_blocks')
                if self._GEO_BYPASS and ip_blocks:
                    ip_block = random.choice(ip_blocks)

            if ip_block:
                self._x_forwarded_for_ip = GeoUtils.random_ipv4(ip_block)
                self.write_debug(f'Using fake IP {self._x_forwarded_for_ip} as X-Forwarded-For')
                return

            # Path 2: bypassing based on country code

            # Explicit country code specified by user, use it right away
            # regardless of whether extractor is geo bypassable or not
            country = self.get_param('geo_bypass_country', None)

            # Otherwise use random country code from geo bypass context but
            # only if extractor is known as geo bypassable
            if not country:
                countries = geo_bypass_context.get('countries')
                if self._GEO_BYPASS and countries:
                    country = random.choice(countries)

            if country:
                self._x_forwarded_for_ip = GeoUtils.random_ipv4(country)
                self._downloader.write_debug(
                    f'Using fake IP {self._x_forwarded_for_ip} ({country.upper()}) as X-Forwarded-For')

    def extract(self, url):
        """Extracts URL information and returns it in list of dicts."""

        if 'websocket' in self._FEATURE_DEPENDENCY and not WebSocket:
            raise ExtractorError('Please install websockets or websocket_client package via pip', expected=True)
        try:
            if 'yaml' in self._FEATURE_DEPENDENCY:
                __import__('yaml')
        except ImportError:
            raise ExtractorError('Please install pyyaml package via pip.', expected=True)
        try:
            for _ in range(2):
                try:
                    self.initialize()
                    self.write_debug('Extracting URL: %s' % url)
                    ie_result = self._real_extract(url)
                    if ie_result is None:
                        return None
                    if self._x_forwarded_for_ip:
                        ie_result['__x_forwarded_for_ip'] = self._x_forwarded_for_ip
                    subtitles = ie_result.get('subtitles')
                    if (subtitles and 'live_chat' in subtitles
                            and 'no-live-chat' in self.get_param('compat_opts', [])):
                        del subtitles['live_chat']
                    return ie_result
                except GeoRestrictedError as e:
                    if self.__maybe_fake_ip_and_retry(e.countries):
                        continue
                    raise
        except UnsupportedError:
            raise
        except ExtractorError as e:
            kwargs = {
                'video_id': e.video_id or self.get_temp_id(url),
                'ie': self.IE_NAME,
                'tb': e.traceback or sys.exc_info()[2],
                'expected': e.expected,
                'cause': e.cause
            }
            if hasattr(e, 'countries'):
                kwargs['countries'] = e.countries
            raise type(e)(e.orig_msg, **kwargs)
        except http.client.IncompleteRead as e:
            raise ExtractorError('A network error has occurred.', cause=e, expected=True, video_id=self.get_temp_id(url))
        except (KeyError, StopIteration) as e:
            raise ExtractorError('An extractor error has occurred.', cause=e, video_id=self.get_temp_id(url))

    def __maybe_fake_ip_and_retry(self, countries):
        if (not self.get_param('geo_bypass_country', None)
                and self._GEO_BYPASS
                and self.get_param('geo_bypass', True)
                and not self._x_forwarded_for_ip
                and countries):
            country_code = random.choice(countries)
            self._x_forwarded_for_ip = GeoUtils.random_ipv4(country_code)
            if self._x_forwarded_for_ip:
                self.report_warning(
                    'Video is geo restricted. Retrying extraction with fake IP %s (%s) as X-Forwarded-For.'
                    % (self._x_forwarded_for_ip, country_code.upper()))
                return True
        return False

    def set_downloader(self, downloader: 'YoutubeDL'):
        """Sets a YoutubeDL instance as the downloader for this IE."""
        self._downloader: 'YoutubeDL' = downloader

    @property
    def cache(self):
        return self._downloader.cache

    @property
    def cookiejar(self):
        return self._downloader.cookiejar

    def _initialize_pre_login(self):
        """ Intialization before login. Redefine in subclasses."""
        pass

    def _perform_login(self, username, password):
        """ Login with username and password. Redefine in subclasses."""
        pass

    def _real_initialize(self):
        """Real initialization process. Redefine in subclasses."""
        pass

    def _real_extract(self, url):
        """Real extraction process. Redefine in subclasses."""
        raise NotImplementedError('This method must be implemented by subclasses')

    @classmethod
    def ie_key(cls):
        """A string for getting the InfoExtractor with get_info_extractor"""
        return cls.__name__[:-2]

    @classproperty
    def IE_NAME(cls):
        return cls.__name__[:-2]

    @staticmethod
    def __can_accept_status_code(err, expected_status):
        assert isinstance(err, urllib.error.HTTPError)
        if expected_status is None:
            return False
        elif callable(expected_status):
            return expected_status(err.code) is True
        else:
            return err.code in variadic(expected_status)

    def _create_request(self, url_or_request, data=None, headers={}, query={}):
        if isinstance(url_or_request, urllib.request.Request):
            return update_Request(url_or_request, data=data, headers=headers, query=query)
        if query:
            url_or_request = update_url_query(url_or_request, query)
        return sanitized_Request(url_or_request, data, headers)

    def _request_webpage(self, url_or_request, video_id, note=None, errnote=None, fatal=True, data=None, headers={}, query={}, expected_status=None):
        """
        Return the response handle.

        See _download_webpage docstring for arguments specification.
        """

        if not self._downloader._first_webpage_request:
            sleep_interval = self.get_param('sleep_interval_requests') or 0
            if sleep_interval > 0:
                self.to_screen('Sleeping %s seconds ...' % sleep_interval)
                time.sleep(sleep_interval)
        else:
            self._downloader._first_webpage_request = False

        if note is None:
            self.report_download_webpage(video_id)
        elif note is not False:
            if video_id is None:
                self.to_screen(str(note))
            else:
                self.to_screen(f'{video_id}: {note}')

        # Some sites check X-Forwarded-For HTTP header in order to figure out
        # the origin of the client behind proxy. This allows bypassing geo
        # restriction by faking this header's value to IP that belongs to some
        # geo unrestricted country. We will do so once we encounter any
        # geo restriction error.
        if self._x_forwarded_for_ip:
            if 'X-Forwarded-For' not in headers:
                headers['X-Forwarded-For'] = self._x_forwarded_for_ip

        if self.get_param('verbose', False):
            self.to_screen('[debug] Fetching webpage from %s' % request_to_url(url_or_request))

        try:
            return self._downloader.urlopen(self._create_request(url_or_request, data, headers, query))
        except network_exceptions as err:
            if isinstance(err, urllib.error.HTTPError):
                if self.__can_accept_status_code(err, expected_status):
                    # Retain reference to error to prevent file object from
                    # being closed before it can be read. Works around the
                    # effects of <https://bugs.python.org/issue15002>
                    # introduced in Python 3.4.1.
                    err.fp._error = err
                    return err.fp

            if errnote is False:
                return False
            if errnote is None:
                errnote = 'Unable to download webpage'

            errmsg = f'{errnote}: {error_to_compat_str(err)}'
            if fatal:
                raise ExtractorError(errmsg, cause=err)
            else:
                self.report_warning(errmsg)
                return False

    def _download_webpage_handle(
            self, url_or_request, video_id, note=None, errnote=None, fatal=True,
            encoding=None, data=None, headers={}, query={}, expected_status=None,
            json_body=None, form_params=None, body_encoding=None):
        """
        Return a tuple (page content as string, URL handle).

        Arguments:
        url_or_request -- plain text URL as a string or
            a urllib.request.Request object
        video_id -- Video/playlist/item identifier (string)

        Keyword arguments:
        note -- note printed before downloading (string)
        errnote -- note printed in case of an error (string)
        fatal -- flag denoting whether error should be considered fatal,
            i.e. whether it should cause ExtractionError to be raised,
            otherwise a warning will be reported and extraction continued
        encoding -- encoding for a page content decoding, guessed automatically
            when not explicitly specified
        data -- POST data (bytes)
        headers -- HTTP headers (dict)
        query -- URL query (dict)
        expected_status -- allows to accept failed HTTP requests (non 2xx
            status code) by explicitly specifying a set of accepted status
            codes. Can be any of the following entities:
                - an integer type specifying an exact failed status code to
                  accept
                - a list or a tuple of integer types specifying a list of
                  failed status codes to accept
                - a callable accepting an actual failed status code and
                  returning True if it should be accepted
            Note that this argument does not affect success status codes (2xx)
            which are always accepted.
        """

        # Strip hashes from the URL (#1038)
        if isinstance(url_or_request, str):
            url_or_request = url_or_request.partition('#')[0]

        # False is valid for JSON value ("false") while form_params isn't
        if json_body is not None or form_params:
            # both "data" and, "json_body" or "form_params" are specified
            if data:
                raise ExtractorError('Both "data" parameter and one or more of "json_body" or "form_params" are specified')
            if json_body is not None:
                data = json.dumps(json_body).encode(body_encoding or encoding or 'utf-8')
            elif form_params:
                data = urlencode_postdata(form_params)

        urlh = self._request_webpage(url_or_request, video_id, note, errnote, fatal, data=data, headers=headers, query=query, expected_status=expected_status)
        if urlh is False:
            assert not fatal
            return False
        content = self._webpage_read_content(urlh, url_or_request, video_id, note, errnote, fatal, encoding=encoding)
        return (content, urlh)

    @staticmethod
    def _guess_encoding_from_content(content_type, webpage_bytes):
        m = re.match(r'[a-zA-Z0-9_.-]+/[a-zA-Z0-9_.-]+\s*;\s*charset=(.+)', content_type)
        if m:
            encoding = m.group(1)
        else:
            m = re.search(br'<meta[^>]+charset=[\'"]?([^\'")]+)[ /\'">]',
                          webpage_bytes[:1024])
            if m:
                encoding = m.group(1).decode('ascii')
            elif webpage_bytes.startswith(b'\xff\xfe'):
                encoding = 'utf-16'
            else:
                encoding = 'utf-8'

        return encoding

    def __check_blocked(self, content):
        first_block = content[:512]
        if ('<title>Access to this site is blocked</title>' in content
                and 'Websense' in first_block):
            msg = 'Access to this webpage has been blocked by Websense filtering software in your network.'
            blocked_iframe = self._html_search_regex(
                r'<iframe src="([^"]+)"', content,
                'Websense information URL', default=None)
            if blocked_iframe:
                msg += ' Visit %s for more details' % blocked_iframe
            raise ExtractorError(msg, expected=True)
        if '<title>The URL you requested has been blocked</title>' in first_block:
            msg = (
                'Access to this webpage has been blocked by Indian censorship. '
                'Use a VPN or proxy server (with --proxy) to route around it.')
            block_msg = self._html_search_regex(
                r'</h1><p>(.*?)</p>',
                content, 'block message', default=None)
            if block_msg:
                msg += ' (Message: "%s")' % block_msg.replace('\n', ' ')
            raise ExtractorError(msg, expected=True)
        if ('<title>TTK :: Доступ к ресурсу ограничен</title>' in content
                and 'blocklist.rkn.gov.ru' in content):
            raise ExtractorError(
                'Access to this webpage has been blocked by decision of the Russian government. '
                'Visit http://blocklist.rkn.gov.ru/ for a block reason.',
                expected=True)

    def _request_dump_filename(self, url, video_id):
        basen = f'{video_id}_{url}'
        trim_length = self.get_param('trim_file_name') or 240
        if len(basen) > trim_length:
            h = '___' + hashlib.md5(basen.encode('utf-8')).hexdigest()
            basen = basen[:trim_length - len(h)] + h
        filename = sanitize_filename(f'{basen}.dump', restricted=True)
        # Working around MAX_PATH limitation on Windows (see
        # http://msdn.microsoft.com/en-us/library/windows/desktop/aa365247(v=vs.85).aspx)
        if compat_os_name == 'nt':
            absfilepath = os.path.abspath(filename)
            if len(absfilepath) > 259:
                filename = fR'\\?\{absfilepath}'
        return filename

    def __decode_webpage(self, webpage_bytes, encoding, headers):
        if not encoding:
            encoding = self._guess_encoding_from_content(headers.get('Content-Type', ''), webpage_bytes)
        try:
            return webpage_bytes.decode(encoding, 'replace')
        except LookupError:
            return webpage_bytes.decode('utf-8', 'replace')

    def _webpage_read_content(self, urlh, url_or_request, video_id, note=None, errnote=None, fatal=True, prefix=None, encoding=None):
        with urlh:
            webpage_bytes = urlh.read()
            final_url = urlh.geturl()
        if prefix is not None:
            webpage_bytes = prefix + webpage_bytes
        if self.get_param('dump_intermediate_pages', False):
            self.to_screen('Dumping request to ' + final_url)
            dump = base64.b64encode(webpage_bytes).decode('ascii')
            self._downloader.to_screen(dump)
        if self.get_param('write_pages'):
            filename = self._request_dump_filename(final_url, video_id)
            self.to_screen(f'Saving request to {filename}')
            with open(filename, 'wb') as outf:
                outf.write(webpage_bytes)

        content = self.__decode_webpage(webpage_bytes, encoding, urlh.headers)
        self.__check_blocked(content)

        return content

    def _parse_xml(self, xml_string, video_id, transform_source=None, fatal=True):
        if transform_source:
            xml_string = transform_source(xml_string)
        try:
            # return compat_etree_fromstring(xml_string.encode('utf-8'))
            return compat_etree_fromstring(xml_string)
        except xml.etree.ElementTree.ParseError as ve:
            errmsg = '%s: Failed to parse XML ' % video_id
            if fatal:
                raise ExtractorError(errmsg, cause=ve)
            else:
                self.report_warning(errmsg + str(ve))

    def _parse_json(self, json_string, video_id, transform_source=None, fatal=True, **parser_kwargs):
        try:
            return json.loads(
                json_string, cls=LenientJSONDecoder, strict=False, transform_source=transform_source, **parser_kwargs)
        except ValueError as ve:
            errmsg = f'{video_id}: Failed to parse JSON'
            if fatal:
                raise ExtractorError(errmsg, cause=ve)
            else:
                self.report_warning(f'{errmsg}: {ve}')

    def _parse_socket_response_as_json(self, data, video_id, transform_source=None, fatal=True):
        return self._parse_json(
            data[data.find('{'):data.rfind('}') + 1],
            video_id, transform_source, fatal)

    def __create_download_methods(name, parser, note, errnote, return_value):

        def parse(ie, content, *args, **kwargs):
            if parser is None:
                return content
            # parser is fetched by name so subclasses can override it
            return getattr(ie, parser)(content, *args, **kwargs)

        def download_handle(self, url_or_request, video_id, note=note, errnote=errnote, transform_source=None,
                            fatal=True, encoding=None, data=None, headers={}, query={}, expected_status=None,
                            json_body=None, form_params=None, body_encoding=None):
            res = self._download_webpage_handle(
                url_or_request, video_id, note=note, errnote=errnote, fatal=fatal, encoding=encoding,
                data=data, headers=headers, query=query, expected_status=expected_status,
                json_body=json_body, form_params=form_params, body_encoding=body_encoding)
            if res is False:
                return res
            content, urlh = res
            return parse(self, content, video_id, transform_source=transform_source, fatal=fatal), urlh

        def download_content(self, url_or_request, video_id, note=note, errnote=errnote, transform_source=None,
                             fatal=True, encoding=None, data=None, headers={}, query={}, expected_status=None,
                             json_body=None, form_params=None, body_encoding=None):
            if self.get_param('load_pages'):
                url_or_request = self._create_request(url_or_request, data, headers, query)
                filename = self._request_dump_filename(url_or_request.full_url, video_id)
                self.to_screen(f'Loading request from {filename}')
                try:
                    with open(filename, 'rb') as dumpf:
                        webpage_bytes = dumpf.read()
                except OSError as e:
                    self.report_warning(f'Unable to load request from disk: {e}')
                else:
                    content = self.__decode_webpage(webpage_bytes, encoding, url_or_request.headers)
                    return parse(self, content, video_id, transform_source, fatal)
            kwargs = {
                'note': note,
                'errnote': errnote,
                'transform_source': transform_source,
                'fatal': fatal,
                'encoding': encoding,
                'data': data,
                'headers': headers,
                'query': query,
                'expected_status': expected_status,
                'json_body': json_body,
                'form_params': form_params,
                'body_encoding': body_encoding,
            }
            if parser is None:
                kwargs.pop('transform_source')
            # The method is fetched by name so subclasses can override _download_..._handle
            res = getattr(self, download_handle.__name__)(url_or_request, video_id, **kwargs)
            return res if res is False else res[0]

        def impersonate(func, name, return_value):
            func.__name__, func.__qualname__ = name, f'InfoExtractor.{name}'
            func.__doc__ = f'''
                @param transform_source     Apply this transformation before parsing
                @returns                    {return_value}

                See _download_webpage_handle docstring for other arguments specification
            '''

        impersonate(download_handle, f'_download_{name}_handle', f'({return_value}, URL handle)')
        impersonate(download_content, f'_download_{name}', f'{return_value}')
        return download_handle, download_content

    _download_xml_handle, _download_xml = __create_download_methods(
        'xml', '_parse_xml', 'Downloading XML', 'Unable to download XML', 'xml as an xml.etree.ElementTree.Element')
    _download_json_handle, _download_json = __create_download_methods(
        'json', '_parse_json', 'Downloading JSON metadata', 'Unable to download JSON metadata', 'JSON object as a dict')
    _download_socket_json_handle, _download_socket_json = __create_download_methods(
        'socket_json', '_parse_socket_response_as_json', 'Polling socket', 'Unable to poll socket', 'JSON object as a dict')
    __download_webpage = __create_download_methods('webpage', None, None, None, 'data of the page as a string')[1]

    def _download_webpage(
            self, url_or_request, video_id, note=None, errnote=None,
            fatal=True, tries=1, timeout=NO_DEFAULT, *args, **kwargs):
        """
        Return the data of the page as a string.

        Keyword arguments:
        tries -- number of tries
        timeout -- sleep interval between tries

        See _download_webpage_handle docstring for other arguments specification.
        """

        R''' # NB: These are unused; should they be deprecated?
        if tries != 1:
            self._downloader.deprecation_warning('tries argument is deprecated in InfoExtractor._download_webpage')
        if timeout is NO_DEFAULT:
            timeout = 5
        else:
            self._downloader.deprecation_warning('timeout argument is deprecated in InfoExtractor._download_webpage')
        '''

        try_count = 0
        while True:
            try:
                return self.__download_webpage(url_or_request, video_id, note, errnote, None, fatal, *args, **kwargs)
            except http.client.IncompleteRead as e:
                try_count += 1
                if try_count >= tries:
                    raise e
                self._sleep(timeout, video_id)

    def report_warning(self, msg, video_id=None, *args, only_once=False, **kwargs):
        idstr = format_field(video_id, None, '%s: ')
        msg = f'[{self.IE_NAME}] {idstr}{msg}'
        if only_once:
            if f'WARNING: {msg}' in self._printed_messages:
                return
            self._printed_messages.add(f'WARNING: {msg}')
        self._downloader.report_warning(msg, *args, **kwargs)

    def to_screen(self, msg, *args, **kwargs):
        """Print msg to screen, prefixing it with '[ie_name]'"""
        self._downloader.to_screen(f'[{self.IE_NAME}] {msg}', *args, **kwargs)

    def write_debug(self, msg, *args, **kwargs):
        self._downloader.write_debug(f'[{self.IE_NAME}] {msg}', *args, **kwargs)

    def get_param(self, name, default=None, *args, **kwargs):
        if self._downloader:
            return self._downloader.params.get(name, default, *args, **kwargs)
        return default

    def report_drm(self, video_id, partial=False):
        self.raise_no_formats('This video is DRM protected', expected=True, video_id=video_id)

    def report_extraction(self, id_or_name):
        """Report information extraction."""
        self.to_screen('%s: Extracting information' % id_or_name)

    def report_download_webpage(self, video_id):
        """Report webpage download."""
        self.to_screen('%s: Downloading webpage' % video_id)

    def report_age_confirmation(self):
        """Report attempt to confirm age."""
        self.to_screen('Confirming age')

    def report_login(self):
        """Report attempt to log in."""
        self.to_screen('Logging in')

    def raise_login_required(
            self, msg='This video is only available for registered users',
            metadata_available=False, method=NO_DEFAULT):
        if metadata_available and (
                self.get_param('ignore_no_formats_error') or self.get_param('wait_for_video')):
            self.report_warning(msg)
            return
        msg += format_field(self._login_hint(method), None, '. %s')
        raise ExtractorError(msg, expected=True)

    def raise_geo_restricted(
            self, msg='This video is not available from your location due to geo restriction',
            countries=None, metadata_available=False):
        if metadata_available and (
                self.get_param('ignore_no_formats_error') or self.get_param('wait_for_video')):
            self.report_warning(msg)
        else:
            raise GeoRestrictedError(msg, countries=countries)

    def raise_no_formats(self, msg, expected=False, video_id=None):
        if expected and (
                self.get_param('ignore_no_formats_error') or self.get_param('wait_for_video')):
            self.report_warning(msg, video_id)
        elif isinstance(msg, ExtractorError):
            raise msg
        else:
            raise ExtractorError(msg, expected=expected, video_id=video_id)

    # Methods for following #608
    @staticmethod
    def url_result(url, ie=None, video_id=None, video_title=None, *, url_transparent=False, **kwargs):
        """Returns a URL that points to a page that should be processed"""
        if ie is not None:
            kwargs['ie_key'] = ie if isinstance(ie, str) else ie.ie_key()
        if video_id is not None:
            kwargs['id'] = video_id
        if video_title is not None:
            kwargs['title'] = video_title
        return {
            **kwargs,
            '_type': 'url_transparent' if url_transparent else 'url',
            'url': url,
        }

    def playlist_from_matches(self, matches, playlist_id=None, playlist_title=None, getter=None, ie=None, video_kwargs=None, **kwargs):
        urls = (self.url_result(self._proto_relative_url(m), ie, **(video_kwargs or {}))
                for m in orderedSet(map(getter, matches) if getter else matches))
        return self.playlist_result(urls, playlist_id, playlist_title, **kwargs)

    @staticmethod
    def playlist_result(entries, playlist_id=None, playlist_title=None, playlist_description=None, *, multi_video=False, **kwargs):
        """Returns a playlist"""
        if playlist_id:
            kwargs['id'] = playlist_id
        if playlist_title:
            kwargs['title'] = playlist_title
        if playlist_description is not None:
            kwargs['description'] = playlist_description
        return {
            **kwargs,
            '_type': 'multi_video' if multi_video else 'playlist',
            'entries': entries,
        }

    def _search_regex(self, pattern, string, name, default=NO_DEFAULT, fatal=True, flags=0, group=None):
        """
        Perform a regex search on the given string, using a single or a list of
        patterns returning the first matching group.
        In case of failure return a default value or raise a WARNING or a
        RegexNotFoundError, depending on fatal, specifying the field name.
        """
        if string is None:
            mobj = None
        elif isinstance(pattern, (str, re.Pattern)):
            mobj = re.search(pattern, string, flags)
        else:
            for p in pattern:
                mobj = re.search(p, string, flags)
                if mobj:
                    break

        _name = self._downloader._format_err(name, self._downloader.Styles.EMPHASIS)

        if mobj:
            if group is None:
                # return the first matching group
                return next(g for g in mobj.groups() if g is not None)
            elif isinstance(group, (list, tuple)):
                return tuple(mobj.group(g) for g in group)
            else:
                return mobj.group(group)
        elif default is not NO_DEFAULT:
            return default
        elif fatal:
            raise RegexNotFoundError('Unable to extract %s' % _name)
        else:
            self.report_warning('unable to extract %s' % _name + bug_reports_message())
            return None

    def _search_json(self, start_pattern, string, name, video_id, *, end_pattern='',
                     contains_pattern='(?s:.+)', fatal=True, default=NO_DEFAULT, **kwargs):
        """Searches string for the JSON object specified by start_pattern"""
        # NB: end_pattern is only used to reduce the size of the initial match
        if default is NO_DEFAULT:
            default, has_default = {}, False
        else:
            fatal, has_default = False, True

        json_string = self._search_regex(
            rf'{start_pattern}\s*(?P<json>{{\s*{contains_pattern}\s*}})\s*{end_pattern}',
            string, name, group='json', fatal=fatal, default=None if has_default else NO_DEFAULT)
        if not json_string:
            return default

        _name = self._downloader._format_err(name, self._downloader.Styles.EMPHASIS)
        try:
            return self._parse_json(json_string, video_id, ignore_extra=True, **kwargs)
        except ExtractorError as e:
            if fatal:
                raise ExtractorError(
                    f'Unable to extract {_name} - Failed to parse JSON', cause=e.cause, video_id=video_id)
            elif not has_default:
                self.report_warning(
                    f'Unable to extract {_name} - Failed to parse JSON: {e}', video_id=video_id)
        return default

    def _html_search_regex(self, pattern, string, name, default=NO_DEFAULT, fatal=True, flags=0, group=None):
        """
        Like _search_regex, but strips HTML tags and unescapes entities.
        """
        res = self._search_regex(pattern, string, name, default, fatal, flags, group)
        if res:
            return clean_html(res).strip()
        else:
            return res

    def _get_netrc_login_info(self, netrc_machine=None):
        username = None
        password = None
        netrc_machine = netrc_machine or self._NETRC_MACHINE

        if self.get_param('usenetrc', False):
            try:
                netrc_file = compat_expanduser(self.get_param('netrc_location') or '~')
                if os.path.isdir(netrc_file):
                    netrc_file = os.path.join(netrc_file, '.netrc')
                info = netrc.netrc(file=netrc_file).authenticators(netrc_machine)
                if info is not None:
                    username = info[0]
                    password = info[2]
                else:
                    raise netrc.NetrcParseError(
                        'No authenticators for %s' % netrc_machine)
            except (OSError, netrc.NetrcParseError) as err:
                self.report_warning(
                    'parsing .netrc: %s' % error_to_compat_str(err))

        return username, password

    def _get_login_info(self, username_option='username', password_option='password', netrc_machine=None):
        """
        Get the login info as (username, password)
        First look for the manually specified credentials using username_option
        and password_option as keys in params dictionary. If no such credentials
        available look in the netrc file using the netrc_machine or _NETRC_MACHINE
        value.
        If there's no info available, return (None, None)
        """

        # Attempt to use provided username and password or .netrc data
        username = self.get_param(username_option)
        if username is not None:
            password = self.get_param(password_option)
        else:
            username, password = self._get_netrc_login_info(netrc_machine)

        return username, password

    def _get_tfa_info(self, note='two-factor verification code'):
        """
        Get the two-factor authentication info
        TODO - asking the user will be required for sms/phone verify
        currently just uses the command line option
        If there's no info available, return None
        """

        tfa = self.get_param('twofactor')
        if tfa is not None:
            return tfa

        return getpass.getpass('Type %s and press [Return]: ' % note)

    # Helper functions for extracting OpenGraph info
    @staticmethod
    def _og_regexes(prop):
        content_re = r'content=(?:"([^"]+?)"|\'([^\']+?)\'|\s*([^\s"\'=<>`]+?))'
        property_re = (r'(?:name|property)=(?:\'og%(sep)s%(prop)s\'|"og%(sep)s%(prop)s"|\s*og%(sep)s%(prop)s\b)'
                       % {'prop': re.escape(prop), 'sep': '(?:&#x3A;|[:-])'})
        template = r'<meta[^>]+?%s[^>]+?%s'
        return [
            template % (property_re, content_re),
            template % (content_re, property_re),
        ]

    @staticmethod
    def _meta_regex(prop):
        return r'''(?isx)<meta
                    (?=[^>]+(?:itemprop|name|property|id|http-equiv)=(["\']?)%s\1)
                    [^>]+?content=(["\'])(?P<content>.*?)\2''' % re.escape(prop)

    def _og_search_property(self, prop, html, name=None, **kargs):
        prop = variadic(prop)
        if name is None:
            name = 'OpenGraph %s' % prop[0]
        og_regexes = []
        for p in prop:
            og_regexes.extend(self._og_regexes(p))
        escaped = self._search_regex(og_regexes, html, name, flags=re.DOTALL, **kargs)
        if escaped is None:
            return None
        return unescapeHTML(escaped)

    def _og_search_thumbnail(self, html, **kargs):
        return self._og_search_property('image', html, 'thumbnail URL', fatal=False, **kargs)

    def _og_search_description(self, html, **kargs):
        return self._og_search_property('description', html, fatal=False, **kargs)

    def _og_search_title(self, html, *, fatal=False, **kargs):
        return self._og_search_property('title', html, fatal=fatal, **kargs)

    def _og_search_video_url(self, html, name='video url', secure=True, **kargs):
        regexes = self._og_regexes('video') + self._og_regexes('video:url')
        if secure:
            regexes = self._og_regexes('video:secure_url') + regexes
        return self._html_search_regex(regexes, html, name, **kargs)

    def _og_search_url(self, html, **kargs):
        return self._og_search_property('url', html, **kargs)

    def _html_extract_title(self, html, name='title', *, fatal=False, **kwargs):
        return self._html_search_regex(r'(?s)<title\b[^>]*>([^<]+)</title>', html, name, fatal=fatal, **kwargs)

    def _html_search_meta(self, name, html, display_name=None, fatal=False, **kwargs):
        name = variadic(name)
        if display_name is None:
            display_name = name[0]
        return self._html_search_regex(
            [self._meta_regex(n) for n in name],
            html, display_name, fatal=fatal, group='content', **kwargs)

    def _dc_search_uploader(self, html):
        return self._html_search_meta('dc.creator', html, 'uploader')

    def _rta_search(self, html):
        # See http://www.rtalabel.org/index.php?content=howtofaq#single
        if re.search(r'(?ix)<meta\s+name="rating"\s+'
                     r'     content="RTA-5042-1996-1400-1577-RTA"',
                     html):
            return 18
        return 0

    def _media_rating_search(self, html):
        # See http://www.tjg-designs.com/WP/metadata-code-examples-adding-metadata-to-your-web-pages/
        rating = self._html_search_meta('rating', html)

        if not rating:
            return None

        RATING_TABLE = {
            'safe for kids': 0,
            'general': 8,
            '14 years': 14,
            'mature': 17,
            'restricted': 19,
        }
        return RATING_TABLE.get(rating.lower())

    def _family_friendly_search(self, html):
        # See http://schema.org/VideoObject
        family_friendly = self._html_search_meta(
            'isFamilyFriendly', html, default=None)

        if not family_friendly:
            return None

        RATING_TABLE = {
            '1': 0,
            'true': 0,
            '0': 18,
            'false': 18,
        }
        return RATING_TABLE.get(family_friendly.lower())

    def _twitter_search_player(self, html):
        return self._html_search_meta('twitter:player', html,
                                      'twitter card player')

    def _yield_json_ld(self, html, video_id, *, fatal=True, default=NO_DEFAULT):
        """Yield all json ld objects in the html"""
        if default is not NO_DEFAULT:
            fatal = False
        for mobj in re.finditer(JSON_LD_RE, html):
            json_ld_item = self._parse_json(mobj.group('json_ld'), video_id, fatal=fatal)
            for json_ld in variadic(json_ld_item):
                if isinstance(json_ld, dict):
                    yield json_ld
                    if '@graph' in json_ld:
                        yield from json_ld['@graph']

    def _search_json_ld(self, html, video_id, expected_type=None, *, fatal=True, default=NO_DEFAULT):
        """Search for a video in any json ld in the html"""
        if default is not NO_DEFAULT:
            fatal = False
        info = self._json_ld(
            list(self._yield_json_ld(html, video_id, fatal=fatal, default=default)),
            video_id, fatal=fatal, expected_type=expected_type)
        if info:
            return info
        if default is not NO_DEFAULT:
            return default
        elif fatal:
            raise RegexNotFoundError('Unable to extract JSON-LD')
        else:
            self.report_warning('unable to extract JSON-LD %s' % bug_reports_message())
            return {}

    def _json_ld(self, json_ld, video_id, fatal=True, expected_type=None):
        if isinstance(json_ld, str):
            json_ld = self._parse_json(json_ld, video_id, fatal=fatal)
        if not json_ld:
            return {}
        info = {}
        if not isinstance(json_ld, (list, tuple, dict)):
            return info
        if isinstance(json_ld, dict):
            json_ld = [json_ld]

        INTERACTION_TYPE_MAP = {
            'CommentAction': 'comment',
            'AgreeAction': 'like',
            'DisagreeAction': 'dislike',
            'LikeAction': 'like',
            'DislikeAction': 'dislike',
            'ListenAction': 'view',
            'WatchAction': 'view',
            'ViewAction': 'view',
        }

        def is_type(e, *expected_types):
            type = variadic(traverse_obj(e, '@type'))
            return any(x in type for x in expected_types)

        def extract_interaction_type(e):
            interaction_type = e.get('interactionType')
            if isinstance(interaction_type, dict):
                interaction_type = interaction_type.get('@type')
            return str_or_none(interaction_type)

        def extract_interaction_statistic(e):
            interaction_statistic = e.get('interactionStatistic')
            if isinstance(interaction_statistic, dict):
                interaction_statistic = [interaction_statistic]
            if not isinstance(interaction_statistic, list):
                return
            for is_e in interaction_statistic:
                if not is_type(is_e, 'InteractionCounter'):
                    continue
                interaction_type = extract_interaction_type(is_e)
                if not interaction_type:
                    continue
                # For interaction count some sites provide string instead of
                # an integer (as per spec) with non digit characters (e.g. ",")
                # so extracting count with more relaxed str_to_int
                interaction_count = str_to_int(is_e.get('userInteractionCount'))
                if interaction_count is None:
                    continue
                count_kind = INTERACTION_TYPE_MAP.get(interaction_type.split('/')[-1])
                if not count_kind:
                    continue
                count_key = '%s_count' % count_kind
                if info.get(count_key) is not None:
                    continue
                info[count_key] = interaction_count

        def extract_chapter_information(e):
            chapters = [{
                'title': part.get('name'),
                'start_time': part.get('startOffset'),
                'end_time': part.get('endOffset'),
            } for part in variadic(e.get('hasPart') or []) if part.get('@type') == 'Clip']
            for idx, (last_c, current_c, next_c) in enumerate(zip(
                    [{'end_time': 0}] + chapters, chapters, chapters[1:])):
                current_c['end_time'] = current_c['end_time'] or next_c['start_time']
                current_c['start_time'] = current_c['start_time'] or last_c['end_time']
                if None in current_c.values():
                    self.report_warning(f'Chapter {idx} contains broken data. Not extracting chapters')
                    return
            if chapters:
                chapters[-1]['end_time'] = chapters[-1]['end_time'] or info['duration']
                info['chapters'] = chapters

        def extract_video_object(e):
            assert is_type(e, 'VideoObject')
            author = e.get('author')
            info.update({
                'url': url_or_none(e.get('contentUrl')),
                'title': unescapeHTML(e.get('name')),
                'description': unescapeHTML(e.get('description')),
                'thumbnails': [{'url': url}
                               for url in variadic(traverse_obj(e, 'thumbnailUrl', 'thumbnailURL'))
                               if url_or_none(url)],
                'duration': parse_duration(e.get('duration')),
                'timestamp': unified_timestamp(e.get('uploadDate')),
                # author can be an instance of 'Organization' or 'Person' types.
                # both types can have 'name' property(inherited from 'Thing' type). [1]
                # however some websites are using 'Text' type instead.
                # 1. https://schema.org/VideoObject
                'uploader': author.get('name') if isinstance(author, dict) else author if isinstance(author, str) else None,
                'filesize': int_or_none(float_or_none(e.get('contentSize'))),
                'tbr': int_or_none(e.get('bitrate')),
                'width': int_or_none(e.get('width')),
                'height': int_or_none(e.get('height')),
                'view_count': int_or_none(e.get('interactionCount')),
            })
            extract_interaction_statistic(e)
            extract_chapter_information(e)

        def traverse_json_ld(json_ld, at_top_level=True):
            for e in json_ld:
                if at_top_level and '@context' not in e:
                    continue
                if at_top_level and set(e.keys()) == {'@context', '@graph'}:
                    traverse_json_ld(variadic(e['@graph'], allowed_types=(dict,)), at_top_level=False)
                    break
                if expected_type is not None and not is_type(e, expected_type):
                    continue
                rating = traverse_obj(e, ('aggregateRating', 'ratingValue'), expected_type=float_or_none)
                if rating is not None:
                    info['average_rating'] = rating
                if is_type(e, 'TVEpisode', 'Episode'):
                    episode_name = unescapeHTML(e.get('name'))
                    info.update({
                        'episode': episode_name,
                        'episode_number': int_or_none(e.get('episodeNumber')),
                        'description': unescapeHTML(e.get('description')),
                    })
                    if not info.get('title') and episode_name:
                        info['title'] = episode_name
                    part_of_season = e.get('partOfSeason')
                    if is_type(part_of_season, 'TVSeason', 'Season', 'CreativeWorkSeason'):
                        info.update({
                            'season': unescapeHTML(part_of_season.get('name')),
                            'season_number': int_or_none(part_of_season.get('seasonNumber')),
                        })
                    part_of_series = e.get('partOfSeries') or e.get('partOfTVSeries')
                    if is_type(part_of_series, 'TVSeries', 'Series', 'CreativeWorkSeries'):
                        info['series'] = unescapeHTML(part_of_series.get('name'))
                elif is_type(e, 'Movie'):
                    info.update({
                        'title': unescapeHTML(e.get('name')),
                        'description': unescapeHTML(e.get('description')),
                        'duration': parse_duration(e.get('duration')),
                        'timestamp': unified_timestamp(e.get('dateCreated')),
                    })
                elif is_type(e, 'Article', 'NewsArticle'):
                    info.update({
                        'timestamp': parse_iso8601(e.get('datePublished')),
                        'title': unescapeHTML(e.get('headline')),
                        'description': unescapeHTML(e.get('articleBody') or e.get('description')),
                    })
                    if is_type(traverse_obj(e, ('video', 0)), 'VideoObject'):
                        extract_video_object(e['video'][0])
                    elif is_type(traverse_obj(e, ('subjectOf', 0)), 'VideoObject'):
                        extract_video_object(e['subjectOf'][0])
                elif is_type(e, 'VideoObject'):
                    extract_video_object(e)
                    if expected_type is None:
                        continue
                    else:
                        break
                video = e.get('video')
                if is_type(video, 'VideoObject'):
                    extract_video_object(video)
                if expected_type is None:
                    continue
                else:
                    break
        traverse_json_ld(json_ld)

        return filter_dict(info)

    def _search_nextjs_data(self, webpage, video_id, *, transform_source=None, fatal=True, **kw):
        return self._parse_json(
            self._search_regex(
                r'(?s)<script[^>]+id=[\'"]__NEXT_DATA__[\'"][^>]*>([^<]+)</script>',
                webpage, 'next.js data', fatal=fatal, **kw),
            video_id, transform_source=transform_source, fatal=fatal)

    def _search_nuxt_data(self, webpage, video_id, context_name='__NUXT__', *, fatal=True, traverse=('data', 0)):
        """Parses Nuxt.js metadata. This works as long as the function __NUXT__ invokes is a pure function"""
        rectx = re.escape(context_name)
        FUNCTION_RE = r'\(function\((?P<arg_keys>.*?)\){return\s+(?P<js>{.*?})\s*;?\s*}\((?P<arg_vals>.*?)\)'
        js, arg_keys, arg_vals = self._search_regex(
            (rf'<script>\s*window\.{rectx}={FUNCTION_RE}\s*\)\s*;?\s*</script>', rf'{rectx}\(.*?{FUNCTION_RE}'),
            webpage, context_name, group=('js', 'arg_keys', 'arg_vals'), fatal=fatal)

        args = dict(zip(arg_keys.split(','), arg_vals.split(',')))

        for key, val in args.items():
            if val in ('undefined', 'void 0'):
                args[key] = 'null'

        ret = self._parse_json(js, video_id, transform_source=functools.partial(js_to_json, vars=args), fatal=fatal)
        return traverse_obj(ret, traverse) or {}

    @staticmethod
    def _hidden_inputs(html):
        html = re.sub(r'<!--(?:(?!<!--).)*-->', '', html)
        hidden_inputs = {}
        for input in re.findall(r'(?i)(<input[^>]+>)', html):
            attrs = extract_attributes(input)
            if not input:
                continue
            if attrs.get('type') not in ('hidden', 'submit'):
                continue
            name = attrs.get('name') or attrs.get('id')
            value = attrs.get('value')
            if name and value is not None:
                hidden_inputs[name] = value
        return hidden_inputs

    def _form_hidden_inputs(self, form_id, html):
        form = self._search_regex(
            r'(?is)<form[^>]+?id=(["\'])%s\1[^>]*>(?P<form>.+?)</form>' % form_id,
            html, '%s form' % form_id, group='form')
        return self._hidden_inputs(form)

    class FormatSort:
        regex = r' *((?P<reverse>\+)?(?P<field>[a-zA-Z0-9_]+)((?P<separator>[~:])(?P<limit>.*?))?)? *$'

        default = ('hidden', 'aud_or_vid', 'hasvid', 'ie_pref', 'lang', 'quality',
                   'res', 'fps', 'hdr:12', 'codec:vp9.2', 'size', 'br', 'asr',
                   'proto', 'ext', 'hasaud', 'source', 'id')  # These must not be aliases
        ytdl_default = ('hasaud', 'lang', 'quality', 'tbr', 'filesize', 'vbr',
                        'height', 'width', 'proto', 'vext', 'abr', 'aext',
                        'fps', 'fs_approx', 'source', 'id')

        settings = {
            'vcodec': {'type': 'ordered', 'regex': True,
                       'order': ['av0?1', 'vp0?9.2', 'vp0?9', '[hx]265|he?vc?', '[hx]264|avc', 'vp0?8', 'mp4v|h263', 'theora', '', None, 'none']},
            'acodec': {'type': 'ordered', 'regex': True,
                       'order': ['[af]lac', 'wav|aiff', 'opus', 'vorbis|ogg', 'aac', 'mp?4a?', 'mp3', 'e-?a?c-?3', 'ac-?3', 'dts', '', None, 'none']},
            'hdr': {'type': 'ordered', 'regex': True, 'field': 'dynamic_range',
                    'order': ['dv', '(hdr)?12', r'(hdr)?10\+', '(hdr)?10', 'hlg', '', 'sdr', None]},
            'proto': {'type': 'ordered', 'regex': True, 'field': 'protocol',
                      'order': ['(ht|f)tps', '(ht|f)tp$', 'm3u8.*', '.*dash', 'websocket_frag', 'rtmpe?', '', 'mms|rtsp', 'ws|websocket', 'f4']},
            'vext': {'type': 'ordered', 'field': 'video_ext',
                     'order': ('mp4', 'webm', 'flv', '', 'none'),
                     'order_free': ('webm', 'mp4', 'flv', '', 'none')},
            'aext': {'type': 'ordered', 'field': 'audio_ext',
                     'order': ('m4a', 'aac', 'mp3', 'ogg', 'opus', 'webm', '', 'none'),
                     'order_free': ('opus', 'ogg', 'webm', 'm4a', 'mp3', 'aac', '', 'none')},
            'hidden': {'visible': False, 'forced': True, 'type': 'extractor', 'max': -1000},
            'aud_or_vid': {'visible': False, 'forced': True, 'type': 'multiple',
                           'field': ('vcodec', 'acodec'),
                           'function': lambda it: int(any(v != 'none' for v in it))},
            'ie_pref': {'priority': True, 'type': 'extractor'},
            'hasvid': {'priority': True, 'field': 'vcodec', 'type': 'boolean', 'not_in_list': ('none',)},
            'hasaud': {'field': 'acodec', 'type': 'boolean', 'not_in_list': ('none',)},
            'lang': {'convert': 'float', 'field': 'language_preference', 'default': -1},
            'quality': {'convert': 'float', 'default': -1},
            'filesize': {'convert': 'bytes'},
            'fs_approx': {'convert': 'bytes', 'field': 'filesize_approx'},
            'id': {'convert': 'string', 'field': 'format_id'},
            'height': {'convert': 'float_none'},
            'width': {'convert': 'float_none'},
            'fps': {'convert': 'float_none'},
            'tbr': {'convert': 'float_none'},
            'vbr': {'convert': 'float_none'},
            'abr': {'convert': 'float_none'},
            'asr': {'convert': 'float_none'},
            'source': {'convert': 'float', 'field': 'source_preference', 'default': -1},

            'codec': {'type': 'combined', 'field': ('vcodec', 'acodec')},
            'br': {'type': 'combined', 'field': ('tbr', 'vbr', 'abr'), 'same_limit': True},
            'size': {'type': 'combined', 'same_limit': True, 'field': ('filesize', 'fs_approx')},
            'ext': {'type': 'combined', 'field': ('vext', 'aext')},
            'res': {'type': 'multiple', 'field': ('height', 'width'),
                    'function': lambda it: (lambda l: min(l) if l else 0)(tuple(filter(None, it)))},

            # For compatibility with youtube-dl
            'format_id': {'type': 'alias', 'field': 'id'},
            'preference': {'type': 'alias', 'field': 'ie_pref'},
            'language_preference': {'type': 'alias', 'field': 'lang'},
            'source_preference': {'type': 'alias', 'field': 'source'},
            'protocol': {'type': 'alias', 'field': 'proto'},
            'filesize_approx': {'type': 'alias', 'field': 'fs_approx'},

            # Deprecated
            'dimension': {'type': 'alias', 'field': 'res', 'deprecated': True},
            'resolution': {'type': 'alias', 'field': 'res', 'deprecated': True},
            'extension': {'type': 'alias', 'field': 'ext', 'deprecated': True},
            'bitrate': {'type': 'alias', 'field': 'br', 'deprecated': True},
            'total_bitrate': {'type': 'alias', 'field': 'tbr', 'deprecated': True},
            'video_bitrate': {'type': 'alias', 'field': 'vbr', 'deprecated': True},
            'audio_bitrate': {'type': 'alias', 'field': 'abr', 'deprecated': True},
            'framerate': {'type': 'alias', 'field': 'fps', 'deprecated': True},
            'filesize_estimate': {'type': 'alias', 'field': 'size', 'deprecated': True},
            'samplerate': {'type': 'alias', 'field': 'asr', 'deprecated': True},
            'video_ext': {'type': 'alias', 'field': 'vext', 'deprecated': True},
            'audio_ext': {'type': 'alias', 'field': 'aext', 'deprecated': True},
            'video_codec': {'type': 'alias', 'field': 'vcodec', 'deprecated': True},
            'audio_codec': {'type': 'alias', 'field': 'acodec', 'deprecated': True},
            'video': {'type': 'alias', 'field': 'hasvid', 'deprecated': True},
            'has_video': {'type': 'alias', 'field': 'hasvid', 'deprecated': True},
            'audio': {'type': 'alias', 'field': 'hasaud', 'deprecated': True},
            'has_audio': {'type': 'alias', 'field': 'hasaud', 'deprecated': True},
            'extractor': {'type': 'alias', 'field': 'ie_pref', 'deprecated': True},
            'extractor_preference': {'type': 'alias', 'field': 'ie_pref', 'deprecated': True},
        }

        def __init__(self, ie, field_preference):
            self._order = []
            self.ydl = ie._downloader
            self.evaluate_params(self.ydl.params, field_preference)
            if ie.get_param('verbose'):
                self.print_verbose_info(self.ydl.write_debug)

        def _get_field_setting(self, field, key):
            if field not in self.settings:
                if key in ('forced', 'priority'):
                    return False
                self.ydl.deprecation_warning(
                    f'Using arbitrary fields ({field}) for format sorting is deprecated '
                    'and may be removed in a future version')
                self.settings[field] = {}
            propObj = self.settings[field]
            if key not in propObj:
                type = propObj.get('type')
                if key == 'field':
                    default = 'preference' if type == 'extractor' else (field,) if type in ('combined', 'multiple') else field
                elif key == 'convert':
                    default = 'order' if type == 'ordered' else 'float_string' if field else 'ignore'
                else:
                    default = {'type': 'field', 'visible': True, 'order': [], 'not_in_list': (None,)}.get(key, None)
                propObj[key] = default
            return propObj[key]

        def _resolve_field_value(self, field, value, convertNone=False):
            if value is None:
                if not convertNone:
                    return None
            else:
                value = value.lower()
            conversion = self._get_field_setting(field, 'convert')
            if conversion == 'ignore':
                return None
            if conversion == 'string':
                return value
            elif conversion == 'float_none':
                return float_or_none(value)
            elif conversion == 'bytes':
                return FileDownloader.parse_bytes(value)
            elif conversion == 'order':
                order_list = (self._use_free_order and self._get_field_setting(field, 'order_free')) or self._get_field_setting(field, 'order')
                use_regex = self._get_field_setting(field, 'regex')
                list_length = len(order_list)
                empty_pos = order_list.index('') if '' in order_list else list_length + 1
                if use_regex and value is not None:
                    for i, regex in enumerate(order_list):
                        if regex and re.match(regex, value):
                            return list_length - i
                    return list_length - empty_pos  # not in list
                else:  # not regex or  value = None
                    return list_length - (order_list.index(value) if value in order_list else empty_pos)
            else:
                if value.isnumeric():
                    return float(value)
                else:
                    self.settings[field]['convert'] = 'string'
                    return value

        def evaluate_params(self, params, sort_extractor):
            self._use_free_order = params.get('prefer_free_formats', False)
            self._sort_user = params.get('format_sort', [])
            self._sort_extractor = sort_extractor

            def add_item(field, reverse, closest, limit_text):
                field = field.lower()
                if field in self._order:
                    return
                self._order.append(field)
                limit = self._resolve_field_value(field, limit_text)
                data = {
                    'reverse': reverse,
                    'closest': False if limit is None else closest,
                    'limit_text': limit_text,
                    'limit': limit}
                if field in self.settings:
                    self.settings[field].update(data)
                else:
                    self.settings[field] = data

            sort_list = (
                tuple(field for field in self.default if self._get_field_setting(field, 'forced'))
                + (tuple() if params.get('format_sort_force', False)
                   else tuple(field for field in self.default if self._get_field_setting(field, 'priority')))
                + tuple(self._sort_user) + tuple(sort_extractor) + self.default)

            for item in sort_list:
                match = re.match(self.regex, item)
                if match is None:
                    raise ExtractorError('Invalid format sort string "%s" given by extractor' % item)
                field = match.group('field')
                if field is None:
                    continue
                if self._get_field_setting(field, 'type') == 'alias':
                    alias, field = field, self._get_field_setting(field, 'field')
                    if self._get_field_setting(alias, 'deprecated'):
                        self.ydl.deprecation_warning(
                            f'Format sorting alias {alias} is deprecated '
                            f'and may be removed in a future version. Please use {field} instead')
                reverse = match.group('reverse') is not None
                closest = match.group('separator') == '~'
                limit_text = match.group('limit')

                has_limit = limit_text is not None
                has_multiple_fields = self._get_field_setting(field, 'type') == 'combined'
                has_multiple_limits = has_limit and has_multiple_fields and not self._get_field_setting(field, 'same_limit')

                fields = self._get_field_setting(field, 'field') if has_multiple_fields else (field,)
                limits = limit_text.split(':') if has_multiple_limits else (limit_text,) if has_limit else tuple()
                limit_count = len(limits)
                for (i, f) in enumerate(fields):
                    add_item(f, reverse, closest,
                             limits[i] if i < limit_count
                             else limits[0] if has_limit and not has_multiple_limits
                             else None)

        def print_verbose_info(self, write_debug):
            if self._sort_user:
                write_debug('Sort order given by user: %s' % ', '.join(self._sort_user))
            if self._sort_extractor:
                write_debug('Sort order given by extractor: %s' % ', '.join(self._sort_extractor))
            write_debug('Formats sorted by: %s' % ', '.join(['%s%s%s' % (
                '+' if self._get_field_setting(field, 'reverse') else '', field,
                '%s%s(%s)' % ('~' if self._get_field_setting(field, 'closest') else ':',
                              self._get_field_setting(field, 'limit_text'),
                              self._get_field_setting(field, 'limit'))
                if self._get_field_setting(field, 'limit_text') is not None else '')
                for field in self._order if self._get_field_setting(field, 'visible')]))

        def _calculate_field_preference_from_value(self, format, field, type, value):
            reverse = self._get_field_setting(field, 'reverse')
            closest = self._get_field_setting(field, 'closest')
            limit = self._get_field_setting(field, 'limit')

            if type == 'extractor':
                maximum = self._get_field_setting(field, 'max')
                if value is None or (maximum is not None and value >= maximum):
                    value = -1
            elif type == 'boolean':
                in_list = self._get_field_setting(field, 'in_list')
                not_in_list = self._get_field_setting(field, 'not_in_list')
                value = 0 if ((in_list is None or value in in_list) and (not_in_list is None or value not in not_in_list)) else -1
            elif type == 'ordered':
                value = self._resolve_field_value(field, value, True)

            # try to convert to number
            val_num = float_or_none(value, default=self._get_field_setting(field, 'default'))
            is_num = self._get_field_setting(field, 'convert') != 'string' and val_num is not None
            if is_num:
                value = val_num

            return ((-10, 0) if value is None
                    else (1, value, 0) if not is_num  # if a field has mixed strings and numbers, strings are sorted higher
                    else (0, -abs(value - limit), value - limit if reverse else limit - value) if closest
                    else (0, value, 0) if not reverse and (limit is None or value <= limit)
                    else (0, -value, 0) if limit is None or (reverse and value == limit) or value > limit
                    else (-1, value, 0))

        def _calculate_field_preference(self, format, field):
            type = self._get_field_setting(field, 'type')  # extractor, boolean, ordered, field, multiple
            get_value = lambda f: format.get(self._get_field_setting(f, 'field'))
            if type == 'multiple':
                type = 'field'  # Only 'field' is allowed in multiple for now
                actual_fields = self._get_field_setting(field, 'field')

                value = self._get_field_setting(field, 'function')(get_value(f) for f in actual_fields)
            else:
                value = get_value(field)
            return self._calculate_field_preference_from_value(format, field, type, value)

        def calculate_preference(self, format):
            # Determine missing protocol
            if not format.get('protocol'):
                format['protocol'] = determine_protocol(format)

            # Determine missing ext
            if not format.get('ext') and 'url' in format:
                format['ext'] = determine_ext(format['url'])
            if format.get('vcodec') == 'none':
                format['audio_ext'] = format['ext'] if format.get('acodec') != 'none' else 'none'
                format['video_ext'] = 'none'
            else:
                format['video_ext'] = format['ext']
                format['audio_ext'] = 'none'
            # if format.get('preference') is None and format.get('ext') in ('f4f', 'f4m'):  # Not supported?
            #    format['preference'] = -1000

            # Determine missing bitrates
            if format.get('tbr') is None:
                if format.get('vbr') is not None and format.get('abr') is not None:
                    format['tbr'] = format.get('vbr', 0) + format.get('abr', 0)
            else:
                if format.get('vcodec') != 'none' and format.get('vbr') is None:
                    format['vbr'] = format.get('tbr') - format.get('abr', 0)
                if format.get('acodec') != 'none' and format.get('abr') is None:
                    format['abr'] = format.get('tbr') - format.get('vbr', 0)

            return tuple(self._calculate_field_preference(format, field) for field in self._order)

    def _sort_formats(self, formats, field_preference=[]):
        if not formats:
            return
        formats.sort(key=self.FormatSort(self, field_preference).calculate_preference)

    def _check_formats(self, formats, video_id):
        if formats:
            formats[:] = filter(
                lambda f: self._is_valid_url(
                    f['url'], video_id,
                    item='%s video format' % f.get('format_id') if f.get('format_id') else 'video'),
                formats)

    @staticmethod
    def _remove_duplicate_formats(formats):
        format_urls = set()
        unique_formats = []
        for f in formats:
            if f['url'] not in format_urls:
                format_urls.add(f['url'])
                unique_formats.append(f)
        formats[:] = unique_formats

    def _is_valid_url(self, url, video_id, item='video', headers={}):
        url = self._proto_relative_url(url, scheme='http:')
        # For now assume non HTTP(S) URLs always valid
        if not (url.startswith('http://') or url.startswith('https://')):
            return True
        try:
            self._request_webpage(url, video_id, 'Checking %s URL' % item, headers=headers)
            return True
        except ExtractorError as e:
            self.to_screen(
                '%s: %s URL is invalid, skipping: %s'
                % (video_id, item, error_to_compat_str(e.cause)))
            return False

    def http_scheme(self):
        """ Either "http:" or "https:", depending on the user's preferences """
        return (
            'http:'
            if self.get_param('prefer_insecure', False)
            else 'https:')

    def _proto_relative_url(self, url, scheme=None):
        if url is None:
            return url
        if url.startswith('//'):
            if scheme is None:
                scheme = self.http_scheme()
            return scheme + url
        else:
            return url

    def _sleep(self, timeout, video_id, msg_template=None):
        if msg_template is None:
            msg_template = '%(video_id)s: Waiting for %(timeout)s seconds'
        msg = msg_template % {'video_id': video_id, 'timeout': timeout}
        self.to_screen(msg)
        time.sleep(timeout)

    def _extract_f4m_formats(self, manifest_url, video_id, preference=None, quality=None, f4m_id=None,
                             transform_source=lambda s: fix_xml_ampersands(s).strip(),
                             fatal=True, m3u8_id=None, data=None, headers={}, query={}):
        res = self._download_xml_handle(
            manifest_url, video_id, 'Downloading f4m manifest',
            'Unable to download f4m manifest',
            # Some manifests may be malformed, e.g. prosiebensat1 generated manifests
            # (see https://github.com/ytdl-org/youtube-dl/issues/6215#issuecomment-121704244)
            transform_source=transform_source,
            fatal=fatal, data=data, headers=headers, query=query)
        if res is False:
            return []

        manifest, urlh = res
        manifest_url = urlh.geturl()

        return self._parse_f4m_formats(
            manifest, manifest_url, video_id, preference=preference, quality=quality, f4m_id=f4m_id,
            transform_source=transform_source, fatal=fatal, m3u8_id=m3u8_id)

    def _parse_f4m_formats(self, manifest, manifest_url, video_id, preference=None, quality=None, f4m_id=None,
                           transform_source=lambda s: fix_xml_ampersands(s).strip(),
                           fatal=True, m3u8_id=None):
        if not isinstance(manifest, xml.etree.ElementTree.Element) and not fatal:
            return []

        # currently yt-dlp cannot decode the playerVerificationChallenge as Akamai uses Adobe Alchemy
        akamai_pv = manifest.find('{http://ns.adobe.com/f4m/1.0}pv-2.0')
        if akamai_pv is not None and ';' in akamai_pv.text:
            playerVerificationChallenge = akamai_pv.text.split(';')[0]
            if playerVerificationChallenge.strip() != '':
                return []

        formats = []
        manifest_version = '1.0'
        media_nodes = manifest.findall('{http://ns.adobe.com/f4m/1.0}media')
        if not media_nodes:
            manifest_version = '2.0'
            media_nodes = manifest.findall('{http://ns.adobe.com/f4m/2.0}media')
        # Remove unsupported DRM protected media from final formats
        # rendition (see https://github.com/ytdl-org/youtube-dl/issues/8573).
        media_nodes = remove_encrypted_media(media_nodes)
        if not media_nodes:
            return formats

        manifest_base_url = get_base_url(manifest)

        bootstrap_info = xpath_element(
            manifest, ['{http://ns.adobe.com/f4m/1.0}bootstrapInfo', '{http://ns.adobe.com/f4m/2.0}bootstrapInfo'],
            'bootstrap info', default=None)

        vcodec = None
        mime_type = xpath_text(
            manifest, ['{http://ns.adobe.com/f4m/1.0}mimeType', '{http://ns.adobe.com/f4m/2.0}mimeType'],
            'base URL', default=None)
        if mime_type and mime_type.startswith('audio/'):
            vcodec = 'none'

        for i, media_el in enumerate(media_nodes):
            tbr = int_or_none(media_el.attrib.get('bitrate'))
            width = int_or_none(media_el.attrib.get('width'))
            height = int_or_none(media_el.attrib.get('height'))
            format_id = join_nonempty(f4m_id, tbr or i)
            # If <bootstrapInfo> is present, the specified f4m is a
            # stream-level manifest, and only set-level manifests may refer to
            # external resources.  See section 11.4 and section 4 of F4M spec
            if bootstrap_info is None:
                media_url = None
                # @href is introduced in 2.0, see section 11.6 of F4M spec
                if manifest_version == '2.0':
                    media_url = media_el.attrib.get('href')
                if media_url is None:
                    media_url = media_el.attrib.get('url')
                if not media_url:
                    continue
                manifest_url = (
                    media_url if media_url.startswith('http://') or media_url.startswith('https://')
                    else ((manifest_base_url or '/'.join(manifest_url.split('/')[:-1])) + '/' + media_url))
                # If media_url is itself a f4m manifest do the recursive extraction
                # since bitrates in parent manifest (this one) and media_url manifest
                # may differ leading to inability to resolve the format by requested
                # bitrate in f4m downloader
                ext = determine_ext(manifest_url)
                if ext == 'f4m':
                    f4m_formats = self._extract_f4m_formats(
                        manifest_url, video_id, preference=preference, quality=quality, f4m_id=f4m_id,
                        transform_source=transform_source, fatal=fatal)
                    # Sometimes stream-level manifest contains single media entry that
                    # does not contain any quality metadata (e.g. http://matchtv.ru/#live-player).
                    # At the same time parent's media entry in set-level manifest may
                    # contain it. We will copy it from parent in such cases.
                    if len(f4m_formats) == 1:
                        f = f4m_formats[0]
                        f.update({
                            'tbr': f.get('tbr') or tbr,
                            'width': f.get('width') or width,
                            'height': f.get('height') or height,
                            'format_id': f.get('format_id') if not tbr else format_id,
                            'vcodec': vcodec,
                        })
                    formats.extend(f4m_formats)
                    continue
                elif ext == 'm3u8':
                    formats.extend(self._extract_m3u8_formats(
                        manifest_url, video_id, 'mp4', preference=preference,
                        quality=quality, m3u8_id=m3u8_id, fatal=fatal))
                    continue
            formats.append({
                'format_id': format_id,
                'url': manifest_url,
                'manifest_url': manifest_url,
                'ext': 'flv' if bootstrap_info is not None else None,
                'protocol': 'f4m',
                'tbr': tbr,
                'width': width,
                'height': height,
                'vcodec': vcodec,
                'preference': preference,
                'quality': quality,
            })
        return formats

    def _m3u8_meta_format(self, m3u8_url, ext=None, preference=None, quality=None, m3u8_id=None):
        return {
            'format_id': join_nonempty(m3u8_id, 'meta'),
            'url': m3u8_url,
            'ext': ext,
            'protocol': 'm3u8',
            'preference': preference - 100 if preference else -100,
            'quality': quality,
            'resolution': 'multiple',
            'format_note': 'Quality selection URL',
        }

    def _report_ignoring_subs(self, name):
        self.report_warning(bug_reports_message(
            f'Ignoring subtitle tracks found in the {name} manifest; '
            'if any subtitle tracks are missing,'
        ), only_once=True)

    def _extract_m3u8_formats(self, *args, **kwargs):
        fmts, subs = self._extract_m3u8_formats_and_subtitles(*args, **kwargs)
        if subs:
            self._report_ignoring_subs('HLS')
        return fmts

    def _extract_m3u8_formats_and_subtitles(
            self, m3u8_url, video_id, ext=None, entry_protocol='m3u8_native',
            preference=None, quality=None, m3u8_id=None, note=None,
            errnote=None, fatal=True, live=False, data=None, headers={},
            query={},
            json_body=None, form_params=None, body_encoding=None):

        res = self._download_webpage_handle(
            m3u8_url, video_id,
            note='Downloading m3u8 information' if note is None else note,
            errnote='Failed to download m3u8 information' if errnote is None else errnote,
            fatal=fatal, data=data, headers=headers, query=query,
            json_body=json_body, form_params=form_params, body_encoding=body_encoding)

        if res is False:
            return [], {}

        m3u8_doc, urlh = res
        m3u8_url = urlh.geturl()

        return self._parse_m3u8_formats_and_subtitles(
            m3u8_doc, m3u8_url, ext=ext, entry_protocol=entry_protocol,
            preference=preference, quality=quality, m3u8_id=m3u8_id,
            note=note, errnote=errnote, fatal=fatal, live=live, data=data,
            headers=headers, query=query, video_id=video_id)

    def _parse_m3u8_formats_and_subtitles(
            self, m3u8_doc, m3u8_url=None, ext=None, entry_protocol='m3u8_native',
            preference=None, quality=None, m3u8_id=None, live=False, note=None,
            errnote=None, fatal=True, data=None, headers={}, query={},
            video_id=None):

        if not m3u8_url:
            b64data = base64.b64encode(m3u8_doc.encode('utf-8')).decode()
            m3u8_url = f'data:application/mpegurl;base64,{b64data}'

        formats, subtitles = [], {}

        has_drm = re.search('|'.join([
            r'#EXT-X-FAXS-CM:',  # Adobe Flash Access
            r'#EXT-X-(?:SESSION-)?KEY:.*?URI="skd://',  # Apple FairPlay
        ]), m3u8_doc)

        def format_url(url):
            return url if re.match(r'^https?://', url) else urllib.parse.urljoin(m3u8_url, url)

        if self.get_param('hls_split_discontinuity', False):
            def _extract_m3u8_playlist_indices(manifest_url=None, m3u8_doc=None):
                if not m3u8_doc:
                    if not manifest_url:
                        return []
                    m3u8_doc = self._download_webpage(
                        manifest_url, video_id, fatal=fatal, data=data, headers=headers,
                        note=False, errnote='Failed to download m3u8 playlist information')
                    if m3u8_doc is False:
                        return []
                return range(1 + sum(line.startswith('#EXT-X-DISCONTINUITY') for line in m3u8_doc.splitlines()))

        else:
            def _extract_m3u8_playlist_indices(*args, **kwargs):
                return [None]

        # References:
        # 1. https://tools.ietf.org/html/draft-pantos-http-live-streaming-21
        # 2. https://github.com/ytdl-org/youtube-dl/issues/12211
        # 3. https://github.com/ytdl-org/youtube-dl/issues/18923

        # We should try extracting formats only from master playlists [1, 4.3.4],
        # i.e. playlists that describe available qualities. On the other hand
        # media playlists [1, 4.3.3] should be returned as is since they contain
        # just the media without qualities renditions.
        # Fortunately, master playlist can be easily distinguished from media
        # playlist based on particular tags availability. As of [1, 4.3.3, 4.3.4]
        # master playlist tags MUST NOT appear in a media playlist and vice versa.
        # As of [1, 4.3.3.1] #EXT-X-TARGETDURATION tag is REQUIRED for every
        # media playlist and MUST NOT appear in master playlist thus we can
        # clearly detect media playlist with this criterion.

        if '#EXT-X-TARGETDURATION' in m3u8_doc:  # media playlist, return as is
            formats = [{
                'format_id': join_nonempty(m3u8_id, idx),
                'format_index': idx,
                'url': m3u8_url or encode_data_uri(m3u8_doc.encode('utf-8'), 'application/x-mpegurl'),
                'ext': ext,
                'protocol': entry_protocol,
                'preference': preference,
                'quality': quality,
                'has_drm': has_drm,
            } for idx in _extract_m3u8_playlist_indices(m3u8_doc=m3u8_doc)]

            return formats, subtitles

        groups = {}
        last_stream_inf = {}

        def extract_media(x_media_line):
            media = parse_m3u8_attributes(x_media_line)
            # As per [1, 4.3.4.1] TYPE, GROUP-ID and NAME are REQUIRED
            media_type, group_id, name = media.get('TYPE'), media.get('GROUP-ID'), media.get('NAME')
            if not (media_type and group_id and name):
                return
            groups.setdefault(group_id, []).append(media)
            # <https://tools.ietf.org/html/rfc8216#section-4.3.4.1>
            if media_type == 'SUBTITLES':
                # According to RFC 8216 §4.3.4.2.1, URI is REQUIRED in the
                # EXT-X-MEDIA tag if the media type is SUBTITLES.
                # However, lack of URI has been spotted in the wild.
                # e.g. NebulaIE; see https://github.com/yt-dlp/yt-dlp/issues/339
                if not media.get('URI'):
                    return
                url = format_url(media['URI'])
                sub_info = {
                    'url': url,
                    'ext': determine_ext(url),
                }
                if sub_info['ext'] == 'm3u8':
                    # Per RFC 8216 §3.1, the only possible subtitle format m3u8
                    # files may contain is WebVTT:
                    # <https://tools.ietf.org/html/rfc8216#section-3.1>
                    sub_info['ext'] = 'vtt'
                    sub_info['protocol'] = 'm3u8_native'
                lang = media.get('LANGUAGE') or 'und'
                subtitles.setdefault(lang, []).append(sub_info)
            if media_type not in ('VIDEO', 'AUDIO'):
                return
            media_url = media.get('URI')
            if media_url:
                manifest_url = format_url(media_url)
                formats.extend({
                    'format_id': join_nonempty(m3u8_id, group_id, name, idx),
                    'format_note': name,
                    'format_index': idx,
                    'url': manifest_url,
                    'manifest_url': m3u8_url,
                    'language': media.get('LANGUAGE'),
                    'ext': ext,
                    'protocol': entry_protocol,
                    'preference': preference,
                    'quality': quality,
                    'vcodec': 'none' if media_type == 'AUDIO' else None,
                } for idx in _extract_m3u8_playlist_indices(manifest_url))

        def build_stream_name():
            # Despite specification does not mention NAME attribute for
            # EXT-X-STREAM-INF tag it still sometimes may be present (see [1]
            # or vidio test in TestInfoExtractor.test_parse_m3u8_formats)
            # 1. http://www.vidio.com/watch/165683-dj_ambred-booyah-live-2015
            stream_name = last_stream_inf.get('NAME')
            if stream_name:
                return stream_name
            # If there is no NAME in EXT-X-STREAM-INF it will be obtained
            # from corresponding rendition group
            stream_group_id = last_stream_inf.get('VIDEO')
            if not stream_group_id:
                return
            stream_group = groups.get(stream_group_id)
            if not stream_group:
                return stream_group_id
            rendition = stream_group[0]
            return rendition.get('NAME') or stream_group_id

        # parse EXT-X-MEDIA tags before EXT-X-STREAM-INF in order to have the
        # chance to detect video only formats when EXT-X-STREAM-INF tags
        # precede EXT-X-MEDIA tags in HLS manifest such as [3].
        for line in m3u8_doc.splitlines():
            if line.startswith('#EXT-X-MEDIA:'):
                extract_media(line)

        for line in m3u8_doc.splitlines():
            if line.startswith('#EXT-X-STREAM-INF:'):
                last_stream_inf = parse_m3u8_attributes(line)
            elif line.startswith('#') or not line.strip():
                continue
            else:
                tbr = float_or_none(
                    last_stream_inf.get('AVERAGE-BANDWIDTH')
                    or last_stream_inf.get('BANDWIDTH'), scale=1000)
                manifest_url = format_url(line.strip())

                for idx in _extract_m3u8_playlist_indices(manifest_url):
                    format_id = [m3u8_id, None, idx]
                    # Bandwidth of live streams may differ over time thus making
                    # format_id unpredictable. So it's better to keep provided
                    # format_id intact.
                    if not live:
                        stream_name = build_stream_name()
                        format_id[1] = stream_name or '%d' % (tbr or len(formats))
                    f = {
                        'format_id': join_nonempty(*format_id),
                        'format_index': idx,
                        'url': manifest_url,
                        'manifest_url': m3u8_url,
                        'tbr': tbr,
                        'ext': ext,
                        'fps': float_or_none(last_stream_inf.get('FRAME-RATE')),
                        'protocol': entry_protocol,
                        'preference': preference,
                        'quality': quality,
                    }
                    resolution = last_stream_inf.get('RESOLUTION')
                    if resolution:
                        mobj = re.search(r'(?P<width>\d+)[xX](?P<height>\d+)', resolution)
                        if mobj:
                            f['width'] = int(mobj.group('width'))
                            f['height'] = int(mobj.group('height'))
                    # Unified Streaming Platform
                    mobj = re.search(
                        r'audio.*?(?:%3D|=)(\d+)(?:-video.*?(?:%3D|=)(\d+))?', f['url'])
                    if mobj:
                        abr, vbr = mobj.groups()
                        abr, vbr = float_or_none(abr, 1000), float_or_none(vbr, 1000)
                        f.update({
                            'vbr': vbr,
                            'abr': abr,
                        })
                    codecs = parse_codecs(last_stream_inf.get('CODECS'))
                    f.update(codecs)
                    audio_group_id = last_stream_inf.get('AUDIO')
                    # As per [1, 4.3.4.1.1] any EXT-X-STREAM-INF tag which
                    # references a rendition group MUST have a CODECS attribute.
                    # However, this is not always respected, for example, [2]
                    # contains EXT-X-STREAM-INF tag which references AUDIO
                    # rendition group but does not have CODECS and despite
                    # referencing an audio group it represents a complete
                    # (with audio and video) format. So, for such cases we will
                    # ignore references to rendition groups and treat them
                    # as complete formats.
                    if audio_group_id and codecs and f.get('vcodec') != 'none':
                        audio_group = groups.get(audio_group_id)
                        if audio_group and audio_group[0].get('URI'):
                            # TODO: update acodec for audio only formats with
                            # the same GROUP-ID
                            f['acodec'] = 'none'
                    if not f.get('ext'):
                        f['ext'] = 'm4a' if f.get('vcodec') == 'none' else 'mp4'
                    formats.append(f)

                    # for DailyMotion
                    progressive_uri = last_stream_inf.get('PROGRESSIVE-URI')
                    if progressive_uri:
                        http_f = f.copy()
                        del http_f['manifest_url']
                        http_f.update({
                            'format_id': f['format_id'].replace('hls-', 'http-'),
                            'protocol': 'http',
                            'url': progressive_uri,
                        })
                        formats.append(http_f)

                last_stream_inf = {}
        return formats, subtitles

    def _extract_m3u8_vod_duration(
            self, m3u8_vod_url, video_id, note=None, errnote=None, data=None, headers={}, query={}):

        m3u8_vod = self._download_webpage(
            m3u8_vod_url, video_id,
            note='Downloading m3u8 VOD manifest' if note is None else note,
            errnote='Failed to download VOD manifest' if errnote is None else errnote,
            fatal=False, data=data, headers=headers, query=query)

        return self._parse_m3u8_vod_duration(m3u8_vod or '', video_id)

    def _parse_m3u8_vod_duration(self, m3u8_vod, video_id):
        if '#EXT-X-PLAYLIST-TYPE:VOD' not in m3u8_vod:
            return None

        return int(sum(
            float(line[len('#EXTINF:'):].split(',')[0])
            for line in m3u8_vod.splitlines() if line.startswith('#EXTINF:'))) or None

    @staticmethod
    def _xpath_ns(path, namespace=None):
        if not namespace:
            return path
        out = []
        for c in path.split('/'):
            if not c or c == '.':
                out.append(c)
            else:
                out.append('{%s}%s' % (namespace, c))
        return '/'.join(out)

    def _extract_smil_formats_and_subtitles(self, smil_url, video_id, fatal=True, f4m_params=None, transform_source=None):
        res = self._download_smil(smil_url, video_id, fatal=fatal, transform_source=transform_source)
        if res is False:
            assert not fatal
            return [], {}

        smil, urlh = res
        smil_url = urlh.geturl()

        namespace = self._parse_smil_namespace(smil)

        fmts = self._parse_smil_formats(
            smil, smil_url, video_id, namespace=namespace, f4m_params=f4m_params)
        subs = self._parse_smil_subtitles(
            smil, namespace=namespace)

        return fmts, subs

    def _extract_smil_formats(self, *args, **kwargs):
        fmts, subs = self._extract_smil_formats_and_subtitles(*args, **kwargs)
        if subs:
            self._report_ignoring_subs('SMIL')
        return fmts

    def _extract_smil_info(self, smil_url, video_id, fatal=True, f4m_params=None):
        res = self._download_smil(smil_url, video_id, fatal=fatal)
        if res is False:
            return {}

        smil, urlh = res
        smil_url = urlh.geturl()

        return self._parse_smil(smil, smil_url, video_id, f4m_params=f4m_params)

    def _download_smil(self, smil_url, video_id, fatal=True, transform_source=None):
        return self._download_xml_handle(
            smil_url, video_id, 'Downloading SMIL file',
            'Unable to download SMIL file', fatal=fatal, transform_source=transform_source)

    def _parse_smil(self, smil, smil_url, video_id, f4m_params=None):
        namespace = self._parse_smil_namespace(smil)

        formats = self._parse_smil_formats(
            smil, smil_url, video_id, namespace=namespace, f4m_params=f4m_params)
        subtitles = self._parse_smil_subtitles(smil, namespace=namespace)

        video_id = os.path.splitext(url_basename(smil_url))[0]
        title = None
        description = None
        upload_date = None
        for meta in smil.findall(self._xpath_ns('./head/meta', namespace)):
            name = meta.attrib.get('name')
            content = meta.attrib.get('content')
            if not name or not content:
                continue
            if not title and name == 'title':
                title = content
            elif not description and name in ('description', 'abstract'):
                description = content
            elif not upload_date and name == 'date':
                upload_date = unified_strdate(content)

        thumbnails = [{
            'id': image.get('type'),
            'url': image.get('src'),
            'width': int_or_none(image.get('width')),
            'height': int_or_none(image.get('height')),
        } for image in smil.findall(self._xpath_ns('.//image', namespace)) if image.get('src')]

        return {
            'id': video_id,
            'title': title or video_id,
            'description': description,
            'upload_date': upload_date,
            'thumbnails': thumbnails,
            'formats': formats,
            'subtitles': subtitles,
        }

    def _parse_smil_namespace(self, smil):
        return self._search_regex(
            r'(?i)^{([^}]+)?}smil$', smil.tag, 'namespace', default=None)

    def _parse_smil_formats(self, smil, smil_url, video_id, namespace=None, f4m_params=None, transform_rtmp_url=None):
        base = smil_url
        for meta in smil.findall(self._xpath_ns('./head/meta', namespace)):
            b = meta.get('base') or meta.get('httpBase')
            if b:
                base = b
                break

        formats = []
        rtmp_count = 0
        http_count = 0
        m3u8_count = 0
        imgs_count = 0

        srcs = set()
        media = smil.findall(self._xpath_ns('.//video', namespace)) + smil.findall(self._xpath_ns('.//audio', namespace))
        for medium in media:
            src = medium.get('src')
            if not src or src in srcs:
                continue
            srcs.add(src)

            bitrate = float_or_none(medium.get('system-bitrate') or medium.get('systemBitrate'), 1000)
            filesize = int_or_none(medium.get('size') or medium.get('fileSize'))
            width = int_or_none(medium.get('width'))
            height = int_or_none(medium.get('height'))
            proto = medium.get('proto')
            ext = medium.get('ext')
            src_ext = determine_ext(src)
            streamer = medium.get('streamer') or base

            if proto == 'rtmp' or streamer.startswith('rtmp'):
                rtmp_count += 1
                formats.append({
                    'url': streamer,
                    'play_path': src,
                    'ext': 'flv',
                    'format_id': 'rtmp-%d' % (rtmp_count if bitrate is None else bitrate),
                    'tbr': bitrate,
                    'filesize': filesize,
                    'width': width,
                    'height': height,
                })
                if transform_rtmp_url:
                    streamer, src = transform_rtmp_url(streamer, src)
                    formats[-1].update({
                        'url': streamer,
                        'play_path': src,
                    })
                continue

            src_url = src if src.startswith('http') else urllib.parse.urljoin(base, src)
            src_url = src_url.strip()

            if proto == 'm3u8' or src_ext == 'm3u8':
                m3u8_formats = self._extract_m3u8_formats(
                    src_url, video_id, ext or 'mp4', m3u8_id='hls', fatal=False)
                if len(m3u8_formats) == 1:
                    m3u8_count += 1
                    m3u8_formats[0].update({
                        'format_id': 'hls-%d' % (m3u8_count if bitrate is None else bitrate),
                        'tbr': bitrate,
                        'width': width,
                        'height': height,
                    })
                formats.extend(m3u8_formats)
            elif src_ext == 'f4m':
                f4m_url = src_url
                if not f4m_params:
                    f4m_params = {
                        'hdcore': '3.2.0',
                        'plugin': 'flowplayer-3.2.0.1',
                    }
                f4m_url += '&' if '?' in f4m_url else '?'
                f4m_url += urllib.parse.urlencode(f4m_params)
                formats.extend(self._extract_f4m_formats(f4m_url, video_id, f4m_id='hds', fatal=False))
            elif src_ext == 'mpd':
                formats.extend(self._extract_mpd_formats(
                    src_url, video_id, mpd_id='dash', fatal=False))
            elif re.search(r'\.ism/[Mm]anifest', src_url):
                formats.extend(self._extract_ism_formats(
                    src_url, video_id, ism_id='mss', fatal=False))
            elif src_url.startswith('http') and self._is_valid_url(src, video_id):
                http_count += 1
                formats.append({
                    'url': src_url,
                    'ext': ext or src_ext or 'flv',
                    'format_id': 'http-%d' % (bitrate or http_count),
                    'tbr': bitrate,
                    'filesize': filesize,
                    'width': width,
                    'height': height,
                })

        for medium in smil.findall(self._xpath_ns('.//imagestream', namespace)):
            src = medium.get('src')
            if not src or src in srcs:
                continue
            srcs.add(src)

            imgs_count += 1
            formats.append({
                'format_id': 'imagestream-%d' % (imgs_count),
                'url': src,
                'ext': mimetype2ext(medium.get('type')),
                'acodec': 'none',
                'vcodec': 'none',
                'width': int_or_none(medium.get('width')),
                'height': int_or_none(medium.get('height')),
                'format_note': 'SMIL storyboards',
            })

        return formats

    def _parse_smil_subtitles(self, smil, namespace=None, subtitles_lang='en'):
        urls = []
        subtitles = {}
        for num, textstream in enumerate(smil.findall(self._xpath_ns('.//textstream', namespace))):
            src = textstream.get('src')
            if not src or src in urls:
                continue
            urls.append(src)
            ext = textstream.get('ext') or mimetype2ext(textstream.get('type')) or determine_ext(src)
            lang = textstream.get('systemLanguage') or textstream.get('systemLanguageName') or textstream.get('lang') or subtitles_lang
            subtitles.setdefault(lang, []).append({
                'url': src,
                'ext': ext,
            })
        return subtitles

    def _extract_xspf_playlist(self, xspf_url, playlist_id, fatal=True):
        res = self._download_xml_handle(
            xspf_url, playlist_id, 'Downloading xpsf playlist',
            'Unable to download xspf manifest', fatal=fatal)
        if res is False:
            return []

        xspf, urlh = res
        xspf_url = urlh.geturl()

        return self._parse_xspf(
            xspf, playlist_id, xspf_url=xspf_url,
            xspf_base_url=base_url(xspf_url))

    def _parse_xspf(self, xspf_doc, playlist_id, xspf_url=None, xspf_base_url=None):
        NS_MAP = {
            'xspf': 'http://xspf.org/ns/0/',
            's1': 'http://static.streamone.nl/player/ns/0',
        }

        entries = []
        for track in xspf_doc.findall(xpath_with_ns('./xspf:trackList/xspf:track', NS_MAP)):
            title = xpath_text(
                track, xpath_with_ns('./xspf:title', NS_MAP), 'title', default=playlist_id)
            description = xpath_text(
                track, xpath_with_ns('./xspf:annotation', NS_MAP), 'description')
            thumbnail = xpath_text(
                track, xpath_with_ns('./xspf:image', NS_MAP), 'thumbnail')
            duration = float_or_none(
                xpath_text(track, xpath_with_ns('./xspf:duration', NS_MAP), 'duration'), 1000)

            formats = []
            for location in track.findall(xpath_with_ns('./xspf:location', NS_MAP)):
                format_url = urljoin(xspf_base_url, location.text)
                if not format_url:
                    continue
                formats.append({
                    'url': format_url,
                    'manifest_url': xspf_url,
                    'format_id': location.get(xpath_with_ns('s1:label', NS_MAP)),
                    'width': int_or_none(location.get(xpath_with_ns('s1:width', NS_MAP))),
                    'height': int_or_none(location.get(xpath_with_ns('s1:height', NS_MAP))),
                })
            self._sort_formats(formats)

            entries.append({
                'id': playlist_id,
                'title': title,
                'description': description,
                'thumbnail': thumbnail,
                'duration': duration,
                'formats': formats,
            })
        return entries

    def _extract_mpd_formats(self, *args, **kwargs):
        fmts, subs = self._extract_mpd_formats_and_subtitles(*args, **kwargs)
        if subs:
            self._report_ignoring_subs('DASH')
        return fmts

    def _extract_mpd_formats_and_subtitles(
            self, mpd_url, video_id, mpd_id=None, note=None, errnote=None,
            fatal=True, data=None, headers={}, query={}):
        res = self._download_xml_handle(
            mpd_url, video_id,
            note='Downloading MPD manifest' if note is None else note,
            errnote='Failed to download MPD manifest' if errnote is None else errnote,
            fatal=fatal, data=data, headers=headers, query=query)
        if res is False:
            return [], {}
        mpd_doc, urlh = res
        if mpd_doc is None:
            return [], {}

        # We could have been redirected to a new url when we retrieved our mpd file.
        mpd_url = urlh.geturl()
        mpd_base_url = base_url(mpd_url)

        return self._parse_mpd_formats_and_subtitles(
            mpd_doc, mpd_id, mpd_base_url, mpd_url)

    def _parse_mpd_formats(self, *args, **kwargs):
        fmts, subs = self._parse_mpd_formats_and_subtitles(*args, **kwargs)
        if subs:
            self._report_ignoring_subs('DASH')
        return fmts

    def _parse_mpd_formats_and_subtitles(
            self, mpd_doc, mpd_id=None, mpd_base_url='', mpd_url=None):

        """
        Parse formats from MPD manifest.
        References:
         1. MPEG-DASH Standard, ISO/IEC 23009-1:2014(E),
            http://standards.iso.org/ittf/PubliclyAvailableStandards/c065274_ISO_IEC_23009-1_2014.zip
         2. https://en.wikipedia.org/wiki/Dynamic_Adaptive_Streaming_over_HTTP
        """
        if not self.get_param('dynamic_mpd', True):
            if mpd_doc.get('type') == 'dynamic':
                return [], {}

        namespace = self._search_regex(r'(?i)^{([^}]+)?}MPD$', mpd_doc.tag, 'namespace', default=None)

        def _add_ns(path):
            return self._xpath_ns(path, namespace)

        def is_drm_protected(element):
            return element.find(_add_ns('ContentProtection')) is not None

        def extract_multisegment_info(element, ms_parent_info):
            ms_info = ms_parent_info.copy()

            # As per [1, 5.3.9.2.2] SegmentList and SegmentTemplate share some
            # common attributes and elements.  We will only extract relevant
            # for us.
            def extract_common(source):
                segment_timeline = source.find(_add_ns('SegmentTimeline'))
                if segment_timeline is not None:
                    s_e = segment_timeline.findall(_add_ns('S'))
                    if s_e:
                        ms_info['total_number'] = 0
                        ms_info['s'] = []
                        for s in s_e:
                            r = int(s.get('r', 0))
                            ms_info['total_number'] += 1 + r
                            ms_info['s'].append({
                                't': int(s.get('t', 0)),
                                # @d is mandatory (see [1, 5.3.9.6.2, Table 17, page 60])
                                'd': int(s.attrib['d']),
                                'r': r,
                            })
                start_number = source.get('startNumber')
                if start_number:
                    ms_info['start_number'] = int(start_number)
                timescale = source.get('timescale')
                if timescale:
                    ms_info['timescale'] = int(timescale)
                segment_duration = source.get('duration')
                if segment_duration:
                    ms_info['segment_duration'] = float(segment_duration)

            def extract_Initialization(source):
                initialization = source.find(_add_ns('Initialization'))
                if initialization is not None:
                    ms_info['initialization_url'] = initialization.attrib['sourceURL']

            segment_list = element.find(_add_ns('SegmentList'))
            if segment_list is not None:
                extract_common(segment_list)
                extract_Initialization(segment_list)
                segment_urls_e = segment_list.findall(_add_ns('SegmentURL'))
                if segment_urls_e:
                    ms_info['segment_urls'] = [segment.attrib['media'] for segment in segment_urls_e]
            else:
                segment_template = element.find(_add_ns('SegmentTemplate'))
                if segment_template is not None:
                    extract_common(segment_template)
                    media = segment_template.get('media')
                    if media:
                        ms_info['media'] = media
                    initialization = segment_template.get('initialization')
                    if initialization:
                        ms_info['initialization'] = initialization
                    else:
                        extract_Initialization(segment_template)
            return ms_info

        mpd_duration = parse_duration(mpd_doc.get('mediaPresentationDuration'))
        formats, subtitles = [], {}
        stream_numbers = collections.defaultdict(int)
        for period in mpd_doc.findall(_add_ns('Period')):
            period_duration = parse_duration(period.get('duration')) or mpd_duration
            period_ms_info = extract_multisegment_info(period, {
                'start_number': 1,
                'timescale': 1,
            })
            for adaptation_set in period.findall(_add_ns('AdaptationSet')):
                adaption_set_ms_info = extract_multisegment_info(adaptation_set, period_ms_info)
                for representation in adaptation_set.findall(_add_ns('Representation')):
                    representation_attrib = adaptation_set.attrib.copy()
                    representation_attrib.update(representation.attrib)
                    # According to [1, 5.3.7.2, Table 9, page 41], @mimeType is mandatory
                    mime_type = representation_attrib['mimeType']
                    content_type = representation_attrib.get('contentType', mime_type.split('/')[0])

                    codec_str = representation_attrib.get('codecs', '')
                    # Some kind of binary subtitle found in some youtube livestreams
                    if mime_type == 'application/x-rawcc':
                        codecs = {'scodec': codec_str}
                    else:
                        codecs = parse_codecs(codec_str)
                    if content_type not in ('video', 'audio', 'text'):
                        if mime_type == 'image/jpeg':
                            content_type = mime_type
                        elif codecs.get('vcodec', 'none') != 'none':
                            content_type = 'video'
                        elif codecs.get('acodec', 'none') != 'none':
                            content_type = 'audio'
                        elif codecs.get('scodec', 'none') != 'none':
                            content_type = 'text'
                        elif mimetype2ext(mime_type) in ('tt', 'dfxp', 'ttml', 'xml', 'json'):
                            content_type = 'text'
                        else:
                            self.report_warning('Unknown MIME type %s in DASH manifest' % mime_type)
                            continue

                    base_url = ''
                    for element in (representation, adaptation_set, period, mpd_doc):
                        base_url_e = element.find(_add_ns('BaseURL'))
                        if base_url_e is not None:
                            base_url = base_url_e.text + base_url
                            if re.match(r'^https?://', base_url):
                                break
                    if mpd_base_url and base_url.startswith('/'):
                        base_url = urllib.parse.urljoin(mpd_base_url, base_url)
                    elif mpd_base_url and not re.match(r'^https?://', base_url):
                        if not mpd_base_url.endswith('/'):
                            mpd_base_url += '/'
                        base_url = mpd_base_url + base_url
                    representation_id = representation_attrib.get('id')
                    lang = representation_attrib.get('lang')
                    url_el = representation.find(_add_ns('BaseURL'))
                    filesize = int_or_none(url_el.attrib.get('{http://youtube.com/yt/2012/10/10}contentLength') if url_el is not None else None)
                    bandwidth = int_or_none(representation_attrib.get('bandwidth'))
                    if representation_id is not None:
                        format_id = representation_id
                    else:
                        format_id = content_type
                    if mpd_id:
                        format_id = mpd_id + '-' + format_id
                    if content_type in ('video', 'audio'):
                        f = {
                            'format_id': format_id,
                            'manifest_url': mpd_url,
                            'ext': mimetype2ext(mime_type),
                            'width': int_or_none(representation_attrib.get('width')),
                            'height': int_or_none(representation_attrib.get('height')),
                            'tbr': float_or_none(bandwidth, 1000),
                            'asr': int_or_none(representation_attrib.get('audioSamplingRate')),
                            'fps': int_or_none(representation_attrib.get('frameRate')),
                            'language': lang if lang not in ('mul', 'und', 'zxx', 'mis') else None,
                            'format_note': 'DASH %s' % content_type,
                            'filesize': filesize,
                            'container': mimetype2ext(mime_type) + '_dash',
                            **codecs
                        }
                    elif content_type == 'text':
                        f = {
                            'ext': mimetype2ext(mime_type),
                            'manifest_url': mpd_url,
                            'filesize': filesize,
                        }
                    elif content_type == 'image/jpeg':
                        # See test case in VikiIE
                        # https://www.viki.com/videos/1175236v-choosing-spouse-by-lottery-episode-1
                        f = {
                            'format_id': format_id,
                            'ext': 'mhtml',
                            'manifest_url': mpd_url,
                            'format_note': 'DASH storyboards (jpeg)',
                            'acodec': 'none',
                            'vcodec': 'none',
                        }
                    if is_drm_protected(adaptation_set) or is_drm_protected(representation):
                        f['has_drm'] = True
                    representation_ms_info = extract_multisegment_info(representation, adaption_set_ms_info)

                    def prepare_template(template_name, identifiers):
                        tmpl = representation_ms_info[template_name]
                        # First of, % characters outside $...$ templates
                        # must be escaped by doubling for proper processing
                        # by % operator string formatting used further (see
                        # https://github.com/ytdl-org/youtube-dl/issues/16867).
                        t = ''
                        in_template = False
                        for c in tmpl:
                            t += c
                            if c == '$':
                                in_template = not in_template
                            elif c == '%' and not in_template:
                                t += c
                        # Next, $...$ templates are translated to their
                        # %(...) counterparts to be used with % operator
                        if representation_id is not None:
                            t = t.replace('$RepresentationID$', representation_id)
                        t = re.sub(r'\$(%s)\$' % '|'.join(identifiers), r'%(\1)d', t)
                        t = re.sub(r'\$(%s)%%([^$]+)\$' % '|'.join(identifiers), r'%(\1)\2', t)
                        t.replace('$$', '$')
                        return t

                    # @initialization is a regular template like @media one
                    # so it should be handled just the same way (see
                    # https://github.com/ytdl-org/youtube-dl/issues/11605)
                    if 'initialization' in representation_ms_info:
                        initialization_template = prepare_template(
                            'initialization',
                            # As per [1, 5.3.9.4.2, Table 15, page 54] $Number$ and
                            # $Time$ shall not be included for @initialization thus
                            # only $Bandwidth$ remains
                            ('Bandwidth', ))
                        representation_ms_info['initialization_url'] = initialization_template % {
                            'Bandwidth': bandwidth,
                        }

                    def location_key(location):
                        return 'url' if re.match(r'^https?://', location) else 'path'

                    if 'segment_urls' not in representation_ms_info and 'media' in representation_ms_info:

                        media_template = prepare_template('media', ('Number', 'Bandwidth', 'Time'))
                        media_location_key = location_key(media_template)

                        # As per [1, 5.3.9.4.4, Table 16, page 55] $Number$ and $Time$
                        # can't be used at the same time
                        if '%(Number' in media_template and 's' not in representation_ms_info:
                            segment_duration = None
                            if 'total_number' not in representation_ms_info and 'segment_duration' in representation_ms_info:
                                segment_duration = float_or_none(representation_ms_info['segment_duration'], representation_ms_info['timescale'])
                                representation_ms_info['total_number'] = int(math.ceil(
                                    float_or_none(period_duration, segment_duration, default=0)))
                            representation_ms_info['fragments'] = [{
                                media_location_key: media_template % {
                                    'Number': segment_number,
                                    'Bandwidth': bandwidth,
                                },
                                'duration': segment_duration,
                            } for segment_number in range(
                                representation_ms_info['start_number'],
                                representation_ms_info['total_number'] + representation_ms_info['start_number'])]
                        else:
                            # $Number*$ or $Time$ in media template with S list available
                            # Example $Number*$: http://www.svtplay.se/klipp/9023742/stopptid-om-bjorn-borg
                            # Example $Time$: https://play.arkena.com/embed/avp/v2/player/media/b41dda37-d8e7-4d3f-b1b5-9a9db578bdfe/1/129411
                            representation_ms_info['fragments'] = []
                            segment_time = 0
                            segment_d = None
                            segment_number = representation_ms_info['start_number']

                            def add_segment_url():
                                segment_url = media_template % {
                                    'Time': segment_time,
                                    'Bandwidth': bandwidth,
                                    'Number': segment_number,
                                }
                                representation_ms_info['fragments'].append({
                                    media_location_key: segment_url,
                                    'duration': float_or_none(segment_d, representation_ms_info['timescale']),
                                })

                            for s in representation_ms_info.get('s') or []:
                                segment_time = s.get('t') or segment_time
                                segment_d = s['d']
                                add_segment_url()
                                segment_number += 1
                                for r in range(s.get('r', 0)):
                                    segment_time += segment_d
                                    add_segment_url()
                                    segment_number += 1
                                segment_time += segment_d
                    elif 'segment_urls' in representation_ms_info and 's' in representation_ms_info:
                        # No media template
                        # Example: https://www.youtube.com/watch?v=iXZV5uAYMJI
                        # or any YouTube dashsegments video
                        fragments = []
                        segment_index = 0
                        timescale = representation_ms_info['timescale']
                        for s in representation_ms_info['s']:
                            duration = float_or_none(s['d'], timescale)
                            for r in range(s.get('r', 0) + 1):
                                segment_uri = representation_ms_info['segment_urls'][segment_index]
                                fragments.append({
                                    location_key(segment_uri): segment_uri,
                                    'duration': duration,
                                })
                                segment_index += 1
                        representation_ms_info['fragments'] = fragments
                    elif 'segment_urls' in representation_ms_info:
                        # Segment URLs with no SegmentTimeline
                        # Example: https://www.seznam.cz/zpravy/clanek/cesko-zasahne-vitr-o-sile-vichrice-muze-byt-i-zivotu-nebezpecny-39091
                        # https://github.com/ytdl-org/youtube-dl/pull/14844
                        fragments = []
                        segment_duration = float_or_none(
                            representation_ms_info['segment_duration'],
                            representation_ms_info['timescale']) if 'segment_duration' in representation_ms_info else None
                        for segment_url in representation_ms_info['segment_urls']:
                            fragment = {
                                location_key(segment_url): segment_url,
                            }
                            if segment_duration:
                                fragment['duration'] = segment_duration
                            fragments.append(fragment)
                        representation_ms_info['fragments'] = fragments
                    # If there is a fragments key available then we correctly recognized fragmented media.
                    # Otherwise we will assume unfragmented media with direct access. Technically, such
                    # assumption is not necessarily correct since we may simply have no support for
                    # some forms of fragmented media renditions yet, but for now we'll use this fallback.
                    if 'fragments' in representation_ms_info:
                        f.update({
                            # NB: mpd_url may be empty when MPD manifest is parsed from a string
                            'url': mpd_url or base_url,
                            'fragment_base_url': base_url,
                            'fragments': [],
                            'protocol': 'http_dash_segments' if mime_type != 'image/jpeg' else 'mhtml',
                        })
                        if 'initialization_url' in representation_ms_info:
                            initialization_url = representation_ms_info['initialization_url']
                            if not f.get('url'):
                                f['url'] = initialization_url
                            f['fragments'].append({location_key(initialization_url): initialization_url})
                        f['fragments'].extend(representation_ms_info['fragments'])
                        if not period_duration:
                            period_duration = try_get(
                                representation_ms_info,
                                lambda r: sum(frag['duration'] for frag in r['fragments']), float)
                    else:
                        # Assuming direct URL to unfragmented media.
                        f['url'] = base_url
                    if content_type in ('video', 'audio', 'image/jpeg'):
                        f['manifest_stream_number'] = stream_numbers[f['url']]
                        stream_numbers[f['url']] += 1
                        formats.append(f)
                    elif content_type == 'text':
                        subtitles.setdefault(lang or 'und', []).append(f)

        return formats, subtitles

    def _extract_ism_formats(self, *args, **kwargs):
        fmts, subs = self._extract_ism_formats_and_subtitles(*args, **kwargs)
        if subs:
            self._report_ignoring_subs('ISM')
        return fmts

    def _extract_ism_formats_and_subtitles(self, ism_url, video_id, ism_id=None, note=None, errnote=None, fatal=True, data=None, headers={}, query={}):
        res = self._download_xml_handle(
            ism_url, video_id,
            note='Downloading ISM manifest' if note is None else note,
            errnote='Failed to download ISM manifest' if errnote is None else errnote,
            fatal=fatal, data=data, headers=headers, query=query)
        if res is False:
            return [], {}
        ism_doc, urlh = res
        if ism_doc is None:
            return [], {}

        return self._parse_ism_formats_and_subtitles(ism_doc, urlh.geturl(), ism_id)

    def _parse_ism_formats_and_subtitles(self, ism_doc, ism_url, ism_id=None):
        """
        Parse formats from ISM manifest.
        References:
         1. [MS-SSTR]: Smooth Streaming Protocol,
            https://msdn.microsoft.com/en-us/library/ff469518.aspx
        """
        if ism_doc.get('IsLive') == 'TRUE':
            return [], {}

        duration = int(ism_doc.attrib['Duration'])
        timescale = int_or_none(ism_doc.get('TimeScale')) or 10000000

        formats = []
        subtitles = {}
        for stream in ism_doc.findall('StreamIndex'):
            stream_type = stream.get('Type')
            if stream_type not in ('video', 'audio', 'text'):
                continue
            url_pattern = stream.attrib['Url']
            stream_timescale = int_or_none(stream.get('TimeScale')) or timescale
            stream_name = stream.get('Name')
            stream_language = stream.get('Language', 'und')
            for track in stream.findall('QualityLevel'):
                fourcc = track.get('FourCC') or ('AACL' if track.get('AudioTag') == '255' else None)
                # TODO: add support for WVC1 and WMAP
                if fourcc not in ('H264', 'AVC1', 'AACL', 'TTML'):
                    self.report_warning('%s is not a supported codec' % fourcc)
                    continue
                tbr = int(track.attrib['Bitrate']) // 1000
                # [1] does not mention Width and Height attributes. However,
                # they're often present while MaxWidth and MaxHeight are
                # missing, so should be used as fallbacks
                width = int_or_none(track.get('MaxWidth') or track.get('Width'))
                height = int_or_none(track.get('MaxHeight') or track.get('Height'))
                sampling_rate = int_or_none(track.get('SamplingRate'))

                track_url_pattern = re.sub(r'{[Bb]itrate}', track.attrib['Bitrate'], url_pattern)
                track_url_pattern = urllib.parse.urljoin(ism_url, track_url_pattern)

                fragments = []
                fragment_ctx = {
                    'time': 0,
                }
                stream_fragments = stream.findall('c')
                for stream_fragment_index, stream_fragment in enumerate(stream_fragments):
                    fragment_ctx['time'] = int_or_none(stream_fragment.get('t')) or fragment_ctx['time']
                    fragment_repeat = int_or_none(stream_fragment.get('r')) or 1
                    fragment_ctx['duration'] = int_or_none(stream_fragment.get('d'))
                    if not fragment_ctx['duration']:
                        try:
                            next_fragment_time = int(stream_fragment[stream_fragment_index + 1].attrib['t'])
                        except IndexError:
                            next_fragment_time = duration
                        fragment_ctx['duration'] = (next_fragment_time - fragment_ctx['time']) / fragment_repeat
                    for _ in range(fragment_repeat):
                        fragments.append({
                            'url': re.sub(r'{start[ _]time}', str(fragment_ctx['time']), track_url_pattern),
                            'duration': fragment_ctx['duration'] / stream_timescale,
                        })
                        fragment_ctx['time'] += fragment_ctx['duration']

                if stream_type == 'text':
                    subtitles.setdefault(stream_language, []).append({
                        'ext': 'ismt',
                        'protocol': 'ism',
                        'url': ism_url,
                        'manifest_url': ism_url,
                        'fragments': fragments,
                        '_download_params': {
                            'stream_type': stream_type,
                            'duration': duration,
                            'timescale': stream_timescale,
                            'fourcc': fourcc,
                            'language': stream_language,
                            'codec_private_data': track.get('CodecPrivateData'),
                        }
                    })
                elif stream_type in ('video', 'audio'):
                    formats.append({
                        'format_id': join_nonempty(ism_id, stream_name, tbr),
                        'url': ism_url,
                        'manifest_url': ism_url,
                        'ext': 'ismv' if stream_type == 'video' else 'isma',
                        'width': width,
                        'height': height,
                        'tbr': tbr,
                        'asr': sampling_rate,
                        'vcodec': 'none' if stream_type == 'audio' else fourcc,
                        'acodec': 'none' if stream_type == 'video' else fourcc,
                        'protocol': 'ism',
                        'fragments': fragments,
                        'has_drm': ism_doc.find('Protection') is not None,
                        '_download_params': {
                            'stream_type': stream_type,
                            'duration': duration,
                            'timescale': stream_timescale,
                            'width': width or 0,
                            'height': height or 0,
                            'fourcc': fourcc,
                            'language': stream_language,
                            'codec_private_data': track.get('CodecPrivateData'),
                            'sampling_rate': sampling_rate,
                            'channels': int_or_none(track.get('Channels', 2)),
                            'bits_per_sample': int_or_none(track.get('BitsPerSample', 16)),
                            'nal_unit_length_field': int_or_none(track.get('NALUnitLengthField', 4)),
                        },
                    })
        return formats, subtitles

    def _parse_html5_media_entries(self, base_url, webpage, video_id, m3u8_id=None, m3u8_entry_protocol='m3u8_native', mpd_id=None, preference=None, quality=None):
        def absolute_url(item_url):
            return urljoin(base_url, item_url)

        def parse_content_type(content_type):
            if not content_type:
                return {}
            ctr = re.search(r'(?P<mimetype>[^/]+/[^;]+)(?:;\s*codecs="?(?P<codecs>[^"]+))?', content_type)
            if ctr:
                mimetype, codecs = ctr.groups()
                f = parse_codecs(codecs)
                f['ext'] = mimetype2ext(mimetype)
                return f
            return {}

        def _media_formats(src, cur_media_type, type_info=None):
            type_info = type_info or {}
            full_url = absolute_url(src)
            ext = type_info.get('ext') or determine_ext(full_url)
            if ext == 'm3u8':
                is_plain_url = False
                formats = self._extract_m3u8_formats(
                    full_url, video_id, ext='mp4',
                    entry_protocol=m3u8_entry_protocol, m3u8_id=m3u8_id,
                    preference=preference, quality=quality, fatal=False)
            elif ext == 'mpd':
                is_plain_url = False
                formats = self._extract_mpd_formats(
                    full_url, video_id, mpd_id=mpd_id, fatal=False)
            else:
                is_plain_url = True
                formats = [{
                    'url': full_url,
                    'vcodec': 'none' if cur_media_type == 'audio' else None,
                    'ext': ext,
                }]
            return is_plain_url, formats

        entries = []
        # amp-video and amp-audio are very similar to their HTML5 counterparts
        # so we wll include them right here (see
        # https://www.ampproject.org/docs/reference/components/amp-video)
        # For dl8-* tags see https://delight-vr.com/documentation/dl8-video/
        _MEDIA_TAG_NAME_RE = r'(?:(?:amp|dl8(?:-live)?)-)?(video|audio)'
        media_tags = [(media_tag, media_tag_name, media_type, '')
                      for media_tag, media_tag_name, media_type
                      in re.findall(r'(?s)(<(%s)[^>]*/>)' % _MEDIA_TAG_NAME_RE, webpage)]
        media_tags.extend(re.findall(
            # We only allow video|audio followed by a whitespace or '>'.
            # Allowing more characters may end up in significant slow down (see
            # https://github.com/ytdl-org/youtube-dl/issues/11979, example URL:
            # http://www.porntrex.com/maps/videositemap.xml).
            r'(?s)(<(?P<tag>%s)(?:\s+[^>]*)?>)(.*?)</(?P=tag)>' % _MEDIA_TAG_NAME_RE, webpage))
        for media_tag, _, media_type, media_content in media_tags:
            media_info = {
                'formats': [],
                'subtitles': {},
            }
            media_attributes = extract_attributes(media_tag)
            src = strip_or_none(media_attributes.get('src'))
            if src:
                f = parse_content_type(media_attributes.get('type'))
                _, formats = _media_formats(src, media_type, f)
                media_info['formats'].extend(formats)
            media_info['thumbnail'] = absolute_url(media_attributes.get('poster'))
            if media_content:
                for source_tag in re.findall(r'<source[^>]+>', media_content):
                    s_attr = extract_attributes(source_tag)
                    # data-video-src and data-src are non standard but seen
                    # several times in the wild
                    src = strip_or_none(dict_get(s_attr, ('src', 'data-video-src', 'data-src')))
                    if not src:
                        continue
                    f = parse_content_type(s_attr.get('type'))
                    is_plain_url, formats = _media_formats(src, media_type, f)
                    if is_plain_url:
                        # width, height, res, label and title attributes are
                        # all not standard but seen several times in the wild
                        labels = [
                            s_attr.get(lbl)
                            for lbl in ('label', 'title')
                            if str_or_none(s_attr.get(lbl))
                        ]
                        width = int_or_none(s_attr.get('width'))
                        height = (int_or_none(s_attr.get('height'))
                                  or int_or_none(s_attr.get('res')))
                        if not width or not height:
                            for lbl in labels:
                                resolution = parse_resolution(lbl)
                                if not resolution:
                                    continue
                                width = width or resolution.get('width')
                                height = height or resolution.get('height')
                        for lbl in labels:
                            tbr = parse_bitrate(lbl)
                            if tbr:
                                break
                        else:
                            tbr = None
                        f.update({
                            'width': width,
                            'height': height,
                            'tbr': tbr,
                            'format_id': s_attr.get('label') or s_attr.get('title'),
                        })
                        f.update(formats[0])
                        media_info['formats'].append(f)
                    else:
                        media_info['formats'].extend(formats)
                for track_tag in re.findall(r'<track[^>]+>', media_content):
                    track_attributes = extract_attributes(track_tag)
                    kind = track_attributes.get('kind')
                    if not kind or kind in ('subtitles', 'captions'):
                        src = strip_or_none(track_attributes.get('src'))
                        if not src:
                            continue
                        lang = track_attributes.get('srclang') or track_attributes.get('lang') or track_attributes.get('label')
                        media_info['subtitles'].setdefault(lang, []).append({
                            'url': absolute_url(src),
                        })
            for f in media_info['formats']:
                f.setdefault('http_headers', {})['Referer'] = base_url
            if media_info['formats'] or media_info['subtitles']:
                entries.append(media_info)
        return entries

    def _extract_akamai_formats(self, *args, **kwargs):
        fmts, subs = self._extract_akamai_formats_and_subtitles(*args, **kwargs)
        if subs:
            self._report_ignoring_subs('akamai')
        return fmts

    def _extract_akamai_formats_and_subtitles(self, manifest_url, video_id, hosts={}):
        signed = 'hdnea=' in manifest_url
        if not signed:
            # https://learn.akamai.com/en-us/webhelp/media-services-on-demand/stream-packaging-user-guide/GUID-BE6C0F73-1E06-483B-B0EA-57984B91B7F9.html
            manifest_url = re.sub(
                r'(?:b=[\d,-]+|(?:__a__|attributes)=off|__b__=\d+)&?',
                '', manifest_url).strip('?')

        formats = []
        subtitles = {}

        hdcore_sign = 'hdcore=3.7.0'
        f4m_url = re.sub(r'(https?://[^/]+)/i/', r'\1/z/', manifest_url).replace('/master.m3u8', '/manifest.f4m')
        hds_host = hosts.get('hds')
        if hds_host:
            f4m_url = re.sub(r'(https?://)[^/]+', r'\1' + hds_host, f4m_url)
        if 'hdcore=' not in f4m_url:
            f4m_url += ('&' if '?' in f4m_url else '?') + hdcore_sign
        f4m_formats = self._extract_f4m_formats(
            f4m_url, video_id, f4m_id='hds', fatal=False)
        for entry in f4m_formats:
            entry.update({'extra_param_to_segment_url': hdcore_sign})
        formats.extend(f4m_formats)

        m3u8_url = re.sub(r'(https?://[^/]+)/z/', r'\1/i/', manifest_url).replace('/manifest.f4m', '/master.m3u8')
        hls_host = hosts.get('hls')
        if hls_host:
            m3u8_url = re.sub(r'(https?://)[^/]+', r'\1' + hls_host, m3u8_url)
        m3u8_formats, m3u8_subtitles = self._extract_m3u8_formats_and_subtitles(
            m3u8_url, video_id, 'mp4', 'm3u8_native',
            m3u8_id='hls', fatal=False)
        formats.extend(m3u8_formats)
        subtitles = self._merge_subtitles(subtitles, m3u8_subtitles)

        http_host = hosts.get('http')
        if http_host and m3u8_formats and not signed:
            REPL_REGEX = r'https?://[^/]+/i/([^,]+),([^/]+),([^/]+)\.csmil/.+'
            qualities = re.match(REPL_REGEX, m3u8_url).group(2).split(',')
            qualities_length = len(qualities)
            if len(m3u8_formats) in (qualities_length, qualities_length + 1):
                i = 0
                for f in m3u8_formats:
                    if f['vcodec'] != 'none':
                        for protocol in ('http', 'https'):
                            http_f = f.copy()
                            del http_f['manifest_url']
                            http_url = re.sub(
                                REPL_REGEX, protocol + fr'://{http_host}/\g<1>{qualities[i]}\3', f['url'])
                            http_f.update({
                                'format_id': http_f['format_id'].replace('hls-', protocol + '-'),
                                'url': http_url,
                                'protocol': protocol,
                            })
                            formats.append(http_f)
                        i += 1

        return formats, subtitles

    def _extract_wowza_formats(self, url, video_id, m3u8_entry_protocol='m3u8_native', skip_protocols=[]):
        query = urllib.parse.urlparse(url).query
        url = re.sub(r'/(?:manifest|playlist|jwplayer)\.(?:m3u8|f4m|mpd|smil)', '', url)
        mobj = re.search(
            r'(?:(?:http|rtmp|rtsp)(?P<s>s)?:)?(?P<url>//[^?]+)', url)
        url_base = mobj.group('url')
        http_base_url = '%s%s:%s' % ('http', mobj.group('s') or '', url_base)
        formats = []

        def manifest_url(manifest):
            m_url = f'{http_base_url}/{manifest}'
            if query:
                m_url += '?%s' % query
            return m_url

        if 'm3u8' not in skip_protocols:
            formats.extend(self._extract_m3u8_formats(
                manifest_url('playlist.m3u8'), video_id, 'mp4',
                m3u8_entry_protocol, m3u8_id='hls', fatal=False))
        if 'f4m' not in skip_protocols:
            formats.extend(self._extract_f4m_formats(
                manifest_url('manifest.f4m'),
                video_id, f4m_id='hds', fatal=False))
        if 'dash' not in skip_protocols:
            formats.extend(self._extract_mpd_formats(
                manifest_url('manifest.mpd'),
                video_id, mpd_id='dash', fatal=False))
        if re.search(r'(?:/smil:|\.smil)', url_base):
            if 'smil' not in skip_protocols:
                rtmp_formats = self._extract_smil_formats(
                    manifest_url('jwplayer.smil'),
                    video_id, fatal=False)
                for rtmp_format in rtmp_formats:
                    rtsp_format = rtmp_format.copy()
                    rtsp_format['url'] = '%s/%s' % (rtmp_format['url'], rtmp_format['play_path'])
                    del rtsp_format['play_path']
                    del rtsp_format['ext']
                    rtsp_format.update({
                        'url': rtsp_format['url'].replace('rtmp://', 'rtsp://'),
                        'format_id': rtmp_format['format_id'].replace('rtmp', 'rtsp'),
                        'protocol': 'rtsp',
                    })
                    formats.extend([rtmp_format, rtsp_format])
        else:
            for protocol in ('rtmp', 'rtsp'):
                if protocol not in skip_protocols:
                    formats.append({
                        'url': f'{protocol}:{url_base}',
                        'format_id': protocol,
                        'protocol': protocol,
                    })
        return formats

    def _find_jwplayer_data(self, webpage, video_id=None, transform_source=js_to_json):
        mobj = re.search(
            r'(?s)jwplayer\((?P<quote>[\'"])[^\'" ]+(?P=quote)\)(?!</script>).*?\.setup\s*\((?P<options>[^)]+)\)',
            webpage)
        if mobj:
            try:
                jwplayer_data = self._parse_json(mobj.group('options'),
                                                 video_id=video_id,
                                                 transform_source=transform_source)
            except ExtractorError:
                pass
            else:
                if isinstance(jwplayer_data, dict):
                    return jwplayer_data

    def _extract_jwplayer_data(self, webpage, video_id, *args, **kwargs):
        jwplayer_data = self._find_jwplayer_data(
            webpage, video_id, transform_source=js_to_json)
        return self._parse_jwplayer_data(
            jwplayer_data, video_id, *args, **kwargs)

    def _parse_jwplayer_data(self, jwplayer_data, video_id=None, require_title=True,
                             m3u8_id=None, mpd_id=None, rtmp_params=None, base_url=None):
        # JWPlayer backward compatibility: flattened playlists
        # https://github.com/jwplayer/jwplayer/blob/v7.4.3/src/js/api/config.js#L81-L96
        if 'playlist' not in jwplayer_data:
            jwplayer_data = {'playlist': [jwplayer_data]}

        entries = []

        # JWPlayer backward compatibility: single playlist item
        # https://github.com/jwplayer/jwplayer/blob/v7.7.0/src/js/playlist/playlist.js#L10
        if not isinstance(jwplayer_data['playlist'], list):
            jwplayer_data['playlist'] = [jwplayer_data['playlist']]

        for video_data in jwplayer_data['playlist']:
            # JWPlayer backward compatibility: flattened sources
            # https://github.com/jwplayer/jwplayer/blob/v7.4.3/src/js/playlist/item.js#L29-L35
            if 'sources' not in video_data:
                video_data['sources'] = [video_data]

            this_video_id = video_id or video_data['mediaid']

            formats = self._parse_jwplayer_formats(
                video_data['sources'], video_id=this_video_id, m3u8_id=m3u8_id,
                mpd_id=mpd_id, rtmp_params=rtmp_params, base_url=base_url)

            subtitles = {}
            tracks = video_data.get('tracks')
            if tracks and isinstance(tracks, list):
                for track in tracks:
                    if not isinstance(track, dict):
                        continue
                    track_kind = track.get('kind')
                    if not track_kind or not isinstance(track_kind, str):
                        continue
                    if track_kind.lower() not in ('captions', 'subtitles'):
                        continue
                    track_url = urljoin(base_url, track.get('file'))
                    if not track_url:
                        continue
                    subtitles.setdefault(track.get('label') or 'en', []).append({
                        'url': self._proto_relative_url(track_url)
                    })

            entry = {
                'id': this_video_id,
                'title': unescapeHTML(video_data['title'] if require_title else video_data.get('title')),
                'description': clean_html(video_data.get('description')),
                'thumbnail': urljoin(base_url, self._proto_relative_url(video_data.get('image'))),
                'timestamp': int_or_none(video_data.get('pubdate')),
                'duration': float_or_none(jwplayer_data.get('duration') or video_data.get('duration')),
                'subtitles': subtitles,
            }
            # https://github.com/jwplayer/jwplayer/blob/master/src/js/utils/validator.js#L32
            if len(formats) == 1 and re.search(r'^(?:http|//).*(?:youtube\.com|youtu\.be)/.+', formats[0]['url']):
                entry.update({
                    '_type': 'url_transparent',
                    'url': formats[0]['url'],
                })
            else:
                self._sort_formats(formats)
                entry['formats'] = formats
            entries.append(entry)
        if len(entries) == 1:
            return entries[0]
        else:
            return self.playlist_result(entries)

    def _parse_jwplayer_formats(self, jwplayer_sources_data, video_id=None,
                                m3u8_id=None, mpd_id=None, rtmp_params=None, base_url=None):
        urls = []
        formats = []
        for source in jwplayer_sources_data:
            if not isinstance(source, dict):
                continue
            source_url = urljoin(
                base_url, self._proto_relative_url(source.get('file')))
            if not source_url or source_url in urls:
                continue
            urls.append(source_url)
            source_type = source.get('type') or ''
            ext = mimetype2ext(source_type) or determine_ext(source_url)
            if source_type == 'hls' or ext == 'm3u8':
                formats.extend(self._extract_m3u8_formats(
                    source_url, video_id, 'mp4', entry_protocol='m3u8_native',
                    m3u8_id=m3u8_id, fatal=False))
            elif source_type == 'dash' or ext == 'mpd':
                formats.extend(self._extract_mpd_formats(
                    source_url, video_id, mpd_id=mpd_id, fatal=False))
            elif ext == 'smil':
                formats.extend(self._extract_smil_formats(
                    source_url, video_id, fatal=False))
            # https://github.com/jwplayer/jwplayer/blob/master/src/js/providers/default.js#L67
            elif source_type.startswith('audio') or ext in (
                    'oga', 'aac', 'mp3', 'mpeg', 'vorbis'):
                formats.append({
                    'url': source_url,
                    'vcodec': 'none',
                    'ext': ext,
                })
            else:
                height = int_or_none(source.get('height'))
                if height is None:
                    # Often no height is provided but there is a label in
                    # format like "1080p", "720p SD", or 1080.
                    height = int_or_none(self._search_regex(
                        r'^(\d{3,4})[pP]?(?:\b|$)', str(source.get('label') or ''),
                        'height', default=None))
                a_format = {
                    'url': source_url,
                    'width': int_or_none(source.get('width')),
                    'height': height,
                    'tbr': int_or_none(source.get('bitrate')),
                    'ext': ext,
                }
                if source_url.startswith('rtmp'):
                    a_format['ext'] = 'flv'
                    # See com/longtailvideo/jwplayer/media/RTMPMediaProvider.as
                    # of jwplayer.flash.swf
                    rtmp_url_parts = re.split(
                        r'((?:mp4|mp3|flv):)', source_url, 1)
                    if len(rtmp_url_parts) == 3:
                        rtmp_url, prefix, play_path = rtmp_url_parts
                        a_format.update({
                            'url': rtmp_url,
                            'play_path': prefix + play_path,
                        })
                    if rtmp_params:
                        a_format.update(rtmp_params)
                formats.append(a_format)
        return formats

    def _live_title(self, name):
        self._downloader.deprecation_warning('yt_dlp.InfoExtractor._live_title is deprecated and does not work as expected')
        return name

    def _int(self, v, name, fatal=False, **kwargs):
        res = int_or_none(v, **kwargs)
        if res is None:
            msg = f'Failed to extract {name}: Could not parse value {v!r}'
            if fatal:
                raise ExtractorError(msg)
            else:
                self.report_warning(msg)
        return res

    def _float(self, v, name, fatal=False, **kwargs):
        res = float_or_none(v, **kwargs)
        if res is None:
            msg = f'Failed to extract {name}: Could not parse value {v!r}'
            if fatal:
                raise ExtractorError(msg)
            else:
                self.report_warning(msg)
        return res

    def _set_cookie(self, domain, name, value, expire_time=None, port=None,
                    path='/', secure=False, discard=False, rest={}, **kwargs):
        cookie = http.cookiejar.Cookie(
            0, name, value, port, port is not None, domain, True,
            domain.startswith('.'), path, True, secure, expire_time,
            discard, None, None, rest)
        self.cookiejar.set_cookie(cookie)

    def _get_cookies(self, url):
        """ Return a http.cookies.SimpleCookie with the cookies for the url """
        return http.cookies.SimpleCookie(self._downloader._calc_cookies(url))

    def _get_cookie_header(self, url):
        """ Return the cookies for the url. Deprecated. """
        return self._downloader._calc_cookies(url)

    def _apply_first_set_cookie_header(self, url_handle, cookie):
        """
        Apply first Set-Cookie header instead of the last. Experimental.

        Some sites (e.g. [1-3]) may serve two cookies under the same name
        in Set-Cookie header and expect the first (old) one to be set rather
        than second (new). However, as of RFC6265 the newer one cookie
        should be set into cookie store what actually happens.
        We will workaround this issue by resetting the cookie to
        the first one manually.
        1. https://new.vk.com/
        2. https://github.com/ytdl-org/youtube-dl/issues/9841#issuecomment-227871201
        3. https://learning.oreilly.com/
        """
        for header, cookies in url_handle.headers.items():
            if header.lower() != 'set-cookie':
                continue
            cookies = cookies.encode('iso-8859-1').decode('utf-8')
            cookie_value = re.search(
                r'%s=(.+?);.*?\b[Dd]omain=(.+?)(?:[,;]|$)' % cookie, cookies)
            if cookie_value:
                value, domain = cookie_value.groups()
                self._set_cookie(domain, cookie, value)
                break

    @classmethod
    def get_testcases(cls, include_onlymatching=False):
        t = getattr(cls, '_TEST', None)
        if t:
            assert not hasattr(cls, '_TESTS'), f'{cls.ie_key()}IE has _TEST and _TESTS'
            tests = [t]
        else:
            tests = getattr(cls, '_TESTS', [])
        for t in tests:
            if not include_onlymatching and t.get('only_matching', False):
                continue
            t['name'] = cls.ie_key()
            yield t

    @classproperty
    def age_limit(cls):
        """Get age limit from the testcases"""
        return max(traverse_obj(
            tuple(cls.get_testcases(include_onlymatching=False)),
            (..., (('playlist', 0), None), 'info_dict', 'age_limit')) or [0])

    @classmethod
    def is_suitable(cls, age_limit):
        """Test whether the extractor is generally suitable for the given age limit"""
        return not age_restricted(cls.age_limit, age_limit)

    @classmethod
    def description(cls, *, markdown=True, search_examples=None):
        """Description of the extractor"""
        desc = ''
        if cls._NETRC_MACHINE:
            if markdown:
                desc += f' [<abbr title="netrc machine"><em>{cls._NETRC_MACHINE}</em></abbr>]'
            else:
                desc += f' [{cls._NETRC_MACHINE}]'
        if cls.IE_DESC is False:
            desc += ' [HIDDEN]'
        elif cls.IE_DESC:
            desc += f' {cls.IE_DESC}'
        if cls.SEARCH_KEY:
            desc += f'; "{cls.SEARCH_KEY}:" prefix'
            if search_examples:
                _COUNTS = ('', '5', '10', 'all')
                desc += f' (Example: "{cls.SEARCH_KEY}{random.choice(_COUNTS)}:{random.choice(search_examples)}")'
        if not cls.working():
            desc += ' (**Currently broken**)' if markdown else ' (Currently broken)'

        name = f' - **{cls.IE_NAME}**' if markdown else cls.IE_NAME
        return f'{name}:{desc}' if desc else name

    def extract_subtitles(self, *args, **kwargs):
        if (self.get_param('writesubtitles', False)
                or self.get_param('listsubtitles')):
            return self._get_subtitles(*args, **kwargs)
        return {}

    def _get_subtitles(self, *args, **kwargs):
        raise NotImplementedError('This method must be implemented by subclasses')

    def extract_comments(self, *args, **kwargs):
        if not self.get_param('getcomments'):
            return None
        generator = self._get_comments(*args, **kwargs)

        def extractor():
            comments = []
            interrupted = True
            try:
                while True:
                    comments.append(next(generator))
            except StopIteration:
                interrupted = False
            except KeyboardInterrupt:
                self.to_screen('Interrupted by user')
            except Exception as e:
                if self.get_param('ignoreerrors') is not True:
                    raise
                self._downloader.report_error(e)
            comment_count = len(comments)
            self.to_screen(f'Extracted {comment_count} comments')
            return {
                'comments': comments,
                'comment_count': None if interrupted else comment_count
            }
        return extractor

    def _get_comments(self, *args, **kwargs):
        raise NotImplementedError('This method must be implemented by subclasses')

    @staticmethod
    def _merge_subtitle_items(subtitle_list1, subtitle_list2):
        """ Merge subtitle items for one language. Items with duplicated URLs/data
        will be dropped. """
        list1_data = {(item.get('url'), item.get('data')) for item in subtitle_list1}
        ret = list(subtitle_list1)
        ret.extend(item for item in subtitle_list2 if (item.get('url'), item.get('data')) not in list1_data)
        return ret

    @classmethod
    def _merge_subtitles(cls, *dicts, target=None):
        """ Merge subtitle dictionaries, language by language. """
        if target is None:
            target = {}
        for d in dicts:
            for lang, subs in d.items():
                target[lang] = cls._merge_subtitle_items(target.get(lang, []), subs)
        return target

    def extract_automatic_captions(self, *args, **kwargs):
        if (self.get_param('writeautomaticsub', False)
                or self.get_param('listsubtitles')):
            return self._get_automatic_captions(*args, **kwargs)
        return {}

    def _get_automatic_captions(self, *args, **kwargs):
        raise NotImplementedError('This method must be implemented by subclasses')

    @functools.cached_property
    def _cookies_passed(self):
        """Whether cookies have been passed to YoutubeDL"""
        return self.get_param('cookiefile') is not None or self.get_param('cookiesfrombrowser') is not None

    def mark_watched(self, *args, **kwargs):
        if not self.get_param('mark_watched', False):
            return
        if self.supports_login() and self._get_login_info()[0] is not None or self._cookies_passed:
            self._mark_watched(*args, **kwargs)

    def _mark_watched(self, *args, **kwargs):
        raise NotImplementedError('This method must be implemented by subclasses')

    def geo_verification_headers(self):
        headers = {}
        geo_verification_proxy = self.get_param('geo_verification_proxy')
        if geo_verification_proxy:
            headers['Ytdl-request-proxy'] = geo_verification_proxy
        return headers

    def _generic_id(self, url):
        return urllib.parse.unquote(os.path.splitext(url.rstrip('/').split('/')[-1])[0])

    def _generic_title(self, url):
        return urllib.parse.unquote(os.path.splitext(url_basename(url))[0])

    @staticmethod
    def _availability(is_private=None, needs_premium=None, needs_subscription=None, needs_auth=None, is_unlisted=None):
        all_known = all(map(
            lambda x: x is not None,
            (is_private, needs_premium, needs_subscription, needs_auth, is_unlisted)))
        return (
            'private' if is_private
            else 'premium_only' if needs_premium
            else 'subscriber_only' if needs_subscription
            else 'needs_auth' if needs_auth
            else 'unlisted' if is_unlisted
            else 'public' if all_known
            else None)

    def _configuration_arg(self, key, default=NO_DEFAULT, *, ie_key=None, casesense=False):
        '''
        @returns            A list of values for the extractor argument given by "key"
                            or "default" if no such key is present
        @param default      The default value to return when the key is not present (default: [])
        @param casesense    When false, the values are converted to lower case
        '''
        val = traverse_obj(
            self._downloader.params, ('extractor_args', (ie_key or self.ie_key()).lower(), key))
        if val is None:
            return [] if default is NO_DEFAULT else default
        return list(val) if casesense else [x.lower() for x in val]

    def _merge_video_infodicts(self, dicts, sort_formats=True):
        valid_dicts = list(filter(None, dicts))
        all_info = merge_dicts(*valid_dicts)

        all_formats = list(x for y in valid_dicts for x in (y.get('formats') or []))
        if sort_formats:
            self._sort_formats(all_formats)
        all_info['formats'] = all_formats

        all_subtitles = self._merge_subtitles(*filter(None, (x.get('subtitles') for x in valid_dicts)))
        if all_subtitles:
            all_info['subtitles'] = all_subtitles

        return all_info

    def _yes_playlist(self, playlist_id, video_id, smuggled_data=None, *, playlist_label='playlist', video_label='video'):
        if not playlist_id or not video_id:
            return not video_id

        no_playlist = (smuggled_data or {}).get('force_noplaylist')
        if no_playlist is not None:
            return not no_playlist

        video_id = '' if video_id is True else f' {video_id}'
        playlist_id = '' if playlist_id is True else f' {playlist_id}'
        if self.get_param('noplaylist'):
            self.to_screen(f'Downloading just the {video_label}{video_id} because of --no-playlist')
            return False
        self.to_screen(f'Downloading {playlist_label}{playlist_id} - add --no-playlist to download just the {video_label}{video_id}')
        return True


class SearchInfoExtractor(InfoExtractor):
    """
    Base class for paged search queries extractors.
    They accept URLs in the format _SEARCH_KEY(|all|[0-9]):{query}
    Instances should define _SEARCH_KEY and optionally _MAX_RESULTS
    """

    _MAX_RESULTS = float('inf')

    @classmethod
    def _make_valid_url(cls):
        return r'%s(?P<prefix>|[1-9][0-9]*|all):(?P<query>[\s\S]+)' % cls._SEARCH_KEY

    def _real_extract(self, query):
        prefix, query = self._match_valid_url(query).group('prefix', 'query')
        if prefix == '':
            return self._get_n_results(query, 1)
        elif prefix == 'all':
            return self._get_n_results(query, self._MAX_RESULTS)
        else:
            n = int(prefix)
            if n <= 0:
                raise ExtractorError(f'invalid download number {n} for query "{query}"')
            elif n > self._MAX_RESULTS:
                self.report_warning('%s returns max %i results (you requested %i)' % (self._SEARCH_KEY, self._MAX_RESULTS, n))
                n = self._MAX_RESULTS
            return self._get_n_results(query, n)

    def _get_n_results(self, query, n):
        """Get a specified number of results for a query.
        Either this function or _search_results must be overridden by subclasses """
        return self.playlist_result(
            itertools.islice(self._search_results(query), 0, None if n == float('inf') else n),
            query, query)

    def _search_results(self, query):
        """Returns an iterator of search results"""
        raise NotImplementedError('This method must be implemented by subclasses')

    @classproperty
    def SEARCH_KEY(cls):
        return cls._SEARCH_KEY


class SelfHostedInfoExtractor(InfoExtractor):
    """
    Base class for Self-hosted extractors.

    Self-hosted extractors are for the services,
    that cannot be handled by just listing all of their domains.
    Mostly related to free and open source software,
    which everyone is allowed to host on their own servers
    (like PeerTube, Mastodon, Misskey, and lots of others).
    """

    _NODEINFO_CACHE = {}
    _SELF_HOSTED = True

    _IMPOSSIBLE_HOSTNAMES = ()
    _PREFIX_GROUPS = ('prefix', )
    _HOSTNAME_GROUPS = ()
    _INSTANCE_LIST = ()
    _DYNAMIC_INSTANCE_LIST = ()
    _NODEINFO_SOFTWARE = ()
    _SOFTWARE_NAME = 'self-hosted'

    @classmethod
    def suitable(cls, url):
        mobj = cls._match_valid_url(url)
        if not mobj:
            return False
        prefix = get_first_group(mobj, *cls._PREFIX_GROUPS)
        hostname = get_first_group(mobj, *cls._HOSTNAME_GROUPS)
        return cls._test_selfhosted_instance(None, hostname, True, prefix)

    @classmethod
    def _test_selfhosted_instance(cls, ie, hostname, skip, prefix, webpage=None):
        if isinstance(hostname, bytes):
            hostname = hostname.decode(preferredencoding())
        hostname = hostname.encode('idna').decode('utf-8')

        if hostname in cls._INSTANCE_LIST:
            return True
        if hostname in cls._DYNAMIC_INSTANCE_LIST:
            return True

        if hostname in cls._IMPOSSIBLE_HOSTNAMES:
            return False

        # continue anyway if something like "mastodon:" is added to URL
        if prefix:
            return True
        # without proper flag,
        #   skip further instance check
        if skip:
            return False

        ie.report_warning(f'Testing if {hostname} is a {cls._SOFTWARE_NAME} instance because it is not listed in internal instance list.')

        if cls._probe_webpage(webpage) or cls._fetch_nodeinfo_software(ie, hostname) in cls._NODEINFO_SOFTWARE:
            # this is probably acceptable instance
            cls._DYNAMIC_INSTANCE_LIST.add(hostname)
            return True

        return False

    @staticmethod
    def _is_probe_enabled(ydl: 'YoutubeDL'):
        """
        True if user requested probing for the service.
        There must be corresponding options for each services one-by-one, and this method just return its value.
        """
        return False

    @classmethod
    def _probe_selfhosted_service(cls, ie: 'InfoExtractor', url, hostname, webpage=None):
        """
        True if it's acceptable URL for the service.
        Results are cached whenever possible.
        """
        prefix = ie._search_regex(
            cls._VALID_URL,
            url, f'{cls._SOFTWARE_NAME.lower()} test', group='prefix', default=None)
        return cls._test_selfhosted_instance(ie, hostname, False, prefix, webpage)

    @classmethod
    def _probe_webpage(cls, webpage):
        """
        Receives a URL and webpage contents, and returns True if suitable for this IE.
        """

        if webpage is None:
            # there's nothing to check
            return False

        if any(p in webpage for p in (cls._SH_VALID_CONTENT_STRINGS or ())):
            return True

        # no strings? check regexes!
        if '_SH_CONTENT_REGEXES_RES' not in cls.__dict__:
            cls._SH_VALID_CONTENT_REGEXES_RES = (re.compile(rgx)
                                                 for rgx in cls._SH_VALID_CONTENT_REGEXES or ())
        if not any(rgx.match(webpage) is not None for rgx in cls._SH_VALID_CONTENT_REGEXES_RES):
            return False

        return True

    @staticmethod
    def _fetch_nodeinfo_software(ie: 'InfoExtractor', hostname: 'compat_str'):
        if hostname in SelfHostedInfoExtractor._NODEINFO_CACHE:
            nodeinfo = SelfHostedInfoExtractor._NODEINFO_CACHE[hostname]
        else:
            nodeinfo_href = ie._download_json(
                f'https://{hostname}/.well-known/nodeinfo', hostname,
                'Downloading instance nodeinfo link', fatal=False)
            nodeinfo_url = traverse_obj(nodeinfo_href, ('links', -1, 'href'))
            if not nodeinfo_url:
                return False

            nodeinfo = ie._download_json(nodeinfo_url, hostname, 'Downloading instance nodeinfo')
            SelfHostedInfoExtractor._NODEINFO_CACHE[hostname] = nodeinfo

        return traverse_obj(nodeinfo, ('software', 'name'))<|MERGE_RESOLUTION|>--- conflicted
+++ resolved
@@ -22,26 +22,8 @@
     from ..YoutubeDL import YoutubeDL
 
 from ..compat import functools, re  # isort: split
-<<<<<<< HEAD
-from ..compat import (
-    compat_cookiejar_Cookie,
-    compat_cookies_SimpleCookie,
-    compat_etree_fromstring,
-    compat_expanduser,
-    compat_getpass,
-    compat_http_client,
-    compat_os_name,
-    compat_str,
-    compat_urllib_error,
-    compat_urllib_parse_unquote,
-    compat_urllib_parse_urlencode,
-    compat_urllib_request,
-    compat_urlparse,
-)
+from ..compat import compat_etree_fromstring, compat_expanduser, compat_os_name
 from ..dependencies import WebSocket
-=======
-from ..compat import compat_etree_fromstring, compat_expanduser, compat_os_name
->>>>>>> 14f25df2
 from ..downloader import FileDownloader
 from ..downloader.f4m import get_base_url, remove_encrypted_media
 from ..utils import (
@@ -4063,7 +4045,7 @@
         return True
 
     @staticmethod
-    def _fetch_nodeinfo_software(ie: 'InfoExtractor', hostname: 'compat_str'):
+    def _fetch_nodeinfo_software(ie: 'InfoExtractor', hostname: 'str'):
         if hostname in SelfHostedInfoExtractor._NODEINFO_CACHE:
             nodeinfo = SelfHostedInfoExtractor._NODEINFO_CACHE[hostname]
         else:
