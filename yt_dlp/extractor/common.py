import base64
import collections
import getpass
import hashlib
import http.client
import http.cookiejar
import http.cookies
import inspect
import itertools
import json
import math
import netrc
import os
import random
import re
import sys
import time
import types
import urllib.parse
import urllib.request
import xml.etree.ElementTree

from typing import TYPE_CHECKING
if TYPE_CHECKING:
    from ..YoutubeDL import YoutubeDL

from ..compat import functools  # isort: split
from ..compat import compat_etree_fromstring, compat_expanduser, compat_os_name
<<<<<<< HEAD
from ..dependencies import WebSocket
=======
from ..cookies import LenientSimpleCookie
>>>>>>> 19b4e59a
from ..downloader import FileDownloader
from ..downloader.f4m import get_base_url, remove_encrypted_media
from ..utils import (
    IDENTITY,
    JSON_LD_RE,
    NO_DEFAULT,
    ExtractorError,
    GeoRestrictedError,
    GeoUtils,
    LenientJSONDecoder,
    RegexNotFoundError,
    RetryManager,
    UnsupportedError,
    age_restricted,
    base_url,
    bug_reports_message,
    classproperty,
    clean_html,
    determine_ext,
    determine_protocol,
    dict_get,
    encode_data_uri,
    error_to_compat_str,
    extract_attributes,
    filter_dict,
    fix_xml_ampersands,
    float_or_none,
    format_field,
    get_first_group,
    int_or_none,
    join_nonempty,
    js_to_json,
    merge_dicts,
    mimetype2ext,
    network_exceptions,
    orderedSet,
    parse_bitrate,
    parse_codecs,
    parse_duration,
    parse_iso8601,
    parse_m3u8_attributes,
    parse_resolution,
    request_to_url,
    sanitize_filename,
    sanitize_url,
    sanitized_Request,
    str_or_none,
    str_to_int,
    strip_or_none,
    traverse_obj,
    try_call,
    try_get,
    unescapeHTML,
    unified_strdate,
    unified_timestamp,
    update_Request,
    update_url_query,
    url_basename,
    url_or_none,
    urlencode_postdata,
    urljoin,
    variadic,
    xpath_element,
    xpath_text,
    xpath_with_ns,
)


class InfoExtractor:
    """Information Extractor class.

    Information extractors are the classes that, given a URL, extract
    information about the video (or videos) the URL refers to. This
    information includes the real video URL, the video title, author and
    others. The information is stored in a dictionary which is then
    passed to the YoutubeDL. The YoutubeDL processes this
    information possibly downloading the video to the file system, among
    other possible outcomes.

    The type field determines the type of the result.
    By far the most common value (and the default if _type is missing) is
    "video", which indicates a single video.

    For a video, the dictionaries must include the following fields:

    id:             Video identifier.
    title:          Video title, unescaped. Set to an empty string if video has
                    no title as opposed to "None" which signifies that the
                    extractor failed to obtain a title

    Additionally, it must contain either a formats entry or a url one:

    formats:        A list of dictionaries for each format available, ordered
                    from worst to best quality.

                    Potential fields:
                    * url        The mandatory URL representing the media:
                                   for plain file media - HTTP URL of this file,
                                   for RTMP - RTMP URL,
                                   for HLS - URL of the M3U8 media playlist,
                                   for HDS - URL of the F4M manifest,
                                   for DASH
                                     - HTTP URL to plain file media (in case of
                                       unfragmented media)
                                     - URL of the MPD manifest or base URL
                                       representing the media if MPD manifest
                                       is parsed from a string (in case of
                                       fragmented media)
                                   for MSS - URL of the ISM manifest.
                    * manifest_url
                                 The URL of the manifest file in case of
                                 fragmented media:
                                   for HLS - URL of the M3U8 master playlist,
                                   for HDS - URL of the F4M manifest,
                                   for DASH - URL of the MPD manifest,
                                   for MSS - URL of the ISM manifest.
                    * manifest_stream_number  (For internal use only)
                                 The index of the stream in the manifest file
                    * ext        Will be calculated from URL if missing
                    * format     A human-readable description of the format
                                 ("mp4 container with h264/opus").
                                 Calculated from the format_id, width, height.
                                 and format_note fields if missing.
                    * format_id  A short description of the format
                                 ("mp4_h264_opus" or "19").
                                Technically optional, but strongly recommended.
                    * format_note Additional info about the format
                                 ("3D" or "DASH video")
                    * width      Width of the video, if known
                    * height     Height of the video, if known
                    * resolution Textual description of width and height
                    * dynamic_range The dynamic range of the video. One of:
                                 "SDR" (None), "HDR10", "HDR10+, "HDR12", "HLG, "DV"
                    * tbr        Average bitrate of audio and video in KBit/s
                    * abr        Average audio bitrate in KBit/s
                    * acodec     Name of the audio codec in use
                    * asr        Audio sampling rate in Hertz
                    * audio_channels  Number of audio channels
                    * vbr        Average video bitrate in KBit/s
                    * fps        Frame rate
                    * vcodec     Name of the video codec in use
                    * container  Name of the container format
                    * filesize   The number of bytes, if known in advance
                    * filesize_approx  An estimate for the number of bytes
                    * player_url SWF Player URL (used for rtmpdump).
                    * protocol   The protocol that will be used for the actual
                                 download, lower-case. One of "http", "https" or
                                 one of the protocols defined in downloader.PROTOCOL_MAP
                    * expected_protocol The protocol that will finally be used.
                                        Only used by "niconico_dmc" downloader
                                        to determine actual downloader.
                    * fragment_base_url
                                 Base URL for fragments. Each fragment's path
                                 value (if present) will be relative to
                                 this URL.
                    * fragments  A list of fragments of a fragmented media.
                                 Each fragment entry must contain either an url
                                 or a path. If an url is present it should be
                                 considered by a client. Otherwise both path and
                                 fragment_base_url must be present. Here is
                                 the list of all potential fields:
                                 * "url" - fragment's URL
                                 * "path" - fragment's path relative to
                                            fragment_base_url
                                 * "duration" (optional, int or float)
                                 * "filesize" (optional, int)
                    * is_from_start  Is a live format that can be downloaded
                                from the start. Boolean
                    * preference Order number of this format. If this field is
                                 present and not None, the formats get sorted
                                 by this field, regardless of all other values.
                                 -1 for default (order by other properties),
                                 -2 or smaller for less than default.
                                 < -1000 to hide the format (if there is
                                    another one which is strictly better)
                    * language   Language code, e.g. "de" or "en-US".
                    * language_preference  Is this in the language mentioned in
                                 the URL?
                                 10 if it's what the URL is about,
                                 -1 for default (don't know),
                                 -10 otherwise, other values reserved for now.
                    * quality    Order number of the video quality of this
                                 format, irrespective of the file format.
                                 -1 for default (order by other properties),
                                 -2 or smaller for less than default.
                    * source_preference  Order number for this video source
                                  (quality takes higher priority)
                                 -1 for default (order by other properties),
                                 -2 or smaller for less than default.
                    * http_headers  A dictionary of additional HTTP headers
                                 to add to the request.
                    * stretched_ratio  If given and not 1, indicates that the
                                 video's pixels are not square.
                                 width : height ratio as float.
                    * no_resume  The server does not support resuming the
                                 (HTTP or RTMP) download. Boolean.
                    * has_drm    The format has DRM and cannot be downloaded. Boolean
                    * downloader_options  A dictionary of downloader options
                                 (For internal use only)
                                 * http_chunk_size Chunk size for HTTP downloads
                                 * ffmpeg_args     Extra arguments for ffmpeg downloader
                    RTMP formats can also have the additional fields: page_url,
                    app, play_path, tc_url, flash_version, rtmp_live, rtmp_conn,
                    rtmp_protocol, rtmp_real_time

    url:            Final video URL.
    ext:            Video filename extension.
    format:         The video format, defaults to ext (used for --get-format)
    player_url:     SWF Player URL (used for rtmpdump).

    The following fields are optional:

    direct:         True if a direct video file was given (must only be set by GenericIE)
    alt_title:      A secondary title of the video.
    display_id      An alternative identifier for the video, not necessarily
                    unique, but available before title. Typically, id is
                    something like "4234987", title "Dancing naked mole rats",
                    and display_id "dancing-naked-mole-rats"
    thumbnails:     A list of dictionaries, with the following entries:
                        * "id" (optional, string) - Thumbnail format ID
                        * "url"
                        * "preference" (optional, int) - quality of the image
                        * "width" (optional, int)
                        * "height" (optional, int)
                        * "resolution" (optional, string "{width}x{height}",
                                        deprecated)
                        * "filesize" (optional, int)
                        * "http_headers" (dict) - HTTP headers for the request
    thumbnail:      Full URL to a video thumbnail image.
    description:    Full video description.
    uploader:       Full name of the video uploader.
    license:        License name the video is licensed under.
    creator:        The creator of the video.
    timestamp:      UNIX timestamp of the moment the video was uploaded
    upload_date:    Video upload date in UTC (YYYYMMDD).
                    If not explicitly set, calculated from timestamp
    release_timestamp: UNIX timestamp of the moment the video was released.
                    If it is not clear whether to use timestamp or this, use the former
    release_date:   The date (YYYYMMDD) when the video was released in UTC.
                    If not explicitly set, calculated from release_timestamp
    modified_timestamp: UNIX timestamp of the moment the video was last modified.
    modified_date:   The date (YYYYMMDD) when the video was last modified in UTC.
                    If not explicitly set, calculated from modified_timestamp
    uploader_id:    Nickname or id of the video uploader.
    uploader_url:   Full URL to a personal webpage of the video uploader.
    channel:        Full name of the channel the video is uploaded on.
                    Note that channel fields may or may not repeat uploader
                    fields. This depends on a particular extractor.
    channel_id:     Id of the channel.
    channel_url:    Full URL to a channel webpage.
    channel_follower_count: Number of followers of the channel.
    location:       Physical location where the video was filmed.
    subtitles:      The available subtitles as a dictionary in the format
                    {tag: subformats}. "tag" is usually a language code, and
                    "subformats" is a list sorted from lower to higher
                    preference, each element is a dictionary with the "ext"
                    entry and one of:
                        * "data": The subtitles file contents
                        * "url": A URL pointing to the subtitles file
                    It can optionally also have:
                        * "name": Name or description of the subtitles
                        * "http_headers": A dictionary of additional HTTP headers
                                  to add to the request.
                    "ext" will be calculated from URL if missing
    automatic_captions: Like 'subtitles'; contains automatically generated
                    captions instead of normal subtitles
    duration:       Length of the video in seconds, as an integer or float.
    view_count:     How many users have watched the video on the platform.
    like_count:     Number of positive ratings of the video
    dislike_count:  Number of negative ratings of the video
    repost_count:   Number of reposts of the video
    average_rating: Average rating give by users, the scale used depends on the webpage
    comment_count:  Number of comments on the video
    comments:       A list of comments, each with one or more of the following
                    properties (all but one of text or html optional):
                        * "author" - human-readable name of the comment author
                        * "author_id" - user ID of the comment author
                        * "author_thumbnail" - The thumbnail of the comment author
                        * "id" - Comment ID
                        * "html" - Comment as HTML
                        * "text" - Plain text of the comment
                        * "timestamp" - UNIX timestamp of comment
                        * "parent" - ID of the comment this one is replying to.
                                     Set to "root" to indicate that this is a
                                     comment to the original video.
                        * "like_count" - Number of positive ratings of the comment
                        * "dislike_count" - Number of negative ratings of the comment
                        * "is_favorited" - Whether the comment is marked as
                                           favorite by the video uploader
                        * "author_is_uploader" - Whether the comment is made by
                                                 the video uploader
    age_limit:      Age restriction for the video, as an integer (years)
    webpage_url:    The URL to the video webpage, if given to yt-dlp it
                    should allow to get the same result again. (It will be set
                    by YoutubeDL if it's missing)
    categories:     A list of categories that the video falls in, for example
                    ["Sports", "Berlin"]
    tags:           A list of tags assigned to the video, e.g. ["sweden", "pop music"]
    cast:           A list of the video cast
    is_live:        True, False, or None (=unknown). Whether this video is a
                    live stream that goes on instead of a fixed-length video.
    was_live:       True, False, or None (=unknown). Whether this video was
                    originally a live stream.
    live_status:    None (=unknown), 'is_live', 'is_upcoming', 'was_live', 'not_live',
                    or 'post_live' (was live, but VOD is not yet processed)
                    If absent, automatically set from is_live, was_live
    start_time:     Time in seconds where the reproduction should start, as
                    specified in the URL.
    end_time:       Time in seconds where the reproduction should end, as
                    specified in the URL.
    chapters:       A list of dictionaries, with the following entries:
                        * "start_time" - The start time of the chapter in seconds
                        * "end_time" - The end time of the chapter in seconds
                        * "title" (optional, string)
    playable_in_embed: Whether this video is allowed to play in embedded
                    players on other sites. Can be True (=always allowed),
                    False (=never allowed), None (=unknown), or a string
                    specifying the criteria for embedability; e.g. 'whitelist'
    availability:   Under what condition the video is available. One of
                    'private', 'premium_only', 'subscriber_only', 'needs_auth',
                    'unlisted' or 'public'. Use 'InfoExtractor._availability'
                    to set it
    _old_archive_ids: A list of old archive ids needed for backward compatibility
    __post_extractor: A function to be called just before the metadata is
                    written to either disk, logger or console. The function
                    must return a dict which will be added to the info_dict.
                    This is usefull for additional information that is
                    time-consuming to extract. Note that the fields thus
                    extracted will not be available to output template and
                    match_filter. So, only "comments" and "comment_count" are
                    currently allowed to be extracted via this method.

    The following fields should only be used when the video belongs to some logical
    chapter or section:

    chapter:        Name or title of the chapter the video belongs to.
    chapter_number: Number of the chapter the video belongs to, as an integer.
    chapter_id:     Id of the chapter the video belongs to, as a unicode string.

    The following fields should only be used when the video is an episode of some
    series, programme or podcast:

    series:         Title of the series or programme the video episode belongs to.
    series_id:      Id of the series or programme the video episode belongs to, as a unicode string.
    season:         Title of the season the video episode belongs to.
    season_number:  Number of the season the video episode belongs to, as an integer.
    season_id:      Id of the season the video episode belongs to, as a unicode string.
    episode:        Title of the video episode. Unlike mandatory video title field,
                    this field should denote the exact title of the video episode
                    without any kind of decoration.
    episode_number: Number of the video episode within a season, as an integer.
    episode_id:     Id of the video episode, as a unicode string.

    The following fields should only be used when the media is a track or a part of
    a music album:

    track:          Title of the track.
    track_number:   Number of the track within an album or a disc, as an integer.
    track_id:       Id of the track (useful in case of custom indexing, e.g. 6.iii),
                    as a unicode string.
    artist:         Artist(s) of the track.
    genre:          Genre(s) of the track.
    album:          Title of the album the track belongs to.
    album_type:     Type of the album (e.g. "Demo", "Full-length", "Split", "Compilation", etc).
    album_artist:   List of all artists appeared on the album (e.g.
                    "Ash Borer / Fell Voices" or "Various Artists", useful for splits
                    and compilations).
    disc_number:    Number of the disc or other physical medium the track belongs to,
                    as an integer.
    release_year:   Year (YYYY) when the album was released.
    composer:       Composer of the piece

    The following fields should only be set for clips that should be cut from the original video:

    section_start:  Start time of the section in seconds
    section_end:    End time of the section in seconds

    The following fields should only be set for storyboards:
    rows:           Number of rows in each storyboard fragment, as an integer
    columns:        Number of columns in each storyboard fragment, as an integer

    Unless mentioned otherwise, the fields should be Unicode strings.

    Unless mentioned otherwise, None is equivalent to absence of information.


    _type "playlist" indicates multiple videos.
    There must be a key "entries", which is a list, an iterable, or a PagedList
    object, each element of which is a valid dictionary by this specification.

    Additionally, playlists can have "id", "title", and any other relevant
    attributes with the same semantics as videos (see above).

    It can also have the following optional fields:

    playlist_count: The total number of videos in a playlist. If not given,
                    YoutubeDL tries to calculate it from "entries"


    _type "multi_video" indicates that there are multiple videos that
    form a single show, for examples multiple acts of an opera or TV episode.
    It must have an entries key like a playlist and contain all the keys
    required for a video at the same time.


    _type "url" indicates that the video must be extracted from another
    location, possibly by a different extractor. Its only required key is:
    "url" - the next URL to extract.
    The key "ie_key" can be set to the class name (minus the trailing "IE",
    e.g. "Youtube") if the extractor class is known in advance.
    Additionally, the dictionary may have any properties of the resolved entity
    known in advance, for example "title" if the title of the referred video is
    known ahead of time.


    _type "url_transparent" entities have the same specification as "url", but
    indicate that the given additional information is more precise than the one
    associated with the resolved URL.
    This is useful when a site employs a video service that hosts the video and
    its technical metadata, but that video service does not embed a useful
    title, description etc.


    Subclasses of this should also be added to the list of extractors and
    should define a _VALID_URL regexp and, re-define the _real_extract() and
    (optionally) _real_initialize() methods.

    Subclasses may also override suitable() if necessary, but ensure the function
    signature is preserved and that this function imports everything it needs
    (except other extractors), so that lazy_extractors works correctly.

    Subclasses can define a list of _EMBED_REGEX, which will be searched for in
    the HTML of Generic webpages. It may also override _extract_embed_urls
    or _extract_from_webpage as necessary. While these are normally classmethods,
    _extract_from_webpage is allowed to be an instance method.

    _extract_from_webpage may raise self.StopExtraction() to stop further
    processing of the webpage and obtain exclusive rights to it. This is useful
    when the extractor cannot reliably be matched using just the URL,
    e.g. invidious/peertube instances

    Embed-only extractors can be defined by setting _VALID_URL = False.

    To support username + password (or netrc) login, the extractor must define a
    _NETRC_MACHINE and re-define _perform_login(username, password) and
    (optionally) _initialize_pre_login() methods. The _perform_login method will
    be called between _initialize_pre_login and _real_initialize if credentials
    are passed by the user. In cases where it is necessary to have the login
    process as part of the extraction rather than initialization, _perform_login
    can be left undefined.

    _GEO_BYPASS attribute may be set to False in order to disable
    geo restriction bypass mechanisms for a particular extractor.
    Though it won't disable explicit geo restriction bypass based on
    country code provided with geo_bypass_country.

    _GEO_COUNTRIES attribute may contain a list of presumably geo unrestricted
    countries for this extractor. One of these countries will be used by
    geo restriction bypass mechanism right away in order to bypass
    geo restriction, of course, if the mechanism is not disabled.

    _GEO_IP_BLOCKS attribute may contain a list of presumably geo unrestricted
    IP blocks in CIDR notation for this extractor. One of these IP blocks
    will be used by geo restriction bypass mechanism similarly
    to _GEO_COUNTRIES.

    The _ENABLED attribute should be set to False for IEs that
    are disabled by default and must be explicitly enabled.

    The _WORKING attribute should be set to False for broken IEs
    in order to warn the users and skip the tests.
    """

    _ready = False
    _downloader = None
    _x_forwarded_for_ip = None
    _GEO_BYPASS = True
    _GEO_COUNTRIES = None
    _GEO_IP_BLOCKS = None
    _WORKING = True
    _ENABLED = True
    _NETRC_MACHINE = None
    IE_DESC = None
    SEARCH_KEY = None
    _VALID_URL = None
    _EMBED_REGEX = []

    _SELF_HOSTED = False
    """ True if it's self-hosted service. DO NOT SET IT TRUE MANUALLY """
    _FEATURE_DEPENDENCY = tuple()
    """
    Feature dependency declaration. Case sensitive.
    Following features are known and recognized:
    - websocket - Requires WebSocket-related package
    - yaml - pyyaml package
    """

    def _login_hint(self, method=NO_DEFAULT, netrc=None):
        password_hint = f'--username and --password, or --netrc ({netrc or self._NETRC_MACHINE}) to provide account credentials'
        return {
            None: '',
            'any': f'Use --cookies, --cookies-from-browser, {password_hint}',
            'password': f'Use {password_hint}',
            'cookies': (
                'Use --cookies-from-browser or --cookies for the authentication. '
                'See  https://github.com/yt-dlp/yt-dlp/wiki/FAQ#how-do-i-pass-cookies-to-yt-dlp  for how to manually pass cookies'),
        }[method if method is not NO_DEFAULT else 'any' if self.supports_login() else 'cookies']

    def __init__(self, downloader: 'YoutubeDL' = None):
        """Constructor. Receives an optional downloader (a YoutubeDL instance).
        If a downloader is not passed during initialization,
        it must be set using "set_downloader()" before "extract()" is called"""
        self._ready = False
        self._x_forwarded_for_ip = None
        self._printed_messages = set()
        self.set_downloader(downloader)

    @classmethod
    def _match_valid_url(cls, url) -> re.Match:
        if cls._VALID_URL is False:
            return None
        # This does not use has/getattr intentionally - we want to know whether
        # we have cached the regexp for *this* class, whereas getattr would also
        # match the superclass
        if '_VALID_URL_RE' not in cls.__dict__:
            cls._VALID_URL_RE = re.compile(cls._VALID_URL)
        return cls._VALID_URL_RE.match(url)

    @classmethod
    def suitable(cls, url):
        """Receives a URL and returns True if suitable for this IE."""
        # This function must import everything it needs (except other extractors),
        # so that lazy_extractors works correctly
        return cls._match_valid_url(url) is not None

    @classmethod
    def _match_id(cls, url):
        return cls._match_valid_url(url).group('id')

    @classmethod
    def get_temp_id(cls, url):
        try:
            return cls._match_id(url)
        except (IndexError, AttributeError):
            return None

    @classmethod
    def working(cls):
        """Getter method for _WORKING."""
        return cls._WORKING

    @classmethod
    def supports_login(cls):
        return bool(cls._NETRC_MACHINE)

    def initialize(self):
        """Initializes an instance (authentication, etc)."""
        self._printed_messages = set()
        self._initialize_geo_bypass({
            'countries': self._GEO_COUNTRIES,
            'ip_blocks': self._GEO_IP_BLOCKS,
        })
        if not self._ready:
            self._initialize_pre_login()
            if self.supports_login():
                username, password = self._get_login_info()
                if username:
                    self._perform_login(username, password)
            elif self.get_param('username') and False not in (self.IE_DESC, self._NETRC_MACHINE):
                self.report_warning(f'Login with password is not supported for this website. {self._login_hint("cookies")}')
            self._real_initialize()
            self._ready = True

    def _initialize_geo_bypass(self, geo_bypass_context):
        """
        Initialize geo restriction bypass mechanism.

        This method is used to initialize geo bypass mechanism based on faking
        X-Forwarded-For HTTP header. A random country from provided country list
        is selected and a random IP belonging to this country is generated. This
        IP will be passed as X-Forwarded-For HTTP header in all subsequent
        HTTP requests.

        This method will be used for initial geo bypass mechanism initialization
        during the instance initialization with _GEO_COUNTRIES and
        _GEO_IP_BLOCKS.

        You may also manually call it from extractor's code if geo bypass
        information is not available beforehand (e.g. obtained during
        extraction) or due to some other reason. In this case you should pass
        this information in geo bypass context passed as first argument. It may
        contain following fields:

        countries:  List of geo unrestricted countries (similar
                    to _GEO_COUNTRIES)
        ip_blocks:  List of geo unrestricted IP blocks in CIDR notation
                    (similar to _GEO_IP_BLOCKS)

        """
        if not self._x_forwarded_for_ip:

            # Geo bypass mechanism is explicitly disabled by user
            if not self.get_param('geo_bypass', True):
                return

            if not geo_bypass_context:
                geo_bypass_context = {}

            # Backward compatibility: previously _initialize_geo_bypass
            # expected a list of countries, some 3rd party code may still use
            # it this way
            if isinstance(geo_bypass_context, (list, tuple)):
                geo_bypass_context = {
                    'countries': geo_bypass_context,
                }

            # The whole point of geo bypass mechanism is to fake IP
            # as X-Forwarded-For HTTP header based on some IP block or
            # country code.

            # Path 1: bypassing based on IP block in CIDR notation

            # Explicit IP block specified by user, use it right away
            # regardless of whether extractor is geo bypassable or not
            ip_block = self.get_param('geo_bypass_ip_block', None)

            # Otherwise use random IP block from geo bypass context but only
            # if extractor is known as geo bypassable
            if not ip_block:
                ip_blocks = geo_bypass_context.get('ip_blocks')
                if self._GEO_BYPASS and ip_blocks:
                    ip_block = random.choice(ip_blocks)

            if ip_block:
                self._x_forwarded_for_ip = GeoUtils.random_ipv4(ip_block)
                self.write_debug(f'Using fake IP {self._x_forwarded_for_ip} as X-Forwarded-For')
                return

            # Path 2: bypassing based on country code

            # Explicit country code specified by user, use it right away
            # regardless of whether extractor is geo bypassable or not
            country = self.get_param('geo_bypass_country', None)

            # Otherwise use random country code from geo bypass context but
            # only if extractor is known as geo bypassable
            if not country:
                countries = geo_bypass_context.get('countries')
                if self._GEO_BYPASS and countries:
                    country = random.choice(countries)

            if country:
                self._x_forwarded_for_ip = GeoUtils.random_ipv4(country)
                self._downloader.write_debug(
                    f'Using fake IP {self._x_forwarded_for_ip} ({country.upper()}) as X-Forwarded-For')

    def extract(self, url):
        """Extracts URL information and returns it in list of dicts."""

        if 'websocket' in self._FEATURE_DEPENDENCY and not WebSocket:
            raise ExtractorError('Please install websockets or websocket_client package via pip', expected=True)
        try:
            if 'yaml' in self._FEATURE_DEPENDENCY:
                __import__('yaml')
        except ImportError:
            raise ExtractorError('Please install pyyaml package via pip.', expected=True)
        try:
            for _ in range(2):
                try:
                    self.initialize()
                    self.write_debug('Extracting URL: %s' % url)
                    ie_result = self._real_extract(url)
                    if ie_result is None:
                        return None
                    if self._x_forwarded_for_ip:
                        ie_result['__x_forwarded_for_ip'] = self._x_forwarded_for_ip
                    subtitles = ie_result.get('subtitles') or {}
                    if 'no-live-chat' in self.get_param('compat_opts'):
                        for lang in ('live_chat', 'comments', 'danmaku'):
                            subtitles.pop(lang, None)
                    return ie_result
                except GeoRestrictedError as e:
                    if self.__maybe_fake_ip_and_retry(e.countries):
                        continue
                    raise
        except UnsupportedError:
            raise
        except ExtractorError as e:
            kwargs = {
                'video_id': e.video_id or self.get_temp_id(url),
                'ie': self.IE_NAME,
                'tb': e.traceback or sys.exc_info()[2],
                'expected': e.expected,
                'cause': e.cause
            }
            if hasattr(e, 'countries'):
                kwargs['countries'] = e.countries
            raise type(e)(e.orig_msg, **kwargs)
        except http.client.IncompleteRead as e:
            raise ExtractorError('A network error has occurred.', cause=e, expected=True, video_id=self.get_temp_id(url))
        except (KeyError, StopIteration) as e:
            raise ExtractorError('An extractor error has occurred.', cause=e, video_id=self.get_temp_id(url))

    def __maybe_fake_ip_and_retry(self, countries):
        if (not self.get_param('geo_bypass_country', None)
                and self._GEO_BYPASS
                and self.get_param('geo_bypass', True)
                and not self._x_forwarded_for_ip
                and countries):
            country_code = random.choice(countries)
            self._x_forwarded_for_ip = GeoUtils.random_ipv4(country_code)
            if self._x_forwarded_for_ip:
                self.report_warning(
                    'Video is geo restricted. Retrying extraction with fake IP %s (%s) as X-Forwarded-For.'
                    % (self._x_forwarded_for_ip, country_code.upper()))
                return True
        return False

    def set_downloader(self, downloader: 'YoutubeDL'):
        """Sets a YoutubeDL instance as the downloader for this IE."""
        self._downloader: 'YoutubeDL' = downloader

    @property
    def cache(self):
        return self._downloader.cache

    @property
    def cookiejar(self):
        return self._downloader.cookiejar

    def _initialize_pre_login(self):
        """ Initialization before login. Redefine in subclasses."""
        pass

    def _perform_login(self, username, password):
        """ Login with username and password. Redefine in subclasses."""
        pass

    def _real_initialize(self):
        """Real initialization process. Redefine in subclasses."""
        pass

    def _real_extract(self, url):
        """Real extraction process. Redefine in subclasses."""
        raise NotImplementedError('This method must be implemented by subclasses')

    @classmethod
    def ie_key(cls):
        """A string for getting the InfoExtractor with get_info_extractor"""
        return cls.__name__[:-2]

    @classproperty
    def IE_NAME(cls):
        return cls.__name__[:-2]

    @staticmethod
    def __can_accept_status_code(err, expected_status):
        assert isinstance(err, urllib.error.HTTPError)
        if expected_status is None:
            return False
        elif callable(expected_status):
            return expected_status(err.code) is True
        else:
            return err.code in variadic(expected_status)

    def _create_request(self, url_or_request, data=None, headers=None, query=None):
        if isinstance(url_or_request, urllib.request.Request):
            return update_Request(url_or_request, data=data, headers=headers, query=query)
        if query:
            url_or_request = update_url_query(url_or_request, query)
        return sanitized_Request(url_or_request, data, headers or {})

    def _request_webpage(self, url_or_request, video_id, note=None, errnote=None, fatal=True, data=None, headers=None, query=None, expected_status=None):
        """
        Return the response handle.

        See _download_webpage docstring for arguments specification.
        """

        if not self._downloader._first_webpage_request:
            sleep_interval = self.get_param('sleep_interval_requests') or 0
            if sleep_interval > 0:
                self.to_screen('Sleeping %s seconds ...' % sleep_interval)
                time.sleep(sleep_interval)
        else:
            self._downloader._first_webpage_request = False

        if note is None:
            self.report_download_webpage(video_id)
        elif note is not False:
            if video_id is None:
                self.to_screen(str(note))
            else:
                self.to_screen(f'{video_id}: {note}')

        # Some sites check X-Forwarded-For HTTP header in order to figure out
        # the origin of the client behind proxy. This allows bypassing geo
        # restriction by faking this header's value to IP that belongs to some
        # geo unrestricted country. We will do so once we encounter any
        # geo restriction error.
        if self._x_forwarded_for_ip:
            headers = (headers or {}).copy()
            headers.setdefault('X-Forwarded-For', self._x_forwarded_for_ip)

        if self.get_param('verbose', False):
            self.to_screen('[debug] Fetching webpage from %s' % request_to_url(url_or_request))

        try:
            return self._downloader.urlopen(self._create_request(url_or_request, data, headers, query))
        except network_exceptions as err:
            if isinstance(err, urllib.error.HTTPError):
                if self.__can_accept_status_code(err, expected_status):
                    # Retain reference to error to prevent file object from
                    # being closed before it can be read. Works around the
                    # effects of <https://bugs.python.org/issue15002>
                    # introduced in Python 3.4.1.
                    err.fp._error = err
                    return err.fp

            if errnote is False:
                return False
            if errnote is None:
                errnote = 'Unable to download webpage'

            errmsg = f'{errnote}: {error_to_compat_str(err)}'
            if fatal:
                raise ExtractorError(errmsg, cause=err)
            else:
                self.report_warning(errmsg)
                return False

    def _download_webpage_handle(
            self, url_or_request, video_id, note=None, errnote=None, fatal=True,
            encoding=None, data=None, headers={}, query={}, expected_status=None,
            json_body=None, form_params=None, body_encoding=None):
        """
        Return a tuple (page content as string, URL handle).

        Arguments:
        url_or_request -- plain text URL as a string or
            a urllib.request.Request object
        video_id -- Video/playlist/item identifier (string)

        Keyword arguments:
        note -- note printed before downloading (string)
        errnote -- note printed in case of an error (string)
        fatal -- flag denoting whether error should be considered fatal,
            i.e. whether it should cause ExtractionError to be raised,
            otherwise a warning will be reported and extraction continued
        encoding -- encoding for a page content decoding, guessed automatically
            when not explicitly specified
        data -- POST data (bytes)
        headers -- HTTP headers (dict)
        query -- URL query (dict)
        expected_status -- allows to accept failed HTTP requests (non 2xx
            status code) by explicitly specifying a set of accepted status
            codes. Can be any of the following entities:
                - an integer type specifying an exact failed status code to
                  accept
                - a list or a tuple of integer types specifying a list of
                  failed status codes to accept
                - a callable accepting an actual failed status code and
                  returning True if it should be accepted
            Note that this argument does not affect success status codes (2xx)
            which are always accepted.
        """

        # Strip hashes from the URL (#1038)
        if isinstance(url_or_request, str):
            url_or_request = url_or_request.partition('#')[0]

        # False is valid for JSON value ("false") while form_params isn't
        if json_body is not None or form_params:
            # both "data" and, "json_body" or "form_params" are specified
            if data:
                raise ExtractorError('Both "data" parameter and one or more of "json_body" or "form_params" are specified')
            if json_body is not None:
                data = json.dumps(json_body).encode(body_encoding or encoding or 'utf-8')
            elif form_params:
                data = urlencode_postdata(form_params)

        urlh = self._request_webpage(url_or_request, video_id, note, errnote, fatal, data=data, headers=headers, query=query, expected_status=expected_status)
        if urlh is False:
            assert not fatal
            return False
        content = self._webpage_read_content(urlh, url_or_request, video_id, note, errnote, fatal, encoding=encoding)
        return (content, urlh)

    @staticmethod
    def _guess_encoding_from_content(content_type, webpage_bytes):
        m = re.match(r'[a-zA-Z0-9_.-]+/[a-zA-Z0-9_.-]+\s*;\s*charset=(.+)', content_type)
        if m:
            encoding = m.group(1)
        else:
            m = re.search(br'<meta[^>]+charset=[\'"]?([^\'")]+)[ /\'">]',
                          webpage_bytes[:1024])
            if m:
                encoding = m.group(1).decode('ascii')
            elif webpage_bytes.startswith(b'\xff\xfe'):
                encoding = 'utf-16'
            else:
                encoding = 'utf-8'

        return encoding

    def __check_blocked(self, content):
        first_block = content[:512]
        if ('<title>Access to this site is blocked</title>' in content
                and 'Websense' in first_block):
            msg = 'Access to this webpage has been blocked by Websense filtering software in your network.'
            blocked_iframe = self._html_search_regex(
                r'<iframe src="([^"]+)"', content,
                'Websense information URL', default=None)
            if blocked_iframe:
                msg += ' Visit %s for more details' % blocked_iframe
            raise ExtractorError(msg, expected=True)
        if '<title>The URL you requested has been blocked</title>' in first_block:
            msg = (
                'Access to this webpage has been blocked by Indian censorship. '
                'Use a VPN or proxy server (with --proxy) to route around it.')
            block_msg = self._html_search_regex(
                r'</h1><p>(.*?)</p>',
                content, 'block message', default=None)
            if block_msg:
                msg += ' (Message: "%s")' % block_msg.replace('\n', ' ')
            raise ExtractorError(msg, expected=True)
        if ('<title>TTK :: Доступ к ресурсу ограничен</title>' in content
                and 'blocklist.rkn.gov.ru' in content):
            raise ExtractorError(
                'Access to this webpage has been blocked by decision of the Russian government. '
                'Visit http://blocklist.rkn.gov.ru/ for a block reason.',
                expected=True)

    def _request_dump_filename(self, url, video_id):
        basen = f'{video_id}_{url}'
        trim_length = self.get_param('trim_file_name') or 240
        if len(basen) > trim_length:
            h = '___' + hashlib.md5(basen.encode('utf-8')).hexdigest()
            basen = basen[:trim_length - len(h)] + h
        filename = sanitize_filename(f'{basen}.dump', restricted=True)
        # Working around MAX_PATH limitation on Windows (see
        # http://msdn.microsoft.com/en-us/library/windows/desktop/aa365247(v=vs.85).aspx)
        if compat_os_name == 'nt':
            absfilepath = os.path.abspath(filename)
            if len(absfilepath) > 259:
                filename = fR'\\?\{absfilepath}'
        return filename

    def __decode_webpage(self, webpage_bytes, encoding, headers):
        if not encoding:
            encoding = self._guess_encoding_from_content(headers.get('Content-Type', ''), webpage_bytes)
        try:
            return webpage_bytes.decode(encoding, 'replace')
        except LookupError:
            return webpage_bytes.decode('utf-8', 'replace')

    def _webpage_read_content(self, urlh, url_or_request, video_id, note=None, errnote=None, fatal=True, prefix=None, encoding=None):
        with urlh:
            webpage_bytes = urlh.read()
            final_url = urlh.geturl()
        if prefix is not None:
            webpage_bytes = prefix + webpage_bytes
        if self.get_param('dump_intermediate_pages', False):
            self.to_screen('Dumping request to ' + final_url)
            dump = base64.b64encode(webpage_bytes).decode('ascii')
            self._downloader.to_screen(dump)
        if self.get_param('write_pages'):
            filename = self._request_dump_filename(final_url, video_id)
            self.to_screen(f'Saving request to {filename}')
            with open(filename, 'wb') as outf:
                outf.write(webpage_bytes)

        content = self.__decode_webpage(webpage_bytes, encoding, urlh.headers)
        self.__check_blocked(content)

        return content

    def __print_error(self, errnote, fatal, video_id, err):
        if fatal:
            raise ExtractorError(f'{video_id}: {errnote}', cause=err)
        elif errnote:
            self.report_warning(f'{video_id}: {errnote}: {err}')

    def _parse_xml(self, xml_string, video_id, transform_source=None, fatal=True, errnote=None):
        if transform_source:
            xml_string = transform_source(xml_string)
        try:
            # return compat_etree_fromstring(xml_string.encode('utf-8'))
            return compat_etree_fromstring(xml_string)
        except xml.etree.ElementTree.ParseError as ve:
            self.__print_error('Failed to parse XML' if errnote is None else errnote, fatal, video_id, ve)

    def _parse_json(self, json_string, video_id, transform_source=None, fatal=True, errnote=None, **parser_kwargs):
        try:
            return json.loads(
                json_string, cls=LenientJSONDecoder, strict=False, transform_source=transform_source, **parser_kwargs)
        except ValueError as ve:
            self.__print_error('Failed to parse JSON' if errnote is None else errnote, fatal, video_id, ve)

    def _parse_socket_response_as_json(self, data, *args, **kwargs):
        return self._parse_json(data[data.find('{'):data.rfind('}') + 1], *args, **kwargs)

    def __create_download_methods(name, parser, note, errnote, return_value):

        def parse(ie, content, *args, errnote=errnote, **kwargs):
            if parser is None:
                return content
            if errnote is False:
                kwargs['errnote'] = errnote
            # parser is fetched by name so subclasses can override it
            return getattr(ie, parser)(content, *args, **kwargs)

        def download_handle(self, url_or_request, video_id, note=note, errnote=errnote, transform_source=None,
                            fatal=True, encoding=None, data=None, headers={}, query={}, expected_status=None,
                            json_body=None, form_params=None, body_encoding=None):
            res = self._download_webpage_handle(
                url_or_request, video_id, note=note, errnote=errnote, fatal=fatal, encoding=encoding,
                data=data, headers=headers, query=query, expected_status=expected_status,
                json_body=json_body, form_params=form_params, body_encoding=body_encoding)
            if res is False:
                return res
            content, urlh = res
            return parse(self, content, video_id, transform_source=transform_source, fatal=fatal, errnote=errnote), urlh

        def download_content(self, url_or_request, video_id, note=note, errnote=errnote, transform_source=None,
                             fatal=True, encoding=None, data=None, headers={}, query={}, expected_status=None,
                             json_body=None, form_params=None, body_encoding=None):
            if self.get_param('load_pages'):
                url_or_request = self._create_request(url_or_request, data, headers, query)
                filename = self._request_dump_filename(url_or_request.full_url, video_id)
                self.to_screen(f'Loading request from {filename}')
                try:
                    with open(filename, 'rb') as dumpf:
                        webpage_bytes = dumpf.read()
                except OSError as e:
                    self.report_warning(f'Unable to load request from disk: {e}')
                else:
                    content = self.__decode_webpage(webpage_bytes, encoding, url_or_request.headers)
                    return parse(self, content, video_id, transform_source=transform_source, fatal=fatal, errnote=errnote)
            kwargs = {
                'note': note,
                'errnote': errnote,
                'transform_source': transform_source,
                'fatal': fatal,
                'encoding': encoding,
                'data': data,
                'headers': headers,
                'query': query,
                'expected_status': expected_status,
                'json_body': json_body,
                'form_params': form_params,
                'body_encoding': body_encoding,
            }
            if parser is None:
                kwargs.pop('transform_source')
            # The method is fetched by name so subclasses can override _download_..._handle
            res = getattr(self, download_handle.__name__)(url_or_request, video_id, **kwargs)
            return res if res is False else res[0]

        def impersonate(func, name, return_value):
            func.__name__, func.__qualname__ = name, f'InfoExtractor.{name}'
            func.__doc__ = f'''
                @param transform_source     Apply this transformation before parsing
                @returns                    {return_value}

                See _download_webpage_handle docstring for other arguments specification
            '''

        impersonate(download_handle, f'_download_{name}_handle', f'({return_value}, URL handle)')
        impersonate(download_content, f'_download_{name}', f'{return_value}')
        return download_handle, download_content

    _download_xml_handle, _download_xml = __create_download_methods(
        'xml', '_parse_xml', 'Downloading XML', 'Unable to download XML', 'xml as an xml.etree.ElementTree.Element')
    _download_json_handle, _download_json = __create_download_methods(
        'json', '_parse_json', 'Downloading JSON metadata', 'Unable to download JSON metadata', 'JSON object as a dict')
    _download_socket_json_handle, _download_socket_json = __create_download_methods(
        'socket_json', '_parse_socket_response_as_json', 'Polling socket', 'Unable to poll socket', 'JSON object as a dict')
    __download_webpage = __create_download_methods('webpage', None, None, None, 'data of the page as a string')[1]

    def _download_webpage(
            self, url_or_request, video_id, note=None, errnote=None,
            fatal=True, tries=1, timeout=NO_DEFAULT, *args, **kwargs):
        """
        Return the data of the page as a string.

        Keyword arguments:
        tries -- number of tries
        timeout -- sleep interval between tries

        See _download_webpage_handle docstring for other arguments specification.
        """

        R''' # NB: These are unused; should they be deprecated?
        if tries != 1:
            self._downloader.deprecation_warning('tries argument is deprecated in InfoExtractor._download_webpage')
        if timeout is NO_DEFAULT:
            timeout = 5
        else:
            self._downloader.deprecation_warning('timeout argument is deprecated in InfoExtractor._download_webpage')
        '''

        try_count = 0
        while True:
            try:
                return self.__download_webpage(url_or_request, video_id, note, errnote, None, fatal, *args, **kwargs)
            except http.client.IncompleteRead as e:
                try_count += 1
                if try_count >= tries:
                    raise e
                self._sleep(timeout, video_id)

    def report_warning(self, msg, video_id=None, *args, only_once=False, **kwargs):
        idstr = format_field(video_id, None, '%s: ')
        msg = f'[{self.IE_NAME}] {idstr}{msg}'
        if only_once:
            if f'WARNING: {msg}' in self._printed_messages:
                return
            self._printed_messages.add(f'WARNING: {msg}')
        self._downloader.report_warning(msg, *args, **kwargs)

    def to_screen(self, msg, *args, **kwargs):
        """Print msg to screen, prefixing it with '[ie_name]'"""
        self._downloader.to_screen(f'[{self.IE_NAME}] {msg}', *args, **kwargs)

    def write_debug(self, msg, *args, **kwargs):
        self._downloader.write_debug(f'[{self.IE_NAME}] {msg}', *args, **kwargs)

    def get_param(self, name, default=None, *args, **kwargs):
        if self._downloader:
            return self._downloader.params.get(name, default, *args, **kwargs)
        return default

    def report_drm(self, video_id, partial=False):
        self.raise_no_formats('This video is DRM protected', expected=True, video_id=video_id)

    def report_extraction(self, id_or_name):
        """Report information extraction."""
        self.to_screen('%s: Extracting information' % id_or_name)

    def report_download_webpage(self, video_id):
        """Report webpage download."""
        self.to_screen('%s: Downloading webpage' % video_id)

    def report_age_confirmation(self):
        """Report attempt to confirm age."""
        self.to_screen('Confirming age')

    def report_login(self):
        """Report attempt to log in."""
        self.to_screen('Logging in')

    def raise_login_required(
            self, msg='This video is only available for registered users',
            metadata_available=False, method=NO_DEFAULT):
        if metadata_available and (
                self.get_param('ignore_no_formats_error') or self.get_param('wait_for_video')):
            self.report_warning(msg)
            return
        msg += format_field(self._login_hint(method), None, '. %s')
        raise ExtractorError(msg, expected=True)

    def raise_geo_restricted(
            self, msg='This video is not available from your location due to geo restriction',
            countries=None, metadata_available=False):
        if metadata_available and (
                self.get_param('ignore_no_formats_error') or self.get_param('wait_for_video')):
            self.report_warning(msg)
        else:
            raise GeoRestrictedError(msg, countries=countries)

    def raise_no_formats(self, msg, expected=False, video_id=None):
        if expected and (
                self.get_param('ignore_no_formats_error') or self.get_param('wait_for_video')):
            self.report_warning(msg, video_id)
        elif isinstance(msg, ExtractorError):
            raise msg
        else:
            raise ExtractorError(msg, expected=expected, video_id=video_id)

    # Methods for following #608
    @staticmethod
    def url_result(url, ie=None, video_id=None, video_title=None, *, url_transparent=False, **kwargs):
        """Returns a URL that points to a page that should be processed"""
        if ie is not None:
            kwargs['ie_key'] = ie if isinstance(ie, str) else ie.ie_key()
        if video_id is not None:
            kwargs['id'] = video_id
        if video_title is not None:
            kwargs['title'] = video_title
        return {
            **kwargs,
            '_type': 'url_transparent' if url_transparent else 'url',
            'url': url,
        }

    @classmethod
    def playlist_from_matches(cls, matches, playlist_id=None, playlist_title=None,
                              getter=IDENTITY, ie=None, video_kwargs=None, **kwargs):
        return cls.playlist_result(
            (cls.url_result(m, ie, **(video_kwargs or {})) for m in orderedSet(map(getter, matches), lazy=True)),
            playlist_id, playlist_title, **kwargs)

    @staticmethod
    def playlist_result(entries, playlist_id=None, playlist_title=None, playlist_description=None, *, multi_video=False, **kwargs):
        """Returns a playlist"""
        if playlist_id:
            kwargs['id'] = playlist_id
        if playlist_title:
            kwargs['title'] = playlist_title
        if playlist_description is not None:
            kwargs['description'] = playlist_description
        return {
            **kwargs,
            '_type': 'multi_video' if multi_video else 'playlist',
            'entries': entries,
        }

    def _search_regex(self, pattern, string, name, default=NO_DEFAULT, fatal=True, flags=0, group=None):
        """
        Perform a regex search on the given string, using a single or a list of
        patterns returning the first matching group.
        In case of failure return a default value or raise a WARNING or a
        RegexNotFoundError, depending on fatal, specifying the field name.
        """
        if string is None:
            mobj = None
        elif isinstance(pattern, (str, re.Pattern)):
            mobj = re.search(pattern, string, flags)
        else:
            for p in pattern:
                mobj = re.search(p, string, flags)
                if mobj:
                    break

        _name = self._downloader._format_err(name, self._downloader.Styles.EMPHASIS)

        if mobj:
            if group is None:
                # return the first matching group
                return next(g for g in mobj.groups() if g is not None)
            elif isinstance(group, (list, tuple)):
                return tuple(mobj.group(g) for g in group)
            else:
                return mobj.group(group)
        elif default is not NO_DEFAULT:
            return default
        elif fatal:
            raise RegexNotFoundError('Unable to extract %s' % _name)
        else:
            self.report_warning('unable to extract %s' % _name + bug_reports_message())
            return None

    def _search_json(self, start_pattern, string, name, video_id, *, end_pattern='',
                     contains_pattern='(?s:.+)', fatal=True, default=NO_DEFAULT, **kwargs):
        """Searches string for the JSON object specified by start_pattern"""
        # NB: end_pattern is only used to reduce the size of the initial match
        if default is NO_DEFAULT:
            default, has_default = {}, False
        else:
            fatal, has_default = False, True

        json_string = self._search_regex(
            rf'{start_pattern}\s*(?P<json>{{\s*{contains_pattern}\s*}})\s*{end_pattern}',
            string, name, group='json', fatal=fatal, default=None if has_default else NO_DEFAULT)
        if not json_string:
            return default

        _name = self._downloader._format_err(name, self._downloader.Styles.EMPHASIS)
        try:
            return self._parse_json(json_string, video_id, ignore_extra=True, **kwargs)
        except ExtractorError as e:
            if fatal:
                raise ExtractorError(
                    f'Unable to extract {_name} - Failed to parse JSON', cause=e.cause, video_id=video_id)
            elif not has_default:
                self.report_warning(
                    f'Unable to extract {_name} - Failed to parse JSON: {e}', video_id=video_id)
        return default

    def _html_search_regex(self, pattern, string, name, default=NO_DEFAULT, fatal=True, flags=0, group=None):
        """
        Like _search_regex, but strips HTML tags and unescapes entities.
        """
        res = self._search_regex(pattern, string, name, default, fatal, flags, group)
        if res:
            return clean_html(res).strip()
        else:
            return res

    def _get_netrc_login_info(self, netrc_machine=None):
        username = None
        password = None
        netrc_machine = netrc_machine or self._NETRC_MACHINE

        if self.get_param('usenetrc', False):
            try:
                netrc_file = compat_expanduser(self.get_param('netrc_location') or '~')
                if os.path.isdir(netrc_file):
                    netrc_file = os.path.join(netrc_file, '.netrc')
                info = netrc.netrc(file=netrc_file).authenticators(netrc_machine)
                if info is not None:
                    username = info[0]
                    password = info[2]
                else:
                    raise netrc.NetrcParseError(
                        'No authenticators for %s' % netrc_machine)
            except (OSError, netrc.NetrcParseError) as err:
                self.report_warning(
                    'parsing .netrc: %s' % error_to_compat_str(err))

        return username, password

    def _get_login_info(self, username_option='username', password_option='password', netrc_machine=None):
        """
        Get the login info as (username, password)
        First look for the manually specified credentials using username_option
        and password_option as keys in params dictionary. If no such credentials
        available look in the netrc file using the netrc_machine or _NETRC_MACHINE
        value.
        If there's no info available, return (None, None)
        """

        # Attempt to use provided username and password or .netrc data
        username = self.get_param(username_option)
        if username is not None:
            password = self.get_param(password_option)
        else:
            username, password = self._get_netrc_login_info(netrc_machine)

        return username, password

    def _get_tfa_info(self, note='two-factor verification code'):
        """
        Get the two-factor authentication info
        TODO - asking the user will be required for sms/phone verify
        currently just uses the command line option
        If there's no info available, return None
        """

        tfa = self.get_param('twofactor')
        if tfa is not None:
            return tfa

        return getpass.getpass('Type %s and press [Return]: ' % note)

    # Helper functions for extracting OpenGraph info
    @staticmethod
    def _og_regexes(prop):
        content_re = r'content=(?:"([^"]+?)"|\'([^\']+?)\'|\s*([^\s"\'=<>`]+?))'
        property_re = (r'(?:name|property)=(?:\'og%(sep)s%(prop)s\'|"og%(sep)s%(prop)s"|\s*og%(sep)s%(prop)s\b)'
                       % {'prop': re.escape(prop), 'sep': '(?:&#x3A;|[:-])'})
        template = r'<meta[^>]+?%s[^>]+?%s'
        return [
            template % (property_re, content_re),
            template % (content_re, property_re),
        ]

    @staticmethod
    def _meta_regex(prop):
        return r'''(?isx)<meta
                    (?=[^>]+(?:itemprop|name|property|id|http-equiv)=(["\']?)%s\1)
                    [^>]+?content=(["\'])(?P<content>.*?)\2''' % re.escape(prop)

    def _og_search_property(self, prop, html, name=None, **kargs):
        prop = variadic(prop)
        if name is None:
            name = 'OpenGraph %s' % prop[0]
        og_regexes = []
        for p in prop:
            og_regexes.extend(self._og_regexes(p))
        escaped = self._search_regex(og_regexes, html, name, flags=re.DOTALL, **kargs)
        if escaped is None:
            return None
        return unescapeHTML(escaped)

    def _og_search_thumbnail(self, html, **kargs):
        return self._og_search_property('image', html, 'thumbnail URL', fatal=False, **kargs)

    def _og_search_description(self, html, **kargs):
        return self._og_search_property('description', html, fatal=False, **kargs)

    def _og_search_title(self, html, *, fatal=False, **kargs):
        return self._og_search_property('title', html, fatal=fatal, **kargs)

    def _og_search_video_url(self, html, name='video url', secure=True, **kargs):
        regexes = self._og_regexes('video') + self._og_regexes('video:url')
        if secure:
            regexes = self._og_regexes('video:secure_url') + regexes
        return self._html_search_regex(regexes, html, name, **kargs)

    def _og_search_url(self, html, **kargs):
        return self._og_search_property('url', html, **kargs)

    def _html_extract_title(self, html, name='title', *, fatal=False, **kwargs):
        return self._html_search_regex(r'(?s)<title\b[^>]*>([^<]+)</title>', html, name, fatal=fatal, **kwargs)

    def _html_search_meta(self, name, html, display_name=None, fatal=False, **kwargs):
        name = variadic(name)
        if display_name is None:
            display_name = name[0]
        return self._html_search_regex(
            [self._meta_regex(n) for n in name],
            html, display_name, fatal=fatal, group='content', **kwargs)

    def _dc_search_uploader(self, html):
        return self._html_search_meta('dc.creator', html, 'uploader')

    @staticmethod
    def _rta_search(html):
        # See http://www.rtalabel.org/index.php?content=howtofaq#single
        if re.search(r'(?ix)<meta\s+name="rating"\s+'
                     r'     content="RTA-5042-1996-1400-1577-RTA"',
                     html):
            return 18

        # And then there are the jokers who advertise that they use RTA, but actually don't.
        AGE_LIMIT_MARKERS = [
            r'Proudly Labeled <a href="http://www\.rtalabel\.org/" title="Restricted to Adults">RTA</a>',
        ]
        if any(re.search(marker, html) for marker in AGE_LIMIT_MARKERS):
            return 18
        return 0

    def _media_rating_search(self, html):
        # See http://www.tjg-designs.com/WP/metadata-code-examples-adding-metadata-to-your-web-pages/
        rating = self._html_search_meta('rating', html)

        if not rating:
            return None

        RATING_TABLE = {
            'safe for kids': 0,
            'general': 8,
            '14 years': 14,
            'mature': 17,
            'restricted': 19,
        }
        return RATING_TABLE.get(rating.lower())

    def _family_friendly_search(self, html):
        # See http://schema.org/VideoObject
        family_friendly = self._html_search_meta(
            'isFamilyFriendly', html, default=None)

        if not family_friendly:
            return None

        RATING_TABLE = {
            '1': 0,
            'true': 0,
            '0': 18,
            'false': 18,
        }
        return RATING_TABLE.get(family_friendly.lower())

    def _twitter_search_player(self, html):
        return self._html_search_meta('twitter:player', html,
                                      'twitter card player')

    def _yield_json_ld(self, html, video_id, *, fatal=True, default=NO_DEFAULT):
        """Yield all json ld objects in the html"""
        if default is not NO_DEFAULT:
            fatal = False
        for mobj in re.finditer(JSON_LD_RE, html):
            json_ld_item = self._parse_json(mobj.group('json_ld'), video_id, fatal=fatal)
            for json_ld in variadic(json_ld_item):
                if isinstance(json_ld, dict):
                    yield json_ld
                    if '@graph' in json_ld:
                        yield from json_ld['@graph']

    def _search_json_ld(self, html, video_id, expected_type=None, *, fatal=True, default=NO_DEFAULT):
        """Search for a video in any json ld in the html"""
        if default is not NO_DEFAULT:
            fatal = False
        info = self._json_ld(
            list(self._yield_json_ld(html, video_id, fatal=fatal, default=default)),
            video_id, fatal=fatal, expected_type=expected_type)
        if info:
            return info
        if default is not NO_DEFAULT:
            return default
        elif fatal:
            raise RegexNotFoundError('Unable to extract JSON-LD')
        else:
            self.report_warning('unable to extract JSON-LD %s' % bug_reports_message())
            return {}

    def _json_ld(self, json_ld, video_id, fatal=True, expected_type=None):
        if isinstance(json_ld, str):
            json_ld = self._parse_json(json_ld, video_id, fatal=fatal)
        if not json_ld:
            return {}
        info = {}
        if not isinstance(json_ld, (list, tuple, dict)):
            return info
        if isinstance(json_ld, dict):
            json_ld = [json_ld]

        INTERACTION_TYPE_MAP = {
            'CommentAction': 'comment',
            'AgreeAction': 'like',
            'DisagreeAction': 'dislike',
            'LikeAction': 'like',
            'DislikeAction': 'dislike',
            'ListenAction': 'view',
            'WatchAction': 'view',
            'ViewAction': 'view',
        }

        def is_type(e, *expected_types):
            type = variadic(traverse_obj(e, '@type'))
            return any(x in type for x in expected_types)

        def extract_interaction_type(e):
            interaction_type = e.get('interactionType')
            if isinstance(interaction_type, dict):
                interaction_type = interaction_type.get('@type')
            return str_or_none(interaction_type)

        def extract_interaction_statistic(e):
            interaction_statistic = e.get('interactionStatistic')
            if isinstance(interaction_statistic, dict):
                interaction_statistic = [interaction_statistic]
            if not isinstance(interaction_statistic, list):
                return
            for is_e in interaction_statistic:
                if not is_type(is_e, 'InteractionCounter'):
                    continue
                interaction_type = extract_interaction_type(is_e)
                if not interaction_type:
                    continue
                # For interaction count some sites provide string instead of
                # an integer (as per spec) with non digit characters (e.g. ",")
                # so extracting count with more relaxed str_to_int
                interaction_count = str_to_int(is_e.get('userInteractionCount'))
                if interaction_count is None:
                    continue
                count_kind = INTERACTION_TYPE_MAP.get(interaction_type.split('/')[-1])
                if not count_kind:
                    continue
                count_key = '%s_count' % count_kind
                if info.get(count_key) is not None:
                    continue
                info[count_key] = interaction_count

        def extract_chapter_information(e):
            chapters = [{
                'title': part.get('name'),
                'start_time': part.get('startOffset'),
                'end_time': part.get('endOffset'),
            } for part in variadic(e.get('hasPart') or []) if part.get('@type') == 'Clip']
            for idx, (last_c, current_c, next_c) in enumerate(zip(
                    [{'end_time': 0}] + chapters, chapters, chapters[1:])):
                current_c['end_time'] = current_c['end_time'] or next_c['start_time']
                current_c['start_time'] = current_c['start_time'] or last_c['end_time']
                if None in current_c.values():
                    self.report_warning(f'Chapter {idx} contains broken data. Not extracting chapters')
                    return
            if chapters:
                chapters[-1]['end_time'] = chapters[-1]['end_time'] or info['duration']
                info['chapters'] = chapters

        def extract_video_object(e):
            assert is_type(e, 'VideoObject')
            author = e.get('author')
            info.update({
                'url': url_or_none(e.get('contentUrl')),
                'title': unescapeHTML(e.get('name')),
                'description': unescapeHTML(e.get('description')),
                'thumbnails': [{'url': unescapeHTML(url)}
                               for url in variadic(traverse_obj(e, 'thumbnailUrl', 'thumbnailURL'))
                               if url_or_none(url)],
                'duration': parse_duration(e.get('duration')),
                'timestamp': unified_timestamp(e.get('uploadDate')),
                # author can be an instance of 'Organization' or 'Person' types.
                # both types can have 'name' property(inherited from 'Thing' type). [1]
                # however some websites are using 'Text' type instead.
                # 1. https://schema.org/VideoObject
                'uploader': author.get('name') if isinstance(author, dict) else author if isinstance(author, str) else None,
                'filesize': int_or_none(float_or_none(e.get('contentSize'))),
                'tbr': int_or_none(e.get('bitrate')),
                'width': int_or_none(e.get('width')),
                'height': int_or_none(e.get('height')),
                'view_count': int_or_none(e.get('interactionCount')),
            })
            extract_interaction_statistic(e)
            extract_chapter_information(e)

        def traverse_json_ld(json_ld, at_top_level=True):
            for e in json_ld:
                if at_top_level and '@context' not in e:
                    continue
                if at_top_level and set(e.keys()) == {'@context', '@graph'}:
                    traverse_json_ld(variadic(e['@graph'], allowed_types=(dict,)), at_top_level=False)
                    break
                if expected_type is not None and not is_type(e, expected_type):
                    continue
                rating = traverse_obj(e, ('aggregateRating', 'ratingValue'), expected_type=float_or_none)
                if rating is not None:
                    info['average_rating'] = rating
                if is_type(e, 'TVEpisode', 'Episode'):
                    episode_name = unescapeHTML(e.get('name'))
                    info.update({
                        'episode': episode_name,
                        'episode_number': int_or_none(e.get('episodeNumber')),
                        'description': unescapeHTML(e.get('description')),
                    })
                    if not info.get('title') and episode_name:
                        info['title'] = episode_name
                    part_of_season = e.get('partOfSeason')
                    if is_type(part_of_season, 'TVSeason', 'Season', 'CreativeWorkSeason'):
                        info.update({
                            'season': unescapeHTML(part_of_season.get('name')),
                            'season_number': int_or_none(part_of_season.get('seasonNumber')),
                        })
                    part_of_series = e.get('partOfSeries') or e.get('partOfTVSeries')
                    if is_type(part_of_series, 'TVSeries', 'Series', 'CreativeWorkSeries'):
                        info['series'] = unescapeHTML(part_of_series.get('name'))
                elif is_type(e, 'Movie'):
                    info.update({
                        'title': unescapeHTML(e.get('name')),
                        'description': unescapeHTML(e.get('description')),
                        'duration': parse_duration(e.get('duration')),
                        'timestamp': unified_timestamp(e.get('dateCreated')),
                    })
                elif is_type(e, 'Article', 'NewsArticle'):
                    info.update({
                        'timestamp': parse_iso8601(e.get('datePublished')),
                        'title': unescapeHTML(e.get('headline')),
                        'description': unescapeHTML(e.get('articleBody') or e.get('description')),
                    })
                    if is_type(traverse_obj(e, ('video', 0)), 'VideoObject'):
                        extract_video_object(e['video'][0])
                    elif is_type(traverse_obj(e, ('subjectOf', 0)), 'VideoObject'):
                        extract_video_object(e['subjectOf'][0])
                elif is_type(e, 'VideoObject'):
                    extract_video_object(e)
                    if expected_type is None:
                        continue
                    else:
                        break
                video = e.get('video')
                if is_type(video, 'VideoObject'):
                    extract_video_object(video)
                if expected_type is None:
                    continue
                else:
                    break
        traverse_json_ld(json_ld)

        return filter_dict(info)

    def _search_nextjs_data(self, webpage, video_id, *, transform_source=None, fatal=True, **kw):
        return self._parse_json(
            self._search_regex(
                r'(?s)<script[^>]+id=[\'"]__NEXT_DATA__[\'"][^>]*>([^<]+)</script>',
                webpage, 'next.js data', fatal=fatal, **kw),
            video_id, transform_source=transform_source, fatal=fatal)

    def _search_nuxt_data(self, webpage, video_id, context_name='__NUXT__', *, fatal=True, traverse=('data', 0)):
        """Parses Nuxt.js metadata. This works as long as the function __NUXT__ invokes is a pure function"""
        rectx = re.escape(context_name)
        FUNCTION_RE = r'\(function\((?P<arg_keys>.*?)\){return\s+(?P<js>{.*?})\s*;?\s*}\((?P<arg_vals>.*?)\)'
        js, arg_keys, arg_vals = self._search_regex(
            (rf'<script>\s*window\.{rectx}={FUNCTION_RE}\s*\)\s*;?\s*</script>', rf'{rectx}\(.*?{FUNCTION_RE}'),
            webpage, context_name, group=('js', 'arg_keys', 'arg_vals'), fatal=fatal)

        args = dict(zip(arg_keys.split(','), arg_vals.split(',')))

        for key, val in args.items():
            if val in ('undefined', 'void 0'):
                args[key] = 'null'

        ret = self._parse_json(js, video_id, transform_source=functools.partial(js_to_json, vars=args), fatal=fatal)
        return traverse_obj(ret, traverse) or {}

    @staticmethod
    def _hidden_inputs(html):
        html = re.sub(r'<!--(?:(?!<!--).)*-->', '', html)
        hidden_inputs = {}
        for input in re.findall(r'(?i)(<input[^>]+>)', html):
            attrs = extract_attributes(input)
            if not input:
                continue
            if attrs.get('type') not in ('hidden', 'submit'):
                continue
            name = attrs.get('name') or attrs.get('id')
            value = attrs.get('value')
            if name and value is not None:
                hidden_inputs[name] = value
        return hidden_inputs

    def _form_hidden_inputs(self, form_id, html):
        form = self._search_regex(
            r'(?is)<form[^>]+?id=(["\'])%s\1[^>]*>(?P<form>.+?)</form>' % form_id,
            html, '%s form' % form_id, group='form')
        return self._hidden_inputs(form)

    class FormatSort:
        regex = r' *((?P<reverse>\+)?(?P<field>[a-zA-Z0-9_]+)((?P<separator>[~:])(?P<limit>.*?))?)? *$'

        default = ('hidden', 'aud_or_vid', 'hasvid', 'ie_pref', 'lang', 'quality',
                   'res', 'fps', 'hdr:12', 'vcodec:vp9.2', 'channels', 'acodec',
                   'size', 'br', 'asr', 'proto', 'ext', 'hasaud', 'source', 'id')  # These must not be aliases
        ytdl_default = ('hasaud', 'lang', 'quality', 'tbr', 'filesize', 'vbr',
                        'height', 'width', 'proto', 'vext', 'abr', 'aext',
                        'fps', 'fs_approx', 'source', 'id')

        settings = {
            'vcodec': {'type': 'ordered', 'regex': True,
                       'order': ['av0?1', 'vp0?9.2', 'vp0?9', '[hx]265|he?vc?', '[hx]264|avc', 'vp0?8', 'mp4v|h263', 'theora', '', None, 'none']},
            'acodec': {'type': 'ordered', 'regex': True,
                       'order': ['[af]lac', 'wav|aiff', 'opus', 'vorbis|ogg', 'aac', 'mp?4a?', 'mp3', 'e-?a?c-?3', 'ac-?3', 'dts', '', None, 'none']},
            'hdr': {'type': 'ordered', 'regex': True, 'field': 'dynamic_range',
                    'order': ['dv', '(hdr)?12', r'(hdr)?10\+', '(hdr)?10', 'hlg', '', 'sdr', None]},
            'proto': {'type': 'ordered', 'regex': True, 'field': 'protocol',
                      'order': ['(ht|f)tps', '(ht|f)tp$', 'm3u8.*', '.*dash', 'websocket_frag', 'rtmpe?', '', 'mms|rtsp', 'ws|websocket', 'f4']},
            'vext': {'type': 'ordered', 'field': 'video_ext',
                     'order': ('mp4', 'webm', 'flv', '', 'none'),
                     'order_free': ('webm', 'mp4', 'flv', '', 'none')},
            'aext': {'type': 'ordered', 'field': 'audio_ext',
                     'order': ('m4a', 'aac', 'mp3', 'ogg', 'opus', 'webm', '', 'none'),
                     'order_free': ('ogg', 'opus', 'webm', 'mp3', 'm4a', 'aac', '', 'none')},
            'hidden': {'visible': False, 'forced': True, 'type': 'extractor', 'max': -1000},
            'aud_or_vid': {'visible': False, 'forced': True, 'type': 'multiple',
                           'field': ('vcodec', 'acodec'),
                           'function': lambda it: int(any(v != 'none' for v in it))},
            'ie_pref': {'priority': True, 'type': 'extractor'},
            'hasvid': {'priority': True, 'field': 'vcodec', 'type': 'boolean', 'not_in_list': ('none',)},
            'hasaud': {'field': 'acodec', 'type': 'boolean', 'not_in_list': ('none',)},
            'lang': {'convert': 'float', 'field': 'language_preference', 'default': -1},
            'quality': {'convert': 'float', 'default': -1},
            'filesize': {'convert': 'bytes'},
            'fs_approx': {'convert': 'bytes', 'field': 'filesize_approx'},
            'id': {'convert': 'string', 'field': 'format_id'},
            'height': {'convert': 'float_none'},
            'width': {'convert': 'float_none'},
            'fps': {'convert': 'float_none'},
            'channels': {'convert': 'float_none', 'field': 'audio_channels'},
            'tbr': {'convert': 'float_none'},
            'vbr': {'convert': 'float_none'},
            'abr': {'convert': 'float_none'},
            'asr': {'convert': 'float_none'},
            'source': {'convert': 'float', 'field': 'source_preference', 'default': -1},

            'codec': {'type': 'combined', 'field': ('vcodec', 'acodec')},
            'br': {'type': 'combined', 'field': ('tbr', 'vbr', 'abr'), 'same_limit': True},
            'size': {'type': 'combined', 'same_limit': True, 'field': ('filesize', 'fs_approx')},
            'ext': {'type': 'combined', 'field': ('vext', 'aext')},
            'res': {'type': 'multiple', 'field': ('height', 'width'),
                    'function': lambda it: (lambda l: min(l) if l else 0)(tuple(filter(None, it)))},

            # Actual field names
            'format_id': {'type': 'alias', 'field': 'id'},
            'preference': {'type': 'alias', 'field': 'ie_pref'},
            'language_preference': {'type': 'alias', 'field': 'lang'},
            'source_preference': {'type': 'alias', 'field': 'source'},
            'protocol': {'type': 'alias', 'field': 'proto'},
            'filesize_approx': {'type': 'alias', 'field': 'fs_approx'},
            'audio_channels': {'type': 'alias', 'field': 'channels'},

            # Deprecated
            'dimension': {'type': 'alias', 'field': 'res', 'deprecated': True},
            'resolution': {'type': 'alias', 'field': 'res', 'deprecated': True},
            'extension': {'type': 'alias', 'field': 'ext', 'deprecated': True},
            'bitrate': {'type': 'alias', 'field': 'br', 'deprecated': True},
            'total_bitrate': {'type': 'alias', 'field': 'tbr', 'deprecated': True},
            'video_bitrate': {'type': 'alias', 'field': 'vbr', 'deprecated': True},
            'audio_bitrate': {'type': 'alias', 'field': 'abr', 'deprecated': True},
            'framerate': {'type': 'alias', 'field': 'fps', 'deprecated': True},
            'filesize_estimate': {'type': 'alias', 'field': 'size', 'deprecated': True},
            'samplerate': {'type': 'alias', 'field': 'asr', 'deprecated': True},
            'video_ext': {'type': 'alias', 'field': 'vext', 'deprecated': True},
            'audio_ext': {'type': 'alias', 'field': 'aext', 'deprecated': True},
            'video_codec': {'type': 'alias', 'field': 'vcodec', 'deprecated': True},
            'audio_codec': {'type': 'alias', 'field': 'acodec', 'deprecated': True},
            'video': {'type': 'alias', 'field': 'hasvid', 'deprecated': True},
            'has_video': {'type': 'alias', 'field': 'hasvid', 'deprecated': True},
            'audio': {'type': 'alias', 'field': 'hasaud', 'deprecated': True},
            'has_audio': {'type': 'alias', 'field': 'hasaud', 'deprecated': True},
            'extractor': {'type': 'alias', 'field': 'ie_pref', 'deprecated': True},
            'extractor_preference': {'type': 'alias', 'field': 'ie_pref', 'deprecated': True},
        }

        def __init__(self, ie, field_preference):
            self._order = []
            self.ydl = ie._downloader
            self.evaluate_params(self.ydl.params, field_preference)
            if ie.get_param('verbose'):
                self.print_verbose_info(self.ydl.write_debug)

        def _get_field_setting(self, field, key):
            if field not in self.settings:
                if key in ('forced', 'priority'):
                    return False
                self.ydl.deprecated_feature(f'Using arbitrary fields ({field}) for format sorting is '
                                            'deprecated and may be removed in a future version')
                self.settings[field] = {}
            propObj = self.settings[field]
            if key not in propObj:
                type = propObj.get('type')
                if key == 'field':
                    default = 'preference' if type == 'extractor' else (field,) if type in ('combined', 'multiple') else field
                elif key == 'convert':
                    default = 'order' if type == 'ordered' else 'float_string' if field else 'ignore'
                else:
                    default = {'type': 'field', 'visible': True, 'order': [], 'not_in_list': (None,)}.get(key, None)
                propObj[key] = default
            return propObj[key]

        def _resolve_field_value(self, field, value, convertNone=False):
            if value is None:
                if not convertNone:
                    return None
            else:
                value = value.lower()
            conversion = self._get_field_setting(field, 'convert')
            if conversion == 'ignore':
                return None
            if conversion == 'string':
                return value
            elif conversion == 'float_none':
                return float_or_none(value)
            elif conversion == 'bytes':
                return FileDownloader.parse_bytes(value)
            elif conversion == 'order':
                order_list = (self._use_free_order and self._get_field_setting(field, 'order_free')) or self._get_field_setting(field, 'order')
                use_regex = self._get_field_setting(field, 'regex')
                list_length = len(order_list)
                empty_pos = order_list.index('') if '' in order_list else list_length + 1
                if use_regex and value is not None:
                    for i, regex in enumerate(order_list):
                        if regex and re.match(regex, value):
                            return list_length - i
                    return list_length - empty_pos  # not in list
                else:  # not regex or  value = None
                    return list_length - (order_list.index(value) if value in order_list else empty_pos)
            else:
                if value.isnumeric():
                    return float(value)
                else:
                    self.settings[field]['convert'] = 'string'
                    return value

        def evaluate_params(self, params, sort_extractor):
            self._use_free_order = params.get('prefer_free_formats', False)
            self._sort_user = params.get('format_sort', [])
            self._sort_extractor = sort_extractor

            def add_item(field, reverse, closest, limit_text):
                field = field.lower()
                if field in self._order:
                    return
                self._order.append(field)
                limit = self._resolve_field_value(field, limit_text)
                data = {
                    'reverse': reverse,
                    'closest': False if limit is None else closest,
                    'limit_text': limit_text,
                    'limit': limit}
                if field in self.settings:
                    self.settings[field].update(data)
                else:
                    self.settings[field] = data

            sort_list = (
                tuple(field for field in self.default if self._get_field_setting(field, 'forced'))
                + (tuple() if params.get('format_sort_force', False)
                   else tuple(field for field in self.default if self._get_field_setting(field, 'priority')))
                + tuple(self._sort_user) + tuple(sort_extractor) + self.default)

            for item in sort_list:
                match = re.match(self.regex, item)
                if match is None:
                    raise ExtractorError('Invalid format sort string "%s" given by extractor' % item)
                field = match.group('field')
                if field is None:
                    continue
                if self._get_field_setting(field, 'type') == 'alias':
                    alias, field = field, self._get_field_setting(field, 'field')
                    if self._get_field_setting(alias, 'deprecated'):
                        self.ydl.deprecated_feature(f'Format sorting alias {alias} is deprecated and may '
                                                    'be removed in a future version. Please use {field} instead')
                reverse = match.group('reverse') is not None
                closest = match.group('separator') == '~'
                limit_text = match.group('limit')

                has_limit = limit_text is not None
                has_multiple_fields = self._get_field_setting(field, 'type') == 'combined'
                has_multiple_limits = has_limit and has_multiple_fields and not self._get_field_setting(field, 'same_limit')

                fields = self._get_field_setting(field, 'field') if has_multiple_fields else (field,)
                limits = limit_text.split(':') if has_multiple_limits else (limit_text,) if has_limit else tuple()
                limit_count = len(limits)
                for (i, f) in enumerate(fields):
                    add_item(f, reverse, closest,
                             limits[i] if i < limit_count
                             else limits[0] if has_limit and not has_multiple_limits
                             else None)

        def print_verbose_info(self, write_debug):
            if self._sort_user:
                write_debug('Sort order given by user: %s' % ', '.join(self._sort_user))
            if self._sort_extractor:
                write_debug('Sort order given by extractor: %s' % ', '.join(self._sort_extractor))
            write_debug('Formats sorted by: %s' % ', '.join(['%s%s%s' % (
                '+' if self._get_field_setting(field, 'reverse') else '', field,
                '%s%s(%s)' % ('~' if self._get_field_setting(field, 'closest') else ':',
                              self._get_field_setting(field, 'limit_text'),
                              self._get_field_setting(field, 'limit'))
                if self._get_field_setting(field, 'limit_text') is not None else '')
                for field in self._order if self._get_field_setting(field, 'visible')]))

        def _calculate_field_preference_from_value(self, format, field, type, value):
            reverse = self._get_field_setting(field, 'reverse')
            closest = self._get_field_setting(field, 'closest')
            limit = self._get_field_setting(field, 'limit')

            if type == 'extractor':
                maximum = self._get_field_setting(field, 'max')
                if value is None or (maximum is not None and value >= maximum):
                    value = -1
            elif type == 'boolean':
                in_list = self._get_field_setting(field, 'in_list')
                not_in_list = self._get_field_setting(field, 'not_in_list')
                value = 0 if ((in_list is None or value in in_list) and (not_in_list is None or value not in not_in_list)) else -1
            elif type == 'ordered':
                value = self._resolve_field_value(field, value, True)

            # try to convert to number
            val_num = float_or_none(value, default=self._get_field_setting(field, 'default'))
            is_num = self._get_field_setting(field, 'convert') != 'string' and val_num is not None
            if is_num:
                value = val_num

            return ((-10, 0) if value is None
                    else (1, value, 0) if not is_num  # if a field has mixed strings and numbers, strings are sorted higher
                    else (0, -abs(value - limit), value - limit if reverse else limit - value) if closest
                    else (0, value, 0) if not reverse and (limit is None or value <= limit)
                    else (0, -value, 0) if limit is None or (reverse and value == limit) or value > limit
                    else (-1, value, 0))

        def _calculate_field_preference(self, format, field):
            type = self._get_field_setting(field, 'type')  # extractor, boolean, ordered, field, multiple
            get_value = lambda f: format.get(self._get_field_setting(f, 'field'))
            if type == 'multiple':
                type = 'field'  # Only 'field' is allowed in multiple for now
                actual_fields = self._get_field_setting(field, 'field')

                value = self._get_field_setting(field, 'function')(get_value(f) for f in actual_fields)
            else:
                value = get_value(field)
            return self._calculate_field_preference_from_value(format, field, type, value)

        def calculate_preference(self, format):
            # Determine missing protocol
            if not format.get('protocol'):
                format['protocol'] = determine_protocol(format)

            # Determine missing ext
            if not format.get('ext') and 'url' in format:
                format['ext'] = determine_ext(format['url'])
            if format.get('vcodec') == 'none':
                format['audio_ext'] = format['ext'] if format.get('acodec') != 'none' else 'none'
                format['video_ext'] = 'none'
            else:
                format['video_ext'] = format['ext']
                format['audio_ext'] = 'none'
            # if format.get('preference') is None and format.get('ext') in ('f4f', 'f4m'):  # Not supported?
            #    format['preference'] = -1000

            # Determine missing bitrates
            if format.get('tbr') is None:
                if format.get('vbr') is not None and format.get('abr') is not None:
                    format['tbr'] = format.get('vbr', 0) + format.get('abr', 0)
            else:
                if format.get('vcodec') != 'none' and format.get('vbr') is None:
                    format['vbr'] = format.get('tbr') - format.get('abr', 0)
                if format.get('acodec') != 'none' and format.get('abr') is None:
                    format['abr'] = format.get('tbr') - format.get('vbr', 0)

            return tuple(self._calculate_field_preference(format, field) for field in self._order)

    def _sort_formats(self, formats, field_preference=[]):
        if not formats:
            return
        formats.sort(key=self.FormatSort(self, field_preference).calculate_preference)

    def _check_formats(self, formats, video_id):
        if formats:
            formats[:] = filter(
                lambda f: self._is_valid_url(
                    f['url'], video_id,
                    item='%s video format' % f.get('format_id') if f.get('format_id') else 'video'),
                formats)

    @staticmethod
    def _remove_duplicate_formats(formats):
        format_urls = set()
        unique_formats = []
        for f in formats:
            if f['url'] not in format_urls:
                format_urls.add(f['url'])
                unique_formats.append(f)
        formats[:] = unique_formats

    def _is_valid_url(self, url, video_id, item='video', headers={}):
        url = self._proto_relative_url(url, scheme='http:')
        # For now assume non HTTP(S) URLs always valid
        if not (url.startswith('http://') or url.startswith('https://')):
            return True
        try:
            self._request_webpage(url, video_id, 'Checking %s URL' % item, headers=headers)
            return True
        except ExtractorError as e:
            self.to_screen(
                '%s: %s URL is invalid, skipping: %s'
                % (video_id, item, error_to_compat_str(e.cause)))
            return False

    def http_scheme(self):
        """ Either "http:" or "https:", depending on the user's preferences """
        return (
            'http:'
            if self.get_param('prefer_insecure', False)
            else 'https:')

    def _proto_relative_url(self, url, scheme=None):
        scheme = scheme or self.http_scheme()
        assert scheme.endswith(':')
        return sanitize_url(url, scheme=scheme[:-1])

    def _sleep(self, timeout, video_id, msg_template=None):
        if msg_template is None:
            msg_template = '%(video_id)s: Waiting for %(timeout)s seconds'
        msg = msg_template % {'video_id': video_id, 'timeout': timeout}
        self.to_screen(msg)
        time.sleep(timeout)

    def _extract_f4m_formats(self, manifest_url, video_id, preference=None, quality=None, f4m_id=None,
                             transform_source=lambda s: fix_xml_ampersands(s).strip(),
                             fatal=True, m3u8_id=None, data=None, headers={}, query={}):
        res = self._download_xml_handle(
            manifest_url, video_id, 'Downloading f4m manifest',
            'Unable to download f4m manifest',
            # Some manifests may be malformed, e.g. prosiebensat1 generated manifests
            # (see https://github.com/ytdl-org/youtube-dl/issues/6215#issuecomment-121704244)
            transform_source=transform_source,
            fatal=fatal, data=data, headers=headers, query=query)
        if res is False:
            return []

        manifest, urlh = res
        manifest_url = urlh.geturl()

        return self._parse_f4m_formats(
            manifest, manifest_url, video_id, preference=preference, quality=quality, f4m_id=f4m_id,
            transform_source=transform_source, fatal=fatal, m3u8_id=m3u8_id)

    def _parse_f4m_formats(self, manifest, manifest_url, video_id, preference=None, quality=None, f4m_id=None,
                           transform_source=lambda s: fix_xml_ampersands(s).strip(),
                           fatal=True, m3u8_id=None):
        if not isinstance(manifest, xml.etree.ElementTree.Element) and not fatal:
            return []

        # currently yt-dlp cannot decode the playerVerificationChallenge as Akamai uses Adobe Alchemy
        akamai_pv = manifest.find('{http://ns.adobe.com/f4m/1.0}pv-2.0')
        if akamai_pv is not None and ';' in akamai_pv.text:
            playerVerificationChallenge = akamai_pv.text.split(';')[0]
            if playerVerificationChallenge.strip() != '':
                return []

        formats = []
        manifest_version = '1.0'
        media_nodes = manifest.findall('{http://ns.adobe.com/f4m/1.0}media')
        if not media_nodes:
            manifest_version = '2.0'
            media_nodes = manifest.findall('{http://ns.adobe.com/f4m/2.0}media')
        # Remove unsupported DRM protected media from final formats
        # rendition (see https://github.com/ytdl-org/youtube-dl/issues/8573).
        media_nodes = remove_encrypted_media(media_nodes)
        if not media_nodes:
            return formats

        manifest_base_url = get_base_url(manifest)

        bootstrap_info = xpath_element(
            manifest, ['{http://ns.adobe.com/f4m/1.0}bootstrapInfo', '{http://ns.adobe.com/f4m/2.0}bootstrapInfo'],
            'bootstrap info', default=None)

        vcodec = None
        mime_type = xpath_text(
            manifest, ['{http://ns.adobe.com/f4m/1.0}mimeType', '{http://ns.adobe.com/f4m/2.0}mimeType'],
            'base URL', default=None)
        if mime_type and mime_type.startswith('audio/'):
            vcodec = 'none'

        for i, media_el in enumerate(media_nodes):
            tbr = int_or_none(media_el.attrib.get('bitrate'))
            width = int_or_none(media_el.attrib.get('width'))
            height = int_or_none(media_el.attrib.get('height'))
            format_id = join_nonempty(f4m_id, tbr or i)
            # If <bootstrapInfo> is present, the specified f4m is a
            # stream-level manifest, and only set-level manifests may refer to
            # external resources.  See section 11.4 and section 4 of F4M spec
            if bootstrap_info is None:
                media_url = None
                # @href is introduced in 2.0, see section 11.6 of F4M spec
                if manifest_version == '2.0':
                    media_url = media_el.attrib.get('href')
                if media_url is None:
                    media_url = media_el.attrib.get('url')
                if not media_url:
                    continue
                manifest_url = (
                    media_url if media_url.startswith('http://') or media_url.startswith('https://')
                    else ((manifest_base_url or '/'.join(manifest_url.split('/')[:-1])) + '/' + media_url))
                # If media_url is itself a f4m manifest do the recursive extraction
                # since bitrates in parent manifest (this one) and media_url manifest
                # may differ leading to inability to resolve the format by requested
                # bitrate in f4m downloader
                ext = determine_ext(manifest_url)
                if ext == 'f4m':
                    f4m_formats = self._extract_f4m_formats(
                        manifest_url, video_id, preference=preference, quality=quality, f4m_id=f4m_id,
                        transform_source=transform_source, fatal=fatal)
                    # Sometimes stream-level manifest contains single media entry that
                    # does not contain any quality metadata (e.g. http://matchtv.ru/#live-player).
                    # At the same time parent's media entry in set-level manifest may
                    # contain it. We will copy it from parent in such cases.
                    if len(f4m_formats) == 1:
                        f = f4m_formats[0]
                        f.update({
                            'tbr': f.get('tbr') or tbr,
                            'width': f.get('width') or width,
                            'height': f.get('height') or height,
                            'format_id': f.get('format_id') if not tbr else format_id,
                            'vcodec': vcodec,
                        })
                    formats.extend(f4m_formats)
                    continue
                elif ext == 'm3u8':
                    formats.extend(self._extract_m3u8_formats(
                        manifest_url, video_id, 'mp4', preference=preference,
                        quality=quality, m3u8_id=m3u8_id, fatal=fatal))
                    continue
            formats.append({
                'format_id': format_id,
                'url': manifest_url,
                'manifest_url': manifest_url,
                'ext': 'flv' if bootstrap_info is not None else None,
                'protocol': 'f4m',
                'tbr': tbr,
                'width': width,
                'height': height,
                'vcodec': vcodec,
                'preference': preference,
                'quality': quality,
            })
        return formats

    def _m3u8_meta_format(self, m3u8_url, ext=None, preference=None, quality=None, m3u8_id=None):
        return {
            'format_id': join_nonempty(m3u8_id, 'meta'),
            'url': m3u8_url,
            'ext': ext,
            'protocol': 'm3u8',
            'preference': preference - 100 if preference else -100,
            'quality': quality,
            'resolution': 'multiple',
            'format_note': 'Quality selection URL',
        }

    def _report_ignoring_subs(self, name):
        self.report_warning(bug_reports_message(
            f'Ignoring subtitle tracks found in the {name} manifest; '
            'if any subtitle tracks are missing,'
        ), only_once=True)

    def _extract_m3u8_formats(self, *args, **kwargs):
        fmts, subs = self._extract_m3u8_formats_and_subtitles(*args, **kwargs)
        if subs:
            self._report_ignoring_subs('HLS')
        return fmts

    def _extract_m3u8_formats_and_subtitles(
            self, m3u8_url, video_id, ext=None, entry_protocol='m3u8_native',
            preference=None, quality=None, m3u8_id=None, note=None,
            errnote=None, fatal=True, live=False, data=None, headers={},
            query={},
            json_body=None, form_params=None, body_encoding=None):

        res = self._download_webpage_handle(
            m3u8_url, video_id,
            note='Downloading m3u8 information' if note is None else note,
            errnote='Failed to download m3u8 information' if errnote is None else errnote,
            fatal=fatal, data=data, headers=headers, query=query,
            json_body=json_body, form_params=form_params, body_encoding=body_encoding)

        if res is False:
            return [], {}

        m3u8_doc, urlh = res
        m3u8_url = urlh.geturl()

        return self._parse_m3u8_formats_and_subtitles(
            m3u8_doc, m3u8_url, ext=ext, entry_protocol=entry_protocol,
            preference=preference, quality=quality, m3u8_id=m3u8_id,
            note=note, errnote=errnote, fatal=fatal, live=live, data=data,
            headers=headers, query=query, video_id=video_id)

    def _parse_m3u8_formats_and_subtitles(
            self, m3u8_doc, m3u8_url=None, ext=None, entry_protocol='m3u8_native',
            preference=None, quality=None, m3u8_id=None, live=False, note=None,
            errnote=None, fatal=True, data=None, headers={}, query={},
            video_id=None):

        if not m3u8_url:
            b64data = base64.b64encode(m3u8_doc.encode('utf-8')).decode()
            m3u8_url = f'data:application/mpegurl;base64,{b64data}'

        formats, subtitles = [], {}

        has_drm = re.search('|'.join([
            r'#EXT-X-FAXS-CM:',  # Adobe Flash Access
            r'#EXT-X-(?:SESSION-)?KEY:.*?URI="skd://',  # Apple FairPlay
        ]), m3u8_doc)

        def format_url(url):
            return url if re.match(r'^https?://', url) else urllib.parse.urljoin(m3u8_url, url)

        if self.get_param('hls_split_discontinuity', False):
            def _extract_m3u8_playlist_indices(manifest_url=None, m3u8_doc=None):
                if not m3u8_doc:
                    if not manifest_url:
                        return []
                    m3u8_doc = self._download_webpage(
                        manifest_url, video_id, fatal=fatal, data=data, headers=headers,
                        note=False, errnote='Failed to download m3u8 playlist information')
                    if m3u8_doc is False:
                        return []
                return range(1 + sum(line.startswith('#EXT-X-DISCONTINUITY') for line in m3u8_doc.splitlines()))

        else:
            def _extract_m3u8_playlist_indices(*args, **kwargs):
                return [None]

        # References:
        # 1. https://tools.ietf.org/html/draft-pantos-http-live-streaming-21
        # 2. https://github.com/ytdl-org/youtube-dl/issues/12211
        # 3. https://github.com/ytdl-org/youtube-dl/issues/18923

        # We should try extracting formats only from master playlists [1, 4.3.4],
        # i.e. playlists that describe available qualities. On the other hand
        # media playlists [1, 4.3.3] should be returned as is since they contain
        # just the media without qualities renditions.
        # Fortunately, master playlist can be easily distinguished from media
        # playlist based on particular tags availability. As of [1, 4.3.3, 4.3.4]
        # master playlist tags MUST NOT appear in a media playlist and vice versa.
        # As of [1, 4.3.3.1] #EXT-X-TARGETDURATION tag is REQUIRED for every
        # media playlist and MUST NOT appear in master playlist thus we can
        # clearly detect media playlist with this criterion.

        if '#EXT-X-TARGETDURATION' in m3u8_doc:  # media playlist, return as is
            formats = [{
                'format_id': join_nonempty(m3u8_id, idx),
                'format_index': idx,
                'url': m3u8_url or encode_data_uri(m3u8_doc.encode('utf-8'), 'application/x-mpegurl'),
                'ext': ext,
                'protocol': entry_protocol,
                'preference': preference,
                'quality': quality,
                'has_drm': has_drm,
            } for idx in _extract_m3u8_playlist_indices(m3u8_doc=m3u8_doc)]

            return formats, subtitles

        groups = {}
        last_stream_inf = {}

        def extract_media(x_media_line):
            media = parse_m3u8_attributes(x_media_line)
            # As per [1, 4.3.4.1] TYPE, GROUP-ID and NAME are REQUIRED
            media_type, group_id, name = media.get('TYPE'), media.get('GROUP-ID'), media.get('NAME')
            if not (media_type and group_id and name):
                return
            groups.setdefault(group_id, []).append(media)
            # <https://tools.ietf.org/html/rfc8216#section-4.3.4.1>
            if media_type == 'SUBTITLES':
                # According to RFC 8216 §4.3.4.2.1, URI is REQUIRED in the
                # EXT-X-MEDIA tag if the media type is SUBTITLES.
                # However, lack of URI has been spotted in the wild.
                # e.g. NebulaIE; see https://github.com/yt-dlp/yt-dlp/issues/339
                if not media.get('URI'):
                    return
                url = format_url(media['URI'])
                sub_info = {
                    'url': url,
                    'ext': determine_ext(url),
                }
                if sub_info['ext'] == 'm3u8':
                    # Per RFC 8216 §3.1, the only possible subtitle format m3u8
                    # files may contain is WebVTT:
                    # <https://tools.ietf.org/html/rfc8216#section-3.1>
                    sub_info['ext'] = 'vtt'
                    sub_info['protocol'] = 'm3u8_native'
                lang = media.get('LANGUAGE') or 'und'
                subtitles.setdefault(lang, []).append(sub_info)
            if media_type not in ('VIDEO', 'AUDIO'):
                return
            media_url = media.get('URI')
            if media_url:
                manifest_url = format_url(media_url)
                formats.extend({
                    'format_id': join_nonempty(m3u8_id, group_id, name, idx),
                    'format_note': name,
                    'format_index': idx,
                    'url': manifest_url,
                    'manifest_url': m3u8_url,
                    'language': media.get('LANGUAGE'),
                    'ext': ext,
                    'protocol': entry_protocol,
                    'preference': preference,
                    'quality': quality,
                    'vcodec': 'none' if media_type == 'AUDIO' else None,
                } for idx in _extract_m3u8_playlist_indices(manifest_url))

        def build_stream_name():
            # Despite specification does not mention NAME attribute for
            # EXT-X-STREAM-INF tag it still sometimes may be present (see [1]
            # or vidio test in TestInfoExtractor.test_parse_m3u8_formats)
            # 1. http://www.vidio.com/watch/165683-dj_ambred-booyah-live-2015
            stream_name = last_stream_inf.get('NAME')
            if stream_name:
                return stream_name
            # If there is no NAME in EXT-X-STREAM-INF it will be obtained
            # from corresponding rendition group
            stream_group_id = last_stream_inf.get('VIDEO')
            if not stream_group_id:
                return
            stream_group = groups.get(stream_group_id)
            if not stream_group:
                return stream_group_id
            rendition = stream_group[0]
            return rendition.get('NAME') or stream_group_id

        # parse EXT-X-MEDIA tags before EXT-X-STREAM-INF in order to have the
        # chance to detect video only formats when EXT-X-STREAM-INF tags
        # precede EXT-X-MEDIA tags in HLS manifest such as [3].
        for line in m3u8_doc.splitlines():
            if line.startswith('#EXT-X-MEDIA:'):
                extract_media(line)

        for line in m3u8_doc.splitlines():
            if line.startswith('#EXT-X-STREAM-INF:'):
                last_stream_inf = parse_m3u8_attributes(line)
            elif line.startswith('#') or not line.strip():
                continue
            else:
                tbr = float_or_none(
                    last_stream_inf.get('AVERAGE-BANDWIDTH')
                    or last_stream_inf.get('BANDWIDTH'), scale=1000)
                manifest_url = format_url(line.strip())

                for idx in _extract_m3u8_playlist_indices(manifest_url):
                    format_id = [m3u8_id, None, idx]
                    # Bandwidth of live streams may differ over time thus making
                    # format_id unpredictable. So it's better to keep provided
                    # format_id intact.
                    if not live:
                        stream_name = build_stream_name()
                        format_id[1] = stream_name or '%d' % (tbr or len(formats))
                    f = {
                        'format_id': join_nonempty(*format_id),
                        'format_index': idx,
                        'url': manifest_url,
                        'manifest_url': m3u8_url,
                        'tbr': tbr,
                        'ext': ext,
                        'fps': float_or_none(last_stream_inf.get('FRAME-RATE')),
                        'protocol': entry_protocol,
                        'preference': preference,
                        'quality': quality,
                    }
                    resolution = last_stream_inf.get('RESOLUTION')
                    if resolution:
                        mobj = re.search(r'(?P<width>\d+)[xX](?P<height>\d+)', resolution)
                        if mobj:
                            f['width'] = int(mobj.group('width'))
                            f['height'] = int(mobj.group('height'))
                    # Unified Streaming Platform
                    mobj = re.search(
                        r'audio.*?(?:%3D|=)(\d+)(?:-video.*?(?:%3D|=)(\d+))?', f['url'])
                    if mobj:
                        abr, vbr = mobj.groups()
                        abr, vbr = float_or_none(abr, 1000), float_or_none(vbr, 1000)
                        f.update({
                            'vbr': vbr,
                            'abr': abr,
                        })
                    codecs = parse_codecs(last_stream_inf.get('CODECS'))
                    f.update(codecs)
                    audio_group_id = last_stream_inf.get('AUDIO')
                    # As per [1, 4.3.4.1.1] any EXT-X-STREAM-INF tag which
                    # references a rendition group MUST have a CODECS attribute.
                    # However, this is not always respected. E.g. [2]
                    # contains EXT-X-STREAM-INF tag which references AUDIO
                    # rendition group but does not have CODECS and despite
                    # referencing an audio group it represents a complete
                    # (with audio and video) format. So, for such cases we will
                    # ignore references to rendition groups and treat them
                    # as complete formats.
                    if audio_group_id and codecs and f.get('vcodec') != 'none':
                        audio_group = groups.get(audio_group_id)
                        if audio_group and audio_group[0].get('URI'):
                            # TODO: update acodec for audio only formats with
                            # the same GROUP-ID
                            f['acodec'] = 'none'
                    if not f.get('ext'):
                        f['ext'] = 'm4a' if f.get('vcodec') == 'none' else 'mp4'
                    formats.append(f)

                    # for DailyMotion
                    progressive_uri = last_stream_inf.get('PROGRESSIVE-URI')
                    if progressive_uri:
                        http_f = f.copy()
                        del http_f['manifest_url']
                        http_f.update({
                            'format_id': f['format_id'].replace('hls-', 'http-'),
                            'protocol': 'http',
                            'url': progressive_uri,
                        })
                        formats.append(http_f)

                last_stream_inf = {}
        return formats, subtitles

    def _extract_m3u8_vod_duration(
            self, m3u8_vod_url, video_id, note=None, errnote=None, data=None, headers={}, query={}):

        m3u8_vod = self._download_webpage(
            m3u8_vod_url, video_id,
            note='Downloading m3u8 VOD manifest' if note is None else note,
            errnote='Failed to download VOD manifest' if errnote is None else errnote,
            fatal=False, data=data, headers=headers, query=query)

        return self._parse_m3u8_vod_duration(m3u8_vod or '', video_id)

    def _parse_m3u8_vod_duration(self, m3u8_vod, video_id):
        if '#EXT-X-PLAYLIST-TYPE:VOD' not in m3u8_vod:
            return None

        return int(sum(
            float(line[len('#EXTINF:'):].split(',')[0])
            for line in m3u8_vod.splitlines() if line.startswith('#EXTINF:'))) or None

    @staticmethod
    def _xpath_ns(path, namespace=None):
        if not namespace:
            return path
        out = []
        for c in path.split('/'):
            if not c or c == '.':
                out.append(c)
            else:
                out.append('{%s}%s' % (namespace, c))
        return '/'.join(out)

    def _extract_smil_formats_and_subtitles(self, smil_url, video_id, fatal=True, f4m_params=None, transform_source=None):
        res = self._download_smil(smil_url, video_id, fatal=fatal, transform_source=transform_source)
        if res is False:
            assert not fatal
            return [], {}

        smil, urlh = res
        smil_url = urlh.geturl()

        namespace = self._parse_smil_namespace(smil)

        fmts = self._parse_smil_formats(
            smil, smil_url, video_id, namespace=namespace, f4m_params=f4m_params)
        subs = self._parse_smil_subtitles(
            smil, namespace=namespace)

        return fmts, subs

    def _extract_smil_formats(self, *args, **kwargs):
        fmts, subs = self._extract_smil_formats_and_subtitles(*args, **kwargs)
        if subs:
            self._report_ignoring_subs('SMIL')
        return fmts

    def _extract_smil_info(self, smil_url, video_id, fatal=True, f4m_params=None):
        res = self._download_smil(smil_url, video_id, fatal=fatal)
        if res is False:
            return {}

        smil, urlh = res
        smil_url = urlh.geturl()

        return self._parse_smil(smil, smil_url, video_id, f4m_params=f4m_params)

    def _download_smil(self, smil_url, video_id, fatal=True, transform_source=None):
        return self._download_xml_handle(
            smil_url, video_id, 'Downloading SMIL file',
            'Unable to download SMIL file', fatal=fatal, transform_source=transform_source)

    def _parse_smil(self, smil, smil_url, video_id, f4m_params=None):
        namespace = self._parse_smil_namespace(smil)

        formats = self._parse_smil_formats(
            smil, smil_url, video_id, namespace=namespace, f4m_params=f4m_params)
        subtitles = self._parse_smil_subtitles(smil, namespace=namespace)

        video_id = os.path.splitext(url_basename(smil_url))[0]
        title = None
        description = None
        upload_date = None
        for meta in smil.findall(self._xpath_ns('./head/meta', namespace)):
            name = meta.attrib.get('name')
            content = meta.attrib.get('content')
            if not name or not content:
                continue
            if not title and name == 'title':
                title = content
            elif not description and name in ('description', 'abstract'):
                description = content
            elif not upload_date and name == 'date':
                upload_date = unified_strdate(content)

        thumbnails = [{
            'id': image.get('type'),
            'url': image.get('src'),
            'width': int_or_none(image.get('width')),
            'height': int_or_none(image.get('height')),
        } for image in smil.findall(self._xpath_ns('.//image', namespace)) if image.get('src')]

        return {
            'id': video_id,
            'title': title or video_id,
            'description': description,
            'upload_date': upload_date,
            'thumbnails': thumbnails,
            'formats': formats,
            'subtitles': subtitles,
        }

    def _parse_smil_namespace(self, smil):
        return self._search_regex(
            r'(?i)^{([^}]+)?}smil$', smil.tag, 'namespace', default=None)

    def _parse_smil_formats(self, smil, smil_url, video_id, namespace=None, f4m_params=None, transform_rtmp_url=None):
        base = smil_url
        for meta in smil.findall(self._xpath_ns('./head/meta', namespace)):
            b = meta.get('base') or meta.get('httpBase')
            if b:
                base = b
                break

        formats = []
        rtmp_count = 0
        http_count = 0
        m3u8_count = 0
        imgs_count = 0

        srcs = set()
        media = smil.findall(self._xpath_ns('.//video', namespace)) + smil.findall(self._xpath_ns('.//audio', namespace))
        for medium in media:
            src = medium.get('src')
            if not src or src in srcs:
                continue
            srcs.add(src)

            bitrate = float_or_none(medium.get('system-bitrate') or medium.get('systemBitrate'), 1000)
            filesize = int_or_none(medium.get('size') or medium.get('fileSize'))
            width = int_or_none(medium.get('width'))
            height = int_or_none(medium.get('height'))
            proto = medium.get('proto')
            ext = medium.get('ext')
            src_ext = determine_ext(src)
            streamer = medium.get('streamer') or base

            if proto == 'rtmp' or streamer.startswith('rtmp'):
                rtmp_count += 1
                formats.append({
                    'url': streamer,
                    'play_path': src,
                    'ext': 'flv',
                    'format_id': 'rtmp-%d' % (rtmp_count if bitrate is None else bitrate),
                    'tbr': bitrate,
                    'filesize': filesize,
                    'width': width,
                    'height': height,
                })
                if transform_rtmp_url:
                    streamer, src = transform_rtmp_url(streamer, src)
                    formats[-1].update({
                        'url': streamer,
                        'play_path': src,
                    })
                continue

            src_url = src if src.startswith('http') else urllib.parse.urljoin(base, src)
            src_url = src_url.strip()

            if proto == 'm3u8' or src_ext == 'm3u8':
                m3u8_formats = self._extract_m3u8_formats(
                    src_url, video_id, ext or 'mp4', m3u8_id='hls', fatal=False)
                if len(m3u8_formats) == 1:
                    m3u8_count += 1
                    m3u8_formats[0].update({
                        'format_id': 'hls-%d' % (m3u8_count if bitrate is None else bitrate),
                        'tbr': bitrate,
                        'width': width,
                        'height': height,
                    })
                formats.extend(m3u8_formats)
            elif src_ext == 'f4m':
                f4m_url = src_url
                if not f4m_params:
                    f4m_params = {
                        'hdcore': '3.2.0',
                        'plugin': 'flowplayer-3.2.0.1',
                    }
                f4m_url += '&' if '?' in f4m_url else '?'
                f4m_url += urllib.parse.urlencode(f4m_params)
                formats.extend(self._extract_f4m_formats(f4m_url, video_id, f4m_id='hds', fatal=False))
            elif src_ext == 'mpd':
                formats.extend(self._extract_mpd_formats(
                    src_url, video_id, mpd_id='dash', fatal=False))
            elif re.search(r'\.ism/[Mm]anifest', src_url):
                formats.extend(self._extract_ism_formats(
                    src_url, video_id, ism_id='mss', fatal=False))
            elif src_url.startswith('http') and self._is_valid_url(src, video_id):
                http_count += 1
                formats.append({
                    'url': src_url,
                    'ext': ext or src_ext or 'flv',
                    'format_id': 'http-%d' % (bitrate or http_count),
                    'tbr': bitrate,
                    'filesize': filesize,
                    'width': width,
                    'height': height,
                })

        for medium in smil.findall(self._xpath_ns('.//imagestream', namespace)):
            src = medium.get('src')
            if not src or src in srcs:
                continue
            srcs.add(src)

            imgs_count += 1
            formats.append({
                'format_id': 'imagestream-%d' % (imgs_count),
                'url': src,
                'ext': mimetype2ext(medium.get('type')),
                'acodec': 'none',
                'vcodec': 'none',
                'width': int_or_none(medium.get('width')),
                'height': int_or_none(medium.get('height')),
                'format_note': 'SMIL storyboards',
            })

        return formats

    def _parse_smil_subtitles(self, smil, namespace=None, subtitles_lang='en'):
        urls = []
        subtitles = {}
        for num, textstream in enumerate(smil.findall(self._xpath_ns('.//textstream', namespace))):
            src = textstream.get('src')
            if not src or src in urls:
                continue
            urls.append(src)
            ext = textstream.get('ext') or mimetype2ext(textstream.get('type')) or determine_ext(src)
            lang = textstream.get('systemLanguage') or textstream.get('systemLanguageName') or textstream.get('lang') or subtitles_lang
            subtitles.setdefault(lang, []).append({
                'url': src,
                'ext': ext,
            })
        return subtitles

    def _extract_xspf_playlist(self, xspf_url, playlist_id, fatal=True):
        res = self._download_xml_handle(
            xspf_url, playlist_id, 'Downloading xpsf playlist',
            'Unable to download xspf manifest', fatal=fatal)
        if res is False:
            return []

        xspf, urlh = res
        xspf_url = urlh.geturl()

        return self._parse_xspf(
            xspf, playlist_id, xspf_url=xspf_url,
            xspf_base_url=base_url(xspf_url))

    def _parse_xspf(self, xspf_doc, playlist_id, xspf_url=None, xspf_base_url=None):
        NS_MAP = {
            'xspf': 'http://xspf.org/ns/0/',
            's1': 'http://static.streamone.nl/player/ns/0',
        }

        entries = []
        for track in xspf_doc.findall(xpath_with_ns('./xspf:trackList/xspf:track', NS_MAP)):
            title = xpath_text(
                track, xpath_with_ns('./xspf:title', NS_MAP), 'title', default=playlist_id)
            description = xpath_text(
                track, xpath_with_ns('./xspf:annotation', NS_MAP), 'description')
            thumbnail = xpath_text(
                track, xpath_with_ns('./xspf:image', NS_MAP), 'thumbnail')
            duration = float_or_none(
                xpath_text(track, xpath_with_ns('./xspf:duration', NS_MAP), 'duration'), 1000)

            formats = []
            for location in track.findall(xpath_with_ns('./xspf:location', NS_MAP)):
                format_url = urljoin(xspf_base_url, location.text)
                if not format_url:
                    continue
                formats.append({
                    'url': format_url,
                    'manifest_url': xspf_url,
                    'format_id': location.get(xpath_with_ns('s1:label', NS_MAP)),
                    'width': int_or_none(location.get(xpath_with_ns('s1:width', NS_MAP))),
                    'height': int_or_none(location.get(xpath_with_ns('s1:height', NS_MAP))),
                })
            self._sort_formats(formats)

            entries.append({
                'id': playlist_id,
                'title': title,
                'description': description,
                'thumbnail': thumbnail,
                'duration': duration,
                'formats': formats,
            })
        return entries

    def _extract_mpd_formats(self, *args, **kwargs):
        fmts, subs = self._extract_mpd_formats_and_subtitles(*args, **kwargs)
        if subs:
            self._report_ignoring_subs('DASH')
        return fmts

    def _extract_mpd_formats_and_subtitles(
            self, mpd_url, video_id, mpd_id=None, note=None, errnote=None,
            fatal=True, data=None, headers={}, query={}):
        res = self._download_xml_handle(
            mpd_url, video_id,
            note='Downloading MPD manifest' if note is None else note,
            errnote='Failed to download MPD manifest' if errnote is None else errnote,
            fatal=fatal, data=data, headers=headers, query=query)
        if res is False:
            return [], {}
        mpd_doc, urlh = res
        if mpd_doc is None:
            return [], {}

        # We could have been redirected to a new url when we retrieved our mpd file.
        mpd_url = urlh.geturl()
        mpd_base_url = base_url(mpd_url)

        return self._parse_mpd_formats_and_subtitles(
            mpd_doc, mpd_id, mpd_base_url, mpd_url)

    def _parse_mpd_formats(self, *args, **kwargs):
        fmts, subs = self._parse_mpd_formats_and_subtitles(*args, **kwargs)
        if subs:
            self._report_ignoring_subs('DASH')
        return fmts

    def _parse_mpd_formats_and_subtitles(
            self, mpd_doc, mpd_id=None, mpd_base_url='', mpd_url=None):

        """
        Parse formats from MPD manifest.
        References:
         1. MPEG-DASH Standard, ISO/IEC 23009-1:2014(E),
            http://standards.iso.org/ittf/PubliclyAvailableStandards/c065274_ISO_IEC_23009-1_2014.zip
         2. https://en.wikipedia.org/wiki/Dynamic_Adaptive_Streaming_over_HTTP
        """
        if not self.get_param('dynamic_mpd', True):
            if mpd_doc.get('type') == 'dynamic':
                return [], {}

        namespace = self._search_regex(r'(?i)^{([^}]+)?}MPD$', mpd_doc.tag, 'namespace', default=None)

        def _add_ns(path):
            return self._xpath_ns(path, namespace)

        def is_drm_protected(element):
            return element.find(_add_ns('ContentProtection')) is not None

        def extract_multisegment_info(element, ms_parent_info):
            ms_info = ms_parent_info.copy()

            # As per [1, 5.3.9.2.2] SegmentList and SegmentTemplate share some
            # common attributes and elements.  We will only extract relevant
            # for us.
            def extract_common(source):
                segment_timeline = source.find(_add_ns('SegmentTimeline'))
                if segment_timeline is not None:
                    s_e = segment_timeline.findall(_add_ns('S'))
                    if s_e:
                        ms_info['total_number'] = 0
                        ms_info['s'] = []
                        for s in s_e:
                            r = int(s.get('r', 0))
                            ms_info['total_number'] += 1 + r
                            ms_info['s'].append({
                                't': int(s.get('t', 0)),
                                # @d is mandatory (see [1, 5.3.9.6.2, Table 17, page 60])
                                'd': int(s.attrib['d']),
                                'r': r,
                            })
                start_number = source.get('startNumber')
                if start_number:
                    ms_info['start_number'] = int(start_number)
                timescale = source.get('timescale')
                if timescale:
                    ms_info['timescale'] = int(timescale)
                segment_duration = source.get('duration')
                if segment_duration:
                    ms_info['segment_duration'] = float(segment_duration)

            def extract_Initialization(source):
                initialization = source.find(_add_ns('Initialization'))
                if initialization is not None:
                    ms_info['initialization_url'] = initialization.attrib['sourceURL']

            segment_list = element.find(_add_ns('SegmentList'))
            if segment_list is not None:
                extract_common(segment_list)
                extract_Initialization(segment_list)
                segment_urls_e = segment_list.findall(_add_ns('SegmentURL'))
                if segment_urls_e:
                    ms_info['segment_urls'] = [segment.attrib['media'] for segment in segment_urls_e]
            else:
                segment_template = element.find(_add_ns('SegmentTemplate'))
                if segment_template is not None:
                    extract_common(segment_template)
                    media = segment_template.get('media')
                    if media:
                        ms_info['media'] = media
                    initialization = segment_template.get('initialization')
                    if initialization:
                        ms_info['initialization'] = initialization
                    else:
                        extract_Initialization(segment_template)
            return ms_info

        mpd_duration = parse_duration(mpd_doc.get('mediaPresentationDuration'))
        formats, subtitles = [], {}
        stream_numbers = collections.defaultdict(int)
        for period in mpd_doc.findall(_add_ns('Period')):
            period_duration = parse_duration(period.get('duration')) or mpd_duration
            period_ms_info = extract_multisegment_info(period, {
                'start_number': 1,
                'timescale': 1,
            })
            for adaptation_set in period.findall(_add_ns('AdaptationSet')):
                adaption_set_ms_info = extract_multisegment_info(adaptation_set, period_ms_info)
                for representation in adaptation_set.findall(_add_ns('Representation')):
                    representation_attrib = adaptation_set.attrib.copy()
                    representation_attrib.update(representation.attrib)
                    # According to [1, 5.3.7.2, Table 9, page 41], @mimeType is mandatory
                    mime_type = representation_attrib['mimeType']
                    content_type = representation_attrib.get('contentType', mime_type.split('/')[0])

                    codec_str = representation_attrib.get('codecs', '')
                    # Some kind of binary subtitle found in some youtube livestreams
                    if mime_type == 'application/x-rawcc':
                        codecs = {'scodec': codec_str}
                    else:
                        codecs = parse_codecs(codec_str)
                    if content_type not in ('video', 'audio', 'text'):
                        if mime_type == 'image/jpeg':
                            content_type = mime_type
                        elif codecs.get('vcodec', 'none') != 'none':
                            content_type = 'video'
                        elif codecs.get('acodec', 'none') != 'none':
                            content_type = 'audio'
                        elif codecs.get('scodec', 'none') != 'none':
                            content_type = 'text'
                        elif mimetype2ext(mime_type) in ('tt', 'dfxp', 'ttml', 'xml', 'json'):
                            content_type = 'text'
                        else:
                            self.report_warning('Unknown MIME type %s in DASH manifest' % mime_type)
                            continue

                    base_url = ''
                    for element in (representation, adaptation_set, period, mpd_doc):
                        base_url_e = element.find(_add_ns('BaseURL'))
                        if try_call(lambda: base_url_e.text) is not None:
                            base_url = base_url_e.text + base_url
                            if re.match(r'^https?://', base_url):
                                break
                    if mpd_base_url and base_url.startswith('/'):
                        base_url = urllib.parse.urljoin(mpd_base_url, base_url)
                    elif mpd_base_url and not re.match(r'^https?://', base_url):
                        if not mpd_base_url.endswith('/'):
                            mpd_base_url += '/'
                        base_url = mpd_base_url + base_url
                    representation_id = representation_attrib.get('id')
                    lang = representation_attrib.get('lang')
                    url_el = representation.find(_add_ns('BaseURL'))
                    filesize = int_or_none(url_el.attrib.get('{http://youtube.com/yt/2012/10/10}contentLength') if url_el is not None else None)
                    bandwidth = int_or_none(representation_attrib.get('bandwidth'))
                    if representation_id is not None:
                        format_id = representation_id
                    else:
                        format_id = content_type
                    if mpd_id:
                        format_id = mpd_id + '-' + format_id
                    if content_type in ('video', 'audio'):
                        f = {
                            'format_id': format_id,
                            'manifest_url': mpd_url,
                            'ext': mimetype2ext(mime_type),
                            'width': int_or_none(representation_attrib.get('width')),
                            'height': int_or_none(representation_attrib.get('height')),
                            'tbr': float_or_none(bandwidth, 1000),
                            'asr': int_or_none(representation_attrib.get('audioSamplingRate')),
                            'fps': int_or_none(representation_attrib.get('frameRate')),
                            'language': lang if lang not in ('mul', 'und', 'zxx', 'mis') else None,
                            'format_note': 'DASH %s' % content_type,
                            'filesize': filesize,
                            'container': mimetype2ext(mime_type) + '_dash',
                            **codecs
                        }
                    elif content_type == 'text':
                        f = {
                            'ext': mimetype2ext(mime_type),
                            'manifest_url': mpd_url,
                            'filesize': filesize,
                        }
                    elif content_type == 'image/jpeg':
                        # See test case in VikiIE
                        # https://www.viki.com/videos/1175236v-choosing-spouse-by-lottery-episode-1
                        f = {
                            'format_id': format_id,
                            'ext': 'mhtml',
                            'manifest_url': mpd_url,
                            'format_note': 'DASH storyboards (jpeg)',
                            'acodec': 'none',
                            'vcodec': 'none',
                        }
                    if is_drm_protected(adaptation_set) or is_drm_protected(representation):
                        f['has_drm'] = True
                    representation_ms_info = extract_multisegment_info(representation, adaption_set_ms_info)

                    def prepare_template(template_name, identifiers):
                        tmpl = representation_ms_info[template_name]
                        if representation_id is not None:
                            tmpl = tmpl.replace('$RepresentationID$', representation_id)
                        # First of, % characters outside $...$ templates
                        # must be escaped by doubling for proper processing
                        # by % operator string formatting used further (see
                        # https://github.com/ytdl-org/youtube-dl/issues/16867).
                        t = ''
                        in_template = False
                        for c in tmpl:
                            t += c
                            if c == '$':
                                in_template = not in_template
                            elif c == '%' and not in_template:
                                t += c
                        # Next, $...$ templates are translated to their
                        # %(...) counterparts to be used with % operator
                        t = re.sub(r'\$(%s)\$' % '|'.join(identifiers), r'%(\1)d', t)
                        t = re.sub(r'\$(%s)%%([^$]+)\$' % '|'.join(identifiers), r'%(\1)\2', t)
                        t.replace('$$', '$')
                        return t

                    # @initialization is a regular template like @media one
                    # so it should be handled just the same way (see
                    # https://github.com/ytdl-org/youtube-dl/issues/11605)
                    if 'initialization' in representation_ms_info:
                        initialization_template = prepare_template(
                            'initialization',
                            # As per [1, 5.3.9.4.2, Table 15, page 54] $Number$ and
                            # $Time$ shall not be included for @initialization thus
                            # only $Bandwidth$ remains
                            ('Bandwidth', ))
                        representation_ms_info['initialization_url'] = initialization_template % {
                            'Bandwidth': bandwidth,
                        }

                    def location_key(location):
                        return 'url' if re.match(r'^https?://', location) else 'path'

                    if 'segment_urls' not in representation_ms_info and 'media' in representation_ms_info:

                        media_template = prepare_template('media', ('Number', 'Bandwidth', 'Time'))
                        media_location_key = location_key(media_template)

                        # As per [1, 5.3.9.4.4, Table 16, page 55] $Number$ and $Time$
                        # can't be used at the same time
                        if '%(Number' in media_template and 's' not in representation_ms_info:
                            segment_duration = None
                            if 'total_number' not in representation_ms_info and 'segment_duration' in representation_ms_info:
                                segment_duration = float_or_none(representation_ms_info['segment_duration'], representation_ms_info['timescale'])
                                representation_ms_info['total_number'] = int(math.ceil(
                                    float_or_none(period_duration, segment_duration, default=0)))
                            representation_ms_info['fragments'] = [{
                                media_location_key: media_template % {
                                    'Number': segment_number,
                                    'Bandwidth': bandwidth,
                                },
                                'duration': segment_duration,
                            } for segment_number in range(
                                representation_ms_info['start_number'],
                                representation_ms_info['total_number'] + representation_ms_info['start_number'])]
                        else:
                            # $Number*$ or $Time$ in media template with S list available
                            # Example $Number*$: http://www.svtplay.se/klipp/9023742/stopptid-om-bjorn-borg
                            # Example $Time$: https://play.arkena.com/embed/avp/v2/player/media/b41dda37-d8e7-4d3f-b1b5-9a9db578bdfe/1/129411
                            representation_ms_info['fragments'] = []
                            segment_time = 0
                            segment_d = None
                            segment_number = representation_ms_info['start_number']

                            def add_segment_url():
                                segment_url = media_template % {
                                    'Time': segment_time,
                                    'Bandwidth': bandwidth,
                                    'Number': segment_number,
                                }
                                representation_ms_info['fragments'].append({
                                    media_location_key: segment_url,
                                    'duration': float_or_none(segment_d, representation_ms_info['timescale']),
                                })

                            for s in representation_ms_info.get('s') or []:
                                segment_time = s.get('t') or segment_time
                                segment_d = s['d']
                                add_segment_url()
                                segment_number += 1
                                for r in range(s.get('r', 0)):
                                    segment_time += segment_d
                                    add_segment_url()
                                    segment_number += 1
                                segment_time += segment_d
                    elif 'segment_urls' in representation_ms_info and 's' in representation_ms_info:
                        # No media template,
                        # e.g. https://www.youtube.com/watch?v=iXZV5uAYMJI
                        # or any YouTube dashsegments video
                        fragments = []
                        segment_index = 0
                        timescale = representation_ms_info['timescale']
                        for s in representation_ms_info['s']:
                            duration = float_or_none(s['d'], timescale)
                            for r in range(s.get('r', 0) + 1):
                                segment_uri = representation_ms_info['segment_urls'][segment_index]
                                fragments.append({
                                    location_key(segment_uri): segment_uri,
                                    'duration': duration,
                                })
                                segment_index += 1
                        representation_ms_info['fragments'] = fragments
                    elif 'segment_urls' in representation_ms_info:
                        # Segment URLs with no SegmentTimeline
                        # E.g. https://www.seznam.cz/zpravy/clanek/cesko-zasahne-vitr-o-sile-vichrice-muze-byt-i-zivotu-nebezpecny-39091
                        # https://github.com/ytdl-org/youtube-dl/pull/14844
                        fragments = []
                        segment_duration = float_or_none(
                            representation_ms_info['segment_duration'],
                            representation_ms_info['timescale']) if 'segment_duration' in representation_ms_info else None
                        for segment_url in representation_ms_info['segment_urls']:
                            fragment = {
                                location_key(segment_url): segment_url,
                            }
                            if segment_duration:
                                fragment['duration'] = segment_duration
                            fragments.append(fragment)
                        representation_ms_info['fragments'] = fragments
                    # If there is a fragments key available then we correctly recognized fragmented media.
                    # Otherwise we will assume unfragmented media with direct access. Technically, such
                    # assumption is not necessarily correct since we may simply have no support for
                    # some forms of fragmented media renditions yet, but for now we'll use this fallback.
                    if 'fragments' in representation_ms_info:
                        f.update({
                            # NB: mpd_url may be empty when MPD manifest is parsed from a string
                            'url': mpd_url or base_url,
                            'fragment_base_url': base_url,
                            'fragments': [],
                            'protocol': 'http_dash_segments' if mime_type != 'image/jpeg' else 'mhtml',
                        })
                        if 'initialization_url' in representation_ms_info:
                            initialization_url = representation_ms_info['initialization_url']
                            if not f.get('url'):
                                f['url'] = initialization_url
                            f['fragments'].append({location_key(initialization_url): initialization_url})
                        f['fragments'].extend(representation_ms_info['fragments'])
                        if not period_duration:
                            period_duration = try_get(
                                representation_ms_info,
                                lambda r: sum(frag['duration'] for frag in r['fragments']), float)
                    else:
                        # Assuming direct URL to unfragmented media.
                        f['url'] = base_url
                    if content_type in ('video', 'audio', 'image/jpeg'):
                        f['manifest_stream_number'] = stream_numbers[f['url']]
                        stream_numbers[f['url']] += 1
                        formats.append(f)
                    elif content_type == 'text':
                        subtitles.setdefault(lang or 'und', []).append(f)

        return formats, subtitles

    def _extract_ism_formats(self, *args, **kwargs):
        fmts, subs = self._extract_ism_formats_and_subtitles(*args, **kwargs)
        if subs:
            self._report_ignoring_subs('ISM')
        return fmts

    def _extract_ism_formats_and_subtitles(self, ism_url, video_id, ism_id=None, note=None, errnote=None, fatal=True, data=None, headers={}, query={}):
        res = self._download_xml_handle(
            ism_url, video_id,
            note='Downloading ISM manifest' if note is None else note,
            errnote='Failed to download ISM manifest' if errnote is None else errnote,
            fatal=fatal, data=data, headers=headers, query=query)
        if res is False:
            return [], {}
        ism_doc, urlh = res
        if ism_doc is None:
            return [], {}

        return self._parse_ism_formats_and_subtitles(ism_doc, urlh.geturl(), ism_id)

    def _parse_ism_formats_and_subtitles(self, ism_doc, ism_url, ism_id=None):
        """
        Parse formats from ISM manifest.
        References:
         1. [MS-SSTR]: Smooth Streaming Protocol,
            https://msdn.microsoft.com/en-us/library/ff469518.aspx
        """
        if ism_doc.get('IsLive') == 'TRUE':
            return [], {}

        duration = int(ism_doc.attrib['Duration'])
        timescale = int_or_none(ism_doc.get('TimeScale')) or 10000000

        formats = []
        subtitles = {}
        for stream in ism_doc.findall('StreamIndex'):
            stream_type = stream.get('Type')
            if stream_type not in ('video', 'audio', 'text'):
                continue
            url_pattern = stream.attrib['Url']
            stream_timescale = int_or_none(stream.get('TimeScale')) or timescale
            stream_name = stream.get('Name')
            stream_language = stream.get('Language', 'und')
            for track in stream.findall('QualityLevel'):
                fourcc = track.get('FourCC') or ('AACL' if track.get('AudioTag') == '255' else None)
                # TODO: add support for WVC1 and WMAP
                if fourcc not in ('H264', 'AVC1', 'AACL', 'TTML'):
                    self.report_warning('%s is not a supported codec' % fourcc)
                    continue
                tbr = int(track.attrib['Bitrate']) // 1000
                # [1] does not mention Width and Height attributes. However,
                # they're often present while MaxWidth and MaxHeight are
                # missing, so should be used as fallbacks
                width = int_or_none(track.get('MaxWidth') or track.get('Width'))
                height = int_or_none(track.get('MaxHeight') or track.get('Height'))
                sampling_rate = int_or_none(track.get('SamplingRate'))

                track_url_pattern = re.sub(r'{[Bb]itrate}', track.attrib['Bitrate'], url_pattern)
                track_url_pattern = urllib.parse.urljoin(ism_url, track_url_pattern)

                fragments = []
                fragment_ctx = {
                    'time': 0,
                }
                stream_fragments = stream.findall('c')
                for stream_fragment_index, stream_fragment in enumerate(stream_fragments):
                    fragment_ctx['time'] = int_or_none(stream_fragment.get('t')) or fragment_ctx['time']
                    fragment_repeat = int_or_none(stream_fragment.get('r')) or 1
                    fragment_ctx['duration'] = int_or_none(stream_fragment.get('d'))
                    if not fragment_ctx['duration']:
                        try:
                            next_fragment_time = int(stream_fragment[stream_fragment_index + 1].attrib['t'])
                        except IndexError:
                            next_fragment_time = duration
                        fragment_ctx['duration'] = (next_fragment_time - fragment_ctx['time']) / fragment_repeat
                    for _ in range(fragment_repeat):
                        fragments.append({
                            'url': re.sub(r'{start[ _]time}', str(fragment_ctx['time']), track_url_pattern),
                            'duration': fragment_ctx['duration'] / stream_timescale,
                        })
                        fragment_ctx['time'] += fragment_ctx['duration']

                if stream_type == 'text':
                    subtitles.setdefault(stream_language, []).append({
                        'ext': 'ismt',
                        'protocol': 'ism',
                        'url': ism_url,
                        'manifest_url': ism_url,
                        'fragments': fragments,
                        '_download_params': {
                            'stream_type': stream_type,
                            'duration': duration,
                            'timescale': stream_timescale,
                            'fourcc': fourcc,
                            'language': stream_language,
                            'codec_private_data': track.get('CodecPrivateData'),
                        }
                    })
                elif stream_type in ('video', 'audio'):
                    formats.append({
                        'format_id': join_nonempty(ism_id, stream_name, tbr),
                        'url': ism_url,
                        'manifest_url': ism_url,
                        'ext': 'ismv' if stream_type == 'video' else 'isma',
                        'width': width,
                        'height': height,
                        'tbr': tbr,
                        'asr': sampling_rate,
                        'vcodec': 'none' if stream_type == 'audio' else fourcc,
                        'acodec': 'none' if stream_type == 'video' else fourcc,
                        'protocol': 'ism',
                        'fragments': fragments,
                        'has_drm': ism_doc.find('Protection') is not None,
                        '_download_params': {
                            'stream_type': stream_type,
                            'duration': duration,
                            'timescale': stream_timescale,
                            'width': width or 0,
                            'height': height or 0,
                            'fourcc': fourcc,
                            'language': stream_language,
                            'codec_private_data': track.get('CodecPrivateData'),
                            'sampling_rate': sampling_rate,
                            'channels': int_or_none(track.get('Channels', 2)),
                            'bits_per_sample': int_or_none(track.get('BitsPerSample', 16)),
                            'nal_unit_length_field': int_or_none(track.get('NALUnitLengthField', 4)),
                        },
                    })
        return formats, subtitles

    def _parse_html5_media_entries(self, base_url, webpage, video_id, m3u8_id=None, m3u8_entry_protocol='m3u8_native', mpd_id=None, preference=None, quality=None):
        def absolute_url(item_url):
            return urljoin(base_url, item_url)

        def parse_content_type(content_type):
            if not content_type:
                return {}
            ctr = re.search(r'(?P<mimetype>[^/]+/[^;]+)(?:;\s*codecs="?(?P<codecs>[^"]+))?', content_type)
            if ctr:
                mimetype, codecs = ctr.groups()
                f = parse_codecs(codecs)
                f['ext'] = mimetype2ext(mimetype)
                return f
            return {}

        def _media_formats(src, cur_media_type, type_info=None):
            type_info = type_info or {}
            full_url = absolute_url(src)
            ext = type_info.get('ext') or determine_ext(full_url)
            if ext == 'm3u8':
                is_plain_url = False
                formats = self._extract_m3u8_formats(
                    full_url, video_id, ext='mp4',
                    entry_protocol=m3u8_entry_protocol, m3u8_id=m3u8_id,
                    preference=preference, quality=quality, fatal=False)
            elif ext == 'mpd':
                is_plain_url = False
                formats = self._extract_mpd_formats(
                    full_url, video_id, mpd_id=mpd_id, fatal=False)
            else:
                is_plain_url = True
                formats = [{
                    'url': full_url,
                    'vcodec': 'none' if cur_media_type == 'audio' else None,
                    'ext': ext,
                }]
            return is_plain_url, formats

        entries = []
        # amp-video and amp-audio are very similar to their HTML5 counterparts
        # so we will include them right here (see
        # https://www.ampproject.org/docs/reference/components/amp-video)
        # For dl8-* tags see https://delight-vr.com/documentation/dl8-video/
        _MEDIA_TAG_NAME_RE = r'(?:(?:amp|dl8(?:-live)?)-)?(video|audio)'
        media_tags = [(media_tag, media_tag_name, media_type, '')
                      for media_tag, media_tag_name, media_type
                      in re.findall(r'(?s)(<(%s)[^>]*/>)' % _MEDIA_TAG_NAME_RE, webpage)]
        media_tags.extend(re.findall(
            # We only allow video|audio followed by a whitespace or '>'.
            # Allowing more characters may end up in significant slow down (see
            # https://github.com/ytdl-org/youtube-dl/issues/11979,
            # e.g. http://www.porntrex.com/maps/videositemap.xml).
            r'(?s)(<(?P<tag>%s)(?:\s+[^>]*)?>)(.*?)</(?P=tag)>' % _MEDIA_TAG_NAME_RE, webpage))
        for media_tag, _, media_type, media_content in media_tags:
            media_info = {
                'formats': [],
                'subtitles': {},
            }
            media_attributes = extract_attributes(media_tag)
            src = strip_or_none(dict_get(media_attributes, ('src', 'data-video-src', 'data-src', 'data-source')))
            if src:
                f = parse_content_type(media_attributes.get('type'))
                _, formats = _media_formats(src, media_type, f)
                media_info['formats'].extend(formats)
            media_info['thumbnail'] = absolute_url(media_attributes.get('poster'))
            if media_content:
                for source_tag in re.findall(r'<source[^>]+>', media_content):
                    s_attr = extract_attributes(source_tag)
                    # data-video-src and data-src are non standard but seen
                    # several times in the wild
                    src = strip_or_none(dict_get(s_attr, ('src', 'data-video-src', 'data-src', 'data-source')))
                    if not src:
                        continue
                    f = parse_content_type(s_attr.get('type'))
                    is_plain_url, formats = _media_formats(src, media_type, f)
                    if is_plain_url:
                        # width, height, res, label and title attributes are
                        # all not standard but seen several times in the wild
                        labels = [
                            s_attr.get(lbl)
                            for lbl in ('label', 'title')
                            if str_or_none(s_attr.get(lbl))
                        ]
                        width = int_or_none(s_attr.get('width'))
                        height = (int_or_none(s_attr.get('height'))
                                  or int_or_none(s_attr.get('res')))
                        if not width or not height:
                            for lbl in labels:
                                resolution = parse_resolution(lbl)
                                if not resolution:
                                    continue
                                width = width or resolution.get('width')
                                height = height or resolution.get('height')
                        for lbl in labels:
                            tbr = parse_bitrate(lbl)
                            if tbr:
                                break
                        else:
                            tbr = None
                        f.update({
                            'width': width,
                            'height': height,
                            'tbr': tbr,
                            'format_id': s_attr.get('label') or s_attr.get('title'),
                        })
                        f.update(formats[0])
                        media_info['formats'].append(f)
                    else:
                        media_info['formats'].extend(formats)
                for track_tag in re.findall(r'<track[^>]+>', media_content):
                    track_attributes = extract_attributes(track_tag)
                    kind = track_attributes.get('kind')
                    if not kind or kind in ('subtitles', 'captions'):
                        src = strip_or_none(track_attributes.get('src'))
                        if not src:
                            continue
                        lang = track_attributes.get('srclang') or track_attributes.get('lang') or track_attributes.get('label')
                        media_info['subtitles'].setdefault(lang, []).append({
                            'url': absolute_url(src),
                        })
            for f in media_info['formats']:
                f.setdefault('http_headers', {})['Referer'] = base_url
            if media_info['formats'] or media_info['subtitles']:
                entries.append(media_info)
        return entries

    def _extract_akamai_formats(self, *args, **kwargs):
        fmts, subs = self._extract_akamai_formats_and_subtitles(*args, **kwargs)
        if subs:
            self._report_ignoring_subs('akamai')
        return fmts

    def _extract_akamai_formats_and_subtitles(self, manifest_url, video_id, hosts={}):
        signed = 'hdnea=' in manifest_url
        if not signed:
            # https://learn.akamai.com/en-us/webhelp/media-services-on-demand/stream-packaging-user-guide/GUID-BE6C0F73-1E06-483B-B0EA-57984B91B7F9.html
            manifest_url = re.sub(
                r'(?:b=[\d,-]+|(?:__a__|attributes)=off|__b__=\d+)&?',
                '', manifest_url).strip('?')

        formats = []
        subtitles = {}

        hdcore_sign = 'hdcore=3.7.0'
        f4m_url = re.sub(r'(https?://[^/]+)/i/', r'\1/z/', manifest_url).replace('/master.m3u8', '/manifest.f4m')
        hds_host = hosts.get('hds')
        if hds_host:
            f4m_url = re.sub(r'(https?://)[^/]+', r'\1' + hds_host, f4m_url)
        if 'hdcore=' not in f4m_url:
            f4m_url += ('&' if '?' in f4m_url else '?') + hdcore_sign
        f4m_formats = self._extract_f4m_formats(
            f4m_url, video_id, f4m_id='hds', fatal=False)
        for entry in f4m_formats:
            entry.update({'extra_param_to_segment_url': hdcore_sign})
        formats.extend(f4m_formats)

        m3u8_url = re.sub(r'(https?://[^/]+)/z/', r'\1/i/', manifest_url).replace('/manifest.f4m', '/master.m3u8')
        hls_host = hosts.get('hls')
        if hls_host:
            m3u8_url = re.sub(r'(https?://)[^/]+', r'\1' + hls_host, m3u8_url)
        m3u8_formats, m3u8_subtitles = self._extract_m3u8_formats_and_subtitles(
            m3u8_url, video_id, 'mp4', 'm3u8_native',
            m3u8_id='hls', fatal=False)
        formats.extend(m3u8_formats)
        subtitles = self._merge_subtitles(subtitles, m3u8_subtitles)

        http_host = hosts.get('http')
        if http_host and m3u8_formats and not signed:
            REPL_REGEX = r'https?://[^/]+/i/([^,]+),([^/]+),([^/]+)\.csmil/.+'
            qualities = re.match(REPL_REGEX, m3u8_url).group(2).split(',')
            qualities_length = len(qualities)
            if len(m3u8_formats) in (qualities_length, qualities_length + 1):
                i = 0
                for f in m3u8_formats:
                    if f['vcodec'] != 'none':
                        for protocol in ('http', 'https'):
                            http_f = f.copy()
                            del http_f['manifest_url']
                            http_url = re.sub(
                                REPL_REGEX, protocol + fr'://{http_host}/\g<1>{qualities[i]}\3', f['url'])
                            http_f.update({
                                'format_id': http_f['format_id'].replace('hls-', protocol + '-'),
                                'url': http_url,
                                'protocol': protocol,
                            })
                            formats.append(http_f)
                        i += 1

        return formats, subtitles

    def _extract_wowza_formats(self, url, video_id, m3u8_entry_protocol='m3u8_native', skip_protocols=[]):
        query = urllib.parse.urlparse(url).query
        url = re.sub(r'/(?:manifest|playlist|jwplayer)\.(?:m3u8|f4m|mpd|smil)', '', url)
        mobj = re.search(
            r'(?:(?:http|rtmp|rtsp)(?P<s>s)?:)?(?P<url>//[^?]+)', url)
        url_base = mobj.group('url')
        http_base_url = '%s%s:%s' % ('http', mobj.group('s') or '', url_base)
        formats = []

        def manifest_url(manifest):
            m_url = f'{http_base_url}/{manifest}'
            if query:
                m_url += '?%s' % query
            return m_url

        if 'm3u8' not in skip_protocols:
            formats.extend(self._extract_m3u8_formats(
                manifest_url('playlist.m3u8'), video_id, 'mp4',
                m3u8_entry_protocol, m3u8_id='hls', fatal=False))
        if 'f4m' not in skip_protocols:
            formats.extend(self._extract_f4m_formats(
                manifest_url('manifest.f4m'),
                video_id, f4m_id='hds', fatal=False))
        if 'dash' not in skip_protocols:
            formats.extend(self._extract_mpd_formats(
                manifest_url('manifest.mpd'),
                video_id, mpd_id='dash', fatal=False))
        if re.search(r'(?:/smil:|\.smil)', url_base):
            if 'smil' not in skip_protocols:
                rtmp_formats = self._extract_smil_formats(
                    manifest_url('jwplayer.smil'),
                    video_id, fatal=False)
                for rtmp_format in rtmp_formats:
                    rtsp_format = rtmp_format.copy()
                    rtsp_format['url'] = '%s/%s' % (rtmp_format['url'], rtmp_format['play_path'])
                    del rtsp_format['play_path']
                    del rtsp_format['ext']
                    rtsp_format.update({
                        'url': rtsp_format['url'].replace('rtmp://', 'rtsp://'),
                        'format_id': rtmp_format['format_id'].replace('rtmp', 'rtsp'),
                        'protocol': 'rtsp',
                    })
                    formats.extend([rtmp_format, rtsp_format])
        else:
            for protocol in ('rtmp', 'rtsp'):
                if protocol not in skip_protocols:
                    formats.append({
                        'url': f'{protocol}:{url_base}',
                        'format_id': protocol,
                        'protocol': protocol,
                    })
        return formats

    def _find_jwplayer_data(self, webpage, video_id=None, transform_source=js_to_json):
        mobj = re.search(
            r'(?s)jwplayer\((?P<quote>[\'"])[^\'" ]+(?P=quote)\)(?!</script>).*?\.setup\s*\((?P<options>[^)]+)\)',
            webpage)
        if mobj:
            try:
                jwplayer_data = self._parse_json(mobj.group('options'),
                                                 video_id=video_id,
                                                 transform_source=transform_source)
            except ExtractorError:
                pass
            else:
                if isinstance(jwplayer_data, dict):
                    return jwplayer_data

    def _extract_jwplayer_data(self, webpage, video_id, *args, **kwargs):
        jwplayer_data = self._find_jwplayer_data(
            webpage, video_id, transform_source=js_to_json)
        return self._parse_jwplayer_data(
            jwplayer_data, video_id, *args, **kwargs)

    def _parse_jwplayer_data(self, jwplayer_data, video_id=None, require_title=True,
                             m3u8_id=None, mpd_id=None, rtmp_params=None, base_url=None):
        # JWPlayer backward compatibility: flattened playlists
        # https://github.com/jwplayer/jwplayer/blob/v7.4.3/src/js/api/config.js#L81-L96
        if 'playlist' not in jwplayer_data:
            jwplayer_data = {'playlist': [jwplayer_data]}

        entries = []

        # JWPlayer backward compatibility: single playlist item
        # https://github.com/jwplayer/jwplayer/blob/v7.7.0/src/js/playlist/playlist.js#L10
        if not isinstance(jwplayer_data['playlist'], list):
            jwplayer_data['playlist'] = [jwplayer_data['playlist']]

        for video_data in jwplayer_data['playlist']:
            # JWPlayer backward compatibility: flattened sources
            # https://github.com/jwplayer/jwplayer/blob/v7.4.3/src/js/playlist/item.js#L29-L35
            if 'sources' not in video_data:
                video_data['sources'] = [video_data]

            this_video_id = video_id or video_data['mediaid']

            formats = self._parse_jwplayer_formats(
                video_data['sources'], video_id=this_video_id, m3u8_id=m3u8_id,
                mpd_id=mpd_id, rtmp_params=rtmp_params, base_url=base_url)

            subtitles = {}
            tracks = video_data.get('tracks')
            if tracks and isinstance(tracks, list):
                for track in tracks:
                    if not isinstance(track, dict):
                        continue
                    track_kind = track.get('kind')
                    if not track_kind or not isinstance(track_kind, str):
                        continue
                    if track_kind.lower() not in ('captions', 'subtitles'):
                        continue
                    track_url = urljoin(base_url, track.get('file'))
                    if not track_url:
                        continue
                    subtitles.setdefault(track.get('label') or 'en', []).append({
                        'url': self._proto_relative_url(track_url)
                    })

            entry = {
                'id': this_video_id,
                'title': unescapeHTML(video_data['title'] if require_title else video_data.get('title')),
                'description': clean_html(video_data.get('description')),
                'thumbnail': urljoin(base_url, self._proto_relative_url(video_data.get('image'))),
                'timestamp': int_or_none(video_data.get('pubdate')),
                'duration': float_or_none(jwplayer_data.get('duration') or video_data.get('duration')),
                'subtitles': subtitles,
            }
            # https://github.com/jwplayer/jwplayer/blob/master/src/js/utils/validator.js#L32
            if len(formats) == 1 and re.search(r'^(?:http|//).*(?:youtube\.com|youtu\.be)/.+', formats[0]['url']):
                entry.update({
                    '_type': 'url_transparent',
                    'url': formats[0]['url'],
                })
            else:
                self._sort_formats(formats)
                entry['formats'] = formats
            entries.append(entry)
        if len(entries) == 1:
            return entries[0]
        else:
            return self.playlist_result(entries)

    def _parse_jwplayer_formats(self, jwplayer_sources_data, video_id=None,
                                m3u8_id=None, mpd_id=None, rtmp_params=None, base_url=None):
        urls = []
        formats = []
        for source in jwplayer_sources_data:
            if not isinstance(source, dict):
                continue
            source_url = urljoin(
                base_url, self._proto_relative_url(source.get('file')))
            if not source_url or source_url in urls:
                continue
            urls.append(source_url)
            source_type = source.get('type') or ''
            ext = mimetype2ext(source_type) or determine_ext(source_url)
            if source_type == 'hls' or ext == 'm3u8':
                formats.extend(self._extract_m3u8_formats(
                    source_url, video_id, 'mp4', entry_protocol='m3u8_native',
                    m3u8_id=m3u8_id, fatal=False))
            elif source_type == 'dash' or ext == 'mpd':
                formats.extend(self._extract_mpd_formats(
                    source_url, video_id, mpd_id=mpd_id, fatal=False))
            elif ext == 'smil':
                formats.extend(self._extract_smil_formats(
                    source_url, video_id, fatal=False))
            # https://github.com/jwplayer/jwplayer/blob/master/src/js/providers/default.js#L67
            elif source_type.startswith('audio') or ext in (
                    'oga', 'aac', 'mp3', 'mpeg', 'vorbis'):
                formats.append({
                    'url': source_url,
                    'vcodec': 'none',
                    'ext': ext,
                })
            else:
                height = int_or_none(source.get('height'))
                if height is None:
                    # Often no height is provided but there is a label in
                    # format like "1080p", "720p SD", or 1080.
                    height = int_or_none(self._search_regex(
                        r'^(\d{3,4})[pP]?(?:\b|$)', str(source.get('label') or ''),
                        'height', default=None))
                a_format = {
                    'url': source_url,
                    'width': int_or_none(source.get('width')),
                    'height': height,
                    'tbr': int_or_none(source.get('bitrate')),
                    'ext': ext,
                }
                if source_url.startswith('rtmp'):
                    a_format['ext'] = 'flv'
                    # See com/longtailvideo/jwplayer/media/RTMPMediaProvider.as
                    # of jwplayer.flash.swf
                    rtmp_url_parts = re.split(
                        r'((?:mp4|mp3|flv):)', source_url, 1)
                    if len(rtmp_url_parts) == 3:
                        rtmp_url, prefix, play_path = rtmp_url_parts
                        a_format.update({
                            'url': rtmp_url,
                            'play_path': prefix + play_path,
                        })
                    if rtmp_params:
                        a_format.update(rtmp_params)
                formats.append(a_format)
        return formats

    def _live_title(self, name):
        self._downloader.deprecation_warning('yt_dlp.InfoExtractor._live_title is deprecated and does not work as expected')
        return name

    def _int(self, v, name, fatal=False, **kwargs):
        res = int_or_none(v, **kwargs)
        if res is None:
            msg = f'Failed to extract {name}: Could not parse value {v!r}'
            if fatal:
                raise ExtractorError(msg)
            else:
                self.report_warning(msg)
        return res

    def _float(self, v, name, fatal=False, **kwargs):
        res = float_or_none(v, **kwargs)
        if res is None:
            msg = f'Failed to extract {name}: Could not parse value {v!r}'
            if fatal:
                raise ExtractorError(msg)
            else:
                self.report_warning(msg)
        return res

    def _set_cookie(self, domain, name, value, expire_time=None, port=None,
                    path='/', secure=False, discard=False, rest={}, **kwargs):
        cookie = http.cookiejar.Cookie(
            0, name, value, port, port is not None, domain, True,
            domain.startswith('.'), path, True, secure, expire_time,
            discard, None, None, rest)
        self.cookiejar.set_cookie(cookie)

    def _get_cookies(self, url):
        """ Return a http.cookies.SimpleCookie with the cookies for the url """
        return LenientSimpleCookie(self._downloader._calc_cookies(url))

    def _get_cookie_header(self, url):
        """ Return the cookies for the url. Deprecated. """
        return self._downloader._calc_cookies(url)

    def _apply_first_set_cookie_header(self, url_handle, cookie):
        """
        Apply first Set-Cookie header instead of the last. Experimental.

        Some sites (e.g. [1-3]) may serve two cookies under the same name
        in Set-Cookie header and expect the first (old) one to be set rather
        than second (new). However, as of RFC6265 the newer one cookie
        should be set into cookie store what actually happens.
        We will workaround this issue by resetting the cookie to
        the first one manually.
        1. https://new.vk.com/
        2. https://github.com/ytdl-org/youtube-dl/issues/9841#issuecomment-227871201
        3. https://learning.oreilly.com/
        """
        for header, cookies in url_handle.headers.items():
            if header.lower() != 'set-cookie':
                continue
            cookies = cookies.encode('iso-8859-1').decode('utf-8')
            cookie_value = re.search(
                r'%s=(.+?);.*?\b[Dd]omain=(.+?)(?:[,;]|$)' % cookie, cookies)
            if cookie_value:
                value, domain = cookie_value.groups()
                self._set_cookie(domain, cookie, value)
                break

    @classmethod
    def get_testcases(cls, include_onlymatching=False):
        t = getattr(cls, '_TEST', None)
        if t:
            assert not hasattr(cls, '_TESTS'), f'{cls.ie_key()}IE has _TEST and _TESTS'
            tests = [t]
        else:
            tests = getattr(cls, '_TESTS', [])
        for t in tests:
            if not include_onlymatching and t.get('only_matching', False):
                continue
            t['name'] = cls.ie_key()
            yield t

    @classmethod
    def get_webpage_testcases(cls):
        tests = getattr(cls, '_WEBPAGE_TESTS', [])
        for t in tests:
            t['name'] = cls.ie_key()
        return tests

    @classproperty
    def age_limit(cls):
        """Get age limit from the testcases"""
        return max(traverse_obj(
            (*cls.get_testcases(include_onlymatching=False), *cls.get_webpage_testcases()),
            (..., (('playlist', 0), None), 'info_dict', 'age_limit')) or [0])

    @classmethod
    def is_suitable(cls, age_limit):
        """Test whether the extractor is generally suitable for the given age limit"""
        return not age_restricted(cls.age_limit, age_limit)

    @classmethod
    def description(cls, *, markdown=True, search_examples=None):
        """Description of the extractor"""
        desc = ''
        if cls._NETRC_MACHINE:
            if markdown:
                desc += f' [<abbr title="netrc machine"><em>{cls._NETRC_MACHINE}</em></abbr>]'
            else:
                desc += f' [{cls._NETRC_MACHINE}]'
        if cls.IE_DESC is False:
            desc += ' [HIDDEN]'
        elif cls.IE_DESC:
            desc += f' {cls.IE_DESC}'
        if cls.SEARCH_KEY:
            desc += f'; "{cls.SEARCH_KEY}:" prefix'
            if search_examples:
                _COUNTS = ('', '5', '10', 'all')
                desc += f' (e.g. "{cls.SEARCH_KEY}{random.choice(_COUNTS)}:{random.choice(search_examples)}")'
        if not cls.working():
            desc += ' (**Currently broken**)' if markdown else ' (Currently broken)'

        name = f' - **{cls.IE_NAME}**' if markdown else cls.IE_NAME
        return f'{name}:{desc}' if desc else name

    def extract_subtitles(self, *args, **kwargs):
        if (self.get_param('writesubtitles', False)
                or self.get_param('listsubtitles')):
            return self._get_subtitles(*args, **kwargs)
        return {}

    def _get_subtitles(self, *args, **kwargs):
        raise NotImplementedError('This method must be implemented by subclasses')

    def extract_comments(self, *args, **kwargs):
        if not self.get_param('getcomments'):
            return None
        generator = self._get_comments(*args, **kwargs)

        def extractor():
            comments = []
            interrupted = True
            try:
                while True:
                    comments.append(next(generator))
            except StopIteration:
                interrupted = False
            except KeyboardInterrupt:
                self.to_screen('Interrupted by user')
            except Exception as e:
                if self.get_param('ignoreerrors') is not True:
                    raise
                self._downloader.report_error(e)
            comment_count = len(comments)
            self.to_screen(f'Extracted {comment_count} comments')
            return {
                'comments': comments,
                'comment_count': None if interrupted else comment_count
            }
        return extractor

    def _get_comments(self, *args, **kwargs):
        raise NotImplementedError('This method must be implemented by subclasses')

    @staticmethod
    def _merge_subtitle_items(subtitle_list1, subtitle_list2):
        """ Merge subtitle items for one language. Items with duplicated URLs/data
        will be dropped. """
        list1_data = {(item.get('url'), item.get('data')) for item in subtitle_list1}
        ret = list(subtitle_list1)
        ret.extend(item for item in subtitle_list2 if (item.get('url'), item.get('data')) not in list1_data)
        return ret

    @classmethod
    def _merge_subtitles(cls, *dicts, target=None):
        """ Merge subtitle dictionaries, language by language. """
        if target is None:
            target = {}
        for d in dicts:
            for lang, subs in d.items():
                target[lang] = cls._merge_subtitle_items(target.get(lang, []), subs)
        return target

    def extract_automatic_captions(self, *args, **kwargs):
        if (self.get_param('writeautomaticsub', False)
                or self.get_param('listsubtitles')):
            return self._get_automatic_captions(*args, **kwargs)
        return {}

    def _get_automatic_captions(self, *args, **kwargs):
        raise NotImplementedError('This method must be implemented by subclasses')

    @functools.cached_property
    def _cookies_passed(self):
        """Whether cookies have been passed to YoutubeDL"""
        return self.get_param('cookiefile') is not None or self.get_param('cookiesfrombrowser') is not None

    def mark_watched(self, *args, **kwargs):
        if not self.get_param('mark_watched', False):
            return
        if self.supports_login() and self._get_login_info()[0] is not None or self._cookies_passed:
            self._mark_watched(*args, **kwargs)

    def _mark_watched(self, *args, **kwargs):
        raise NotImplementedError('This method must be implemented by subclasses')

    def geo_verification_headers(self):
        headers = {}
        geo_verification_proxy = self.get_param('geo_verification_proxy')
        if geo_verification_proxy:
            headers['Ytdl-request-proxy'] = geo_verification_proxy
        return headers

    @staticmethod
    def _generic_id(url):
        return urllib.parse.unquote(os.path.splitext(url.rstrip('/').split('/')[-1])[0])

    @staticmethod
    def _generic_title(url):
        return urllib.parse.unquote(os.path.splitext(url_basename(url))[0])

    @staticmethod
    def _availability(is_private=None, needs_premium=None, needs_subscription=None, needs_auth=None, is_unlisted=None):
        all_known = all(map(
            lambda x: x is not None,
            (is_private, needs_premium, needs_subscription, needs_auth, is_unlisted)))
        return (
            'private' if is_private
            else 'premium_only' if needs_premium
            else 'subscriber_only' if needs_subscription
            else 'needs_auth' if needs_auth
            else 'unlisted' if is_unlisted
            else 'public' if all_known
            else None)

    def _configuration_arg(self, key, default=NO_DEFAULT, *, ie_key=None, casesense=False):
        '''
        @returns            A list of values for the extractor argument given by "key"
                            or "default" if no such key is present
        @param default      The default value to return when the key is not present (default: [])
        @param casesense    When false, the values are converted to lower case
        '''
        val = traverse_obj(
            self._downloader.params, ('extractor_args', (ie_key or self.ie_key()).lower(), key))
        if val is None:
            return [] if default is NO_DEFAULT else default
        return list(val) if casesense else [x.lower() for x in val]

    def _merge_video_infodicts(self, dicts, sort_formats=True):
        valid_dicts = list(filter(None, dicts))
        all_info = merge_dicts(*valid_dicts)

        all_formats = list(x for y in valid_dicts for x in (y.get('formats') or []))
        if sort_formats:
            self._sort_formats(all_formats)
        all_info['formats'] = all_formats

        all_subtitles = self._merge_subtitles(*filter(None, (x.get('subtitles') for x in valid_dicts)))
        if all_subtitles:
            all_info['subtitles'] = all_subtitles

        return all_info

    def _yes_playlist(self, playlist_id, video_id, smuggled_data=None, *, playlist_label='playlist', video_label='video'):
        if not playlist_id or not video_id:
            return not video_id

        no_playlist = (smuggled_data or {}).get('force_noplaylist')
        if no_playlist is not None:
            return not no_playlist

        video_id = '' if video_id is True else f' {video_id}'
        playlist_id = '' if playlist_id is True else f' {playlist_id}'
        if self.get_param('noplaylist'):
            self.to_screen(f'Downloading just the {video_label}{video_id} because of --no-playlist')
            return False
        self.to_screen(f'Downloading {playlist_label}{playlist_id} - add --no-playlist to download just the {video_label}{video_id}')
        return True

    def _error_or_warning(self, err, _count=None, _retries=0, *, fatal=True):
        RetryManager.report_retry(err, _count or int(fatal), _retries, info=self.to_screen, warn=self.report_warning,
                                  sleep_func=self.get_param('retry_sleep_functions', {}).get('extractor'))

    def RetryManager(self, **kwargs):
        return RetryManager(self.get_param('extractor_retries', 3), self._error_or_warning, **kwargs)

    @classmethod
    def extract_from_webpage(cls, ydl, url, webpage):
        ie = (cls if isinstance(cls._extract_from_webpage, types.MethodType)
              else ydl.get_info_extractor(cls.ie_key()))
        for info in ie._extract_from_webpage(url, webpage) or []:
            # url = None since we do not want to set (webpage/original)_url
            ydl.add_default_extra_info(info, ie, None)
            yield info

    @classmethod
    def _extract_from_webpage(cls, url, webpage):
        for embed_url in orderedSet(
                cls._extract_embed_urls(url, webpage) or [], lazy=True):
            yield cls.url_result(embed_url, None if cls._VALID_URL is False else cls)

    @classmethod
    def _extract_embed_urls(cls, url, webpage):
        """@returns all the embed urls on the webpage"""
        if '_EMBED_URL_RE' not in cls.__dict__:
            assert isinstance(cls._EMBED_REGEX, (list, tuple))
            for idx, regex in enumerate(cls._EMBED_REGEX):
                assert regex.count('(?P<url>') == 1, \
                    f'{cls.__name__}._EMBED_REGEX[{idx}] must have exactly 1 url group\n\t{regex}'
            cls._EMBED_URL_RE = tuple(map(re.compile, cls._EMBED_REGEX))

        for regex in cls._EMBED_URL_RE:
            for mobj in regex.finditer(webpage):
                embed_url = urllib.parse.urljoin(url, unescapeHTML(mobj.group('url')))
                if cls._VALID_URL is False or cls.suitable(embed_url):
                    yield embed_url

    class StopExtraction(Exception):
        pass

    @classmethod
    def _extract_url(cls, webpage):  # TODO: Remove
        """Only for compatibility with some older extractors"""
        return next(iter(cls._extract_embed_urls(None, webpage) or []), None)

    @classmethod
    def __init_subclass__(cls, *, plugin_name=None, **kwargs):
        if plugin_name:
            mro = inspect.getmro(cls)
            super_class = cls.__wrapped__ = mro[mro.index(cls) + 1]
            cls.IE_NAME, cls.ie_key = f'{super_class.IE_NAME}+{plugin_name}', super_class.ie_key
            while getattr(super_class, '__wrapped__', None):
                super_class = super_class.__wrapped__
            setattr(sys.modules[super_class.__module__], super_class.__name__, cls)

        return super().__init_subclass__(**kwargs)


class SearchInfoExtractor(InfoExtractor):
    """
    Base class for paged search queries extractors.
    They accept URLs in the format _SEARCH_KEY(|all|[0-9]):{query}
    Instances should define _SEARCH_KEY and optionally _MAX_RESULTS
    """

    _MAX_RESULTS = float('inf')

    @classproperty
    def _VALID_URL(cls):
        return r'%s(?P<prefix>|[1-9][0-9]*|all):(?P<query>[\s\S]+)' % cls._SEARCH_KEY

    def _real_extract(self, query):
        prefix, query = self._match_valid_url(query).group('prefix', 'query')
        if prefix == '':
            return self._get_n_results(query, 1)
        elif prefix == 'all':
            return self._get_n_results(query, self._MAX_RESULTS)
        else:
            n = int(prefix)
            if n <= 0:
                raise ExtractorError(f'invalid download number {n} for query "{query}"')
            elif n > self._MAX_RESULTS:
                self.report_warning('%s returns max %i results (you requested %i)' % (self._SEARCH_KEY, self._MAX_RESULTS, n))
                n = self._MAX_RESULTS
            return self._get_n_results(query, n)

    def _get_n_results(self, query, n):
        """Get a specified number of results for a query.
        Either this function or _search_results must be overridden by subclasses """
        return self.playlist_result(
            itertools.islice(self._search_results(query), 0, None if n == float('inf') else n),
            query, query)

    def _search_results(self, query):
        """Returns an iterator of search results"""
        raise NotImplementedError('This method must be implemented by subclasses')

    @classproperty
    def SEARCH_KEY(cls):
        return cls._SEARCH_KEY


class SelfHostedInfoExtractor(InfoExtractor):
    """
    Base class for Self-hosted extractors.

    Self-hosted extractors are for the services,
    that cannot be handled by just listing all of their domains.
    Mostly related to free and open source software,
    which everyone is allowed to host on their own servers
    (like PeerTube, Mastodon, Misskey, and lots of others).
    """

    _NODEINFO_CACHE = {}
    _SELF_HOSTED = True

    _IMPOSSIBLE_HOSTNAMES = ()
    _PREFIX_GROUPS = ('prefix', )
    _HOSTNAME_GROUPS = ()
    _INSTANCE_LIST = ()
    _DYNAMIC_INSTANCE_LIST = ()
    _NODEINFO_SOFTWARE = ()
    _SOFTWARE_NAME = 'self-hosted'

    @classmethod
    def suitable(cls, url):
        mobj = cls._match_valid_url(url)
        if not mobj:
            return False
        prefix = get_first_group(mobj, *cls._PREFIX_GROUPS)
        hostname = get_first_group(mobj, *cls._HOSTNAME_GROUPS)
        return cls._test_selfhosted_instance(None, hostname, True, prefix)

    def _extract_from_webpage(self, url, webpage):
        mobj = self._match_valid_url(url)
        if not mobj:
            return
        prefix = get_first_group(mobj, *self._PREFIX_GROUPS)
        hostname = get_first_group(mobj, *self._HOSTNAME_GROUPS)
        if self._test_selfhosted_instance(self, hostname, False, prefix, webpage):
            yield self.url_result(url, ie=type(self))

    @classmethod
    def _test_selfhosted_instance(cls, ie, hostname: str, skip, prefix, webpage=None):
        hostname = hostname.encode('idna').decode('utf-8')

        if hostname in cls._INSTANCE_LIST:
            return True
        if hostname in cls._DYNAMIC_INSTANCE_LIST:
            return True

        if hostname in cls._IMPOSSIBLE_HOSTNAMES:
            return False

        # continue anyway if something like "mastodon:" is added to URL
        if prefix:
            return True
        # without proper flag,
        #   skip further instance check
        if skip:
            return False

        ie.report_warning(f'Testing if {hostname} is a {cls._SOFTWARE_NAME} instance as it is not known.')

        if cls._probe_webpage(webpage) or cls._fetch_nodeinfo_software(ie, hostname) in cls._NODEINFO_SOFTWARE:
            # this is probably acceptable instance
            cls._DYNAMIC_INSTANCE_LIST.add(hostname)
            return True

        return False

    @classmethod
    def _probe_selfhosted_service(cls, ie: 'InfoExtractor', url, hostname, webpage=None):
        """
        True if it's acceptable URL for the service.
        Results are cached whenever possible.
        """
        prefix = ie._search_regex(
            cls._VALID_URL,
            url, f'{cls._SOFTWARE_NAME.lower()} test', group='prefix', default=None)
        return cls._test_selfhosted_instance(ie, hostname, False, prefix, webpage)

    @classmethod
    def _probe_webpage(cls, webpage):
        """
        Receives a URL and webpage contents, and returns True if suitable for this IE.
        """

        if webpage is None:
            # there's nothing to check
            return False

        if any(p in webpage for p in (cls._SH_VALID_CONTENT_STRINGS or ())):
            return True

        # no strings? check regexes!
        if '_SH_CONTENT_REGEXES_RES' not in cls.__dict__:
            cls._SH_VALID_CONTENT_REGEXES_RES = (re.compile(rgx)
                                                 for rgx in cls._SH_VALID_CONTENT_REGEXES or ())
        if not any(rgx.match(webpage) is not None for rgx in cls._SH_VALID_CONTENT_REGEXES_RES):
            return False

        return True

    @staticmethod
    def _fetch_nodeinfo_software(ie: 'InfoExtractor', hostname: 'str'):
        if hostname in SelfHostedInfoExtractor._NODEINFO_CACHE:
            nodeinfo = SelfHostedInfoExtractor._NODEINFO_CACHE[hostname]
        else:
            nodeinfo_href = ie._download_json(
                f'https://{hostname}/.well-known/nodeinfo', hostname,
                'Downloading instance nodeinfo link', fatal=False)
            nodeinfo_url = traverse_obj(nodeinfo_href, ('links', -1, 'href'))
            if not nodeinfo_url:
                return False

            nodeinfo = ie._download_json(nodeinfo_url, hostname, 'Downloading instance nodeinfo')
            SelfHostedInfoExtractor._NODEINFO_CACHE[hostname] = nodeinfo

        return traverse_obj(nodeinfo, ('software', 'name'))


class UnsupportedURLIE(InfoExtractor):
    _VALID_URL = '.*'
    _ENABLED = False
    IE_DESC = False

    def _real_extract(self, url):
        raise UnsupportedError(url)<|MERGE_RESOLUTION|>--- conflicted
+++ resolved
@@ -26,11 +26,8 @@
 
 from ..compat import functools  # isort: split
 from ..compat import compat_etree_fromstring, compat_expanduser, compat_os_name
-<<<<<<< HEAD
 from ..dependencies import WebSocket
-=======
 from ..cookies import LenientSimpleCookie
->>>>>>> 19b4e59a
 from ..downloader import FileDownloader
 from ..downloader.f4m import get_base_url, remove_encrypted_media
 from ..utils import (
