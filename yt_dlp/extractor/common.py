import base64
import collections
import getpass
import hashlib
import http.client
import http.cookiejar
import http.cookies
import itertools
import json
import math
import netrc
import os
import random
import re
import sys
import time
import urllib.parse
import urllib.request
import xml.etree.ElementTree

<<<<<<< HEAD
from typing import TYPE_CHECKING
if TYPE_CHECKING:
    from ..YoutubeDL import YoutubeDL

from ..compat import functools, re  # isort: split
=======
from ..compat import functools  # isort: split
>>>>>>> bc83b4b0
from ..compat import compat_etree_fromstring, compat_expanduser, compat_os_name
from ..dependencies import WebSocket
from ..downloader import FileDownloader
from ..downloader.f4m import get_base_url, remove_encrypted_media
from ..utils import (
    JSON_LD_RE,
    NO_DEFAULT,
    ExtractorError,
    GeoRestrictedError,
    GeoUtils,
    LenientJSONDecoder,
    RegexNotFoundError,
    UnsupportedError,
    age_restricted,
    base_url,
    bug_reports_message,
    classproperty,
    clean_html,
    determine_ext,
    determine_protocol,
    dict_get,
    encode_data_uri,
    error_to_compat_str,
    extract_attributes,
    filter_dict,
    fix_xml_ampersands,
    float_or_none,
    format_field,
    get_first_group,
    int_or_none,
    join_nonempty,
    js_to_json,
    merge_dicts,
    mimetype2ext,
    network_exceptions,
    orderedSet,
    parse_bitrate,
    parse_codecs,
    parse_duration,
    parse_iso8601,
    parse_m3u8_attributes,
    parse_resolution,
    preferredencoding,
    request_to_url,
    sanitize_filename,
    sanitized_Request,
    str_or_none,
    str_to_int,
    strip_or_none,
    traverse_obj,
    try_call,
    try_get,
    unescapeHTML,
    unified_strdate,
    unified_timestamp,
    update_Request,
    update_url_query,
    url_basename,
    url_or_none,
    urlencode_postdata,
    urljoin,
    variadic,
    xpath_element,
    xpath_text,
    xpath_with_ns,
)


class InfoExtractor:
    """Information Extractor class.

    Information extractors are the classes that, given a URL, extract
    information about the video (or videos) the URL refers to. This
    information includes the real video URL, the video title, author and
    others. The information is stored in a dictionary which is then
    passed to the YoutubeDL. The YoutubeDL processes this
    information possibly downloading the video to the file system, among
    other possible outcomes.

    The type field determines the type of the result.
    By far the most common value (and the default if _type is missing) is
    "video", which indicates a single video.

    For a video, the dictionaries must include the following fields:

    id:             Video identifier.
    title:          Video title, unescaped. Set to an empty string if video has
                    no title as opposed to "None" which signifies that the
                    extractor failed to obtain a title

    Additionally, it must contain either a formats entry or a url one:

    formats:        A list of dictionaries for each format available, ordered
                    from worst to best quality.

                    Potential fields:
                    * url        The mandatory URL representing the media:
                                   for plain file media - HTTP URL of this file,
                                   for RTMP - RTMP URL,
                                   for HLS - URL of the M3U8 media playlist,
                                   for HDS - URL of the F4M manifest,
                                   for DASH
                                     - HTTP URL to plain file media (in case of
                                       unfragmented media)
                                     - URL of the MPD manifest or base URL
                                       representing the media if MPD manifest
                                       is parsed from a string (in case of
                                       fragmented media)
                                   for MSS - URL of the ISM manifest.
                    * manifest_url
                                 The URL of the manifest file in case of
                                 fragmented media:
                                   for HLS - URL of the M3U8 master playlist,
                                   for HDS - URL of the F4M manifest,
                                   for DASH - URL of the MPD manifest,
                                   for MSS - URL of the ISM manifest.
                    * manifest_stream_number  (For internal use only)
                                 The index of the stream in the manifest file
                    * ext        Will be calculated from URL if missing
                    * format     A human-readable description of the format
                                 ("mp4 container with h264/opus").
                                 Calculated from the format_id, width, height.
                                 and format_note fields if missing.
                    * format_id  A short description of the format
                                 ("mp4_h264_opus" or "19").
                                Technically optional, but strongly recommended.
                    * format_note Additional info about the format
                                 ("3D" or "DASH video")
                    * width      Width of the video, if known
                    * height     Height of the video, if known
                    * resolution Textual description of width and height
                    * dynamic_range The dynamic range of the video. One of:
                                 "SDR" (None), "HDR10", "HDR10+, "HDR12", "HLG, "DV"
                    * tbr        Average bitrate of audio and video in KBit/s
                    * abr        Average audio bitrate in KBit/s
                    * acodec     Name of the audio codec in use
                    * asr        Audio sampling rate in Hertz
                    * vbr        Average video bitrate in KBit/s
                    * fps        Frame rate
                    * vcodec     Name of the video codec in use
                    * container  Name of the container format
                    * filesize   The number of bytes, if known in advance
                    * filesize_approx  An estimate for the number of bytes
                    * player_url SWF Player URL (used for rtmpdump).
                    * protocol   The protocol that will be used for the actual
                                 download, lower-case. One of "http", "https" or
                                 one of the protocols defined in downloader.PROTOCOL_MAP
                    * expected_protocol The protocol that will finally be used.
                                        Only used by "niconico_dmc" downloader
                                        to determine actual downloader.
                    * fragment_base_url
                                 Base URL for fragments. Each fragment's path
                                 value (if present) will be relative to
                                 this URL.
                    * fragments  A list of fragments of a fragmented media.
                                 Each fragment entry must contain either an url
                                 or a path. If an url is present it should be
                                 considered by a client. Otherwise both path and
                                 fragment_base_url must be present. Here is
                                 the list of all potential fields:
                                 * "url" - fragment's URL
                                 * "path" - fragment's path relative to
                                            fragment_base_url
                                 * "duration" (optional, int or float)
                                 * "filesize" (optional, int)
                    * is_from_start  Is a live format that can be downloaded
                                from the start. Boolean
                    * preference Order number of this format. If this field is
                                 present and not None, the formats get sorted
                                 by this field, regardless of all other values.
                                 -1 for default (order by other properties),
                                 -2 or smaller for less than default.
                                 < -1000 to hide the format (if there is
                                    another one which is strictly better)
                    * language   Language code, e.g. "de" or "en-US".
                    * language_preference  Is this in the language mentioned in
                                 the URL?
                                 10 if it's what the URL is about,
                                 -1 for default (don't know),
                                 -10 otherwise, other values reserved for now.
                    * quality    Order number of the video quality of this
                                 format, irrespective of the file format.
                                 -1 for default (order by other properties),
                                 -2 or smaller for less than default.
                    * source_preference  Order number for this video source
                                  (quality takes higher priority)
                                 -1 for default (order by other properties),
                                 -2 or smaller for less than default.
                    * http_headers  A dictionary of additional HTTP headers
                                 to add to the request.
                    * stretched_ratio  If given and not 1, indicates that the
                                 video's pixels are not square.
                                 width : height ratio as float.
                    * no_resume  The server does not support resuming the
                                 (HTTP or RTMP) download. Boolean.
                    * has_drm    The format has DRM and cannot be downloaded. Boolean
                    * downloader_options  A dictionary of downloader options
                                 (For internal use only)
                                 * http_chunk_size Chunk size for HTTP downloads
                                 * ffmpeg_args     Extra arguments for ffmpeg downloader
                    RTMP formats can also have the additional fields: page_url,
                    app, play_path, tc_url, flash_version, rtmp_live, rtmp_conn,
                    rtmp_protocol, rtmp_real_time

    url:            Final video URL.
    ext:            Video filename extension.
    format:         The video format, defaults to ext (used for --get-format)
    player_url:     SWF Player URL (used for rtmpdump).

    The following fields are optional:

    direct:         True if a direct video file was given (must only be set by GenericIE)
    alt_title:      A secondary title of the video.
    display_id      An alternative identifier for the video, not necessarily
                    unique, but available before title. Typically, id is
                    something like "4234987", title "Dancing naked mole rats",
                    and display_id "dancing-naked-mole-rats"
    thumbnails:     A list of dictionaries, with the following entries:
                        * "id" (optional, string) - Thumbnail format ID
                        * "url"
                        * "preference" (optional, int) - quality of the image
                        * "width" (optional, int)
                        * "height" (optional, int)
                        * "resolution" (optional, string "{width}x{height}",
                                        deprecated)
                        * "filesize" (optional, int)
                        * "http_headers" (dict) - HTTP headers for the request
    thumbnail:      Full URL to a video thumbnail image.
    description:    Full video description.
    uploader:       Full name of the video uploader.
    license:        License name the video is licensed under.
    creator:        The creator of the video.
    timestamp:      UNIX timestamp of the moment the video was uploaded
    upload_date:    Video upload date in UTC (YYYYMMDD).
                    If not explicitly set, calculated from timestamp
    release_timestamp: UNIX timestamp of the moment the video was released.
                    If it is not clear whether to use timestamp or this, use the former
    release_date:   The date (YYYYMMDD) when the video was released in UTC.
                    If not explicitly set, calculated from release_timestamp
    modified_timestamp: UNIX timestamp of the moment the video was last modified.
    modified_date:   The date (YYYYMMDD) when the video was last modified in UTC.
                    If not explicitly set, calculated from modified_timestamp
    uploader_id:    Nickname or id of the video uploader.
    uploader_url:   Full URL to a personal webpage of the video uploader.
    channel:        Full name of the channel the video is uploaded on.
                    Note that channel fields may or may not repeat uploader
                    fields. This depends on a particular extractor.
    channel_id:     Id of the channel.
    channel_url:    Full URL to a channel webpage.
    channel_follower_count: Number of followers of the channel.
    location:       Physical location where the video was filmed.
    subtitles:      The available subtitles as a dictionary in the format
                    {tag: subformats}. "tag" is usually a language code, and
                    "subformats" is a list sorted from lower to higher
                    preference, each element is a dictionary with the "ext"
                    entry and one of:
                        * "data": The subtitles file contents
                        * "url": A URL pointing to the subtitles file
                    It can optionally also have:
                        * "name": Name or description of the subtitles
                        * "http_headers": A dictionary of additional HTTP headers
                                  to add to the request.
                    "ext" will be calculated from URL if missing
    automatic_captions: Like 'subtitles'; contains automatically generated
                    captions instead of normal subtitles
    duration:       Length of the video in seconds, as an integer or float.
    view_count:     How many users have watched the video on the platform.
    like_count:     Number of positive ratings of the video
    dislike_count:  Number of negative ratings of the video
    repost_count:   Number of reposts of the video
    average_rating: Average rating give by users, the scale used depends on the webpage
    comment_count:  Number of comments on the video
    comments:       A list of comments, each with one or more of the following
                    properties (all but one of text or html optional):
                        * "author" - human-readable name of the comment author
                        * "author_id" - user ID of the comment author
                        * "author_thumbnail" - The thumbnail of the comment author
                        * "id" - Comment ID
                        * "html" - Comment as HTML
                        * "text" - Plain text of the comment
                        * "timestamp" - UNIX timestamp of comment
                        * "parent" - ID of the comment this one is replying to.
                                     Set to "root" to indicate that this is a
                                     comment to the original video.
                        * "like_count" - Number of positive ratings of the comment
                        * "dislike_count" - Number of negative ratings of the comment
                        * "is_favorited" - Whether the comment is marked as
                                           favorite by the video uploader
                        * "author_is_uploader" - Whether the comment is made by
                                                 the video uploader
    age_limit:      Age restriction for the video, as an integer (years)
    webpage_url:    The URL to the video webpage, if given to yt-dlp it
                    should allow to get the same result again. (It will be set
                    by YoutubeDL if it's missing)
    categories:     A list of categories that the video falls in, for example
                    ["Sports", "Berlin"]
    tags:           A list of tags assigned to the video, e.g. ["sweden", "pop music"]
    cast:           A list of the video cast
    is_live:        True, False, or None (=unknown). Whether this video is a
                    live stream that goes on instead of a fixed-length video.
    was_live:       True, False, or None (=unknown). Whether this video was
                    originally a live stream.
    live_status:    'is_live', 'is_upcoming', 'was_live', 'not_live' or None (=unknown)
                    If absent, automatically set from is_live, was_live
    start_time:     Time in seconds where the reproduction should start, as
                    specified in the URL.
    end_time:       Time in seconds where the reproduction should end, as
                    specified in the URL.
    chapters:       A list of dictionaries, with the following entries:
                        * "start_time" - The start time of the chapter in seconds
                        * "end_time" - The end time of the chapter in seconds
                        * "title" (optional, string)
    playable_in_embed: Whether this video is allowed to play in embedded
                    players on other sites. Can be True (=always allowed),
                    False (=never allowed), None (=unknown), or a string
                    specifying the criteria for embedability (Eg: 'whitelist')
    availability:   Under what condition the video is available. One of
                    'private', 'premium_only', 'subscriber_only', 'needs_auth',
                    'unlisted' or 'public'. Use 'InfoExtractor._availability'
                    to set it
    __post_extractor: A function to be called just before the metadata is
                    written to either disk, logger or console. The function
                    must return a dict which will be added to the info_dict.
                    This is usefull for additional information that is
                    time-consuming to extract. Note that the fields thus
                    extracted will not be available to output template and
                    match_filter. So, only "comments" and "comment_count" are
                    currently allowed to be extracted via this method.

    The following fields should only be used when the video belongs to some logical
    chapter or section:

    chapter:        Name or title of the chapter the video belongs to.
    chapter_number: Number of the chapter the video belongs to, as an integer.
    chapter_id:     Id of the chapter the video belongs to, as a unicode string.

    The following fields should only be used when the video is an episode of some
    series, programme or podcast:

    series:         Title of the series or programme the video episode belongs to.
    series_id:      Id of the series or programme the video episode belongs to, as a unicode string.
    season:         Title of the season the video episode belongs to.
    season_number:  Number of the season the video episode belongs to, as an integer.
    season_id:      Id of the season the video episode belongs to, as a unicode string.
    episode:        Title of the video episode. Unlike mandatory video title field,
                    this field should denote the exact title of the video episode
                    without any kind of decoration.
    episode_number: Number of the video episode within a season, as an integer.
    episode_id:     Id of the video episode, as a unicode string.

    The following fields should only be used when the media is a track or a part of
    a music album:

    track:          Title of the track.
    track_number:   Number of the track within an album or a disc, as an integer.
    track_id:       Id of the track (useful in case of custom indexing, e.g. 6.iii),
                    as a unicode string.
    artist:         Artist(s) of the track.
    genre:          Genre(s) of the track.
    album:          Title of the album the track belongs to.
    album_type:     Type of the album (e.g. "Demo", "Full-length", "Split", "Compilation", etc).
    album_artist:   List of all artists appeared on the album (e.g.
                    "Ash Borer / Fell Voices" or "Various Artists", useful for splits
                    and compilations).
    disc_number:    Number of the disc or other physical medium the track belongs to,
                    as an integer.
    release_year:   Year (YYYY) when the album was released.
    composer:       Composer of the piece

    The following fields should only be set for clips that should be cut from the original video:

    section_start:  Start time of the section in seconds
    section_end:    End time of the section in seconds

    The following fields should only be set for storyboards:
    rows:           Number of rows in each storyboard fragment, as an integer
    columns:        Number of columns in each storyboard fragment, as an integer

    Unless mentioned otherwise, the fields should be Unicode strings.

    Unless mentioned otherwise, None is equivalent to absence of information.


    _type "playlist" indicates multiple videos.
    There must be a key "entries", which is a list, an iterable, or a PagedList
    object, each element of which is a valid dictionary by this specification.

    Additionally, playlists can have "id", "title", and any other relevant
    attributes with the same semantics as videos (see above).

    It can also have the following optional fields:

    playlist_count: The total number of videos in a playlist. If not given,
                    YoutubeDL tries to calculate it from "entries"


    _type "multi_video" indicates that there are multiple videos that
    form a single show, for examples multiple acts of an opera or TV episode.
    It must have an entries key like a playlist and contain all the keys
    required for a video at the same time.


    _type "url" indicates that the video must be extracted from another
    location, possibly by a different extractor. Its only required key is:
    "url" - the next URL to extract.
    The key "ie_key" can be set to the class name (minus the trailing "IE",
    e.g. "Youtube") if the extractor class is known in advance.
    Additionally, the dictionary may have any properties of the resolved entity
    known in advance, for example "title" if the title of the referred video is
    known ahead of time.


    _type "url_transparent" entities have the same specification as "url", but
    indicate that the given additional information is more precise than the one
    associated with the resolved URL.
    This is useful when a site employs a video service that hosts the video and
    its technical metadata, but that video service does not embed a useful
    title, description etc.


    Subclasses of this should define a _VALID_URL regexp and, re-define the
    _real_extract() and (optionally) _real_initialize() methods.
    Probably, they should also be added to the list of extractors.

    Subclasses may also override suitable() if necessary, but ensure the function
    signature is preserved and that this function imports everything it needs
    (except other extractors), so that lazy_extractors works correctly.

    To support username + password (or netrc) login, the extractor must define a
    _NETRC_MACHINE and re-define _perform_login(username, password) and
    (optionally) _initialize_pre_login() methods. The _perform_login method will
    be called between _initialize_pre_login and _real_initialize if credentials
    are passed by the user. In cases where it is necessary to have the login
    process as part of the extraction rather than initialization, _perform_login
    can be left undefined.

    _GEO_BYPASS attribute may be set to False in order to disable
    geo restriction bypass mechanisms for a particular extractor.
    Though it won't disable explicit geo restriction bypass based on
    country code provided with geo_bypass_country.

    _GEO_COUNTRIES attribute may contain a list of presumably geo unrestricted
    countries for this extractor. One of these countries will be used by
    geo restriction bypass mechanism right away in order to bypass
    geo restriction, of course, if the mechanism is not disabled.

    _GEO_IP_BLOCKS attribute may contain a list of presumably geo unrestricted
    IP blocks in CIDR notation for this extractor. One of these IP blocks
    will be used by geo restriction bypass mechanism similarly
    to _GEO_COUNTRIES.

    The _WORKING attribute should be set to False for broken IEs
    in order to warn the users and skip the tests.
    """

    _ready = False
    _downloader = None
    _x_forwarded_for_ip = None
    _GEO_BYPASS = True
    _GEO_COUNTRIES = None
    _GEO_IP_BLOCKS = None
    _WORKING = True
    _NETRC_MACHINE = None
    IE_DESC = None
    SEARCH_KEY = None

    _SELF_HOSTED = False
    """ True if it's self-hosted service. DO NOT SET IT TRUE MANUALLY """
    _FEATURE_DEPENDENCY = tuple()
    """
    Feature dependency declaration. Case sensitive.
    Following features are known and recognized:
    - websocket - Requires WebSocket-related package
    - yaml - pyyaml package
    """

    def _login_hint(self, method=NO_DEFAULT, netrc=None):
        password_hint = f'--username and --password, or --netrc ({netrc or self._NETRC_MACHINE}) to provide account credentials'
        return {
            None: '',
            'any': f'Use --cookies, --cookies-from-browser, {password_hint}',
            'password': f'Use {password_hint}',
            'cookies': (
                'Use --cookies-from-browser or --cookies for the authentication. '
                'See  https://github.com/ytdl-org/youtube-dl#how-do-i-pass-cookies-to-youtube-dl  for how to manually pass cookies'),
        }[method if method is not NO_DEFAULT else 'any' if self.supports_login() else 'cookies']

    def __init__(self, downloader: 'YoutubeDL' = None):
        """Constructor. Receives an optional downloader (a YoutubeDL instance).
        If a downloader is not passed during initialization,
        it must be set using "set_downloader()" before "extract()" is called"""
        self._ready = False
        self._x_forwarded_for_ip = None
        self._printed_messages = set()
        self.set_downloader(downloader)

    @classmethod
    def _match_valid_url(cls, url):
        # This does not use has/getattr intentionally - we want to know whether
        # we have cached the regexp for *this* class, whereas getattr would also
        # match the superclass
        if '_VALID_URL_RE' not in cls.__dict__:
            if '_VALID_URL' not in cls.__dict__:
                cls._VALID_URL = cls._make_valid_url()
            cls._VALID_URL_RE = re.compile(cls._VALID_URL)
        return cls._VALID_URL_RE.match(url)

    @classmethod
    def suitable(cls, url):
        """Receives a URL and returns True if suitable for this IE."""
        # This function must import everything it needs (except other extractors),
        # so that lazy_extractors works correctly
        return cls._match_valid_url(url) is not None

    @classmethod
    def _match_id(cls, url):
        return cls._match_valid_url(url).group('id')

    @classmethod
    def get_temp_id(cls, url):
        try:
            return cls._match_id(url)
        except (IndexError, AttributeError):
            return None

    @classmethod
    def working(cls):
        """Getter method for _WORKING."""
        return cls._WORKING

    @classmethod
    def supports_login(cls):
        return bool(cls._NETRC_MACHINE)

    def initialize(self):
        """Initializes an instance (authentication, etc)."""
        self._printed_messages = set()
        self._initialize_geo_bypass({
            'countries': self._GEO_COUNTRIES,
            'ip_blocks': self._GEO_IP_BLOCKS,
        })
        if not self._ready:
            self._initialize_pre_login()
            if self.supports_login():
                username, password = self._get_login_info()
                if username:
                    self._perform_login(username, password)
            elif self.get_param('username') and False not in (self.IE_DESC, self._NETRC_MACHINE):
                self.report_warning(f'Login with password is not supported for this website. {self._login_hint("cookies")}')
            self._real_initialize()
            self._ready = True

    def _initialize_geo_bypass(self, geo_bypass_context):
        """
        Initialize geo restriction bypass mechanism.

        This method is used to initialize geo bypass mechanism based on faking
        X-Forwarded-For HTTP header. A random country from provided country list
        is selected and a random IP belonging to this country is generated. This
        IP will be passed as X-Forwarded-For HTTP header in all subsequent
        HTTP requests.

        This method will be used for initial geo bypass mechanism initialization
        during the instance initialization with _GEO_COUNTRIES and
        _GEO_IP_BLOCKS.

        You may also manually call it from extractor's code if geo bypass
        information is not available beforehand (e.g. obtained during
        extraction) or due to some other reason. In this case you should pass
        this information in geo bypass context passed as first argument. It may
        contain following fields:

        countries:  List of geo unrestricted countries (similar
                    to _GEO_COUNTRIES)
        ip_blocks:  List of geo unrestricted IP blocks in CIDR notation
                    (similar to _GEO_IP_BLOCKS)

        """
        if not self._x_forwarded_for_ip:

            # Geo bypass mechanism is explicitly disabled by user
            if not self.get_param('geo_bypass', True):
                return

            if not geo_bypass_context:
                geo_bypass_context = {}

            # Backward compatibility: previously _initialize_geo_bypass
            # expected a list of countries, some 3rd party code may still use
            # it this way
            if isinstance(geo_bypass_context, (list, tuple)):
                geo_bypass_context = {
                    'countries': geo_bypass_context,
                }

            # The whole point of geo bypass mechanism is to fake IP
            # as X-Forwarded-For HTTP header based on some IP block or
            # country code.

            # Path 1: bypassing based on IP block in CIDR notation

            # Explicit IP block specified by user, use it right away
            # regardless of whether extractor is geo bypassable or not
            ip_block = self.get_param('geo_bypass_ip_block', None)

            # Otherwise use random IP block from geo bypass context but only
            # if extractor is known as geo bypassable
            if not ip_block:
                ip_blocks = geo_bypass_context.get('ip_blocks')
                if self._GEO_BYPASS and ip_blocks:
                    ip_block = random.choice(ip_blocks)

            if ip_block:
                self._x_forwarded_for_ip = GeoUtils.random_ipv4(ip_block)
                self.write_debug(f'Using fake IP {self._x_forwarded_for_ip} as X-Forwarded-For')
                return

            # Path 2: bypassing based on country code

            # Explicit country code specified by user, use it right away
            # regardless of whether extractor is geo bypassable or not
            country = self.get_param('geo_bypass_country', None)

            # Otherwise use random country code from geo bypass context but
            # only if extractor is known as geo bypassable
            if not country:
                countries = geo_bypass_context.get('countries')
                if self._GEO_BYPASS and countries:
                    country = random.choice(countries)

            if country:
                self._x_forwarded_for_ip = GeoUtils.random_ipv4(country)
                self._downloader.write_debug(
                    f'Using fake IP {self._x_forwarded_for_ip} ({country.upper()}) as X-Forwarded-For')

    def extract(self, url):
        """Extracts URL information and returns it in list of dicts."""

        if 'websocket' in self._FEATURE_DEPENDENCY and not WebSocket:
            raise ExtractorError('Please install websockets or websocket_client package via pip', expected=True)
        try:
            if 'yaml' in self._FEATURE_DEPENDENCY:
                __import__('yaml')
        except ImportError:
            raise ExtractorError('Please install pyyaml package via pip.', expected=True)
        try:
            for _ in range(2):
                try:
                    self.initialize()
                    self.write_debug('Extracting URL: %s' % url)
                    ie_result = self._real_extract(url)
                    if ie_result is None:
                        return None
                    if self._x_forwarded_for_ip:
                        ie_result['__x_forwarded_for_ip'] = self._x_forwarded_for_ip
                    subtitles = ie_result.get('subtitles')
                    if (subtitles and 'live_chat' in subtitles
                            and 'no-live-chat' in self.get_param('compat_opts', [])):
                        del subtitles['live_chat']
                    return ie_result
                except GeoRestrictedError as e:
                    if self.__maybe_fake_ip_and_retry(e.countries):
                        continue
                    raise
        except UnsupportedError:
            raise
        except ExtractorError as e:
            kwargs = {
                'video_id': e.video_id or self.get_temp_id(url),
                'ie': self.IE_NAME,
                'tb': e.traceback or sys.exc_info()[2],
                'expected': e.expected,
                'cause': e.cause
            }
            if hasattr(e, 'countries'):
                kwargs['countries'] = e.countries
            raise type(e)(e.orig_msg, **kwargs)
        except http.client.IncompleteRead as e:
            raise ExtractorError('A network error has occurred.', cause=e, expected=True, video_id=self.get_temp_id(url))
        except (KeyError, StopIteration) as e:
            raise ExtractorError('An extractor error has occurred.', cause=e, video_id=self.get_temp_id(url))

    def __maybe_fake_ip_and_retry(self, countries):
        if (not self.get_param('geo_bypass_country', None)
                and self._GEO_BYPASS
                and self.get_param('geo_bypass', True)
                and not self._x_forwarded_for_ip
                and countries):
            country_code = random.choice(countries)
            self._x_forwarded_for_ip = GeoUtils.random_ipv4(country_code)
            if self._x_forwarded_for_ip:
                self.report_warning(
                    'Video is geo restricted. Retrying extraction with fake IP %s (%s) as X-Forwarded-For.'
                    % (self._x_forwarded_for_ip, country_code.upper()))
                return True
        return False

    def set_downloader(self, downloader: 'YoutubeDL'):
        """Sets a YoutubeDL instance as the downloader for this IE."""
        self._downloader: 'YoutubeDL' = downloader

    @property
    def cache(self):
        return self._downloader.cache

    @property
    def cookiejar(self):
        return self._downloader.cookiejar

    def _initialize_pre_login(self):
        """ Initialization before login. Redefine in subclasses."""
        pass

    def _perform_login(self, username, password):
        """ Login with username and password. Redefine in subclasses."""
        pass

    def _real_initialize(self):
        """Real initialization process. Redefine in subclasses."""
        pass

    def _real_extract(self, url):
        """Real extraction process. Redefine in subclasses."""
        raise NotImplementedError('This method must be implemented by subclasses')

    @classmethod
    def ie_key(cls):
        """A string for getting the InfoExtractor with get_info_extractor"""
        return cls.__name__[:-2]

    @classproperty
    def IE_NAME(cls):
        return cls.__name__[:-2]

    @staticmethod
    def __can_accept_status_code(err, expected_status):
        assert isinstance(err, urllib.error.HTTPError)
        if expected_status is None:
            return False
        elif callable(expected_status):
            return expected_status(err.code) is True
        else:
            return err.code in variadic(expected_status)

    def _create_request(self, url_or_request, data=None, headers=None, query=None):
        if isinstance(url_or_request, urllib.request.Request):
            return update_Request(url_or_request, data=data, headers=headers, query=query)
        if query:
            url_or_request = update_url_query(url_or_request, query)
        return sanitized_Request(url_or_request, data, headers or {})

    def _request_webpage(self, url_or_request, video_id, note=None, errnote=None, fatal=True, data=None, headers=None, query=None, expected_status=None):
        """
        Return the response handle.

        See _download_webpage docstring for arguments specification.
        """

        if not self._downloader._first_webpage_request:
            sleep_interval = self.get_param('sleep_interval_requests') or 0
            if sleep_interval > 0:
                self.to_screen('Sleeping %s seconds ...' % sleep_interval)
                time.sleep(sleep_interval)
        else:
            self._downloader._first_webpage_request = False

        if note is None:
            self.report_download_webpage(video_id)
        elif note is not False:
            if video_id is None:
                self.to_screen(str(note))
            else:
                self.to_screen(f'{video_id}: {note}')

        # Some sites check X-Forwarded-For HTTP header in order to figure out
        # the origin of the client behind proxy. This allows bypassing geo
        # restriction by faking this header's value to IP that belongs to some
        # geo unrestricted country. We will do so once we encounter any
        # geo restriction error.
        if self._x_forwarded_for_ip:
            headers = (headers or {}).copy()
            headers.setdefault('X-Forwarded-For', self._x_forwarded_for_ip)

        if self.get_param('verbose', False):
            self.to_screen('[debug] Fetching webpage from %s' % request_to_url(url_or_request))

        try:
            return self._downloader.urlopen(self._create_request(url_or_request, data, headers, query))
        except network_exceptions as err:
            if isinstance(err, urllib.error.HTTPError):
                if self.__can_accept_status_code(err, expected_status):
                    # Retain reference to error to prevent file object from
                    # being closed before it can be read. Works around the
                    # effects of <https://bugs.python.org/issue15002>
                    # introduced in Python 3.4.1.
                    err.fp._error = err
                    return err.fp

            if errnote is False:
                return False
            if errnote is None:
                errnote = 'Unable to download webpage'

            errmsg = f'{errnote}: {error_to_compat_str(err)}'
            if fatal:
                raise ExtractorError(errmsg, cause=err)
            else:
                self.report_warning(errmsg)
                return False

    def _download_webpage_handle(
            self, url_or_request, video_id, note=None, errnote=None, fatal=True,
            encoding=None, data=None, headers={}, query={}, expected_status=None,
            json_body=None, form_params=None, body_encoding=None):
        """
        Return a tuple (page content as string, URL handle).

        Arguments:
        url_or_request -- plain text URL as a string or
            a urllib.request.Request object
        video_id -- Video/playlist/item identifier (string)

        Keyword arguments:
        note -- note printed before downloading (string)
        errnote -- note printed in case of an error (string)
        fatal -- flag denoting whether error should be considered fatal,
            i.e. whether it should cause ExtractionError to be raised,
            otherwise a warning will be reported and extraction continued
        encoding -- encoding for a page content decoding, guessed automatically
            when not explicitly specified
        data -- POST data (bytes)
        headers -- HTTP headers (dict)
        query -- URL query (dict)
        expected_status -- allows to accept failed HTTP requests (non 2xx
            status code) by explicitly specifying a set of accepted status
            codes. Can be any of the following entities:
                - an integer type specifying an exact failed status code to
                  accept
                - a list or a tuple of integer types specifying a list of
                  failed status codes to accept
                - a callable accepting an actual failed status code and
                  returning True if it should be accepted
            Note that this argument does not affect success status codes (2xx)
            which are always accepted.
        """

        # Strip hashes from the URL (#1038)
        if isinstance(url_or_request, str):
            url_or_request = url_or_request.partition('#')[0]

        # False is valid for JSON value ("false") while form_params isn't
        if json_body is not None or form_params:
            # both "data" and, "json_body" or "form_params" are specified
            if data:
                raise ExtractorError('Both "data" parameter and one or more of "json_body" or "form_params" are specified')
            if json_body is not None:
                data = json.dumps(json_body).encode(body_encoding or encoding or 'utf-8')
            elif form_params:
                data = urlencode_postdata(form_params)

        urlh = self._request_webpage(url_or_request, video_id, note, errnote, fatal, data=data, headers=headers, query=query, expected_status=expected_status)
        if urlh is False:
            assert not fatal
            return False
        content = self._webpage_read_content(urlh, url_or_request, video_id, note, errnote, fatal, encoding=encoding)
        return (content, urlh)

    @staticmethod
    def _guess_encoding_from_content(content_type, webpage_bytes):
        m = re.match(r'[a-zA-Z0-9_.-]+/[a-zA-Z0-9_.-]+\s*;\s*charset=(.+)', content_type)
        if m:
            encoding = m.group(1)
        else:
            m = re.search(br'<meta[^>]+charset=[\'"]?([^\'")]+)[ /\'">]',
                          webpage_bytes[:1024])
            if m:
                encoding = m.group(1).decode('ascii')
            elif webpage_bytes.startswith(b'\xff\xfe'):
                encoding = 'utf-16'
            else:
                encoding = 'utf-8'

        return encoding

    def __check_blocked(self, content):
        first_block = content[:512]
        if ('<title>Access to this site is blocked</title>' in content
                and 'Websense' in first_block):
            msg = 'Access to this webpage has been blocked by Websense filtering software in your network.'
            blocked_iframe = self._html_search_regex(
                r'<iframe src="([^"]+)"', content,
                'Websense information URL', default=None)
            if blocked_iframe:
                msg += ' Visit %s for more details' % blocked_iframe
            raise ExtractorError(msg, expected=True)
        if '<title>The URL you requested has been blocked</title>' in first_block:
            msg = (
                'Access to this webpage has been blocked by Indian censorship. '
                'Use a VPN or proxy server (with --proxy) to route around it.')
            block_msg = self._html_search_regex(
                r'</h1><p>(.*?)</p>',
                content, 'block message', default=None)
            if block_msg:
                msg += ' (Message: "%s")' % block_msg.replace('\n', ' ')
            raise ExtractorError(msg, expected=True)
        if ('<title>TTK :: Доступ к ресурсу ограничен</title>' in content
                and 'blocklist.rkn.gov.ru' in content):
            raise ExtractorError(
                'Access to this webpage has been blocked by decision of the Russian government. '
                'Visit http://blocklist.rkn.gov.ru/ for a block reason.',
                expected=True)

    def _request_dump_filename(self, url, video_id):
        basen = f'{video_id}_{url}'
        trim_length = self.get_param('trim_file_name') or 240
        if len(basen) > trim_length:
            h = '___' + hashlib.md5(basen.encode('utf-8')).hexdigest()
            basen = basen[:trim_length - len(h)] + h
        filename = sanitize_filename(f'{basen}.dump', restricted=True)
        # Working around MAX_PATH limitation on Windows (see
        # http://msdn.microsoft.com/en-us/library/windows/desktop/aa365247(v=vs.85).aspx)
        if compat_os_name == 'nt':
            absfilepath = os.path.abspath(filename)
            if len(absfilepath) > 259:
                filename = fR'\\?\{absfilepath}'
        return filename

    def __decode_webpage(self, webpage_bytes, encoding, headers):
        if not encoding:
            encoding = self._guess_encoding_from_content(headers.get('Content-Type', ''), webpage_bytes)
        try:
            return webpage_bytes.decode(encoding, 'replace')
        except LookupError:
            return webpage_bytes.decode('utf-8', 'replace')

    def _webpage_read_content(self, urlh, url_or_request, video_id, note=None, errnote=None, fatal=True, prefix=None, encoding=None):
        with urlh:
            webpage_bytes = urlh.read()
            final_url = urlh.geturl()
        if prefix is not None:
            webpage_bytes = prefix + webpage_bytes
        if self.get_param('dump_intermediate_pages', False):
            self.to_screen('Dumping request to ' + final_url)
            dump = base64.b64encode(webpage_bytes).decode('ascii')
            self._downloader.to_screen(dump)
        if self.get_param('write_pages'):
            filename = self._request_dump_filename(final_url, video_id)
            self.to_screen(f'Saving request to {filename}')
            with open(filename, 'wb') as outf:
                outf.write(webpage_bytes)

        content = self.__decode_webpage(webpage_bytes, encoding, urlh.headers)
        self.__check_blocked(content)

        return content

    def __print_error(self, errnote, fatal, video_id, err):
        if fatal:
            raise ExtractorError(f'{video_id}: {errnote}', cause=err)
        elif errnote:
            self.report_warning(f'{video_id}: {errnote}: {err}')

    def _parse_xml(self, xml_string, video_id, transform_source=None, fatal=True, errnote=None):
        if transform_source:
            xml_string = transform_source(xml_string)
        try:
            # return compat_etree_fromstring(xml_string.encode('utf-8'))
            return compat_etree_fromstring(xml_string)
        except xml.etree.ElementTree.ParseError as ve:
            self.__print_error('Failed to parse XML' if errnote is None else errnote, fatal, video_id, ve)

    def _parse_json(self, json_string, video_id, transform_source=None, fatal=True, errnote=None, **parser_kwargs):
        try:
            return json.loads(
                json_string, cls=LenientJSONDecoder, strict=False, transform_source=transform_source, **parser_kwargs)
        except ValueError as ve:
            self.__print_error('Failed to parse JSON' if errnote is None else errnote, fatal, video_id, ve)

    def _parse_socket_response_as_json(self, data, *args, **kwargs):
        return self._parse_json(data[data.find('{'):data.rfind('}') + 1], *args, **kwargs)

    def __create_download_methods(name, parser, note, errnote, return_value):

        def parse(ie, content, *args, errnote=errnote, **kwargs):
            if parser is None:
                return content
            if errnote is False:
                kwargs['errnote'] = errnote
            # parser is fetched by name so subclasses can override it
            return getattr(ie, parser)(content, *args, **kwargs)

        def download_handle(self, url_or_request, video_id, note=note, errnote=errnote, transform_source=None,
                            fatal=True, encoding=None, data=None, headers={}, query={}, expected_status=None,
                            json_body=None, form_params=None, body_encoding=None):
            res = self._download_webpage_handle(
                url_or_request, video_id, note=note, errnote=errnote, fatal=fatal, encoding=encoding,
                data=data, headers=headers, query=query, expected_status=expected_status,
                json_body=json_body, form_params=form_params, body_encoding=body_encoding)
            if res is False:
                return res
            content, urlh = res
            return parse(self, content, video_id, transform_source=transform_source, fatal=fatal, errnote=errnote), urlh

        def download_content(self, url_or_request, video_id, note=note, errnote=errnote, transform_source=None,
                             fatal=True, encoding=None, data=None, headers={}, query={}, expected_status=None,
                             json_body=None, form_params=None, body_encoding=None):
            if self.get_param('load_pages'):
                url_or_request = self._create_request(url_or_request, data, headers, query)
                filename = self._request_dump_filename(url_or_request.full_url, video_id)
                self.to_screen(f'Loading request from {filename}')
                try:
                    with open(filename, 'rb') as dumpf:
                        webpage_bytes = dumpf.read()
                except OSError as e:
                    self.report_warning(f'Unable to load request from disk: {e}')
                else:
                    content = self.__decode_webpage(webpage_bytes, encoding, url_or_request.headers)
                    return parse(self, content, video_id, transform_source=transform_source, fatal=fatal, errnote=errnote)
            kwargs = {
                'note': note,
                'errnote': errnote,
                'transform_source': transform_source,
                'fatal': fatal,
                'encoding': encoding,
                'data': data,
                'headers': headers,
                'query': query,
                'expected_status': expected_status,
                'json_body': json_body,
                'form_params': form_params,
                'body_encoding': body_encoding,
            }
            if parser is None:
                kwargs.pop('transform_source')
            # The method is fetched by name so subclasses can override _download_..._handle
            res = getattr(self, download_handle.__name__)(url_or_request, video_id, **kwargs)
            return res if res is False else res[0]

        def impersonate(func, name, return_value):
            func.__name__, func.__qualname__ = name, f'InfoExtractor.{name}'
            func.__doc__ = f'''
                @param transform_source     Apply this transformation before parsing
                @returns                    {return_value}

                See _download_webpage_handle docstring for other arguments specification
            '''

        impersonate(download_handle, f'_download_{name}_handle', f'({return_value}, URL handle)')
        impersonate(download_content, f'_download_{name}', f'{return_value}')
        return download_handle, download_content

    _download_xml_handle, _download_xml = __create_download_methods(
        'xml', '_parse_xml', 'Downloading XML', 'Unable to download XML', 'xml as an xml.etree.ElementTree.Element')
    _download_json_handle, _download_json = __create_download_methods(
        'json', '_parse_json', 'Downloading JSON metadata', 'Unable to download JSON metadata', 'JSON object as a dict')
    _download_socket_json_handle, _download_socket_json = __create_download_methods(
        'socket_json', '_parse_socket_response_as_json', 'Polling socket', 'Unable to poll socket', 'JSON object as a dict')
    __download_webpage = __create_download_methods('webpage', None, None, None, 'data of the page as a string')[1]

    def _download_webpage(
            self, url_or_request, video_id, note=None, errnote=None,
            fatal=True, tries=1, timeout=NO_DEFAULT, *args, **kwargs):
        """
        Return the data of the page as a string.

        Keyword arguments:
        tries -- number of tries
        timeout -- sleep interval between tries

        See _download_webpage_handle docstring for other arguments specification.
        """

        R''' # NB: These are unused; should they be deprecated?
        if tries != 1:
            self._downloader.deprecation_warning('tries argument is deprecated in InfoExtractor._download_webpage')
        if timeout is NO_DEFAULT:
            timeout = 5
        else:
            self._downloader.deprecation_warning('timeout argument is deprecated in InfoExtractor._download_webpage')
        '''

        try_count = 0
        while True:
            try:
                return self.__download_webpage(url_or_request, video_id, note, errnote, None, fatal, *args, **kwargs)
            except http.client.IncompleteRead as e:
                try_count += 1
                if try_count >= tries:
                    raise e
                self._sleep(timeout, video_id)

    def report_warning(self, msg, video_id=None, *args, only_once=False, **kwargs):
        idstr = format_field(video_id, None, '%s: ')
        msg = f'[{self.IE_NAME}] {idstr}{msg}'
        if only_once:
            if f'WARNING: {msg}' in self._printed_messages:
                return
            self._printed_messages.add(f'WARNING: {msg}')
        self._downloader.report_warning(msg, *args, **kwargs)

    def to_screen(self, msg, *args, **kwargs):
        """Print msg to screen, prefixing it with '[ie_name]'"""
        self._downloader.to_screen(f'[{self.IE_NAME}] {msg}', *args, **kwargs)

    def write_debug(self, msg, *args, **kwargs):
        self._downloader.write_debug(f'[{self.IE_NAME}] {msg}', *args, **kwargs)

    def get_param(self, name, default=None, *args, **kwargs):
        if self._downloader:
            return self._downloader.params.get(name, default, *args, **kwargs)
        return default

    def report_drm(self, video_id, partial=False):
        self.raise_no_formats('This video is DRM protected', expected=True, video_id=video_id)

    def report_extraction(self, id_or_name):
        """Report information extraction."""
        self.to_screen('%s: Extracting information' % id_or_name)

    def report_download_webpage(self, video_id):
        """Report webpage download."""
        self.to_screen('%s: Downloading webpage' % video_id)

    def report_age_confirmation(self):
        """Report attempt to confirm age."""
        self.to_screen('Confirming age')

    def report_login(self):
        """Report attempt to log in."""
        self.to_screen('Logging in')

    def raise_login_required(
            self, msg='This video is only available for registered users',
            metadata_available=False, method=NO_DEFAULT):
        if metadata_available and (
                self.get_param('ignore_no_formats_error') or self.get_param('wait_for_video')):
            self.report_warning(msg)
            return
        msg += format_field(self._login_hint(method), None, '. %s')
        raise ExtractorError(msg, expected=True)

    def raise_geo_restricted(
            self, msg='This video is not available from your location due to geo restriction',
            countries=None, metadata_available=False):
        if metadata_available and (
                self.get_param('ignore_no_formats_error') or self.get_param('wait_for_video')):
            self.report_warning(msg)
        else:
            raise GeoRestrictedError(msg, countries=countries)

    def raise_no_formats(self, msg, expected=False, video_id=None):
        if expected and (
                self.get_param('ignore_no_formats_error') or self.get_param('wait_for_video')):
            self.report_warning(msg, video_id)
        elif isinstance(msg, ExtractorError):
            raise msg
        else:
            raise ExtractorError(msg, expected=expected, video_id=video_id)

    # Methods for following #608
    @staticmethod
    def url_result(url, ie=None, video_id=None, video_title=None, *, url_transparent=False, **kwargs):
        """Returns a URL that points to a page that should be processed"""
        if ie is not None:
            kwargs['ie_key'] = ie if isinstance(ie, str) else ie.ie_key()
        if video_id is not None:
            kwargs['id'] = video_id
        if video_title is not None:
            kwargs['title'] = video_title
        return {
            **kwargs,
            '_type': 'url_transparent' if url_transparent else 'url',
            'url': url,
        }

    def playlist_from_matches(self, matches, playlist_id=None, playlist_title=None, getter=None, ie=None, video_kwargs=None, **kwargs):
        urls = (self.url_result(self._proto_relative_url(m), ie, **(video_kwargs or {}))
                for m in orderedSet(map(getter, matches) if getter else matches))
        return self.playlist_result(urls, playlist_id, playlist_title, **kwargs)

    @staticmethod
    def playlist_result(entries, playlist_id=None, playlist_title=None, playlist_description=None, *, multi_video=False, **kwargs):
        """Returns a playlist"""
        if playlist_id:
            kwargs['id'] = playlist_id
        if playlist_title:
            kwargs['title'] = playlist_title
        if playlist_description is not None:
            kwargs['description'] = playlist_description
        return {
            **kwargs,
            '_type': 'multi_video' if multi_video else 'playlist',
            'entries': entries,
        }

    def _search_regex(self, pattern, string, name, default=NO_DEFAULT, fatal=True, flags=0, group=None):
        """
        Perform a regex search on the given string, using a single or a list of
        patterns returning the first matching group.
        In case of failure return a default value or raise a WARNING or a
        RegexNotFoundError, depending on fatal, specifying the field name.
        """
        if string is None:
            mobj = None
        elif isinstance(pattern, (str, re.Pattern)):
            mobj = re.search(pattern, string, flags)
        else:
            for p in pattern:
                mobj = re.search(p, string, flags)
                if mobj:
                    break

        _name = self._downloader._format_err(name, self._downloader.Styles.EMPHASIS)

        if mobj:
            if group is None:
                # return the first matching group
                return next(g for g in mobj.groups() if g is not None)
            elif isinstance(group, (list, tuple)):
                return tuple(mobj.group(g) for g in group)
            else:
                return mobj.group(group)
        elif default is not NO_DEFAULT:
            return default
        elif fatal:
            raise RegexNotFoundError('Unable to extract %s' % _name)
        else:
            self.report_warning('unable to extract %s' % _name + bug_reports_message())
            return None

    def _search_json(self, start_pattern, string, name, video_id, *, end_pattern='',
                     contains_pattern='(?s:.+)', fatal=True, default=NO_DEFAULT, **kwargs):
        """Searches string for the JSON object specified by start_pattern"""
        # NB: end_pattern is only used to reduce the size of the initial match
        if default is NO_DEFAULT:
            default, has_default = {}, False
        else:
            fatal, has_default = False, True

        json_string = self._search_regex(
            rf'{start_pattern}\s*(?P<json>{{\s*{contains_pattern}\s*}})\s*{end_pattern}',
            string, name, group='json', fatal=fatal, default=None if has_default else NO_DEFAULT)
        if not json_string:
            return default

        _name = self._downloader._format_err(name, self._downloader.Styles.EMPHASIS)
        try:
            return self._parse_json(json_string, video_id, ignore_extra=True, **kwargs)
        except ExtractorError as e:
            if fatal:
                raise ExtractorError(
                    f'Unable to extract {_name} - Failed to parse JSON', cause=e.cause, video_id=video_id)
            elif not has_default:
                self.report_warning(
                    f'Unable to extract {_name} - Failed to parse JSON: {e}', video_id=video_id)
        return default

    def _html_search_regex(self, pattern, string, name, default=NO_DEFAULT, fatal=True, flags=0, group=None):
        """
        Like _search_regex, but strips HTML tags and unescapes entities.
        """
        res = self._search_regex(pattern, string, name, default, fatal, flags, group)
        if res:
            return clean_html(res).strip()
        else:
            return res

    def _get_netrc_login_info(self, netrc_machine=None):
        username = None
        password = None
        netrc_machine = netrc_machine or self._NETRC_MACHINE

        if self.get_param('usenetrc', False):
            try:
                netrc_file = compat_expanduser(self.get_param('netrc_location') or '~')
                if os.path.isdir(netrc_file):
                    netrc_file = os.path.join(netrc_file, '.netrc')
                info = netrc.netrc(file=netrc_file).authenticators(netrc_machine)
                if info is not None:
                    username = info[0]
                    password = info[2]
                else:
                    raise netrc.NetrcParseError(
                        'No authenticators for %s' % netrc_machine)
            except (OSError, netrc.NetrcParseError) as err:
                self.report_warning(
                    'parsing .netrc: %s' % error_to_compat_str(err))

        return username, password

    def _get_login_info(self, username_option='username', password_option='password', netrc_machine=None):
        """
        Get the login info as (username, password)
        First look for the manually specified credentials using username_option
        and password_option as keys in params dictionary. If no such credentials
        available look in the netrc file using the netrc_machine or _NETRC_MACHINE
        value.
        If there's no info available, return (None, None)
        """

        # Attempt to use provided username and password or .netrc data
        username = self.get_param(username_option)
        if username is not None:
            password = self.get_param(password_option)
        else:
            username, password = self._get_netrc_login_info(netrc_machine)

        return username, password

    def _get_tfa_info(self, note='two-factor verification code'):
        """
        Get the two-factor authentication info
        TODO - asking the user will be required for sms/phone verify
        currently just uses the command line option
        If there's no info available, return None
        """

        tfa = self.get_param('twofactor')
        if tfa is not None:
            return tfa

        return getpass.getpass('Type %s and press [Return]: ' % note)

    # Helper functions for extracting OpenGraph info
    @staticmethod
    def _og_regexes(prop):
        content_re = r'content=(?:"([^"]+?)"|\'([^\']+?)\'|\s*([^\s"\'=<>`]+?))'
        property_re = (r'(?:name|property)=(?:\'og%(sep)s%(prop)s\'|"og%(sep)s%(prop)s"|\s*og%(sep)s%(prop)s\b)'
                       % {'prop': re.escape(prop), 'sep': '(?:&#x3A;|[:-])'})
        template = r'<meta[^>]+?%s[^>]+?%s'
        return [
            template % (property_re, content_re),
            template % (content_re, property_re),
        ]

    @staticmethod
    def _meta_regex(prop):
        return r'''(?isx)<meta
                    (?=[^>]+(?:itemprop|name|property|id|http-equiv)=(["\']?)%s\1)
                    [^>]+?content=(["\'])(?P<content>.*?)\2''' % re.escape(prop)

    def _og_search_property(self, prop, html, name=None, **kargs):
        prop = variadic(prop)
        if name is None:
            name = 'OpenGraph %s' % prop[0]
        og_regexes = []
        for p in prop:
            og_regexes.extend(self._og_regexes(p))
        escaped = self._search_regex(og_regexes, html, name, flags=re.DOTALL, **kargs)
        if escaped is None:
            return None
        return unescapeHTML(escaped)

    def _og_search_thumbnail(self, html, **kargs):
        return self._og_search_property('image', html, 'thumbnail URL', fatal=False, **kargs)

    def _og_search_description(self, html, **kargs):
        return self._og_search_property('description', html, fatal=False, **kargs)

    def _og_search_title(self, html, *, fatal=False, **kargs):
        return self._og_search_property('title', html, fatal=fatal, **kargs)

    def _og_search_video_url(self, html, name='video url', secure=True, **kargs):
        regexes = self._og_regexes('video') + self._og_regexes('video:url')
        if secure:
            regexes = self._og_regexes('video:secure_url') + regexes
        return self._html_search_regex(regexes, html, name, **kargs)

    def _og_search_url(self, html, **kargs):
        return self._og_search_property('url', html, **kargs)

    def _html_extract_title(self, html, name='title', *, fatal=False, **kwargs):
        return self._html_search_regex(r'(?s)<title\b[^>]*>([^<]+)</title>', html, name, fatal=fatal, **kwargs)

    def _html_search_meta(self, name, html, display_name=None, fatal=False, **kwargs):
        name = variadic(name)
        if display_name is None:
            display_name = name[0]
        return self._html_search_regex(
            [self._meta_regex(n) for n in name],
            html, display_name, fatal=fatal, group='content', **kwargs)

    def _dc_search_uploader(self, html):
        return self._html_search_meta('dc.creator', html, 'uploader')

    def _rta_search(self, html):
        # See http://www.rtalabel.org/index.php?content=howtofaq#single
        if re.search(r'(?ix)<meta\s+name="rating"\s+'
                     r'     content="RTA-5042-1996-1400-1577-RTA"',
                     html):
            return 18
        return 0

    def _media_rating_search(self, html):
        # See http://www.tjg-designs.com/WP/metadata-code-examples-adding-metadata-to-your-web-pages/
        rating = self._html_search_meta('rating', html)

        if not rating:
            return None

        RATING_TABLE = {
            'safe for kids': 0,
            'general': 8,
            '14 years': 14,
            'mature': 17,
            'restricted': 19,
        }
        return RATING_TABLE.get(rating.lower())

    def _family_friendly_search(self, html):
        # See http://schema.org/VideoObject
        family_friendly = self._html_search_meta(
            'isFamilyFriendly', html, default=None)

        if not family_friendly:
            return None

        RATING_TABLE = {
            '1': 0,
            'true': 0,
            '0': 18,
            'false': 18,
        }
        return RATING_TABLE.get(family_friendly.lower())

    def _twitter_search_player(self, html):
        return self._html_search_meta('twitter:player', html,
                                      'twitter card player')

    def _yield_json_ld(self, html, video_id, *, fatal=True, default=NO_DEFAULT):
        """Yield all json ld objects in the html"""
        if default is not NO_DEFAULT:
            fatal = False
        for mobj in re.finditer(JSON_LD_RE, html):
            json_ld_item = self._parse_json(mobj.group('json_ld'), video_id, fatal=fatal)
            for json_ld in variadic(json_ld_item):
                if isinstance(json_ld, dict):
                    yield json_ld
                    if '@graph' in json_ld:
                        yield from json_ld['@graph']

    def _search_json_ld(self, html, video_id, expected_type=None, *, fatal=True, default=NO_DEFAULT):
        """Search for a video in any json ld in the html"""
        if default is not NO_DEFAULT:
            fatal = False
        info = self._json_ld(
            list(self._yield_json_ld(html, video_id, fatal=fatal, default=default)),
            video_id, fatal=fatal, expected_type=expected_type)
        if info:
            return info
        if default is not NO_DEFAULT:
            return default
        elif fatal:
            raise RegexNotFoundError('Unable to extract JSON-LD')
        else:
            self.report_warning('unable to extract JSON-LD %s' % bug_reports_message())
            return {}

    def _json_ld(self, json_ld, video_id, fatal=True, expected_type=None):
        if isinstance(json_ld, str):
            json_ld = self._parse_json(json_ld, video_id, fatal=fatal)
        if not json_ld:
            return {}
        info = {}
        if not isinstance(json_ld, (list, tuple, dict)):
            return info
        if isinstance(json_ld, dict):
            json_ld = [json_ld]

        INTERACTION_TYPE_MAP = {
            'CommentAction': 'comment',
            'AgreeAction': 'like',
            'DisagreeAction': 'dislike',
            'LikeAction': 'like',
            'DislikeAction': 'dislike',
            'ListenAction': 'view',
            'WatchAction': 'view',
            'ViewAction': 'view',
        }

        def is_type(e, *expected_types):
            type = variadic(traverse_obj(e, '@type'))
            return any(x in type for x in expected_types)

        def extract_interaction_type(e):
            interaction_type = e.get('interactionType')
            if isinstance(interaction_type, dict):
                interaction_type = interaction_type.get('@type')
            return str_or_none(interaction_type)

        def extract_interaction_statistic(e):
            interaction_statistic = e.get('interactionStatistic')
            if isinstance(interaction_statistic, dict):
                interaction_statistic = [interaction_statistic]
            if not isinstance(interaction_statistic, list):
                return
            for is_e in interaction_statistic:
                if not is_type(is_e, 'InteractionCounter'):
                    continue
                interaction_type = extract_interaction_type(is_e)
                if not interaction_type:
                    continue
                # For interaction count some sites provide string instead of
                # an integer (as per spec) with non digit characters (e.g. ",")
                # so extracting count with more relaxed str_to_int
                interaction_count = str_to_int(is_e.get('userInteractionCount'))
                if interaction_count is None:
                    continue
                count_kind = INTERACTION_TYPE_MAP.get(interaction_type.split('/')[-1])
                if not count_kind:
                    continue
                count_key = '%s_count' % count_kind
                if info.get(count_key) is not None:
                    continue
                info[count_key] = interaction_count

        def extract_chapter_information(e):
            chapters = [{
                'title': part.get('name'),
                'start_time': part.get('startOffset'),
                'end_time': part.get('endOffset'),
            } for part in variadic(e.get('hasPart') or []) if part.get('@type') == 'Clip']
            for idx, (last_c, current_c, next_c) in enumerate(zip(
                    [{'end_time': 0}] + chapters, chapters, chapters[1:])):
                current_c['end_time'] = current_c['end_time'] or next_c['start_time']
                current_c['start_time'] = current_c['start_time'] or last_c['end_time']
                if None in current_c.values():
                    self.report_warning(f'Chapter {idx} contains broken data. Not extracting chapters')
                    return
            if chapters:
                chapters[-1]['end_time'] = chapters[-1]['end_time'] or info['duration']
                info['chapters'] = chapters

        def extract_video_object(e):
            assert is_type(e, 'VideoObject')
            author = e.get('author')
            info.update({
                'url': url_or_none(e.get('contentUrl')),
                'title': unescapeHTML(e.get('name')),
                'description': unescapeHTML(e.get('description')),
                'thumbnails': [{'url': unescapeHTML(url)}
                               for url in variadic(traverse_obj(e, 'thumbnailUrl', 'thumbnailURL'))
                               if url_or_none(url)],
                'duration': parse_duration(e.get('duration')),
                'timestamp': unified_timestamp(e.get('uploadDate')),
                # author can be an instance of 'Organization' or 'Person' types.
                # both types can have 'name' property(inherited from 'Thing' type). [1]
                # however some websites are using 'Text' type instead.
                # 1. https://schema.org/VideoObject
                'uploader': author.get('name') if isinstance(author, dict) else author if isinstance(author, str) else None,
                'filesize': int_or_none(float_or_none(e.get('contentSize'))),
                'tbr': int_or_none(e.get('bitrate')),
                'width': int_or_none(e.get('width')),
                'height': int_or_none(e.get('height')),
                'view_count': int_or_none(e.get('interactionCount')),
            })
            extract_interaction_statistic(e)
            extract_chapter_information(e)

        def traverse_json_ld(json_ld, at_top_level=True):
            for e in json_ld:
                if at_top_level and '@context' not in e:
                    continue
                if at_top_level and set(e.keys()) == {'@context', '@graph'}:
                    traverse_json_ld(variadic(e['@graph'], allowed_types=(dict,)), at_top_level=False)
                    break
                if expected_type is not None and not is_type(e, expected_type):
                    continue
                rating = traverse_obj(e, ('aggregateRating', 'ratingValue'), expected_type=float_or_none)
                if rating is not None:
                    info['average_rating'] = rating
                if is_type(e, 'TVEpisode', 'Episode'):
                    episode_name = unescapeHTML(e.get('name'))
                    info.update({
                        'episode': episode_name,
                        'episode_number': int_or_none(e.get('episodeNumber')),
                        'description': unescapeHTML(e.get('description')),
                    })
                    if not info.get('title') and episode_name:
                        info['title'] = episode_name
                    part_of_season = e.get('partOfSeason')
                    if is_type(part_of_season, 'TVSeason', 'Season', 'CreativeWorkSeason'):
                        info.update({
                            'season': unescapeHTML(part_of_season.get('name')),
                            'season_number': int_or_none(part_of_season.get('seasonNumber')),
                        })
                    part_of_series = e.get('partOfSeries') or e.get('partOfTVSeries')
                    if is_type(part_of_series, 'TVSeries', 'Series', 'CreativeWorkSeries'):
                        info['series'] = unescapeHTML(part_of_series.get('name'))
                elif is_type(e, 'Movie'):
                    info.update({
                        'title': unescapeHTML(e.get('name')),
                        'description': unescapeHTML(e.get('description')),
                        'duration': parse_duration(e.get('duration')),
                        'timestamp': unified_timestamp(e.get('dateCreated')),
                    })
                elif is_type(e, 'Article', 'NewsArticle'):
                    info.update({
                        'timestamp': parse_iso8601(e.get('datePublished')),
                        'title': unescapeHTML(e.get('headline')),
                        'description': unescapeHTML(e.get('articleBody') or e.get('description')),
                    })
                    if is_type(traverse_obj(e, ('video', 0)), 'VideoObject'):
                        extract_video_object(e['video'][0])
                    elif is_type(traverse_obj(e, ('subjectOf', 0)), 'VideoObject'):
                        extract_video_object(e['subjectOf'][0])
                elif is_type(e, 'VideoObject'):
                    extract_video_object(e)
                    if expected_type is None:
                        continue
                    else:
                        break
                video = e.get('video')
                if is_type(video, 'VideoObject'):
                    extract_video_object(video)
                if expected_type is None:
                    continue
                else:
                    break
        traverse_json_ld(json_ld)

        return filter_dict(info)

    def _search_nextjs_data(self, webpage, video_id, *, transform_source=None, fatal=True, **kw):
        return self._parse_json(
            self._search_regex(
                r'(?s)<script[^>]+id=[\'"]__NEXT_DATA__[\'"][^>]*>([^<]+)</script>',
                webpage, 'next.js data', fatal=fatal, **kw),
            video_id, transform_source=transform_source, fatal=fatal)

    def _search_nuxt_data(self, webpage, video_id, context_name='__NUXT__', *, fatal=True, traverse=('data', 0)):
        """Parses Nuxt.js metadata. This works as long as the function __NUXT__ invokes is a pure function"""
        rectx = re.escape(context_name)
        FUNCTION_RE = r'\(function\((?P<arg_keys>.*?)\){return\s+(?P<js>{.*?})\s*;?\s*}\((?P<arg_vals>.*?)\)'
        js, arg_keys, arg_vals = self._search_regex(
            (rf'<script>\s*window\.{rectx}={FUNCTION_RE}\s*\)\s*;?\s*</script>', rf'{rectx}\(.*?{FUNCTION_RE}'),
            webpage, context_name, group=('js', 'arg_keys', 'arg_vals'), fatal=fatal)

        args = dict(zip(arg_keys.split(','), arg_vals.split(',')))

        for key, val in args.items():
            if val in ('undefined', 'void 0'):
                args[key] = 'null'

        ret = self._parse_json(js, video_id, transform_source=functools.partial(js_to_json, vars=args), fatal=fatal)
        return traverse_obj(ret, traverse) or {}

    @staticmethod
    def _hidden_inputs(html):
        html = re.sub(r'<!--(?:(?!<!--).)*-->', '', html)
        hidden_inputs = {}
        for input in re.findall(r'(?i)(<input[^>]+>)', html):
            attrs = extract_attributes(input)
            if not input:
                continue
            if attrs.get('type') not in ('hidden', 'submit'):
                continue
            name = attrs.get('name') or attrs.get('id')
            value = attrs.get('value')
            if name and value is not None:
                hidden_inputs[name] = value
        return hidden_inputs

    def _form_hidden_inputs(self, form_id, html):
        form = self._search_regex(
            r'(?is)<form[^>]+?id=(["\'])%s\1[^>]*>(?P<form>.+?)</form>' % form_id,
            html, '%s form' % form_id, group='form')
        return self._hidden_inputs(form)

    class FormatSort:
        regex = r' *((?P<reverse>\+)?(?P<field>[a-zA-Z0-9_]+)((?P<separator>[~:])(?P<limit>.*?))?)? *$'

        default = ('hidden', 'aud_or_vid', 'hasvid', 'ie_pref', 'lang', 'quality',
                   'res', 'fps', 'hdr:12', 'codec:vp9.2', 'size', 'br', 'asr',
                   'proto', 'ext', 'hasaud', 'source', 'id')  # These must not be aliases
        ytdl_default = ('hasaud', 'lang', 'quality', 'tbr', 'filesize', 'vbr',
                        'height', 'width', 'proto', 'vext', 'abr', 'aext',
                        'fps', 'fs_approx', 'source', 'id')

        settings = {
            'vcodec': {'type': 'ordered', 'regex': True,
                       'order': ['av0?1', 'vp0?9.2', 'vp0?9', '[hx]265|he?vc?', '[hx]264|avc', 'vp0?8', 'mp4v|h263', 'theora', '', None, 'none']},
            'acodec': {'type': 'ordered', 'regex': True,
                       'order': ['[af]lac', 'wav|aiff', 'opus', 'vorbis|ogg', 'aac', 'mp?4a?', 'mp3', 'e-?a?c-?3', 'ac-?3', 'dts', '', None, 'none']},
            'hdr': {'type': 'ordered', 'regex': True, 'field': 'dynamic_range',
                    'order': ['dv', '(hdr)?12', r'(hdr)?10\+', '(hdr)?10', 'hlg', '', 'sdr', None]},
            'proto': {'type': 'ordered', 'regex': True, 'field': 'protocol',
                      'order': ['(ht|f)tps', '(ht|f)tp$', 'm3u8.*', '.*dash', 'websocket_frag', 'rtmpe?', '', 'mms|rtsp', 'ws|websocket', 'f4']},
            'vext': {'type': 'ordered', 'field': 'video_ext',
                     'order': ('mp4', 'webm', 'flv', '', 'none'),
                     'order_free': ('webm', 'mp4', 'flv', '', 'none')},
            'aext': {'type': 'ordered', 'field': 'audio_ext',
                     'order': ('m4a', 'aac', 'mp3', 'ogg', 'opus', 'webm', '', 'none'),
                     'order_free': ('opus', 'ogg', 'webm', 'm4a', 'mp3', 'aac', '', 'none')},
            'hidden': {'visible': False, 'forced': True, 'type': 'extractor', 'max': -1000},
            'aud_or_vid': {'visible': False, 'forced': True, 'type': 'multiple',
                           'field': ('vcodec', 'acodec'),
                           'function': lambda it: int(any(v != 'none' for v in it))},
            'ie_pref': {'priority': True, 'type': 'extractor'},
            'hasvid': {'priority': True, 'field': 'vcodec', 'type': 'boolean', 'not_in_list': ('none',)},
            'hasaud': {'field': 'acodec', 'type': 'boolean', 'not_in_list': ('none',)},
            'lang': {'convert': 'float', 'field': 'language_preference', 'default': -1},
            'quality': {'convert': 'float', 'default': -1},
            'filesize': {'convert': 'bytes'},
            'fs_approx': {'convert': 'bytes', 'field': 'filesize_approx'},
            'id': {'convert': 'string', 'field': 'format_id'},
            'height': {'convert': 'float_none'},
            'width': {'convert': 'float_none'},
            'fps': {'convert': 'float_none'},
            'tbr': {'convert': 'float_none'},
            'vbr': {'convert': 'float_none'},
            'abr': {'convert': 'float_none'},
            'asr': {'convert': 'float_none'},
            'source': {'convert': 'float', 'field': 'source_preference', 'default': -1},

            'codec': {'type': 'combined', 'field': ('vcodec', 'acodec')},
            'br': {'type': 'combined', 'field': ('tbr', 'vbr', 'abr'), 'same_limit': True},
            'size': {'type': 'combined', 'same_limit': True, 'field': ('filesize', 'fs_approx')},
            'ext': {'type': 'combined', 'field': ('vext', 'aext')},
            'res': {'type': 'multiple', 'field': ('height', 'width'),
                    'function': lambda it: (lambda l: min(l) if l else 0)(tuple(filter(None, it)))},

            # For compatibility with youtube-dl
            'format_id': {'type': 'alias', 'field': 'id'},
            'preference': {'type': 'alias', 'field': 'ie_pref'},
            'language_preference': {'type': 'alias', 'field': 'lang'},
            'source_preference': {'type': 'alias', 'field': 'source'},
            'protocol': {'type': 'alias', 'field': 'proto'},
            'filesize_approx': {'type': 'alias', 'field': 'fs_approx'},

            # Deprecated
            'dimension': {'type': 'alias', 'field': 'res', 'deprecated': True},
            'resolution': {'type': 'alias', 'field': 'res', 'deprecated': True},
            'extension': {'type': 'alias', 'field': 'ext', 'deprecated': True},
            'bitrate': {'type': 'alias', 'field': 'br', 'deprecated': True},
            'total_bitrate': {'type': 'alias', 'field': 'tbr', 'deprecated': True},
            'video_bitrate': {'type': 'alias', 'field': 'vbr', 'deprecated': True},
            'audio_bitrate': {'type': 'alias', 'field': 'abr', 'deprecated': True},
            'framerate': {'type': 'alias', 'field': 'fps', 'deprecated': True},
            'filesize_estimate': {'type': 'alias', 'field': 'size', 'deprecated': True},
            'samplerate': {'type': 'alias', 'field': 'asr', 'deprecated': True},
            'video_ext': {'type': 'alias', 'field': 'vext', 'deprecated': True},
            'audio_ext': {'type': 'alias', 'field': 'aext', 'deprecated': True},
            'video_codec': {'type': 'alias', 'field': 'vcodec', 'deprecated': True},
            'audio_codec': {'type': 'alias', 'field': 'acodec', 'deprecated': True},
            'video': {'type': 'alias', 'field': 'hasvid', 'deprecated': True},
            'has_video': {'type': 'alias', 'field': 'hasvid', 'deprecated': True},
            'audio': {'type': 'alias', 'field': 'hasaud', 'deprecated': True},
            'has_audio': {'type': 'alias', 'field': 'hasaud', 'deprecated': True},
            'extractor': {'type': 'alias', 'field': 'ie_pref', 'deprecated': True},
            'extractor_preference': {'type': 'alias', 'field': 'ie_pref', 'deprecated': True},
        }

        def __init__(self, ie, field_preference):
            self._order = []
            self.ydl = ie._downloader
            self.evaluate_params(self.ydl.params, field_preference)
            if ie.get_param('verbose'):
                self.print_verbose_info(self.ydl.write_debug)

        def _get_field_setting(self, field, key):
            if field not in self.settings:
                if key in ('forced', 'priority'):
                    return False
                self.ydl.deprecation_warning(
                    f'Using arbitrary fields ({field}) for format sorting is deprecated '
                    'and may be removed in a future version')
                self.settings[field] = {}
            propObj = self.settings[field]
            if key not in propObj:
                type = propObj.get('type')
                if key == 'field':
                    default = 'preference' if type == 'extractor' else (field,) if type in ('combined', 'multiple') else field
                elif key == 'convert':
                    default = 'order' if type == 'ordered' else 'float_string' if field else 'ignore'
                else:
                    default = {'type': 'field', 'visible': True, 'order': [], 'not_in_list': (None,)}.get(key, None)
                propObj[key] = default
            return propObj[key]

        def _resolve_field_value(self, field, value, convertNone=False):
            if value is None:
                if not convertNone:
                    return None
            else:
                value = value.lower()
            conversion = self._get_field_setting(field, 'convert')
            if conversion == 'ignore':
                return None
            if conversion == 'string':
                return value
            elif conversion == 'float_none':
                return float_or_none(value)
            elif conversion == 'bytes':
                return FileDownloader.parse_bytes(value)
            elif conversion == 'order':
                order_list = (self._use_free_order and self._get_field_setting(field, 'order_free')) or self._get_field_setting(field, 'order')
                use_regex = self._get_field_setting(field, 'regex')
                list_length = len(order_list)
                empty_pos = order_list.index('') if '' in order_list else list_length + 1
                if use_regex and value is not None:
                    for i, regex in enumerate(order_list):
                        if regex and re.match(regex, value):
                            return list_length - i
                    return list_length - empty_pos  # not in list
                else:  # not regex or  value = None
                    return list_length - (order_list.index(value) if value in order_list else empty_pos)
            else:
                if value.isnumeric():
                    return float(value)
                else:
                    self.settings[field]['convert'] = 'string'
                    return value

        def evaluate_params(self, params, sort_extractor):
            self._use_free_order = params.get('prefer_free_formats', False)
            self._sort_user = params.get('format_sort', [])
            self._sort_extractor = sort_extractor

            def add_item(field, reverse, closest, limit_text):
                field = field.lower()
                if field in self._order:
                    return
                self._order.append(field)
                limit = self._resolve_field_value(field, limit_text)
                data = {
                    'reverse': reverse,
                    'closest': False if limit is None else closest,
                    'limit_text': limit_text,
                    'limit': limit}
                if field in self.settings:
                    self.settings[field].update(data)
                else:
                    self.settings[field] = data

            sort_list = (
                tuple(field for field in self.default if self._get_field_setting(field, 'forced'))
                + (tuple() if params.get('format_sort_force', False)
                   else tuple(field for field in self.default if self._get_field_setting(field, 'priority')))
                + tuple(self._sort_user) + tuple(sort_extractor) + self.default)

            for item in sort_list:
                match = re.match(self.regex, item)
                if match is None:
                    raise ExtractorError('Invalid format sort string "%s" given by extractor' % item)
                field = match.group('field')
                if field is None:
                    continue
                if self._get_field_setting(field, 'type') == 'alias':
                    alias, field = field, self._get_field_setting(field, 'field')
                    if self._get_field_setting(alias, 'deprecated'):
                        self.ydl.deprecation_warning(
                            f'Format sorting alias {alias} is deprecated '
                            f'and may be removed in a future version. Please use {field} instead')
                reverse = match.group('reverse') is not None
                closest = match.group('separator') == '~'
                limit_text = match.group('limit')

                has_limit = limit_text is not None
                has_multiple_fields = self._get_field_setting(field, 'type') == 'combined'
                has_multiple_limits = has_limit and has_multiple_fields and not self._get_field_setting(field, 'same_limit')

                fields = self._get_field_setting(field, 'field') if has_multiple_fields else (field,)
                limits = limit_text.split(':') if has_multiple_limits else (limit_text,) if has_limit else tuple()
                limit_count = len(limits)
                for (i, f) in enumerate(fields):
                    add_item(f, reverse, closest,
                             limits[i] if i < limit_count
                             else limits[0] if has_limit and not has_multiple_limits
                             else None)

        def print_verbose_info(self, write_debug):
            if self._sort_user:
                write_debug('Sort order given by user: %s' % ', '.join(self._sort_user))
            if self._sort_extractor:
                write_debug('Sort order given by extractor: %s' % ', '.join(self._sort_extractor))
            write_debug('Formats sorted by: %s' % ', '.join(['%s%s%s' % (
                '+' if self._get_field_setting(field, 'reverse') else '', field,
                '%s%s(%s)' % ('~' if self._get_field_setting(field, 'closest') else ':',
                              self._get_field_setting(field, 'limit_text'),
                              self._get_field_setting(field, 'limit'))
                if self._get_field_setting(field, 'limit_text') is not None else '')
                for field in self._order if self._get_field_setting(field, 'visible')]))

        def _calculate_field_preference_from_value(self, format, field, type, value):
            reverse = self._get_field_setting(field, 'reverse')
            closest = self._get_field_setting(field, 'closest')
            limit = self._get_field_setting(field, 'limit')

            if type == 'extractor':
                maximum = self._get_field_setting(field, 'max')
                if value is None or (maximum is not None and value >= maximum):
                    value = -1
            elif type == 'boolean':
                in_list = self._get_field_setting(field, 'in_list')
                not_in_list = self._get_field_setting(field, 'not_in_list')
                value = 0 if ((in_list is None or value in in_list) and (not_in_list is None or value not in not_in_list)) else -1
            elif type == 'ordered':
                value = self._resolve_field_value(field, value, True)

            # try to convert to number
            val_num = float_or_none(value, default=self._get_field_setting(field, 'default'))
            is_num = self._get_field_setting(field, 'convert') != 'string' and val_num is not None
            if is_num:
                value = val_num

            return ((-10, 0) if value is None
                    else (1, value, 0) if not is_num  # if a field has mixed strings and numbers, strings are sorted higher
                    else (0, -abs(value - limit), value - limit if reverse else limit - value) if closest
                    else (0, value, 0) if not reverse and (limit is None or value <= limit)
                    else (0, -value, 0) if limit is None or (reverse and value == limit) or value > limit
                    else (-1, value, 0))

        def _calculate_field_preference(self, format, field):
            type = self._get_field_setting(field, 'type')  # extractor, boolean, ordered, field, multiple
            get_value = lambda f: format.get(self._get_field_setting(f, 'field'))
            if type == 'multiple':
                type = 'field'  # Only 'field' is allowed in multiple for now
                actual_fields = self._get_field_setting(field, 'field')

                value = self._get_field_setting(field, 'function')(get_value(f) for f in actual_fields)
            else:
                value = get_value(field)
            return self._calculate_field_preference_from_value(format, field, type, value)

        def calculate_preference(self, format):
            # Determine missing protocol
            if not format.get('protocol'):
                format['protocol'] = determine_protocol(format)

            # Determine missing ext
            if not format.get('ext') and 'url' in format:
                format['ext'] = determine_ext(format['url'])
            if format.get('vcodec') == 'none':
                format['audio_ext'] = format['ext'] if format.get('acodec') != 'none' else 'none'
                format['video_ext'] = 'none'
            else:
                format['video_ext'] = format['ext']
                format['audio_ext'] = 'none'
            # if format.get('preference') is None and format.get('ext') in ('f4f', 'f4m'):  # Not supported?
            #    format['preference'] = -1000

            # Determine missing bitrates
            if format.get('tbr') is None:
                if format.get('vbr') is not None and format.get('abr') is not None:
                    format['tbr'] = format.get('vbr', 0) + format.get('abr', 0)
            else:
                if format.get('vcodec') != 'none' and format.get('vbr') is None:
                    format['vbr'] = format.get('tbr') - format.get('abr', 0)
                if format.get('acodec') != 'none' and format.get('abr') is None:
                    format['abr'] = format.get('tbr') - format.get('vbr', 0)

            return tuple(self._calculate_field_preference(format, field) for field in self._order)

    def _sort_formats(self, formats, field_preference=[]):
        if not formats:
            return
        formats.sort(key=self.FormatSort(self, field_preference).calculate_preference)

    def _check_formats(self, formats, video_id):
        if formats:
            formats[:] = filter(
                lambda f: self._is_valid_url(
                    f['url'], video_id,
                    item='%s video format' % f.get('format_id') if f.get('format_id') else 'video'),
                formats)

    @staticmethod
    def _remove_duplicate_formats(formats):
        format_urls = set()
        unique_formats = []
        for f in formats:
            if f['url'] not in format_urls:
                format_urls.add(f['url'])
                unique_formats.append(f)
        formats[:] = unique_formats

    def _is_valid_url(self, url, video_id, item='video', headers={}):
        url = self._proto_relative_url(url, scheme='http:')
        # For now assume non HTTP(S) URLs always valid
        if not (url.startswith('http://') or url.startswith('https://')):
            return True
        try:
            self._request_webpage(url, video_id, 'Checking %s URL' % item, headers=headers)
            return True
        except ExtractorError as e:
            self.to_screen(
                '%s: %s URL is invalid, skipping: %s'
                % (video_id, item, error_to_compat_str(e.cause)))
            return False

    def http_scheme(self):
        """ Either "http:" or "https:", depending on the user's preferences """
        return (
            'http:'
            if self.get_param('prefer_insecure', False)
            else 'https:')

    def _proto_relative_url(self, url, scheme=None):
        if url is None:
            return url
        if url.startswith('//'):
            if scheme is None:
                scheme = self.http_scheme()
            return scheme + url
        else:
            return url

    def _sleep(self, timeout, video_id, msg_template=None):
        if msg_template is None:
            msg_template = '%(video_id)s: Waiting for %(timeout)s seconds'
        msg = msg_template % {'video_id': video_id, 'timeout': timeout}
        self.to_screen(msg)
        time.sleep(timeout)

    def _extract_f4m_formats(self, manifest_url, video_id, preference=None, quality=None, f4m_id=None,
                             transform_source=lambda s: fix_xml_ampersands(s).strip(),
                             fatal=True, m3u8_id=None, data=None, headers={}, query={}):
        res = self._download_xml_handle(
            manifest_url, video_id, 'Downloading f4m manifest',
            'Unable to download f4m manifest',
            # Some manifests may be malformed, e.g. prosiebensat1 generated manifests
            # (see https://github.com/ytdl-org/youtube-dl/issues/6215#issuecomment-121704244)
            transform_source=transform_source,
            fatal=fatal, data=data, headers=headers, query=query)
        if res is False:
            return []

        manifest, urlh = res
        manifest_url = urlh.geturl()

        return self._parse_f4m_formats(
            manifest, manifest_url, video_id, preference=preference, quality=quality, f4m_id=f4m_id,
            transform_source=transform_source, fatal=fatal, m3u8_id=m3u8_id)

    def _parse_f4m_formats(self, manifest, manifest_url, video_id, preference=None, quality=None, f4m_id=None,
                           transform_source=lambda s: fix_xml_ampersands(s).strip(),
                           fatal=True, m3u8_id=None):
        if not isinstance(manifest, xml.etree.ElementTree.Element) and not fatal:
            return []

        # currently yt-dlp cannot decode the playerVerificationChallenge as Akamai uses Adobe Alchemy
        akamai_pv = manifest.find('{http://ns.adobe.com/f4m/1.0}pv-2.0')
        if akamai_pv is not None and ';' in akamai_pv.text:
            playerVerificationChallenge = akamai_pv.text.split(';')[0]
            if playerVerificationChallenge.strip() != '':
                return []

        formats = []
        manifest_version = '1.0'
        media_nodes = manifest.findall('{http://ns.adobe.com/f4m/1.0}media')
        if not media_nodes:
            manifest_version = '2.0'
            media_nodes = manifest.findall('{http://ns.adobe.com/f4m/2.0}media')
        # Remove unsupported DRM protected media from final formats
        # rendition (see https://github.com/ytdl-org/youtube-dl/issues/8573).
        media_nodes = remove_encrypted_media(media_nodes)
        if not media_nodes:
            return formats

        manifest_base_url = get_base_url(manifest)

        bootstrap_info = xpath_element(
            manifest, ['{http://ns.adobe.com/f4m/1.0}bootstrapInfo', '{http://ns.adobe.com/f4m/2.0}bootstrapInfo'],
            'bootstrap info', default=None)

        vcodec = None
        mime_type = xpath_text(
            manifest, ['{http://ns.adobe.com/f4m/1.0}mimeType', '{http://ns.adobe.com/f4m/2.0}mimeType'],
            'base URL', default=None)
        if mime_type and mime_type.startswith('audio/'):
            vcodec = 'none'

        for i, media_el in enumerate(media_nodes):
            tbr = int_or_none(media_el.attrib.get('bitrate'))
            width = int_or_none(media_el.attrib.get('width'))
            height = int_or_none(media_el.attrib.get('height'))
            format_id = join_nonempty(f4m_id, tbr or i)
            # If <bootstrapInfo> is present, the specified f4m is a
            # stream-level manifest, and only set-level manifests may refer to
            # external resources.  See section 11.4 and section 4 of F4M spec
            if bootstrap_info is None:
                media_url = None
                # @href is introduced in 2.0, see section 11.6 of F4M spec
                if manifest_version == '2.0':
                    media_url = media_el.attrib.get('href')
                if media_url is None:
                    media_url = media_el.attrib.get('url')
                if not media_url:
                    continue
                manifest_url = (
                    media_url if media_url.startswith('http://') or media_url.startswith('https://')
                    else ((manifest_base_url or '/'.join(manifest_url.split('/')[:-1])) + '/' + media_url))
                # If media_url is itself a f4m manifest do the recursive extraction
                # since bitrates in parent manifest (this one) and media_url manifest
                # may differ leading to inability to resolve the format by requested
                # bitrate in f4m downloader
                ext = determine_ext(manifest_url)
                if ext == 'f4m':
                    f4m_formats = self._extract_f4m_formats(
                        manifest_url, video_id, preference=preference, quality=quality, f4m_id=f4m_id,
                        transform_source=transform_source, fatal=fatal)
                    # Sometimes stream-level manifest contains single media entry that
                    # does not contain any quality metadata (e.g. http://matchtv.ru/#live-player).
                    # At the same time parent's media entry in set-level manifest may
                    # contain it. We will copy it from parent in such cases.
                    if len(f4m_formats) == 1:
                        f = f4m_formats[0]
                        f.update({
                            'tbr': f.get('tbr') or tbr,
                            'width': f.get('width') or width,
                            'height': f.get('height') or height,
                            'format_id': f.get('format_id') if not tbr else format_id,
                            'vcodec': vcodec,
                        })
                    formats.extend(f4m_formats)
                    continue
                elif ext == 'm3u8':
                    formats.extend(self._extract_m3u8_formats(
                        manifest_url, video_id, 'mp4', preference=preference,
                        quality=quality, m3u8_id=m3u8_id, fatal=fatal))
                    continue
            formats.append({
                'format_id': format_id,
                'url': manifest_url,
                'manifest_url': manifest_url,
                'ext': 'flv' if bootstrap_info is not None else None,
                'protocol': 'f4m',
                'tbr': tbr,
                'width': width,
                'height': height,
                'vcodec': vcodec,
                'preference': preference,
                'quality': quality,
            })
        return formats

    def _m3u8_meta_format(self, m3u8_url, ext=None, preference=None, quality=None, m3u8_id=None):
        return {
            'format_id': join_nonempty(m3u8_id, 'meta'),
            'url': m3u8_url,
            'ext': ext,
            'protocol': 'm3u8',
            'preference': preference - 100 if preference else -100,
            'quality': quality,
            'resolution': 'multiple',
            'format_note': 'Quality selection URL',
        }

    def _report_ignoring_subs(self, name):
        self.report_warning(bug_reports_message(
            f'Ignoring subtitle tracks found in the {name} manifest; '
            'if any subtitle tracks are missing,'
        ), only_once=True)

    def _extract_m3u8_formats(self, *args, **kwargs):
        fmts, subs = self._extract_m3u8_formats_and_subtitles(*args, **kwargs)
        if subs:
            self._report_ignoring_subs('HLS')
        return fmts

    def _extract_m3u8_formats_and_subtitles(
            self, m3u8_url, video_id, ext=None, entry_protocol='m3u8_native',
            preference=None, quality=None, m3u8_id=None, note=None,
            errnote=None, fatal=True, live=False, data=None, headers={},
            query={},
            json_body=None, form_params=None, body_encoding=None):

        res = self._download_webpage_handle(
            m3u8_url, video_id,
            note='Downloading m3u8 information' if note is None else note,
            errnote='Failed to download m3u8 information' if errnote is None else errnote,
            fatal=fatal, data=data, headers=headers, query=query,
            json_body=json_body, form_params=form_params, body_encoding=body_encoding)

        if res is False:
            return [], {}

        m3u8_doc, urlh = res
        m3u8_url = urlh.geturl()

        return self._parse_m3u8_formats_and_subtitles(
            m3u8_doc, m3u8_url, ext=ext, entry_protocol=entry_protocol,
            preference=preference, quality=quality, m3u8_id=m3u8_id,
            note=note, errnote=errnote, fatal=fatal, live=live, data=data,
            headers=headers, query=query, video_id=video_id)

    def _parse_m3u8_formats_and_subtitles(
            self, m3u8_doc, m3u8_url=None, ext=None, entry_protocol='m3u8_native',
            preference=None, quality=None, m3u8_id=None, live=False, note=None,
            errnote=None, fatal=True, data=None, headers={}, query={},
            video_id=None):

        if not m3u8_url:
            b64data = base64.b64encode(m3u8_doc.encode('utf-8')).decode()
            m3u8_url = f'data:application/mpegurl;base64,{b64data}'

        formats, subtitles = [], {}

        has_drm = re.search('|'.join([
            r'#EXT-X-FAXS-CM:',  # Adobe Flash Access
            r'#EXT-X-(?:SESSION-)?KEY:.*?URI="skd://',  # Apple FairPlay
        ]), m3u8_doc)

        def format_url(url):
            return url if re.match(r'^https?://', url) else urllib.parse.urljoin(m3u8_url, url)

        if self.get_param('hls_split_discontinuity', False):
            def _extract_m3u8_playlist_indices(manifest_url=None, m3u8_doc=None):
                if not m3u8_doc:
                    if not manifest_url:
                        return []
                    m3u8_doc = self._download_webpage(
                        manifest_url, video_id, fatal=fatal, data=data, headers=headers,
                        note=False, errnote='Failed to download m3u8 playlist information')
                    if m3u8_doc is False:
                        return []
                return range(1 + sum(line.startswith('#EXT-X-DISCONTINUITY') for line in m3u8_doc.splitlines()))

        else:
            def _extract_m3u8_playlist_indices(*args, **kwargs):
                return [None]

        # References:
        # 1. https://tools.ietf.org/html/draft-pantos-http-live-streaming-21
        # 2. https://github.com/ytdl-org/youtube-dl/issues/12211
        # 3. https://github.com/ytdl-org/youtube-dl/issues/18923

        # We should try extracting formats only from master playlists [1, 4.3.4],
        # i.e. playlists that describe available qualities. On the other hand
        # media playlists [1, 4.3.3] should be returned as is since they contain
        # just the media without qualities renditions.
        # Fortunately, master playlist can be easily distinguished from media
        # playlist based on particular tags availability. As of [1, 4.3.3, 4.3.4]
        # master playlist tags MUST NOT appear in a media playlist and vice versa.
        # As of [1, 4.3.3.1] #EXT-X-TARGETDURATION tag is REQUIRED for every
        # media playlist and MUST NOT appear in master playlist thus we can
        # clearly detect media playlist with this criterion.

        if '#EXT-X-TARGETDURATION' in m3u8_doc:  # media playlist, return as is
            formats = [{
                'format_id': join_nonempty(m3u8_id, idx),
                'format_index': idx,
                'url': m3u8_url or encode_data_uri(m3u8_doc.encode('utf-8'), 'application/x-mpegurl'),
                'ext': ext,
                'protocol': entry_protocol,
                'preference': preference,
                'quality': quality,
                'has_drm': has_drm,
            } for idx in _extract_m3u8_playlist_indices(m3u8_doc=m3u8_doc)]

            return formats, subtitles

        groups = {}
        last_stream_inf = {}

        def extract_media(x_media_line):
            media = parse_m3u8_attributes(x_media_line)
            # As per [1, 4.3.4.1] TYPE, GROUP-ID and NAME are REQUIRED
            media_type, group_id, name = media.get('TYPE'), media.get('GROUP-ID'), media.get('NAME')
            if not (media_type and group_id and name):
                return
            groups.setdefault(group_id, []).append(media)
            # <https://tools.ietf.org/html/rfc8216#section-4.3.4.1>
            if media_type == 'SUBTITLES':
                # According to RFC 8216 §4.3.4.2.1, URI is REQUIRED in the
                # EXT-X-MEDIA tag if the media type is SUBTITLES.
                # However, lack of URI has been spotted in the wild.
                # e.g. NebulaIE; see https://github.com/yt-dlp/yt-dlp/issues/339
                if not media.get('URI'):
                    return
                url = format_url(media['URI'])
                sub_info = {
                    'url': url,
                    'ext': determine_ext(url),
                }
                if sub_info['ext'] == 'm3u8':
                    # Per RFC 8216 §3.1, the only possible subtitle format m3u8
                    # files may contain is WebVTT:
                    # <https://tools.ietf.org/html/rfc8216#section-3.1>
                    sub_info['ext'] = 'vtt'
                    sub_info['protocol'] = 'm3u8_native'
                lang = media.get('LANGUAGE') or 'und'
                subtitles.setdefault(lang, []).append(sub_info)
            if media_type not in ('VIDEO', 'AUDIO'):
                return
            media_url = media.get('URI')
            if media_url:
                manifest_url = format_url(media_url)
                formats.extend({
                    'format_id': join_nonempty(m3u8_id, group_id, name, idx),
                    'format_note': name,
                    'format_index': idx,
                    'url': manifest_url,
                    'manifest_url': m3u8_url,
                    'language': media.get('LANGUAGE'),
                    'ext': ext,
                    'protocol': entry_protocol,
                    'preference': preference,
                    'quality': quality,
                    'vcodec': 'none' if media_type == 'AUDIO' else None,
                } for idx in _extract_m3u8_playlist_indices(manifest_url))

        def build_stream_name():
            # Despite specification does not mention NAME attribute for
            # EXT-X-STREAM-INF tag it still sometimes may be present (see [1]
            # or vidio test in TestInfoExtractor.test_parse_m3u8_formats)
            # 1. http://www.vidio.com/watch/165683-dj_ambred-booyah-live-2015
            stream_name = last_stream_inf.get('NAME')
            if stream_name:
                return stream_name
            # If there is no NAME in EXT-X-STREAM-INF it will be obtained
            # from corresponding rendition group
            stream_group_id = last_stream_inf.get('VIDEO')
            if not stream_group_id:
                return
            stream_group = groups.get(stream_group_id)
            if not stream_group:
                return stream_group_id
            rendition = stream_group[0]
            return rendition.get('NAME') or stream_group_id

        # parse EXT-X-MEDIA tags before EXT-X-STREAM-INF in order to have the
        # chance to detect video only formats when EXT-X-STREAM-INF tags
        # precede EXT-X-MEDIA tags in HLS manifest such as [3].
        for line in m3u8_doc.splitlines():
            if line.startswith('#EXT-X-MEDIA:'):
                extract_media(line)

        for line in m3u8_doc.splitlines():
            if line.startswith('#EXT-X-STREAM-INF:'):
                last_stream_inf = parse_m3u8_attributes(line)
            elif line.startswith('#') or not line.strip():
                continue
            else:
                tbr = float_or_none(
                    last_stream_inf.get('AVERAGE-BANDWIDTH')
                    or last_stream_inf.get('BANDWIDTH'), scale=1000)
                manifest_url = format_url(line.strip())

                for idx in _extract_m3u8_playlist_indices(manifest_url):
                    format_id = [m3u8_id, None, idx]
                    # Bandwidth of live streams may differ over time thus making
                    # format_id unpredictable. So it's better to keep provided
                    # format_id intact.
                    if not live:
                        stream_name = build_stream_name()
                        format_id[1] = stream_name or '%d' % (tbr or len(formats))
                    f = {
                        'format_id': join_nonempty(*format_id),
                        'format_index': idx,
                        'url': manifest_url,
                        'manifest_url': m3u8_url,
                        'tbr': tbr,
                        'ext': ext,
                        'fps': float_or_none(last_stream_inf.get('FRAME-RATE')),
                        'protocol': entry_protocol,
                        'preference': preference,
                        'quality': quality,
                    }
                    resolution = last_stream_inf.get('RESOLUTION')
                    if resolution:
                        mobj = re.search(r'(?P<width>\d+)[xX](?P<height>\d+)', resolution)
                        if mobj:
                            f['width'] = int(mobj.group('width'))
                            f['height'] = int(mobj.group('height'))
                    # Unified Streaming Platform
                    mobj = re.search(
                        r'audio.*?(?:%3D|=)(\d+)(?:-video.*?(?:%3D|=)(\d+))?', f['url'])
                    if mobj:
                        abr, vbr = mobj.groups()
                        abr, vbr = float_or_none(abr, 1000), float_or_none(vbr, 1000)
                        f.update({
                            'vbr': vbr,
                            'abr': abr,
                        })
                    codecs = parse_codecs(last_stream_inf.get('CODECS'))
                    f.update(codecs)
                    audio_group_id = last_stream_inf.get('AUDIO')
                    # As per [1, 4.3.4.1.1] any EXT-X-STREAM-INF tag which
                    # references a rendition group MUST have a CODECS attribute.
                    # However, this is not always respected, for example, [2]
                    # contains EXT-X-STREAM-INF tag which references AUDIO
                    # rendition group but does not have CODECS and despite
                    # referencing an audio group it represents a complete
                    # (with audio and video) format. So, for such cases we will
                    # ignore references to rendition groups and treat them
                    # as complete formats.
                    if audio_group_id and codecs and f.get('vcodec') != 'none':
                        audio_group = groups.get(audio_group_id)
                        if audio_group and audio_group[0].get('URI'):
                            # TODO: update acodec for audio only formats with
                            # the same GROUP-ID
                            f['acodec'] = 'none'
                    if not f.get('ext'):
                        f['ext'] = 'm4a' if f.get('vcodec') == 'none' else 'mp4'
                    formats.append(f)

                    # for DailyMotion
                    progressive_uri = last_stream_inf.get('PROGRESSIVE-URI')
                    if progressive_uri:
                        http_f = f.copy()
                        del http_f['manifest_url']
                        http_f.update({
                            'format_id': f['format_id'].replace('hls-', 'http-'),
                            'protocol': 'http',
                            'url': progressive_uri,
                        })
                        formats.append(http_f)

                last_stream_inf = {}
        return formats, subtitles

    def _extract_m3u8_vod_duration(
            self, m3u8_vod_url, video_id, note=None, errnote=None, data=None, headers={}, query={}):

        m3u8_vod = self._download_webpage(
            m3u8_vod_url, video_id,
            note='Downloading m3u8 VOD manifest' if note is None else note,
            errnote='Failed to download VOD manifest' if errnote is None else errnote,
            fatal=False, data=data, headers=headers, query=query)

        return self._parse_m3u8_vod_duration(m3u8_vod or '', video_id)

    def _parse_m3u8_vod_duration(self, m3u8_vod, video_id):
        if '#EXT-X-PLAYLIST-TYPE:VOD' not in m3u8_vod:
            return None

        return int(sum(
            float(line[len('#EXTINF:'):].split(',')[0])
            for line in m3u8_vod.splitlines() if line.startswith('#EXTINF:'))) or None

    @staticmethod
    def _xpath_ns(path, namespace=None):
        if not namespace:
            return path
        out = []
        for c in path.split('/'):
            if not c or c == '.':
                out.append(c)
            else:
                out.append('{%s}%s' % (namespace, c))
        return '/'.join(out)

    def _extract_smil_formats_and_subtitles(self, smil_url, video_id, fatal=True, f4m_params=None, transform_source=None):
        res = self._download_smil(smil_url, video_id, fatal=fatal, transform_source=transform_source)
        if res is False:
            assert not fatal
            return [], {}

        smil, urlh = res
        smil_url = urlh.geturl()

        namespace = self._parse_smil_namespace(smil)

        fmts = self._parse_smil_formats(
            smil, smil_url, video_id, namespace=namespace, f4m_params=f4m_params)
        subs = self._parse_smil_subtitles(
            smil, namespace=namespace)

        return fmts, subs

    def _extract_smil_formats(self, *args, **kwargs):
        fmts, subs = self._extract_smil_formats_and_subtitles(*args, **kwargs)
        if subs:
            self._report_ignoring_subs('SMIL')
        return fmts

    def _extract_smil_info(self, smil_url, video_id, fatal=True, f4m_params=None):
        res = self._download_smil(smil_url, video_id, fatal=fatal)
        if res is False:
            return {}

        smil, urlh = res
        smil_url = urlh.geturl()

        return self._parse_smil(smil, smil_url, video_id, f4m_params=f4m_params)

    def _download_smil(self, smil_url, video_id, fatal=True, transform_source=None):
        return self._download_xml_handle(
            smil_url, video_id, 'Downloading SMIL file',
            'Unable to download SMIL file', fatal=fatal, transform_source=transform_source)

    def _parse_smil(self, smil, smil_url, video_id, f4m_params=None):
        namespace = self._parse_smil_namespace(smil)

        formats = self._parse_smil_formats(
            smil, smil_url, video_id, namespace=namespace, f4m_params=f4m_params)
        subtitles = self._parse_smil_subtitles(smil, namespace=namespace)

        video_id = os.path.splitext(url_basename(smil_url))[0]
        title = None
        description = None
        upload_date = None
        for meta in smil.findall(self._xpath_ns('./head/meta', namespace)):
            name = meta.attrib.get('name')
            content = meta.attrib.get('content')
            if not name or not content:
                continue
            if not title and name == 'title':
                title = content
            elif not description and name in ('description', 'abstract'):
                description = content
            elif not upload_date and name == 'date':
                upload_date = unified_strdate(content)

        thumbnails = [{
            'id': image.get('type'),
            'url': image.get('src'),
            'width': int_or_none(image.get('width')),
            'height': int_or_none(image.get('height')),
        } for image in smil.findall(self._xpath_ns('.//image', namespace)) if image.get('src')]

        return {
            'id': video_id,
            'title': title or video_id,
            'description': description,
            'upload_date': upload_date,
            'thumbnails': thumbnails,
            'formats': formats,
            'subtitles': subtitles,
        }

    def _parse_smil_namespace(self, smil):
        return self._search_regex(
            r'(?i)^{([^}]+)?}smil$', smil.tag, 'namespace', default=None)

    def _parse_smil_formats(self, smil, smil_url, video_id, namespace=None, f4m_params=None, transform_rtmp_url=None):
        base = smil_url
        for meta in smil.findall(self._xpath_ns('./head/meta', namespace)):
            b = meta.get('base') or meta.get('httpBase')
            if b:
                base = b
                break

        formats = []
        rtmp_count = 0
        http_count = 0
        m3u8_count = 0
        imgs_count = 0

        srcs = set()
        media = smil.findall(self._xpath_ns('.//video', namespace)) + smil.findall(self._xpath_ns('.//audio', namespace))
        for medium in media:
            src = medium.get('src')
            if not src or src in srcs:
                continue
            srcs.add(src)

            bitrate = float_or_none(medium.get('system-bitrate') or medium.get('systemBitrate'), 1000)
            filesize = int_or_none(medium.get('size') or medium.get('fileSize'))
            width = int_or_none(medium.get('width'))
            height = int_or_none(medium.get('height'))
            proto = medium.get('proto')
            ext = medium.get('ext')
            src_ext = determine_ext(src)
            streamer = medium.get('streamer') or base

            if proto == 'rtmp' or streamer.startswith('rtmp'):
                rtmp_count += 1
                formats.append({
                    'url': streamer,
                    'play_path': src,
                    'ext': 'flv',
                    'format_id': 'rtmp-%d' % (rtmp_count if bitrate is None else bitrate),
                    'tbr': bitrate,
                    'filesize': filesize,
                    'width': width,
                    'height': height,
                })
                if transform_rtmp_url:
                    streamer, src = transform_rtmp_url(streamer, src)
                    formats[-1].update({
                        'url': streamer,
                        'play_path': src,
                    })
                continue

            src_url = src if src.startswith('http') else urllib.parse.urljoin(base, src)
            src_url = src_url.strip()

            if proto == 'm3u8' or src_ext == 'm3u8':
                m3u8_formats = self._extract_m3u8_formats(
                    src_url, video_id, ext or 'mp4', m3u8_id='hls', fatal=False)
                if len(m3u8_formats) == 1:
                    m3u8_count += 1
                    m3u8_formats[0].update({
                        'format_id': 'hls-%d' % (m3u8_count if bitrate is None else bitrate),
                        'tbr': bitrate,
                        'width': width,
                        'height': height,
                    })
                formats.extend(m3u8_formats)
            elif src_ext == 'f4m':
                f4m_url = src_url
                if not f4m_params:
                    f4m_params = {
                        'hdcore': '3.2.0',
                        'plugin': 'flowplayer-3.2.0.1',
                    }
                f4m_url += '&' if '?' in f4m_url else '?'
                f4m_url += urllib.parse.urlencode(f4m_params)
                formats.extend(self._extract_f4m_formats(f4m_url, video_id, f4m_id='hds', fatal=False))
            elif src_ext == 'mpd':
                formats.extend(self._extract_mpd_formats(
                    src_url, video_id, mpd_id='dash', fatal=False))
            elif re.search(r'\.ism/[Mm]anifest', src_url):
                formats.extend(self._extract_ism_formats(
                    src_url, video_id, ism_id='mss', fatal=False))
            elif src_url.startswith('http') and self._is_valid_url(src, video_id):
                http_count += 1
                formats.append({
                    'url': src_url,
                    'ext': ext or src_ext or 'flv',
                    'format_id': 'http-%d' % (bitrate or http_count),
                    'tbr': bitrate,
                    'filesize': filesize,
                    'width': width,
                    'height': height,
                })

        for medium in smil.findall(self._xpath_ns('.//imagestream', namespace)):
            src = medium.get('src')
            if not src or src in srcs:
                continue
            srcs.add(src)

            imgs_count += 1
            formats.append({
                'format_id': 'imagestream-%d' % (imgs_count),
                'url': src,
                'ext': mimetype2ext(medium.get('type')),
                'acodec': 'none',
                'vcodec': 'none',
                'width': int_or_none(medium.get('width')),
                'height': int_or_none(medium.get('height')),
                'format_note': 'SMIL storyboards',
            })

        return formats

    def _parse_smil_subtitles(self, smil, namespace=None, subtitles_lang='en'):
        urls = []
        subtitles = {}
        for num, textstream in enumerate(smil.findall(self._xpath_ns('.//textstream', namespace))):
            src = textstream.get('src')
            if not src or src in urls:
                continue
            urls.append(src)
            ext = textstream.get('ext') or mimetype2ext(textstream.get('type')) or determine_ext(src)
            lang = textstream.get('systemLanguage') or textstream.get('systemLanguageName') or textstream.get('lang') or subtitles_lang
            subtitles.setdefault(lang, []).append({
                'url': src,
                'ext': ext,
            })
        return subtitles

    def _extract_xspf_playlist(self, xspf_url, playlist_id, fatal=True):
        res = self._download_xml_handle(
            xspf_url, playlist_id, 'Downloading xpsf playlist',
            'Unable to download xspf manifest', fatal=fatal)
        if res is False:
            return []

        xspf, urlh = res
        xspf_url = urlh.geturl()

        return self._parse_xspf(
            xspf, playlist_id, xspf_url=xspf_url,
            xspf_base_url=base_url(xspf_url))

    def _parse_xspf(self, xspf_doc, playlist_id, xspf_url=None, xspf_base_url=None):
        NS_MAP = {
            'xspf': 'http://xspf.org/ns/0/',
            's1': 'http://static.streamone.nl/player/ns/0',
        }

        entries = []
        for track in xspf_doc.findall(xpath_with_ns('./xspf:trackList/xspf:track', NS_MAP)):
            title = xpath_text(
                track, xpath_with_ns('./xspf:title', NS_MAP), 'title', default=playlist_id)
            description = xpath_text(
                track, xpath_with_ns('./xspf:annotation', NS_MAP), 'description')
            thumbnail = xpath_text(
                track, xpath_with_ns('./xspf:image', NS_MAP), 'thumbnail')
            duration = float_or_none(
                xpath_text(track, xpath_with_ns('./xspf:duration', NS_MAP), 'duration'), 1000)

            formats = []
            for location in track.findall(xpath_with_ns('./xspf:location', NS_MAP)):
                format_url = urljoin(xspf_base_url, location.text)
                if not format_url:
                    continue
                formats.append({
                    'url': format_url,
                    'manifest_url': xspf_url,
                    'format_id': location.get(xpath_with_ns('s1:label', NS_MAP)),
                    'width': int_or_none(location.get(xpath_with_ns('s1:width', NS_MAP))),
                    'height': int_or_none(location.get(xpath_with_ns('s1:height', NS_MAP))),
                })
            self._sort_formats(formats)

            entries.append({
                'id': playlist_id,
                'title': title,
                'description': description,
                'thumbnail': thumbnail,
                'duration': duration,
                'formats': formats,
            })
        return entries

    def _extract_mpd_formats(self, *args, **kwargs):
        fmts, subs = self._extract_mpd_formats_and_subtitles(*args, **kwargs)
        if subs:
            self._report_ignoring_subs('DASH')
        return fmts

    def _extract_mpd_formats_and_subtitles(
            self, mpd_url, video_id, mpd_id=None, note=None, errnote=None,
            fatal=True, data=None, headers={}, query={}):
        res = self._download_xml_handle(
            mpd_url, video_id,
            note='Downloading MPD manifest' if note is None else note,
            errnote='Failed to download MPD manifest' if errnote is None else errnote,
            fatal=fatal, data=data, headers=headers, query=query)
        if res is False:
            return [], {}
        mpd_doc, urlh = res
        if mpd_doc is None:
            return [], {}

        # We could have been redirected to a new url when we retrieved our mpd file.
        mpd_url = urlh.geturl()
        mpd_base_url = base_url(mpd_url)

        return self._parse_mpd_formats_and_subtitles(
            mpd_doc, mpd_id, mpd_base_url, mpd_url)

    def _parse_mpd_formats(self, *args, **kwargs):
        fmts, subs = self._parse_mpd_formats_and_subtitles(*args, **kwargs)
        if subs:
            self._report_ignoring_subs('DASH')
        return fmts

    def _parse_mpd_formats_and_subtitles(
            self, mpd_doc, mpd_id=None, mpd_base_url='', mpd_url=None):

        """
        Parse formats from MPD manifest.
        References:
         1. MPEG-DASH Standard, ISO/IEC 23009-1:2014(E),
            http://standards.iso.org/ittf/PubliclyAvailableStandards/c065274_ISO_IEC_23009-1_2014.zip
         2. https://en.wikipedia.org/wiki/Dynamic_Adaptive_Streaming_over_HTTP
        """
        if not self.get_param('dynamic_mpd', True):
            if mpd_doc.get('type') == 'dynamic':
                return [], {}

        namespace = self._search_regex(r'(?i)^{([^}]+)?}MPD$', mpd_doc.tag, 'namespace', default=None)

        def _add_ns(path):
            return self._xpath_ns(path, namespace)

        def is_drm_protected(element):
            return element.find(_add_ns('ContentProtection')) is not None

        def extract_multisegment_info(element, ms_parent_info):
            ms_info = ms_parent_info.copy()

            # As per [1, 5.3.9.2.2] SegmentList and SegmentTemplate share some
            # common attributes and elements.  We will only extract relevant
            # for us.
            def extract_common(source):
                segment_timeline = source.find(_add_ns('SegmentTimeline'))
                if segment_timeline is not None:
                    s_e = segment_timeline.findall(_add_ns('S'))
                    if s_e:
                        ms_info['total_number'] = 0
                        ms_info['s'] = []
                        for s in s_e:
                            r = int(s.get('r', 0))
                            ms_info['total_number'] += 1 + r
                            ms_info['s'].append({
                                't': int(s.get('t', 0)),
                                # @d is mandatory (see [1, 5.3.9.6.2, Table 17, page 60])
                                'd': int(s.attrib['d']),
                                'r': r,
                            })
                start_number = source.get('startNumber')
                if start_number:
                    ms_info['start_number'] = int(start_number)
                timescale = source.get('timescale')
                if timescale:
                    ms_info['timescale'] = int(timescale)
                segment_duration = source.get('duration')
                if segment_duration:
                    ms_info['segment_duration'] = float(segment_duration)

            def extract_Initialization(source):
                initialization = source.find(_add_ns('Initialization'))
                if initialization is not None:
                    ms_info['initialization_url'] = initialization.attrib['sourceURL']

            segment_list = element.find(_add_ns('SegmentList'))
            if segment_list is not None:
                extract_common(segment_list)
                extract_Initialization(segment_list)
                segment_urls_e = segment_list.findall(_add_ns('SegmentURL'))
                if segment_urls_e:
                    ms_info['segment_urls'] = [segment.attrib['media'] for segment in segment_urls_e]
            else:
                segment_template = element.find(_add_ns('SegmentTemplate'))
                if segment_template is not None:
                    extract_common(segment_template)
                    media = segment_template.get('media')
                    if media:
                        ms_info['media'] = media
                    initialization = segment_template.get('initialization')
                    if initialization:
                        ms_info['initialization'] = initialization
                    else:
                        extract_Initialization(segment_template)
            return ms_info

        mpd_duration = parse_duration(mpd_doc.get('mediaPresentationDuration'))
        formats, subtitles = [], {}
        stream_numbers = collections.defaultdict(int)
        for period in mpd_doc.findall(_add_ns('Period')):
            period_duration = parse_duration(period.get('duration')) or mpd_duration
            period_ms_info = extract_multisegment_info(period, {
                'start_number': 1,
                'timescale': 1,
            })
            for adaptation_set in period.findall(_add_ns('AdaptationSet')):
                adaption_set_ms_info = extract_multisegment_info(adaptation_set, period_ms_info)
                for representation in adaptation_set.findall(_add_ns('Representation')):
                    representation_attrib = adaptation_set.attrib.copy()
                    representation_attrib.update(representation.attrib)
                    # According to [1, 5.3.7.2, Table 9, page 41], @mimeType is mandatory
                    mime_type = representation_attrib['mimeType']
                    content_type = representation_attrib.get('contentType', mime_type.split('/')[0])

                    codec_str = representation_attrib.get('codecs', '')
                    # Some kind of binary subtitle found in some youtube livestreams
                    if mime_type == 'application/x-rawcc':
                        codecs = {'scodec': codec_str}
                    else:
                        codecs = parse_codecs(codec_str)
                    if content_type not in ('video', 'audio', 'text'):
                        if mime_type == 'image/jpeg':
                            content_type = mime_type
                        elif codecs.get('vcodec', 'none') != 'none':
                            content_type = 'video'
                        elif codecs.get('acodec', 'none') != 'none':
                            content_type = 'audio'
                        elif codecs.get('scodec', 'none') != 'none':
                            content_type = 'text'
                        elif mimetype2ext(mime_type) in ('tt', 'dfxp', 'ttml', 'xml', 'json'):
                            content_type = 'text'
                        else:
                            self.report_warning('Unknown MIME type %s in DASH manifest' % mime_type)
                            continue

                    base_url = ''
                    for element in (representation, adaptation_set, period, mpd_doc):
                        base_url_e = element.find(_add_ns('BaseURL'))
                        if try_call(lambda: base_url_e.text) is not None:
                            base_url = base_url_e.text + base_url
                            if re.match(r'^https?://', base_url):
                                break
                    if mpd_base_url and base_url.startswith('/'):
                        base_url = urllib.parse.urljoin(mpd_base_url, base_url)
                    elif mpd_base_url and not re.match(r'^https?://', base_url):
                        if not mpd_base_url.endswith('/'):
                            mpd_base_url += '/'
                        base_url = mpd_base_url + base_url
                    representation_id = representation_attrib.get('id')
                    lang = representation_attrib.get('lang')
                    url_el = representation.find(_add_ns('BaseURL'))
                    filesize = int_or_none(url_el.attrib.get('{http://youtube.com/yt/2012/10/10}contentLength') if url_el is not None else None)
                    bandwidth = int_or_none(representation_attrib.get('bandwidth'))
                    if representation_id is not None:
                        format_id = representation_id
                    else:
                        format_id = content_type
                    if mpd_id:
                        format_id = mpd_id + '-' + format_id
                    if content_type in ('video', 'audio'):
                        f = {
                            'format_id': format_id,
                            'manifest_url': mpd_url,
                            'ext': mimetype2ext(mime_type),
                            'width': int_or_none(representation_attrib.get('width')),
                            'height': int_or_none(representation_attrib.get('height')),
                            'tbr': float_or_none(bandwidth, 1000),
                            'asr': int_or_none(representation_attrib.get('audioSamplingRate')),
                            'fps': int_or_none(representation_attrib.get('frameRate')),
                            'language': lang if lang not in ('mul', 'und', 'zxx', 'mis') else None,
                            'format_note': 'DASH %s' % content_type,
                            'filesize': filesize,
                            'container': mimetype2ext(mime_type) + '_dash',
                            **codecs
                        }
                    elif content_type == 'text':
                        f = {
                            'ext': mimetype2ext(mime_type),
                            'manifest_url': mpd_url,
                            'filesize': filesize,
                        }
                    elif content_type == 'image/jpeg':
                        # See test case in VikiIE
                        # https://www.viki.com/videos/1175236v-choosing-spouse-by-lottery-episode-1
                        f = {
                            'format_id': format_id,
                            'ext': 'mhtml',
                            'manifest_url': mpd_url,
                            'format_note': 'DASH storyboards (jpeg)',
                            'acodec': 'none',
                            'vcodec': 'none',
                        }
                    if is_drm_protected(adaptation_set) or is_drm_protected(representation):
                        f['has_drm'] = True
                    representation_ms_info = extract_multisegment_info(representation, adaption_set_ms_info)

                    def prepare_template(template_name, identifiers):
                        tmpl = representation_ms_info[template_name]
                        # First of, % characters outside $...$ templates
                        # must be escaped by doubling for proper processing
                        # by % operator string formatting used further (see
                        # https://github.com/ytdl-org/youtube-dl/issues/16867).
                        t = ''
                        in_template = False
                        for c in tmpl:
                            t += c
                            if c == '$':
                                in_template = not in_template
                            elif c == '%' and not in_template:
                                t += c
                        # Next, $...$ templates are translated to their
                        # %(...) counterparts to be used with % operator
                        if representation_id is not None:
                            t = t.replace('$RepresentationID$', representation_id)
                        t = re.sub(r'\$(%s)\$' % '|'.join(identifiers), r'%(\1)d', t)
                        t = re.sub(r'\$(%s)%%([^$]+)\$' % '|'.join(identifiers), r'%(\1)\2', t)
                        t.replace('$$', '$')
                        return t

                    # @initialization is a regular template like @media one
                    # so it should be handled just the same way (see
                    # https://github.com/ytdl-org/youtube-dl/issues/11605)
                    if 'initialization' in representation_ms_info:
                        initialization_template = prepare_template(
                            'initialization',
                            # As per [1, 5.3.9.4.2, Table 15, page 54] $Number$ and
                            # $Time$ shall not be included for @initialization thus
                            # only $Bandwidth$ remains
                            ('Bandwidth', ))
                        representation_ms_info['initialization_url'] = initialization_template % {
                            'Bandwidth': bandwidth,
                        }

                    def location_key(location):
                        return 'url' if re.match(r'^https?://', location) else 'path'

                    if 'segment_urls' not in representation_ms_info and 'media' in representation_ms_info:

                        media_template = prepare_template('media', ('Number', 'Bandwidth', 'Time'))
                        media_location_key = location_key(media_template)

                        # As per [1, 5.3.9.4.4, Table 16, page 55] $Number$ and $Time$
                        # can't be used at the same time
                        if '%(Number' in media_template and 's' not in representation_ms_info:
                            segment_duration = None
                            if 'total_number' not in representation_ms_info and 'segment_duration' in representation_ms_info:
                                segment_duration = float_or_none(representation_ms_info['segment_duration'], representation_ms_info['timescale'])
                                representation_ms_info['total_number'] = int(math.ceil(
                                    float_or_none(period_duration, segment_duration, default=0)))
                            representation_ms_info['fragments'] = [{
                                media_location_key: media_template % {
                                    'Number': segment_number,
                                    'Bandwidth': bandwidth,
                                },
                                'duration': segment_duration,
                            } for segment_number in range(
                                representation_ms_info['start_number'],
                                representation_ms_info['total_number'] + representation_ms_info['start_number'])]
                        else:
                            # $Number*$ or $Time$ in media template with S list available
                            # Example $Number*$: http://www.svtplay.se/klipp/9023742/stopptid-om-bjorn-borg
                            # Example $Time$: https://play.arkena.com/embed/avp/v2/player/media/b41dda37-d8e7-4d3f-b1b5-9a9db578bdfe/1/129411
                            representation_ms_info['fragments'] = []
                            segment_time = 0
                            segment_d = None
                            segment_number = representation_ms_info['start_number']

                            def add_segment_url():
                                segment_url = media_template % {
                                    'Time': segment_time,
                                    'Bandwidth': bandwidth,
                                    'Number': segment_number,
                                }
                                representation_ms_info['fragments'].append({
                                    media_location_key: segment_url,
                                    'duration': float_or_none(segment_d, representation_ms_info['timescale']),
                                })

                            for s in representation_ms_info.get('s') or []:
                                segment_time = s.get('t') or segment_time
                                segment_d = s['d']
                                add_segment_url()
                                segment_number += 1
                                for r in range(s.get('r', 0)):
                                    segment_time += segment_d
                                    add_segment_url()
                                    segment_number += 1
                                segment_time += segment_d
                    elif 'segment_urls' in representation_ms_info and 's' in representation_ms_info:
                        # No media template
                        # Example: https://www.youtube.com/watch?v=iXZV5uAYMJI
                        # or any YouTube dashsegments video
                        fragments = []
                        segment_index = 0
                        timescale = representation_ms_info['timescale']
                        for s in representation_ms_info['s']:
                            duration = float_or_none(s['d'], timescale)
                            for r in range(s.get('r', 0) + 1):
                                segment_uri = representation_ms_info['segment_urls'][segment_index]
                                fragments.append({
                                    location_key(segment_uri): segment_uri,
                                    'duration': duration,
                                })
                                segment_index += 1
                        representation_ms_info['fragments'] = fragments
                    elif 'segment_urls' in representation_ms_info:
                        # Segment URLs with no SegmentTimeline
                        # Example: https://www.seznam.cz/zpravy/clanek/cesko-zasahne-vitr-o-sile-vichrice-muze-byt-i-zivotu-nebezpecny-39091
                        # https://github.com/ytdl-org/youtube-dl/pull/14844
                        fragments = []
                        segment_duration = float_or_none(
                            representation_ms_info['segment_duration'],
                            representation_ms_info['timescale']) if 'segment_duration' in representation_ms_info else None
                        for segment_url in representation_ms_info['segment_urls']:
                            fragment = {
                                location_key(segment_url): segment_url,
                            }
                            if segment_duration:
                                fragment['duration'] = segment_duration
                            fragments.append(fragment)
                        representation_ms_info['fragments'] = fragments
                    # If there is a fragments key available then we correctly recognized fragmented media.
                    # Otherwise we will assume unfragmented media with direct access. Technically, such
                    # assumption is not necessarily correct since we may simply have no support for
                    # some forms of fragmented media renditions yet, but for now we'll use this fallback.
                    if 'fragments' in representation_ms_info:
                        f.update({
                            # NB: mpd_url may be empty when MPD manifest is parsed from a string
                            'url': mpd_url or base_url,
                            'fragment_base_url': base_url,
                            'fragments': [],
                            'protocol': 'http_dash_segments' if mime_type != 'image/jpeg' else 'mhtml',
                        })
                        if 'initialization_url' in representation_ms_info:
                            initialization_url = representation_ms_info['initialization_url']
                            if not f.get('url'):
                                f['url'] = initialization_url
                            f['fragments'].append({location_key(initialization_url): initialization_url})
                        f['fragments'].extend(representation_ms_info['fragments'])
                        if not period_duration:
                            period_duration = try_get(
                                representation_ms_info,
                                lambda r: sum(frag['duration'] for frag in r['fragments']), float)
                    else:
                        # Assuming direct URL to unfragmented media.
                        f['url'] = base_url
                    if content_type in ('video', 'audio', 'image/jpeg'):
                        f['manifest_stream_number'] = stream_numbers[f['url']]
                        stream_numbers[f['url']] += 1
                        formats.append(f)
                    elif content_type == 'text':
                        subtitles.setdefault(lang or 'und', []).append(f)

        return formats, subtitles

    def _extract_ism_formats(self, *args, **kwargs):
        fmts, subs = self._extract_ism_formats_and_subtitles(*args, **kwargs)
        if subs:
            self._report_ignoring_subs('ISM')
        return fmts

    def _extract_ism_formats_and_subtitles(self, ism_url, video_id, ism_id=None, note=None, errnote=None, fatal=True, data=None, headers={}, query={}):
        res = self._download_xml_handle(
            ism_url, video_id,
            note='Downloading ISM manifest' if note is None else note,
            errnote='Failed to download ISM manifest' if errnote is None else errnote,
            fatal=fatal, data=data, headers=headers, query=query)
        if res is False:
            return [], {}
        ism_doc, urlh = res
        if ism_doc is None:
            return [], {}

        return self._parse_ism_formats_and_subtitles(ism_doc, urlh.geturl(), ism_id)

    def _parse_ism_formats_and_subtitles(self, ism_doc, ism_url, ism_id=None):
        """
        Parse formats from ISM manifest.
        References:
         1. [MS-SSTR]: Smooth Streaming Protocol,
            https://msdn.microsoft.com/en-us/library/ff469518.aspx
        """
        if ism_doc.get('IsLive') == 'TRUE':
            return [], {}

        duration = int(ism_doc.attrib['Duration'])
        timescale = int_or_none(ism_doc.get('TimeScale')) or 10000000

        formats = []
        subtitles = {}
        for stream in ism_doc.findall('StreamIndex'):
            stream_type = stream.get('Type')
            if stream_type not in ('video', 'audio', 'text'):
                continue
            url_pattern = stream.attrib['Url']
            stream_timescale = int_or_none(stream.get('TimeScale')) or timescale
            stream_name = stream.get('Name')
            stream_language = stream.get('Language', 'und')
            for track in stream.findall('QualityLevel'):
                fourcc = track.get('FourCC') or ('AACL' if track.get('AudioTag') == '255' else None)
                # TODO: add support for WVC1 and WMAP
                if fourcc not in ('H264', 'AVC1', 'AACL', 'TTML'):
                    self.report_warning('%s is not a supported codec' % fourcc)
                    continue
                tbr = int(track.attrib['Bitrate']) // 1000
                # [1] does not mention Width and Height attributes. However,
                # they're often present while MaxWidth and MaxHeight are
                # missing, so should be used as fallbacks
                width = int_or_none(track.get('MaxWidth') or track.get('Width'))
                height = int_or_none(track.get('MaxHeight') or track.get('Height'))
                sampling_rate = int_or_none(track.get('SamplingRate'))

                track_url_pattern = re.sub(r'{[Bb]itrate}', track.attrib['Bitrate'], url_pattern)
                track_url_pattern = urllib.parse.urljoin(ism_url, track_url_pattern)

                fragments = []
                fragment_ctx = {
                    'time': 0,
                }
                stream_fragments = stream.findall('c')
                for stream_fragment_index, stream_fragment in enumerate(stream_fragments):
                    fragment_ctx['time'] = int_or_none(stream_fragment.get('t')) or fragment_ctx['time']
                    fragment_repeat = int_or_none(stream_fragment.get('r')) or 1
                    fragment_ctx['duration'] = int_or_none(stream_fragment.get('d'))
                    if not fragment_ctx['duration']:
                        try:
                            next_fragment_time = int(stream_fragment[stream_fragment_index + 1].attrib['t'])
                        except IndexError:
                            next_fragment_time = duration
                        fragment_ctx['duration'] = (next_fragment_time - fragment_ctx['time']) / fragment_repeat
                    for _ in range(fragment_repeat):
                        fragments.append({
                            'url': re.sub(r'{start[ _]time}', str(fragment_ctx['time']), track_url_pattern),
                            'duration': fragment_ctx['duration'] / stream_timescale,
                        })
                        fragment_ctx['time'] += fragment_ctx['duration']

                if stream_type == 'text':
                    subtitles.setdefault(stream_language, []).append({
                        'ext': 'ismt',
                        'protocol': 'ism',
                        'url': ism_url,
                        'manifest_url': ism_url,
                        'fragments': fragments,
                        '_download_params': {
                            'stream_type': stream_type,
                            'duration': duration,
                            'timescale': stream_timescale,
                            'fourcc': fourcc,
                            'language': stream_language,
                            'codec_private_data': track.get('CodecPrivateData'),
                        }
                    })
                elif stream_type in ('video', 'audio'):
                    formats.append({
                        'format_id': join_nonempty(ism_id, stream_name, tbr),
                        'url': ism_url,
                        'manifest_url': ism_url,
                        'ext': 'ismv' if stream_type == 'video' else 'isma',
                        'width': width,
                        'height': height,
                        'tbr': tbr,
                        'asr': sampling_rate,
                        'vcodec': 'none' if stream_type == 'audio' else fourcc,
                        'acodec': 'none' if stream_type == 'video' else fourcc,
                        'protocol': 'ism',
                        'fragments': fragments,
                        'has_drm': ism_doc.find('Protection') is not None,
                        '_download_params': {
                            'stream_type': stream_type,
                            'duration': duration,
                            'timescale': stream_timescale,
                            'width': width or 0,
                            'height': height or 0,
                            'fourcc': fourcc,
                            'language': stream_language,
                            'codec_private_data': track.get('CodecPrivateData'),
                            'sampling_rate': sampling_rate,
                            'channels': int_or_none(track.get('Channels', 2)),
                            'bits_per_sample': int_or_none(track.get('BitsPerSample', 16)),
                            'nal_unit_length_field': int_or_none(track.get('NALUnitLengthField', 4)),
                        },
                    })
        return formats, subtitles

    def _parse_html5_media_entries(self, base_url, webpage, video_id, m3u8_id=None, m3u8_entry_protocol='m3u8_native', mpd_id=None, preference=None, quality=None):
        def absolute_url(item_url):
            return urljoin(base_url, item_url)

        def parse_content_type(content_type):
            if not content_type:
                return {}
            ctr = re.search(r'(?P<mimetype>[^/]+/[^;]+)(?:;\s*codecs="?(?P<codecs>[^"]+))?', content_type)
            if ctr:
                mimetype, codecs = ctr.groups()
                f = parse_codecs(codecs)
                f['ext'] = mimetype2ext(mimetype)
                return f
            return {}

        def _media_formats(src, cur_media_type, type_info=None):
            type_info = type_info or {}
            full_url = absolute_url(src)
            ext = type_info.get('ext') or determine_ext(full_url)
            if ext == 'm3u8':
                is_plain_url = False
                formats = self._extract_m3u8_formats(
                    full_url, video_id, ext='mp4',
                    entry_protocol=m3u8_entry_protocol, m3u8_id=m3u8_id,
                    preference=preference, quality=quality, fatal=False)
            elif ext == 'mpd':
                is_plain_url = False
                formats = self._extract_mpd_formats(
                    full_url, video_id, mpd_id=mpd_id, fatal=False)
            else:
                is_plain_url = True
                formats = [{
                    'url': full_url,
                    'vcodec': 'none' if cur_media_type == 'audio' else None,
                    'ext': ext,
                }]
            return is_plain_url, formats

        entries = []
        # amp-video and amp-audio are very similar to their HTML5 counterparts
        # so we will include them right here (see
        # https://www.ampproject.org/docs/reference/components/amp-video)
        # For dl8-* tags see https://delight-vr.com/documentation/dl8-video/
        _MEDIA_TAG_NAME_RE = r'(?:(?:amp|dl8(?:-live)?)-)?(video|audio)'
        media_tags = [(media_tag, media_tag_name, media_type, '')
                      for media_tag, media_tag_name, media_type
                      in re.findall(r'(?s)(<(%s)[^>]*/>)' % _MEDIA_TAG_NAME_RE, webpage)]
        media_tags.extend(re.findall(
            # We only allow video|audio followed by a whitespace or '>'.
            # Allowing more characters may end up in significant slow down (see
            # https://github.com/ytdl-org/youtube-dl/issues/11979, example URL:
            # http://www.porntrex.com/maps/videositemap.xml).
            r'(?s)(<(?P<tag>%s)(?:\s+[^>]*)?>)(.*?)</(?P=tag)>' % _MEDIA_TAG_NAME_RE, webpage))
        for media_tag, _, media_type, media_content in media_tags:
            media_info = {
                'formats': [],
                'subtitles': {},
            }
            media_attributes = extract_attributes(media_tag)
            src = strip_or_none(media_attributes.get('src'))
            if src:
                f = parse_content_type(media_attributes.get('type'))
                _, formats = _media_formats(src, media_type, f)
                media_info['formats'].extend(formats)
            media_info['thumbnail'] = absolute_url(media_attributes.get('poster'))
            if media_content:
                for source_tag in re.findall(r'<source[^>]+>', media_content):
                    s_attr = extract_attributes(source_tag)
                    # data-video-src and data-src are non standard but seen
                    # several times in the wild
                    src = strip_or_none(dict_get(s_attr, ('src', 'data-video-src', 'data-src')))
                    if not src:
                        continue
                    f = parse_content_type(s_attr.get('type'))
                    is_plain_url, formats = _media_formats(src, media_type, f)
                    if is_plain_url:
                        # width, height, res, label and title attributes are
                        # all not standard but seen several times in the wild
                        labels = [
                            s_attr.get(lbl)
                            for lbl in ('label', 'title')
                            if str_or_none(s_attr.get(lbl))
                        ]
                        width = int_or_none(s_attr.get('width'))
                        height = (int_or_none(s_attr.get('height'))
                                  or int_or_none(s_attr.get('res')))
                        if not width or not height:
                            for lbl in labels:
                                resolution = parse_resolution(lbl)
                                if not resolution:
                                    continue
                                width = width or resolution.get('width')
                                height = height or resolution.get('height')
                        for lbl in labels:
                            tbr = parse_bitrate(lbl)
                            if tbr:
                                break
                        else:
                            tbr = None
                        f.update({
                            'width': width,
                            'height': height,
                            'tbr': tbr,
                            'format_id': s_attr.get('label') or s_attr.get('title'),
                        })
                        f.update(formats[0])
                        media_info['formats'].append(f)
                    else:
                        media_info['formats'].extend(formats)
                for track_tag in re.findall(r'<track[^>]+>', media_content):
                    track_attributes = extract_attributes(track_tag)
                    kind = track_attributes.get('kind')
                    if not kind or kind in ('subtitles', 'captions'):
                        src = strip_or_none(track_attributes.get('src'))
                        if not src:
                            continue
                        lang = track_attributes.get('srclang') or track_attributes.get('lang') or track_attributes.get('label')
                        media_info['subtitles'].setdefault(lang, []).append({
                            'url': absolute_url(src),
                        })
            for f in media_info['formats']:
                f.setdefault('http_headers', {})['Referer'] = base_url
            if media_info['formats'] or media_info['subtitles']:
                entries.append(media_info)
        return entries

    def _extract_akamai_formats(self, *args, **kwargs):
        fmts, subs = self._extract_akamai_formats_and_subtitles(*args, **kwargs)
        if subs:
            self._report_ignoring_subs('akamai')
        return fmts

    def _extract_akamai_formats_and_subtitles(self, manifest_url, video_id, hosts={}):
        signed = 'hdnea=' in manifest_url
        if not signed:
            # https://learn.akamai.com/en-us/webhelp/media-services-on-demand/stream-packaging-user-guide/GUID-BE6C0F73-1E06-483B-B0EA-57984B91B7F9.html
            manifest_url = re.sub(
                r'(?:b=[\d,-]+|(?:__a__|attributes)=off|__b__=\d+)&?',
                '', manifest_url).strip('?')

        formats = []
        subtitles = {}

        hdcore_sign = 'hdcore=3.7.0'
        f4m_url = re.sub(r'(https?://[^/]+)/i/', r'\1/z/', manifest_url).replace('/master.m3u8', '/manifest.f4m')
        hds_host = hosts.get('hds')
        if hds_host:
            f4m_url = re.sub(r'(https?://)[^/]+', r'\1' + hds_host, f4m_url)
        if 'hdcore=' not in f4m_url:
            f4m_url += ('&' if '?' in f4m_url else '?') + hdcore_sign
        f4m_formats = self._extract_f4m_formats(
            f4m_url, video_id, f4m_id='hds', fatal=False)
        for entry in f4m_formats:
            entry.update({'extra_param_to_segment_url': hdcore_sign})
        formats.extend(f4m_formats)

        m3u8_url = re.sub(r'(https?://[^/]+)/z/', r'\1/i/', manifest_url).replace('/manifest.f4m', '/master.m3u8')
        hls_host = hosts.get('hls')
        if hls_host:
            m3u8_url = re.sub(r'(https?://)[^/]+', r'\1' + hls_host, m3u8_url)
        m3u8_formats, m3u8_subtitles = self._extract_m3u8_formats_and_subtitles(
            m3u8_url, video_id, 'mp4', 'm3u8_native',
            m3u8_id='hls', fatal=False)
        formats.extend(m3u8_formats)
        subtitles = self._merge_subtitles(subtitles, m3u8_subtitles)

        http_host = hosts.get('http')
        if http_host and m3u8_formats and not signed:
            REPL_REGEX = r'https?://[^/]+/i/([^,]+),([^/]+),([^/]+)\.csmil/.+'
            qualities = re.match(REPL_REGEX, m3u8_url).group(2).split(',')
            qualities_length = len(qualities)
            if len(m3u8_formats) in (qualities_length, qualities_length + 1):
                i = 0
                for f in m3u8_formats:
                    if f['vcodec'] != 'none':
                        for protocol in ('http', 'https'):
                            http_f = f.copy()
                            del http_f['manifest_url']
                            http_url = re.sub(
                                REPL_REGEX, protocol + fr'://{http_host}/\g<1>{qualities[i]}\3', f['url'])
                            http_f.update({
                                'format_id': http_f['format_id'].replace('hls-', protocol + '-'),
                                'url': http_url,
                                'protocol': protocol,
                            })
                            formats.append(http_f)
                        i += 1

        return formats, subtitles

    def _extract_wowza_formats(self, url, video_id, m3u8_entry_protocol='m3u8_native', skip_protocols=[]):
        query = urllib.parse.urlparse(url).query
        url = re.sub(r'/(?:manifest|playlist|jwplayer)\.(?:m3u8|f4m|mpd|smil)', '', url)
        mobj = re.search(
            r'(?:(?:http|rtmp|rtsp)(?P<s>s)?:)?(?P<url>//[^?]+)', url)
        url_base = mobj.group('url')
        http_base_url = '%s%s:%s' % ('http', mobj.group('s') or '', url_base)
        formats = []

        def manifest_url(manifest):
            m_url = f'{http_base_url}/{manifest}'
            if query:
                m_url += '?%s' % query
            return m_url

        if 'm3u8' not in skip_protocols:
            formats.extend(self._extract_m3u8_formats(
                manifest_url('playlist.m3u8'), video_id, 'mp4',
                m3u8_entry_protocol, m3u8_id='hls', fatal=False))
        if 'f4m' not in skip_protocols:
            formats.extend(self._extract_f4m_formats(
                manifest_url('manifest.f4m'),
                video_id, f4m_id='hds', fatal=False))
        if 'dash' not in skip_protocols:
            formats.extend(self._extract_mpd_formats(
                manifest_url('manifest.mpd'),
                video_id, mpd_id='dash', fatal=False))
        if re.search(r'(?:/smil:|\.smil)', url_base):
            if 'smil' not in skip_protocols:
                rtmp_formats = self._extract_smil_formats(
                    manifest_url('jwplayer.smil'),
                    video_id, fatal=False)
                for rtmp_format in rtmp_formats:
                    rtsp_format = rtmp_format.copy()
                    rtsp_format['url'] = '%s/%s' % (rtmp_format['url'], rtmp_format['play_path'])
                    del rtsp_format['play_path']
                    del rtsp_format['ext']
                    rtsp_format.update({
                        'url': rtsp_format['url'].replace('rtmp://', 'rtsp://'),
                        'format_id': rtmp_format['format_id'].replace('rtmp', 'rtsp'),
                        'protocol': 'rtsp',
                    })
                    formats.extend([rtmp_format, rtsp_format])
        else:
            for protocol in ('rtmp', 'rtsp'):
                if protocol not in skip_protocols:
                    formats.append({
                        'url': f'{protocol}:{url_base}',
                        'format_id': protocol,
                        'protocol': protocol,
                    })
        return formats

    def _find_jwplayer_data(self, webpage, video_id=None, transform_source=js_to_json):
        mobj = re.search(
            r'(?s)jwplayer\((?P<quote>[\'"])[^\'" ]+(?P=quote)\)(?!</script>).*?\.setup\s*\((?P<options>[^)]+)\)',
            webpage)
        if mobj:
            try:
                jwplayer_data = self._parse_json(mobj.group('options'),
                                                 video_id=video_id,
                                                 transform_source=transform_source)
            except ExtractorError:
                pass
            else:
                if isinstance(jwplayer_data, dict):
                    return jwplayer_data

    def _extract_jwplayer_data(self, webpage, video_id, *args, **kwargs):
        jwplayer_data = self._find_jwplayer_data(
            webpage, video_id, transform_source=js_to_json)
        return self._parse_jwplayer_data(
            jwplayer_data, video_id, *args, **kwargs)

    def _parse_jwplayer_data(self, jwplayer_data, video_id=None, require_title=True,
                             m3u8_id=None, mpd_id=None, rtmp_params=None, base_url=None):
        # JWPlayer backward compatibility: flattened playlists
        # https://github.com/jwplayer/jwplayer/blob/v7.4.3/src/js/api/config.js#L81-L96
        if 'playlist' not in jwplayer_data:
            jwplayer_data = {'playlist': [jwplayer_data]}

        entries = []

        # JWPlayer backward compatibility: single playlist item
        # https://github.com/jwplayer/jwplayer/blob/v7.7.0/src/js/playlist/playlist.js#L10
        if not isinstance(jwplayer_data['playlist'], list):
            jwplayer_data['playlist'] = [jwplayer_data['playlist']]

        for video_data in jwplayer_data['playlist']:
            # JWPlayer backward compatibility: flattened sources
            # https://github.com/jwplayer/jwplayer/blob/v7.4.3/src/js/playlist/item.js#L29-L35
            if 'sources' not in video_data:
                video_data['sources'] = [video_data]

            this_video_id = video_id or video_data['mediaid']

            formats = self._parse_jwplayer_formats(
                video_data['sources'], video_id=this_video_id, m3u8_id=m3u8_id,
                mpd_id=mpd_id, rtmp_params=rtmp_params, base_url=base_url)

            subtitles = {}
            tracks = video_data.get('tracks')
            if tracks and isinstance(tracks, list):
                for track in tracks:
                    if not isinstance(track, dict):
                        continue
                    track_kind = track.get('kind')
                    if not track_kind or not isinstance(track_kind, str):
                        continue
                    if track_kind.lower() not in ('captions', 'subtitles'):
                        continue
                    track_url = urljoin(base_url, track.get('file'))
                    if not track_url:
                        continue
                    subtitles.setdefault(track.get('label') or 'en', []).append({
                        'url': self._proto_relative_url(track_url)
                    })

            entry = {
                'id': this_video_id,
                'title': unescapeHTML(video_data['title'] if require_title else video_data.get('title')),
                'description': clean_html(video_data.get('description')),
                'thumbnail': urljoin(base_url, self._proto_relative_url(video_data.get('image'))),
                'timestamp': int_or_none(video_data.get('pubdate')),
                'duration': float_or_none(jwplayer_data.get('duration') or video_data.get('duration')),
                'subtitles': subtitles,
            }
            # https://github.com/jwplayer/jwplayer/blob/master/src/js/utils/validator.js#L32
            if len(formats) == 1 and re.search(r'^(?:http|//).*(?:youtube\.com|youtu\.be)/.+', formats[0]['url']):
                entry.update({
                    '_type': 'url_transparent',
                    'url': formats[0]['url'],
                })
            else:
                self._sort_formats(formats)
                entry['formats'] = formats
            entries.append(entry)
        if len(entries) == 1:
            return entries[0]
        else:
            return self.playlist_result(entries)

    def _parse_jwplayer_formats(self, jwplayer_sources_data, video_id=None,
                                m3u8_id=None, mpd_id=None, rtmp_params=None, base_url=None):
        urls = []
        formats = []
        for source in jwplayer_sources_data:
            if not isinstance(source, dict):
                continue
            source_url = urljoin(
                base_url, self._proto_relative_url(source.get('file')))
            if not source_url or source_url in urls:
                continue
            urls.append(source_url)
            source_type = source.get('type') or ''
            ext = mimetype2ext(source_type) or determine_ext(source_url)
            if source_type == 'hls' or ext == 'm3u8':
                formats.extend(self._extract_m3u8_formats(
                    source_url, video_id, 'mp4', entry_protocol='m3u8_native',
                    m3u8_id=m3u8_id, fatal=False))
            elif source_type == 'dash' or ext == 'mpd':
                formats.extend(self._extract_mpd_formats(
                    source_url, video_id, mpd_id=mpd_id, fatal=False))
            elif ext == 'smil':
                formats.extend(self._extract_smil_formats(
                    source_url, video_id, fatal=False))
            # https://github.com/jwplayer/jwplayer/blob/master/src/js/providers/default.js#L67
            elif source_type.startswith('audio') or ext in (
                    'oga', 'aac', 'mp3', 'mpeg', 'vorbis'):
                formats.append({
                    'url': source_url,
                    'vcodec': 'none',
                    'ext': ext,
                })
            else:
                height = int_or_none(source.get('height'))
                if height is None:
                    # Often no height is provided but there is a label in
                    # format like "1080p", "720p SD", or 1080.
                    height = int_or_none(self._search_regex(
                        r'^(\d{3,4})[pP]?(?:\b|$)', str(source.get('label') or ''),
                        'height', default=None))
                a_format = {
                    'url': source_url,
                    'width': int_or_none(source.get('width')),
                    'height': height,
                    'tbr': int_or_none(source.get('bitrate')),
                    'ext': ext,
                }
                if source_url.startswith('rtmp'):
                    a_format['ext'] = 'flv'
                    # See com/longtailvideo/jwplayer/media/RTMPMediaProvider.as
                    # of jwplayer.flash.swf
                    rtmp_url_parts = re.split(
                        r'((?:mp4|mp3|flv):)', source_url, 1)
                    if len(rtmp_url_parts) == 3:
                        rtmp_url, prefix, play_path = rtmp_url_parts
                        a_format.update({
                            'url': rtmp_url,
                            'play_path': prefix + play_path,
                        })
                    if rtmp_params:
                        a_format.update(rtmp_params)
                formats.append(a_format)
        return formats

    def _live_title(self, name):
        self._downloader.deprecation_warning('yt_dlp.InfoExtractor._live_title is deprecated and does not work as expected')
        return name

    def _int(self, v, name, fatal=False, **kwargs):
        res = int_or_none(v, **kwargs)
        if res is None:
            msg = f'Failed to extract {name}: Could not parse value {v!r}'
            if fatal:
                raise ExtractorError(msg)
            else:
                self.report_warning(msg)
        return res

    def _float(self, v, name, fatal=False, **kwargs):
        res = float_or_none(v, **kwargs)
        if res is None:
            msg = f'Failed to extract {name}: Could not parse value {v!r}'
            if fatal:
                raise ExtractorError(msg)
            else:
                self.report_warning(msg)
        return res

    def _set_cookie(self, domain, name, value, expire_time=None, port=None,
                    path='/', secure=False, discard=False, rest={}, **kwargs):
        cookie = http.cookiejar.Cookie(
            0, name, value, port, port is not None, domain, True,
            domain.startswith('.'), path, True, secure, expire_time,
            discard, None, None, rest)
        self.cookiejar.set_cookie(cookie)

    def _get_cookies(self, url):
        """ Return a http.cookies.SimpleCookie with the cookies for the url """
        return http.cookies.SimpleCookie(self._downloader._calc_cookies(url))

    def _get_cookie_header(self, url):
        """ Return the cookies for the url. Deprecated. """
        return self._downloader._calc_cookies(url)

    def _apply_first_set_cookie_header(self, url_handle, cookie):
        """
        Apply first Set-Cookie header instead of the last. Experimental.

        Some sites (e.g. [1-3]) may serve two cookies under the same name
        in Set-Cookie header and expect the first (old) one to be set rather
        than second (new). However, as of RFC6265 the newer one cookie
        should be set into cookie store what actually happens.
        We will workaround this issue by resetting the cookie to
        the first one manually.
        1. https://new.vk.com/
        2. https://github.com/ytdl-org/youtube-dl/issues/9841#issuecomment-227871201
        3. https://learning.oreilly.com/
        """
        for header, cookies in url_handle.headers.items():
            if header.lower() != 'set-cookie':
                continue
            cookies = cookies.encode('iso-8859-1').decode('utf-8')
            cookie_value = re.search(
                r'%s=(.+?);.*?\b[Dd]omain=(.+?)(?:[,;]|$)' % cookie, cookies)
            if cookie_value:
                value, domain = cookie_value.groups()
                self._set_cookie(domain, cookie, value)
                break

    @classmethod
    def get_testcases(cls, include_onlymatching=False):
        t = getattr(cls, '_TEST', None)
        if t:
            assert not hasattr(cls, '_TESTS'), f'{cls.ie_key()}IE has _TEST and _TESTS'
            tests = [t]
        else:
            tests = getattr(cls, '_TESTS', [])
        for t in tests:
            if not include_onlymatching and t.get('only_matching', False):
                continue
            t['name'] = cls.ie_key()
            yield t

    @classproperty
    def age_limit(cls):
        """Get age limit from the testcases"""
        return max(traverse_obj(
            tuple(cls.get_testcases(include_onlymatching=False)),
            (..., (('playlist', 0), None), 'info_dict', 'age_limit')) or [0])

    @classmethod
    def is_suitable(cls, age_limit):
        """Test whether the extractor is generally suitable for the given age limit"""
        return not age_restricted(cls.age_limit, age_limit)

    @classmethod
    def description(cls, *, markdown=True, search_examples=None):
        """Description of the extractor"""
        desc = ''
        if cls._NETRC_MACHINE:
            if markdown:
                desc += f' [<abbr title="netrc machine"><em>{cls._NETRC_MACHINE}</em></abbr>]'
            else:
                desc += f' [{cls._NETRC_MACHINE}]'
        if cls.IE_DESC is False:
            desc += ' [HIDDEN]'
        elif cls.IE_DESC:
            desc += f' {cls.IE_DESC}'
        if cls.SEARCH_KEY:
            desc += f'; "{cls.SEARCH_KEY}:" prefix'
            if search_examples:
                _COUNTS = ('', '5', '10', 'all')
                desc += f' (Example: "{cls.SEARCH_KEY}{random.choice(_COUNTS)}:{random.choice(search_examples)}")'
        if not cls.working():
            desc += ' (**Currently broken**)' if markdown else ' (Currently broken)'

        name = f' - **{cls.IE_NAME}**' if markdown else cls.IE_NAME
        return f'{name}:{desc}' if desc else name

    def extract_subtitles(self, *args, **kwargs):
        if (self.get_param('writesubtitles', False)
                or self.get_param('listsubtitles')):
            return self._get_subtitles(*args, **kwargs)
        return {}

    def _get_subtitles(self, *args, **kwargs):
        raise NotImplementedError('This method must be implemented by subclasses')

    def extract_comments(self, *args, **kwargs):
        if not self.get_param('getcomments'):
            return None
        generator = self._get_comments(*args, **kwargs)

        def extractor():
            comments = []
            interrupted = True
            try:
                while True:
                    comments.append(next(generator))
            except StopIteration:
                interrupted = False
            except KeyboardInterrupt:
                self.to_screen('Interrupted by user')
            except Exception as e:
                if self.get_param('ignoreerrors') is not True:
                    raise
                self._downloader.report_error(e)
            comment_count = len(comments)
            self.to_screen(f'Extracted {comment_count} comments')
            return {
                'comments': comments,
                'comment_count': None if interrupted else comment_count
            }
        return extractor

    def _get_comments(self, *args, **kwargs):
        raise NotImplementedError('This method must be implemented by subclasses')

    @staticmethod
    def _merge_subtitle_items(subtitle_list1, subtitle_list2):
        """ Merge subtitle items for one language. Items with duplicated URLs/data
        will be dropped. """
        list1_data = {(item.get('url'), item.get('data')) for item in subtitle_list1}
        ret = list(subtitle_list1)
        ret.extend(item for item in subtitle_list2 if (item.get('url'), item.get('data')) not in list1_data)
        return ret

    @classmethod
    def _merge_subtitles(cls, *dicts, target=None):
        """ Merge subtitle dictionaries, language by language. """
        if target is None:
            target = {}
        for d in dicts:
            for lang, subs in d.items():
                target[lang] = cls._merge_subtitle_items(target.get(lang, []), subs)
        return target

    def extract_automatic_captions(self, *args, **kwargs):
        if (self.get_param('writeautomaticsub', False)
                or self.get_param('listsubtitles')):
            return self._get_automatic_captions(*args, **kwargs)
        return {}

    def _get_automatic_captions(self, *args, **kwargs):
        raise NotImplementedError('This method must be implemented by subclasses')

    @functools.cached_property
    def _cookies_passed(self):
        """Whether cookies have been passed to YoutubeDL"""
        return self.get_param('cookiefile') is not None or self.get_param('cookiesfrombrowser') is not None

    def mark_watched(self, *args, **kwargs):
        if not self.get_param('mark_watched', False):
            return
        if self.supports_login() and self._get_login_info()[0] is not None or self._cookies_passed:
            self._mark_watched(*args, **kwargs)

    def _mark_watched(self, *args, **kwargs):
        raise NotImplementedError('This method must be implemented by subclasses')

    def geo_verification_headers(self):
        headers = {}
        geo_verification_proxy = self.get_param('geo_verification_proxy')
        if geo_verification_proxy:
            headers['Ytdl-request-proxy'] = geo_verification_proxy
        return headers

    def _generic_id(self, url):
        return urllib.parse.unquote(os.path.splitext(url.rstrip('/').split('/')[-1])[0])

    def _generic_title(self, url):
        return urllib.parse.unquote(os.path.splitext(url_basename(url))[0])

    @staticmethod
    def _availability(is_private=None, needs_premium=None, needs_subscription=None, needs_auth=None, is_unlisted=None):
        all_known = all(map(
            lambda x: x is not None,
            (is_private, needs_premium, needs_subscription, needs_auth, is_unlisted)))
        return (
            'private' if is_private
            else 'premium_only' if needs_premium
            else 'subscriber_only' if needs_subscription
            else 'needs_auth' if needs_auth
            else 'unlisted' if is_unlisted
            else 'public' if all_known
            else None)

    def _configuration_arg(self, key, default=NO_DEFAULT, *, ie_key=None, casesense=False):
        '''
        @returns            A list of values for the extractor argument given by "key"
                            or "default" if no such key is present
        @param default      The default value to return when the key is not present (default: [])
        @param casesense    When false, the values are converted to lower case
        '''
        val = traverse_obj(
            self._downloader.params, ('extractor_args', (ie_key or self.ie_key()).lower(), key))
        if val is None:
            return [] if default is NO_DEFAULT else default
        return list(val) if casesense else [x.lower() for x in val]

    def _merge_video_infodicts(self, dicts, sort_formats=True):
        valid_dicts = list(filter(None, dicts))
        all_info = merge_dicts(*valid_dicts)

        all_formats = list(x for y in valid_dicts for x in (y.get('formats') or []))
        if sort_formats:
            self._sort_formats(all_formats)
        all_info['formats'] = all_formats

        all_subtitles = self._merge_subtitles(*filter(None, (x.get('subtitles') for x in valid_dicts)))
        if all_subtitles:
            all_info['subtitles'] = all_subtitles

        return all_info

    def _yes_playlist(self, playlist_id, video_id, smuggled_data=None, *, playlist_label='playlist', video_label='video'):
        if not playlist_id or not video_id:
            return not video_id

        no_playlist = (smuggled_data or {}).get('force_noplaylist')
        if no_playlist is not None:
            return not no_playlist

        video_id = '' if video_id is True else f' {video_id}'
        playlist_id = '' if playlist_id is True else f' {playlist_id}'
        if self.get_param('noplaylist'):
            self.to_screen(f'Downloading just the {video_label}{video_id} because of --no-playlist')
            return False
        self.to_screen(f'Downloading {playlist_label}{playlist_id} - add --no-playlist to download just the {video_label}{video_id}')
        return True


class SearchInfoExtractor(InfoExtractor):
    """
    Base class for paged search queries extractors.
    They accept URLs in the format _SEARCH_KEY(|all|[0-9]):{query}
    Instances should define _SEARCH_KEY and optionally _MAX_RESULTS
    """

    _MAX_RESULTS = float('inf')

    @classmethod
    def _make_valid_url(cls):
        return r'%s(?P<prefix>|[1-9][0-9]*|all):(?P<query>[\s\S]+)' % cls._SEARCH_KEY

    def _real_extract(self, query):
        prefix, query = self._match_valid_url(query).group('prefix', 'query')
        if prefix == '':
            return self._get_n_results(query, 1)
        elif prefix == 'all':
            return self._get_n_results(query, self._MAX_RESULTS)
        else:
            n = int(prefix)
            if n <= 0:
                raise ExtractorError(f'invalid download number {n} for query "{query}"')
            elif n > self._MAX_RESULTS:
                self.report_warning('%s returns max %i results (you requested %i)' % (self._SEARCH_KEY, self._MAX_RESULTS, n))
                n = self._MAX_RESULTS
            return self._get_n_results(query, n)

    def _get_n_results(self, query, n):
        """Get a specified number of results for a query.
        Either this function or _search_results must be overridden by subclasses """
        return self.playlist_result(
            itertools.islice(self._search_results(query), 0, None if n == float('inf') else n),
            query, query)

    def _search_results(self, query):
        """Returns an iterator of search results"""
        raise NotImplementedError('This method must be implemented by subclasses')

    @classproperty
    def SEARCH_KEY(cls):
        return cls._SEARCH_KEY


class SelfHostedInfoExtractor(InfoExtractor):
    """
    Base class for Self-hosted extractors.

    Self-hosted extractors are for the services,
    that cannot be handled by just listing all of their domains.
    Mostly related to free and open source software,
    which everyone is allowed to host on their own servers
    (like PeerTube, Mastodon, Misskey, and lots of others).
    """

    _NODEINFO_CACHE = {}
    _SELF_HOSTED = True

    _IMPOSSIBLE_HOSTNAMES = ()
    _PREFIX_GROUPS = ('prefix', )
    _HOSTNAME_GROUPS = ()
    _INSTANCE_LIST = ()
    _DYNAMIC_INSTANCE_LIST = ()
    _NODEINFO_SOFTWARE = ()
    _SOFTWARE_NAME = 'self-hosted'

    @classmethod
    def suitable(cls, url):
        mobj = cls._match_valid_url(url)
        if not mobj:
            return False
        prefix = get_first_group(mobj, *cls._PREFIX_GROUPS)
        hostname = get_first_group(mobj, *cls._HOSTNAME_GROUPS)
        return cls._test_selfhosted_instance(None, hostname, True, prefix)

    @classmethod
    def _test_selfhosted_instance(cls, ie, hostname, skip, prefix, webpage=None):
        if isinstance(hostname, bytes):
            hostname = hostname.decode(preferredencoding())
        hostname = hostname.encode('idna').decode('utf-8')

        if hostname in cls._INSTANCE_LIST:
            return True
        if hostname in cls._DYNAMIC_INSTANCE_LIST:
            return True

        if hostname in cls._IMPOSSIBLE_HOSTNAMES:
            return False

        # continue anyway if something like "mastodon:" is added to URL
        if prefix:
            return True
        # without proper flag,
        #   skip further instance check
        if skip:
            return False

        ie.report_warning(f'Testing if {hostname} is a {cls._SOFTWARE_NAME} instance because it is not listed in internal instance list.')

        if cls._probe_webpage(webpage) or cls._fetch_nodeinfo_software(ie, hostname) in cls._NODEINFO_SOFTWARE:
            # this is probably acceptable instance
            cls._DYNAMIC_INSTANCE_LIST.add(hostname)
            return True

        return False

    @staticmethod
    def _is_probe_enabled(ydl: 'YoutubeDL'):
        """
        True if user requested probing for the service.
        There must be corresponding options for each services one-by-one, and this method just return its value.
        """
        return False

    @classmethod
    def _probe_selfhosted_service(cls, ie: 'InfoExtractor', url, hostname, webpage=None):
        """
        True if it's acceptable URL for the service.
        Results are cached whenever possible.
        """
        prefix = ie._search_regex(
            cls._VALID_URL,
            url, f'{cls._SOFTWARE_NAME.lower()} test', group='prefix', default=None)
        return cls._test_selfhosted_instance(ie, hostname, False, prefix, webpage)

    @classmethod
    def _probe_webpage(cls, webpage):
        """
        Receives a URL and webpage contents, and returns True if suitable for this IE.
        """

        if webpage is None:
            # there's nothing to check
            return False

        if any(p in webpage for p in (cls._SH_VALID_CONTENT_STRINGS or ())):
            return True

        # no strings? check regexes!
        if '_SH_CONTENT_REGEXES_RES' not in cls.__dict__:
            cls._SH_VALID_CONTENT_REGEXES_RES = (re.compile(rgx)
                                                 for rgx in cls._SH_VALID_CONTENT_REGEXES or ())
        if not any(rgx.match(webpage) is not None for rgx in cls._SH_VALID_CONTENT_REGEXES_RES):
            return False

        return True

    @staticmethod
    def _fetch_nodeinfo_software(ie: 'InfoExtractor', hostname: 'str'):
        if hostname in SelfHostedInfoExtractor._NODEINFO_CACHE:
            nodeinfo = SelfHostedInfoExtractor._NODEINFO_CACHE[hostname]
        else:
            nodeinfo_href = ie._download_json(
                f'https://{hostname}/.well-known/nodeinfo', hostname,
                'Downloading instance nodeinfo link', fatal=False)
            nodeinfo_url = traverse_obj(nodeinfo_href, ('links', -1, 'href'))
            if not nodeinfo_url:
                return False

            nodeinfo = ie._download_json(nodeinfo_url, hostname, 'Downloading instance nodeinfo')
            SelfHostedInfoExtractor._NODEINFO_CACHE[hostname] = nodeinfo

        return traverse_obj(nodeinfo, ('software', 'name'))<|MERGE_RESOLUTION|>--- conflicted
+++ resolved
@@ -18,15 +18,11 @@
 import urllib.request
 import xml.etree.ElementTree
 
-<<<<<<< HEAD
 from typing import TYPE_CHECKING
 if TYPE_CHECKING:
     from ..YoutubeDL import YoutubeDL
 
-from ..compat import functools, re  # isort: split
-=======
 from ..compat import functools  # isort: split
->>>>>>> bc83b4b0
 from ..compat import compat_etree_fromstring, compat_expanduser, compat_os_name
 from ..dependencies import WebSocket
 from ..downloader import FileDownloader
