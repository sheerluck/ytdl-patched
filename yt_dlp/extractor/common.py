# coding: utf-8
from __future__ import unicode_literals

import base64
import datetime
import hashlib
import json
import netrc
import os
import random
import re
import sys
import time
import math

from ..compat import (
    compat_cookiejar_Cookie,
    compat_cookies_SimpleCookie,
    compat_etree_Element,
    compat_etree_fromstring,
    compat_getpass,
    compat_integer_types,
    compat_http_client,
    compat_os_name,
    compat_str,
    compat_urllib_error,
    compat_urllib_parse_unquote,
    compat_urllib_parse_urlencode,
    compat_urllib_request,
    compat_urlparse,
    compat_xml_parse_error,
)
from ..downloader import FileDownloader
from ..downloader.f4m import (
    get_base_url,
    remove_encrypted_media,
)
from ..utils import (
    NO_DEFAULT,
    age_restricted,
    base_url,
    bug_reports_message,
    clean_html,
    compiled_regex_type,
    determine_ext,
    determine_protocol,
    dict_get,
    error_to_compat_str,
    ExtractorError,
    extract_attributes,
    fix_xml_ampersands,
    float_or_none,
    GeoRestrictedError,
    GeoUtils,
    int_or_none,
    js_to_json,
    JSON_LD_RE,
    mimetype2ext,
    network_exceptions,
    orderedSet,
    parse_bitrate,
    parse_codecs,
    parse_duration,
    parse_iso8601,
    parse_m3u8_attributes,
    parse_resolution,
    RegexNotFoundError,
    sanitized_Request,
    sanitize_filename,
    str_or_none,
    str_to_int,
    strip_or_none,
    unescapeHTML,
    unified_strdate,
    unified_timestamp,
    update_Request,
    update_url_query,
    urljoin,
    url_basename,
    url_or_none,
    xpath_element,
    xpath_text,
    xpath_with_ns,
)
from ..websocket import HAVE_WEBSOCKET


class InfoExtractor(object):
    """Information Extractor class.

    Information extractors are the classes that, given a URL, extract
    information about the video (or videos) the URL refers to. This
    information includes the real video URL, the video title, author and
    others. The information is stored in a dictionary which is then
    passed to the YoutubeDL. The YoutubeDL processes this
    information possibly downloading the video to the file system, among
    other possible outcomes.

    The type field determines the type of the result.
    By far the most common value (and the default if _type is missing) is
    "video", which indicates a single video.

    For a video, the dictionaries must include the following fields:

    id:             Video identifier.
    title:          Video title, unescaped.

    Additionally, it must contain either a formats entry or a url one:

    formats:        A list of dictionaries for each format available, ordered
                    from worst to best quality.

                    Potential fields:
                    * url        The mandatory URL representing the media:
                                   for plain file media - HTTP URL of this file,
                                   for RTMP - RTMP URL,
                                   for HLS - URL of the M3U8 media playlist,
                                   for HDS - URL of the F4M manifest,
                                   for DASH
                                     - HTTP URL to plain file media (in case of
                                       unfragmented media)
                                     - URL of the MPD manifest or base URL
                                       representing the media if MPD manifest
                                       is parsed from a string (in case of
                                       fragmented media)
                                   for MSS - URL of the ISM manifest.
                    * manifest_url
                                 The URL of the manifest file in case of
                                 fragmented media:
                                   for HLS - URL of the M3U8 master playlist,
                                   for HDS - URL of the F4M manifest,
                                   for DASH - URL of the MPD manifest,
                                   for MSS - URL of the ISM manifest.
                    * ext        Will be calculated from URL if missing
                    * format     A human-readable description of the format
                                 ("mp4 container with h264/opus").
                                 Calculated from the format_id, width, height.
                                 and format_note fields if missing.
                    * format_id  A short description of the format
                                 ("mp4_h264_opus" or "19").
                                Technically optional, but strongly recommended.
                    * format_note Additional info about the format
                                 ("3D" or "DASH video")
                    * width      Width of the video, if known
                    * height     Height of the video, if known
                    * resolution Textual description of width and height
                    * tbr        Average bitrate of audio and video in KBit/s
                    * abr        Average audio bitrate in KBit/s
                    * acodec     Name of the audio codec in use
                    * asr        Audio sampling rate in Hertz
                    * vbr        Average video bitrate in KBit/s
                    * fps        Frame rate
                    * vcodec     Name of the video codec in use
                    * container  Name of the container format
                    * filesize   The number of bytes, if known in advance
                    * filesize_approx  An estimate for the number of bytes
                    * player_url SWF Player URL (used for rtmpdump).
                    * protocol   The protocol that will be used for the actual
                                 download, lower-case.
                                 "http", "https", "rtsp", "rtmp", "rtmp_ffmpeg", "rtmpe",
                                 "m3u8", "m3u8_native" or "http_dash_segments".
                    * expected_protocol The protocol that will finally be used.
                                        Only used by "niconico_dmc" downloader
                                        to determine actual downloader.
                    * fragment_base_url
                                 Base URL for fragments. Each fragment's path
                                 value (if present) will be relative to
                                 this URL.
                    * fragments  A list of fragments of a fragmented media.
                                 Each fragment entry must contain either an url
                                 or a path. If an url is present it should be
                                 considered by a client. Otherwise both path and
                                 fragment_base_url must be present. Here is
                                 the list of all potential fields:
                                 * "url" - fragment's URL
                                 * "path" - fragment's path relative to
                                            fragment_base_url
                                 * "duration" (optional, int or float)
                                 * "filesize" (optional, int)
                    * preference Order number of this format. If this field is
                                 present and not None, the formats get sorted
                                 by this field, regardless of all other values.
                                 -1 for default (order by other properties),
                                 -2 or smaller for less than default.
                                 < -1000 to hide the format (if there is
                                    another one which is strictly better)
                    * language   Language code, e.g. "de" or "en-US".
                    * language_preference  Is this in the language mentioned in
                                 the URL?
                                 10 if it's what the URL is about,
                                 -1 for default (don't know),
                                 -10 otherwise, other values reserved for now.
                    * quality    Order number of the video quality of this
                                 format, irrespective of the file format.
                                 -1 for default (order by other properties),
                                 -2 or smaller for less than default.
                    * source_preference  Order number for this video source
                                  (quality takes higher priority)
                                 -1 for default (order by other properties),
                                 -2 or smaller for less than default.
                    * http_headers  A dictionary of additional HTTP headers
                                 to add to the request.
                    * stretched_ratio  If given and not 1, indicates that the
                                 video's pixels are not square.
                                 width : height ratio as float.
                    * no_resume  The server does not support resuming the
                                 (HTTP or RTMP) download. Boolean.
                    * downloader_options  A dictionary of downloader options as
                                 described in FileDownloader
                    RTMP formats can also have the additional fields: page_url,
                    app, play_path, tc_url, flash_version, rtmp_live, rtmp_conn,
                    rtmp_protocol, rtmp_real_time

    url:            Final video URL.
    ext:            Video filename extension.
    format:         The video format, defaults to ext (used for --get-format)
    player_url:     SWF Player URL (used for rtmpdump).

    The following fields are optional:

    alt_title:      A secondary title of the video.
    display_id      An alternative identifier for the video, not necessarily
                    unique, but available before title. Typically, id is
                    something like "4234987", title "Dancing naked mole rats",
                    and display_id "dancing-naked-mole-rats"
    thumbnails:     A list of dictionaries, with the following entries:
                        * "id" (optional, string) - Thumbnail format ID
                        * "url"
                        * "preference" (optional, int) - quality of the image
                        * "width" (optional, int)
                        * "height" (optional, int)
                        * "resolution" (optional, string "{width}x{height}",
                                        deprecated)
                        * "filesize" (optional, int)
    thumbnail:      Full URL to a video thumbnail image.
    description:    Full video description.
    uploader:       Full name of the video uploader.
    license:        License name the video is licensed under.
    creator:        The creator of the video.
    release_timestamp: UNIX timestamp of the moment the video was released.
    release_date:   The date (YYYYMMDD) when the video was released.
    timestamp:      UNIX timestamp of the moment the video was uploaded
    upload_date:    Video upload date (YYYYMMDD).
                    If not explicitly set, calculated from timestamp.
    uploader_id:    Nickname or id of the video uploader.
    uploader_url:   Full URL to a personal webpage of the video uploader.
    channel:        Full name of the channel the video is uploaded on.
                    Note that channel fields may or may not repeat uploader
                    fields. This depends on a particular extractor.
    channel_id:     Id of the channel.
    channel_url:    Full URL to a channel webpage.
    location:       Physical location where the video was filmed.
    subtitles:      The available subtitles as a dictionary in the format
                    {tag: subformats}. "tag" is usually a language code, and
                    "subformats" is a list sorted from lower to higher
                    preference, each element is a dictionary with the "ext"
                    entry and one of:
                        * "data": The subtitles file contents
                        * "url": A URL pointing to the subtitles file
                    It can optionally also have:
                        * "name": Name or description of the subtitles
                    "ext" will be calculated from URL if missing
    automatic_captions: Like 'subtitles'; contains automatically generated
                    captions instead of normal subtitles
    duration:       Length of the video in seconds, as an integer or float.
    view_count:     How many users have watched the video on the platform.
    like_count:     Number of positive ratings of the video
    dislike_count:  Number of negative ratings of the video
    repost_count:   Number of reposts of the video
    average_rating: Average rating give by users, the scale used depends on the webpage
    comment_count:  Number of comments on the video
    comments:       A list of comments, each with one or more of the following
                    properties (all but one of text or html optional):
                        * "author" - human-readable name of the comment author
                        * "author_id" - user ID of the comment author
                        * "author_thumbnail" - The thumbnail of the comment author
                        * "id" - Comment ID
                        * "html" - Comment as HTML
                        * "text" - Plain text of the comment
                        * "timestamp" - UNIX timestamp of comment
                        * "parent" - ID of the comment this one is replying to.
                                     Set to "root" to indicate that this is a
                                     comment to the original video.
                        * "like_count" - Number of positive ratings of the comment
                        * "dislike_count" - Number of negative ratings of the comment
                        * "is_favorited" - Whether the comment is marked as
                                           favorite by the video uploader
                        * "author_is_uploader" - Whether the comment is made by
                                                 the video uploader
    age_limit:      Age restriction for the video, as an integer (years)
    webpage_url:    The URL to the video webpage, if given to yt-dlp it
                    should allow to get the same result again. (It will be set
                    by YoutubeDL if it's missing)
    categories:     A list of categories that the video falls in, for example
                    ["Sports", "Berlin"]
    tags:           A list of tags assigned to the video, e.g. ["sweden", "pop music"]
    cast:           A list of the video cast
    is_live:        True, False, or None (=unknown). Whether this video is a
                    live stream that goes on instead of a fixed-length video.
    was_live:       True, False, or None (=unknown). Whether this video was
                    originally a live stream.
    start_time:     Time in seconds where the reproduction should start, as
                    specified in the URL.
    end_time:       Time in seconds where the reproduction should end, as
                    specified in the URL.
    chapters:       A list of dictionaries, with the following entries:
                        * "start_time" - The start time of the chapter in seconds
                        * "end_time" - The end time of the chapter in seconds
                        * "title" (optional, string)
    playable_in_embed: Whether this video is allowed to play in embedded
                    players on other sites. Can be True (=always allowed),
                    False (=never allowed), None (=unknown), or a string
                    specifying the criteria for embedability (Eg: 'whitelist')
    availability:   Under what condition the video is available. One of
                    'private', 'premium_only', 'subscriber_only', 'needs_auth',
                    'unlisted' or 'public'. Use 'InfoExtractor._availability'
                    to set it
    __post_extractor: A function to be called just before the metadata is
                    written to either disk, logger or console. The function
                    must return a dict which will be added to the info_dict.
                    This is usefull for additional information that is
                    time-consuming to extract. Note that the fields thus
                    extracted will not be available to output template and
                    match_filter. So, only "comments" and "comment_count" are
                    currently allowed to be extracted via this method.

    The following fields should only be used when the video belongs to some logical
    chapter or section:

    chapter:        Name or title of the chapter the video belongs to.
    chapter_number: Number of the chapter the video belongs to, as an integer.
    chapter_id:     Id of the chapter the video belongs to, as a unicode string.

    The following fields should only be used when the video is an episode of some
    series, programme or podcast:

    series:         Title of the series or programme the video episode belongs to.
    season:         Title of the season the video episode belongs to.
    season_number:  Number of the season the video episode belongs to, as an integer.
    season_id:      Id of the season the video episode belongs to, as a unicode string.
    episode:        Title of the video episode. Unlike mandatory video title field,
                    this field should denote the exact title of the video episode
                    without any kind of decoration.
    episode_number: Number of the video episode within a season, as an integer.
    episode_id:     Id of the video episode, as a unicode string.

    The following fields should only be used when the media is a track or a part of
    a music album:

    track:          Title of the track.
    track_number:   Number of the track within an album or a disc, as an integer.
    track_id:       Id of the track (useful in case of custom indexing, e.g. 6.iii),
                    as a unicode string.
    artist:         Artist(s) of the track.
    genre:          Genre(s) of the track.
    album:          Title of the album the track belongs to.
    album_type:     Type of the album (e.g. "Demo", "Full-length", "Split", "Compilation", etc).
    album_artist:   List of all artists appeared on the album (e.g.
                    "Ash Borer / Fell Voices" or "Various Artists", useful for splits
                    and compilations).
    disc_number:    Number of the disc or other physical medium the track belongs to,
                    as an integer.
    release_year:   Year (YYYY) when the album was released.

    Unless mentioned otherwise, the fields should be Unicode strings.

    Unless mentioned otherwise, None is equivalent to absence of information.


    _type "playlist" indicates multiple videos.
    There must be a key "entries", which is a list, an iterable, or a PagedList
    object, each element of which is a valid dictionary by this specification.

    Additionally, playlists can have "id", "title", and any other relevent
    attributes with the same semantics as videos (see above).


    _type "multi_video" indicates that there are multiple videos that
    form a single show, for examples multiple acts of an opera or TV episode.
    It must have an entries key like a playlist and contain all the keys
    required for a video at the same time.


    _type "url" indicates that the video must be extracted from another
    location, possibly by a different extractor. Its only required key is:
    "url" - the next URL to extract.
    The key "ie_key" can be set to the class name (minus the trailing "IE",
    e.g. "Youtube") if the extractor class is known in advance.
    Additionally, the dictionary may have any properties of the resolved entity
    known in advance, for example "title" if the title of the referred video is
    known ahead of time.


    _type "url_transparent" entities have the same specification as "url", but
    indicate that the given additional information is more precise than the one
    associated with the resolved URL.
    This is useful when a site employs a video service that hosts the video and
    its technical metadata, but that video service does not embed a useful
    title, description etc.


    Subclasses of this one should re-define the _real_initialize() and
    _real_extract() methods and define a _VALID_URL regexp.
    Probably, they should also be added to the list of extractors.

    _GEO_BYPASS attribute may be set to False in order to disable
    geo restriction bypass mechanisms for a particular extractor.
    Though it won't disable explicit geo restriction bypass based on
    country code provided with geo_bypass_country.

    _GEO_COUNTRIES attribute may contain a list of presumably geo unrestricted
    countries for this extractor. One of these countries will be used by
    geo restriction bypass mechanism right away in order to bypass
    geo restriction, of course, if the mechanism is not disabled.

    _GEO_IP_BLOCKS attribute may contain a list of presumably geo unrestricted
    IP blocks in CIDR notation for this extractor. One of these IP blocks
    will be used by geo restriction bypass mechanism similarly
    to _GEO_COUNTRIES.

    Finally, the _WORKING attribute should be set to False for broken IEs
    in order to warn the users and skip the tests.
    """

    _ready = False
    _downloader = None
    _x_forwarded_for_ip = None
    _GEO_BYPASS = True
    _GEO_COUNTRIES = None
    _GEO_IP_BLOCKS = None
    _WORKING = True
    """
    Feature dependency declaration. Case sensitive.
    Following features are known and recognized:
    - websocket - Requires WebSocket-related package/command
    - yaml - pyyaml package
    """
    _FEATURE_DEPENDENCY = tuple()

    _LOGIN_HINTS = {
        'any': 'Use --cookies, --username and --password or --netrc to provide account credentials',
        'cookies': (
            'Use --cookies for the authentication. '
            'See  https://github.com/ytdl-org/youtube-dl#how-do-i-pass-cookies-to-youtube-dl  for how to pass cookies'),
        'password': 'Use --username and --password or --netrc to provide account credentials',
    }

    def __init__(self, downloader=None):
        """Constructor. Receives an optional downloader."""
        self._ready = False
        self._x_forwarded_for_ip = None
        self.set_downloader(downloader)

    @classmethod
    def suitable(cls, url):
        """Receives a URL and returns True if suitable for this IE."""
        return cls._valid_url_re().match(url) is not None

    @classmethod
    def _match_id(cls, url):
        m = cls._valid_url_re().match(url)
        assert m
        return compat_str(m.group('id'))

    @classmethod
    def _valid_url_re(cls):
        # This does not use has/getattr intentionally - we want to know whether
        # we have cached the regexp for *this* class, whereas getattr would also
        # match the superclass
        if '_VALID_URL_RE' not in cls.__dict__:
            cls._VALID_URL_RE = re.compile(cls._VALID_URL)
        return cls._VALID_URL_RE

    @classmethod
    def working(cls):
        """Getter method for _WORKING."""
        return cls._WORKING

    def initialize(self):
        """Initializes an instance (authentication, etc)."""
        self._initialize_geo_bypass({
            'countries': self._GEO_COUNTRIES,
            'ip_blocks': self._GEO_IP_BLOCKS,
        })
        if not self._ready:
            self._real_initialize()
            self._ready = True

    def _initialize_geo_bypass(self, geo_bypass_context):
        """
        Initialize geo restriction bypass mechanism.

        This method is used to initialize geo bypass mechanism based on faking
        X-Forwarded-For HTTP header. A random country from provided country list
        is selected and a random IP belonging to this country is generated. This
        IP will be passed as X-Forwarded-For HTTP header in all subsequent
        HTTP requests.

        This method will be used for initial geo bypass mechanism initialization
        during the instance initialization with _GEO_COUNTRIES and
        _GEO_IP_BLOCKS.

        You may also manually call it from extractor's code if geo bypass
        information is not available beforehand (e.g. obtained during
        extraction) or due to some other reason. In this case you should pass
        this information in geo bypass context passed as first argument. It may
        contain following fields:

        countries:  List of geo unrestricted countries (similar
                    to _GEO_COUNTRIES)
        ip_blocks:  List of geo unrestricted IP blocks in CIDR notation
                    (similar to _GEO_IP_BLOCKS)

        """
        if not self._x_forwarded_for_ip:

            # Geo bypass mechanism is explicitly disabled by user
            if not self.get_param('geo_bypass', True):
                return

            if not geo_bypass_context:
                geo_bypass_context = {}

            # Backward compatibility: previously _initialize_geo_bypass
            # expected a list of countries, some 3rd party code may still use
            # it this way
            if isinstance(geo_bypass_context, (list, tuple)):
                geo_bypass_context = {
                    'countries': geo_bypass_context,
                }

            # The whole point of geo bypass mechanism is to fake IP
            # as X-Forwarded-For HTTP header based on some IP block or
            # country code.

            # Path 1: bypassing based on IP block in CIDR notation

            # Explicit IP block specified by user, use it right away
            # regardless of whether extractor is geo bypassable or not
            ip_block = self.get_param('geo_bypass_ip_block', None)

            # Otherwise use random IP block from geo bypass context but only
            # if extractor is known as geo bypassable
            if not ip_block:
                ip_blocks = geo_bypass_context.get('ip_blocks')
                if self._GEO_BYPASS and ip_blocks:
                    ip_block = random.choice(ip_blocks)

            if ip_block:
                self._x_forwarded_for_ip = GeoUtils.random_ipv4(ip_block)
                self._downloader.write_debug(
                    '[debug] Using fake IP %s as X-Forwarded-For' % self._x_forwarded_for_ip)
                return

            # Path 2: bypassing based on country code

            # Explicit country code specified by user, use it right away
            # regardless of whether extractor is geo bypassable or not
            country = self.get_param('geo_bypass_country', None)

            # Otherwise use random country code from geo bypass context but
            # only if extractor is known as geo bypassable
            if not country:
                countries = geo_bypass_context.get('countries')
                if self._GEO_BYPASS and countries:
                    country = random.choice(countries)

            if country:
                self._x_forwarded_for_ip = GeoUtils.random_ipv4(country)
                self._downloader.write_debug(
                    'Using fake IP %s (%s) as X-Forwarded-For' % (self._x_forwarded_for_ip, country.upper()))

    def extract(self, url):
        """Extracts URL information and returns it in list of dicts."""

        if 'websocket' in self._FEATURE_DEPENDENCY and not HAVE_WEBSOCKET:
            raise ExtractorError('Please install websockets or websocket_client package via pip, or websockat command', expected=True)
        try:
            if 'yaml' in self._FEATURE_DEPENDENCY:
                __import__('yaml')
        except ImportError:
            raise ExtractorError('Please install pyyaml package via pip.', expected=True)
        try:
            for _ in range(2):
                try:
                    self.initialize()
                    self.write_debug('Extracting URL: %s' % url)
                    ie_result = self._real_extract(url)
                    if ie_result is None:
                        return None
                    if self._x_forwarded_for_ip:
                        ie_result['__x_forwarded_for_ip'] = self._x_forwarded_for_ip
                    subtitles = ie_result.get('subtitles')
                    if (subtitles and 'live_chat' in subtitles
                            and 'no-live-chat' in self.get_param('compat_opts', [])):
                        del subtitles['live_chat']
                    return ie_result
                except GeoRestrictedError as e:
                    if self.__maybe_fake_ip_and_retry(e.countries):
                        continue
                    raise
        except ExtractorError:
            raise
        except compat_http_client.IncompleteRead as e:
            raise ExtractorError('A network error has occurred.', cause=e, expected=True)
        except (KeyError, StopIteration) as e:
            raise ExtractorError('An extractor error has occurred.', cause=e)

    def __maybe_fake_ip_and_retry(self, countries):
        if (not self.get_param('geo_bypass_country', None)
                and self._GEO_BYPASS
                and self.get_param('geo_bypass', True)
                and not self._x_forwarded_for_ip
                and countries):
            country_code = random.choice(countries)
            self._x_forwarded_for_ip = GeoUtils.random_ipv4(country_code)
            if self._x_forwarded_for_ip:
                self.report_warning(
                    'Video is geo restricted. Retrying extraction with fake IP %s (%s) as X-Forwarded-For.'
                    % (self._x_forwarded_for_ip, country_code.upper()))
                return True
        return False

    def set_downloader(self, downloader):
        """Sets the downloader for this IE."""
        self._downloader = downloader

    def _real_initialize(self):
        """Real initialization process. Redefine in subclasses."""
        pass

    def _real_extract(self, url):
        """Real extraction process. Redefine in subclasses."""
        pass

    @classmethod
    def ie_key(cls):
        """A string for getting the InfoExtractor with get_info_extractor"""
        return compat_str(cls.__name__[:-2])

    @property
    def IE_NAME(self):
        return compat_str(type(self).__name__[:-2])

    @staticmethod
    def __can_accept_status_code(err, expected_status):
        assert isinstance(err, compat_urllib_error.HTTPError)
        if expected_status is None:
            return False
        if isinstance(expected_status, compat_integer_types):
            return err.code == expected_status
        elif isinstance(expected_status, (list, tuple)):
            return err.code in expected_status
        elif callable(expected_status):
            return expected_status(err.code) is True
        else:
            assert False

    def _request_webpage(self, url_or_request, video_id, note=None, errnote=None, fatal=True, data=None, headers={}, query={}, expected_status=None):
        """
        Return the response handle.

        See _download_webpage docstring for arguments specification.
        """
        if not self._downloader._first_webpage_request:
            sleep_interval = float_or_none(self.get_param('sleep_interval_requests')) or 0
            if sleep_interval > 0:
                self.to_screen('Sleeping %s seconds ...' % sleep_interval)
                time.sleep(sleep_interval)
        else:
            self._downloader._first_webpage_request = False

        if note is None:
            self.report_download_webpage(video_id)
        elif note is not False:
            if video_id is None:
                self.to_screen('%s' % (note,))
            else:
                self.to_screen('%s: %s' % (video_id, note))

        # Some sites check X-Forwarded-For HTTP header in order to figure out
        # the origin of the client behind proxy. This allows bypassing geo
        # restriction by faking this header's value to IP that belongs to some
        # geo unrestricted country. We will do so once we encounter any
        # geo restriction error.
        if self._x_forwarded_for_ip:
            if 'X-Forwarded-For' not in headers:
                headers['X-Forwarded-For'] = self._x_forwarded_for_ip

        if isinstance(url_or_request, compat_urllib_request.Request):
            url_or_request = update_Request(
                url_or_request, data=data, headers=headers, query=query)
        else:
            if query:
                url_or_request = update_url_query(url_or_request, query)
            if data is not None or headers:
                url_or_request = sanitized_Request(url_or_request, data, headers)
        try:
            return self._downloader.urlopen(url_or_request)
        except network_exceptions as err:
            if isinstance(err, compat_urllib_error.HTTPError):
                if self.__can_accept_status_code(err, expected_status):
                    # Retain reference to error to prevent file object from
                    # being closed before it can be read. Works around the
                    # effects of <https://bugs.python.org/issue15002>
                    # introduced in Python 3.4.1.
                    err.fp._error = err
                    return err.fp

            if errnote is False:
                return False
            if errnote is None:
                errnote = 'Unable to download webpage'

            errmsg = '%s: %s' % (errnote, error_to_compat_str(err))
            if fatal:
                raise ExtractorError(errmsg, sys.exc_info()[2], cause=err)
            else:
                self.report_warning(errmsg)
                return False

    def _download_webpage_handle(self, url_or_request, video_id, note=None, errnote=None, fatal=True, encoding=None, data=None, headers={}, query={}, expected_status=None):
        """
        Return a tuple (page content as string, URL handle).

        See _download_webpage docstring for arguments specification.
        """
        # Strip hashes from the URL (#1038)
        if isinstance(url_or_request, (compat_str, str)):
            url_or_request = url_or_request.partition('#')[0]

        urlh = self._request_webpage(url_or_request, video_id, note, errnote, fatal, data=data, headers=headers, query=query, expected_status=expected_status)
        if urlh is False:
            assert not fatal
            return False
        content = self._webpage_read_content(urlh, url_or_request, video_id, note, errnote, fatal, encoding=encoding)
        return (content, urlh)

    @staticmethod
    def _guess_encoding_from_content(content_type, webpage_bytes):
        m = re.match(r'[a-zA-Z0-9_.-]+/[a-zA-Z0-9_.-]+\s*;\s*charset=(.+)', content_type)
        if m:
            encoding = m.group(1)
        else:
            m = re.search(br'<meta[^>]+charset=[\'"]?([^\'")]+)[ /\'">]',
                          webpage_bytes[:1024])
            if m:
                encoding = m.group(1).decode('ascii')
            elif webpage_bytes.startswith(b'\xff\xfe'):
                encoding = 'utf-16'
            else:
                encoding = 'utf-8'

        return encoding

    def __check_blocked(self, content):
        first_block = content[:512]
        if ('<title>Access to this site is blocked</title>' in content
                and 'Websense' in first_block):
            msg = 'Access to this webpage has been blocked by Websense filtering software in your network.'
            blocked_iframe = self._html_search_regex(
                r'<iframe src="([^"]+)"', content,
                'Websense information URL', default=None)
            if blocked_iframe:
                msg += ' Visit %s for more details' % blocked_iframe
            raise ExtractorError(msg, expected=True)
        if '<title>The URL you requested has been blocked</title>' in first_block:
            msg = (
                'Access to this webpage has been blocked by Indian censorship. '
                'Use a VPN or proxy server (with --proxy) to route around it.')
            block_msg = self._html_search_regex(
                r'</h1><p>(.*?)</p>',
                content, 'block message', default=None)
            if block_msg:
                msg += ' (Message: "%s")' % block_msg.replace('\n', ' ')
            raise ExtractorError(msg, expected=True)
        if ('<title>TTK :: Доступ к ресурсу ограничен</title>' in content
                and 'blocklist.rkn.gov.ru' in content):
            raise ExtractorError(
                'Access to this webpage has been blocked by decision of the Russian government. '
                'Visit http://blocklist.rkn.gov.ru/ for a block reason.',
                expected=True)

    def _webpage_read_content(self, urlh, url_or_request, video_id, note=None, errnote=None, fatal=True, prefix=None, encoding=None):
        content_type = urlh.headers.get('Content-Type', '')
        webpage_bytes = urlh.read()
        if prefix is not None:
            webpage_bytes = prefix + webpage_bytes
        if not encoding:
            encoding = self._guess_encoding_from_content(content_type, webpage_bytes)
        if self.get_param('dump_intermediate_pages', False):
            self.to_screen('Dumping request to ' + urlh.geturl())
            dump = base64.b64encode(webpage_bytes).decode('ascii')
            self._downloader.to_screen(dump)
        if self.get_param('write_pages', False):
            basen = '%s_%s' % (video_id, urlh.geturl())
            if len(basen) > 240:
                h = '___' + hashlib.md5(basen.encode('utf-8')).hexdigest()
                basen = basen[:240 - len(h)] + h
            raw_filename = basen + '.dump'
            filename = sanitize_filename(raw_filename, restricted=True)
            self.to_screen('Saving request to ' + filename)
            # Working around MAX_PATH limitation on Windows (see
            # http://msdn.microsoft.com/en-us/library/windows/desktop/aa365247(v=vs.85).aspx)
            if compat_os_name == 'nt':
                absfilepath = os.path.abspath(filename)
                if len(absfilepath) > 259:
                    filename = '\\\\?\\' + absfilepath
            with open(filename, 'wb') as outf:
                outf.write(webpage_bytes)

        try:
            content = webpage_bytes.decode(encoding, 'replace')
        except LookupError:
            content = webpage_bytes.decode('utf-8', 'replace')

        self.__check_blocked(content)

        return content

    def _download_webpage(
            self, url_or_request, video_id, note=None, errnote=None,
            fatal=True, tries=1, timeout=5, encoding=None, data=None,
            headers={}, query={}, expected_status=None):
        """
        Return the data of the page as a string.

        Arguments:
        url_or_request -- plain text URL as a string or
            a compat_urllib_request.Requestobject
        video_id -- Video/playlist/item identifier (string)

        Keyword arguments:
        note -- note printed before downloading (string)
        errnote -- note printed in case of an error (string)
        fatal -- flag denoting whether error should be considered fatal,
            i.e. whether it should cause ExtractionError to be raised,
            otherwise a warning will be reported and extraction continued
        tries -- number of tries
        timeout -- sleep interval between tries
        encoding -- encoding for a page content decoding, guessed automatically
            when not explicitly specified
        data -- POST data (bytes)
        headers -- HTTP headers (dict)
        query -- URL query (dict)
        expected_status -- allows to accept failed HTTP requests (non 2xx
            status code) by explicitly specifying a set of accepted status
            codes. Can be any of the following entities:
                - an integer type specifying an exact failed status code to
                  accept
                - a list or a tuple of integer types specifying a list of
                  failed status codes to accept
                - a callable accepting an actual failed status code and
                  returning True if it should be accepted
            Note that this argument does not affect success status codes (2xx)
            which are always accepted.
        """

        success = False
        try_count = 0
        while success is False:
            try:
                res = self._download_webpage_handle(
                    url_or_request, video_id, note, errnote, fatal,
                    encoding=encoding, data=data, headers=headers, query=query,
                    expected_status=expected_status)
                success = True
            except compat_http_client.IncompleteRead as e:
                try_count += 1
                if try_count >= tries:
                    raise e
                self._sleep(timeout, video_id)
        if res is False:
            return res
        else:
            content, _ = res
            return content

    def _download_xml_handle(
            self, url_or_request, video_id, note='Downloading XML',
            errnote='Unable to download XML', transform_source=None,
            fatal=True, encoding=None, data=None, headers={}, query={},
            expected_status=None):
        """
        Return a tuple (xml as an compat_etree_Element, URL handle).

        See _download_webpage docstring for arguments specification.
        """
        res = self._download_webpage_handle(
            url_or_request, video_id, note, errnote, fatal=fatal,
            encoding=encoding, data=data, headers=headers, query=query,
            expected_status=expected_status)
        if res is False:
            return res
        xml_string, urlh = res
        return self._parse_xml(
            xml_string, video_id, transform_source=transform_source,
            fatal=fatal), urlh

    def _download_xml(
            self, url_or_request, video_id,
            note='Downloading XML', errnote='Unable to download XML',
            transform_source=None, fatal=True, encoding=None,
            data=None, headers={}, query={}, expected_status=None):
        """
        Return the xml as an compat_etree_Element.

        See _download_webpage docstring for arguments specification.
        """
        res = self._download_xml_handle(
            url_or_request, video_id, note=note, errnote=errnote,
            transform_source=transform_source, fatal=fatal, encoding=encoding,
            data=data, headers=headers, query=query,
            expected_status=expected_status)
        return res if res is False else res[0]

    def _parse_xml(self, xml_string, video_id, transform_source=None, fatal=True):
        if transform_source:
            xml_string = transform_source(xml_string)
        try:
            return compat_etree_fromstring(xml_string.encode('utf-8'))
        except compat_xml_parse_error as ve:
            errmsg = '%s: Failed to parse XML ' % video_id
            if fatal:
                raise ExtractorError(errmsg, cause=ve)
            else:
                self.report_warning(errmsg + str(ve))

    def _download_json_handle(
            self, url_or_request, video_id, note='Downloading JSON metadata',
            errnote='Unable to download JSON metadata', transform_source=None,
            fatal=True, encoding=None, data=None, headers={}, query={},
            expected_status=None):
        """
        Return a tuple (JSON object, URL handle).

        See _download_webpage docstring for arguments specification.
        """
        res = self._download_webpage_handle(
            url_or_request, video_id, note, errnote, fatal=fatal,
            encoding=encoding, data=data, headers=headers, query=query,
            expected_status=expected_status)
        if res is False:
            return res
        json_string, urlh = res
        return self._parse_json(
            json_string, video_id, transform_source=transform_source,
            fatal=fatal), urlh

    def _download_json(
            self, url_or_request, video_id, note='Downloading JSON metadata',
            errnote='Unable to download JSON metadata', transform_source=None,
            fatal=True, encoding=None, data=None, headers={}, query={},
            expected_status=None):
        """
        Return the JSON object as a dict.

        See _download_webpage docstring for arguments specification.
        """
        res = self._download_json_handle(
            url_or_request, video_id, note=note, errnote=errnote,
            transform_source=transform_source, fatal=fatal, encoding=encoding,
            data=data, headers=headers, query=query,
            expected_status=expected_status)
        return res if res is False else res[0]

    def _parse_json(self, json_string, video_id, transform_source=None, fatal=True):
        if transform_source:
            json_string = transform_source(json_string)
        try:
            return json.loads(json_string)
        except ValueError as ve:
            errmsg = '%s: Failed to parse JSON ' % video_id
            if fatal:
                raise ExtractorError(errmsg, cause=ve)
            else:
                self.report_warning(errmsg + str(ve))

    def _parse_socket_response_as_json(self, data, video_id, transform_source=None, fatal=True):
        return self._parse_json(
            data[data.find('{'):data.rfind('}') + 1],
            video_id, transform_source, fatal)

    def _download_socket_json_handle(
            self, url_or_request, video_id, note='Polling socket',
            errnote='Unable to poll socket', transform_source=None,
            fatal=True, encoding=None, data=None, headers={}, query={},
            expected_status=None):
        """
        Return a tuple (JSON object, URL handle).

        See _download_webpage docstring for arguments specification.
        """
        res = self._download_webpage_handle(
            url_or_request, video_id, note, errnote, fatal=fatal,
            encoding=encoding, data=data, headers=headers, query=query,
            expected_status=expected_status)
        if res is False:
            return res
        webpage, urlh = res
        return self._parse_socket_response_as_json(
            webpage, video_id, transform_source=transform_source,
            fatal=fatal), urlh

    def _download_socket_json(
            self, url_or_request, video_id, note='Polling socket',
            errnote='Unable to poll socket', transform_source=None,
            fatal=True, encoding=None, data=None, headers={}, query={},
            expected_status=None):
        """
        Return the JSON object as a dict.

        See _download_webpage docstring for arguments specification.
        """
        res = self._download_socket_json_handle(
            url_or_request, video_id, note=note, errnote=errnote,
            transform_source=transform_source, fatal=fatal, encoding=encoding,
            data=data, headers=headers, query=query,
            expected_status=expected_status)
        return res if res is False else res[0]

    def report_warning(self, msg, video_id=None, *args, **kwargs):
        idstr = '' if video_id is None else '%s: ' % video_id
        self._downloader.report_warning(
            '[%s] %s%s' % (self.IE_NAME, idstr, msg), *args, **kwargs)

    def to_screen(self, msg, *args, **kwargs):
        """Print msg to screen, prefixing it with '[ie_name]'"""
        self._downloader.to_screen('[%s] %s' % (self.IE_NAME, msg), *args, **kwargs)

    def write_debug(self, msg, *args, **kwargs):
        self._downloader.write_debug('[%s] %s' % (self.IE_NAME, msg), *args, **kwargs)

    def get_param(self, name, default=None, *args, **kwargs):
        if self._downloader:
            return self._downloader.params.get(name, default, *args, **kwargs)
        return default

    def report_extraction(self, id_or_name):
        """Report information extraction."""
        self.to_screen('%s: Extracting information' % id_or_name)

    def report_download_webpage(self, video_id):
        """Report webpage download."""
        self.to_screen('%s: Downloading webpage' % video_id)

    def report_age_confirmation(self):
        """Report attempt to confirm age."""
        self.to_screen('Confirming age')

    def report_login(self):
        """Report attempt to log in."""
        self.to_screen('Logging in')

    def raise_login_required(
            self, msg='This video is only available for registered users',
            metadata_available=False, method='any'):
        if metadata_available and self.get_param('ignore_no_formats_error'):
            self.report_warning(msg)
        raise ExtractorError('%s. %s' % (msg, self._LOGIN_HINTS[method]), expected=True)

    def raise_geo_restricted(
            self, msg='This video is not available from your location due to geo restriction',
            countries=None, metadata_available=False):
        if metadata_available and self.get_param('ignore_no_formats_error'):
            self.report_warning(msg)
        else:
            raise GeoRestrictedError(msg, countries=countries)

    def raise_no_formats(self, msg, expected=False, video_id=None):
        if expected and self.get_param('ignore_no_formats_error'):
            self.report_warning(msg, video_id)
        else:
            raise ExtractorError(msg, expected=expected, video_id=video_id)

    # Methods for following #608
    @staticmethod
    def url_result(url, ie=None, video_id=None, video_title=None):
        """Returns a URL that points to a page that should be processed"""
        # TODO: ie should be the class used for getting the info
        video_info = {'_type': 'url',
                      'url': url,
                      'ie_key': ie}
        if video_id is not None:
            video_info['id'] = video_id
        if video_title is not None:
            video_info['title'] = video_title
        return video_info

    def playlist_from_matches(self, matches, playlist_id=None, playlist_title=None, getter=None, ie=None):
        urls = orderedSet(
            self.url_result(self._proto_relative_url(getter(m) if getter else m), ie)
            for m in matches)
        return self.playlist_result(
            urls, playlist_id=playlist_id, playlist_title=playlist_title)

    @staticmethod
    def playlist_result(entries, playlist_id=None, playlist_title=None, playlist_description=None, **kwargs):
        """Returns a playlist"""
        video_info = {'_type': 'playlist',
                      'entries': entries}
        video_info.update(kwargs)
        if playlist_id:
            video_info['id'] = playlist_id
        if playlist_title:
            video_info['title'] = playlist_title
        if playlist_description is not None:
            video_info['description'] = playlist_description
        return video_info

    def _search_regex(self, pattern, string, name, default=NO_DEFAULT, fatal=True, flags=0, group=None):
        """
        Perform a regex search on the given string, using a single or a list of
        patterns returning the first matching group.
        In case of failure return a default value or raise a WARNING or a
        RegexNotFoundError, depending on fatal, specifying the field name.
        """
        if isinstance(pattern, (str, compat_str, compiled_regex_type)):
            mobj = re.search(pattern, string, flags)
        else:
            for p in pattern:
                mobj = re.search(p, string, flags)
                if mobj:
                    break

        if not self.get_param('no_color') and compat_os_name != 'nt' and sys.stderr.isatty():
            _name = '\033[0;34m%s\033[0m' % name
        else:
            _name = name

        if mobj:
            if group is None:
                # return the first matching group
                return next(g for g in mobj.groups() if g is not None)
            else:
                return mobj.group(group)
        elif default is not NO_DEFAULT:
            return default
        elif fatal:
            raise RegexNotFoundError('Unable to extract %s' % _name)
        else:
            self.report_warning('unable to extract %s' % _name + bug_reports_message())
            return None

    def _html_search_regex(self, pattern, string, name, default=NO_DEFAULT, fatal=True, flags=0, group=None):
        """
        Like _search_regex, but strips HTML tags and unescapes entities.
        """
        res = self._search_regex(pattern, string, name, default, fatal, flags, group)
        if res:
            return clean_html(res).strip()
        else:
            return res

    def _get_netrc_login_info(self, netrc_machine=None):
        username = None
        password = None
        netrc_machine = netrc_machine or self._NETRC_MACHINE

        if self.get_param('usenetrc', False):
            try:
                info = netrc.netrc().authenticators(netrc_machine)
                if info is not None:
                    username = info[0]
                    password = info[2]
                else:
                    raise netrc.NetrcParseError(
                        'No authenticators for %s' % netrc_machine)
            except (IOError, netrc.NetrcParseError) as err:
                self.report_warning(
                    'parsing .netrc: %s' % error_to_compat_str(err))

        return username, password

    def _get_login_info(self, username_option='username', password_option='password', netrc_machine=None):
        """
        Get the login info as (username, password)
        First look for the manually specified credentials using username_option
        and password_option as keys in params dictionary. If no such credentials
        available look in the netrc file using the netrc_machine or _NETRC_MACHINE
        value.
        If there's no info available, return (None, None)
        """

        # Attempt to use provided username and password or .netrc data
        username = self.get_param(username_option)
        if username is not None:
            password = self.get_param(password_option)
        else:
            username, password = self._get_netrc_login_info(netrc_machine)

        return username, password

    def _get_tfa_info(self, note='two-factor verification code'):
        """
        Get the two-factor authentication info
        TODO - asking the user will be required for sms/phone verify
        currently just uses the command line option
        If there's no info available, return None
        """

        tfa = self.get_param('twofactor')
        if tfa is not None:
            return tfa

        return compat_getpass('Type %s and press [Return]: ' % note)

    # Helper functions for extracting OpenGraph info
    @staticmethod
    def _og_regexes(prop):
        content_re = r'content=(?:"([^"]+?)"|\'([^\']+?)\'|\s*([^\s"\'=<>`]+?))'
        property_re = (r'(?:name|property)=(?:\'og[:-]%(prop)s\'|"og[:-]%(prop)s"|\s*og[:-]%(prop)s\b)'
                       % {'prop': re.escape(prop)})
        template = r'<meta[^>]+?%s[^>]+?%s'
        return [
            template % (property_re, content_re),
            template % (content_re, property_re),
        ]

    @staticmethod
    def _meta_regex(prop):
        return r'''(?isx)<meta
                    (?=[^>]+(?:itemprop|name|property|id|http-equiv)=(["\']?)%s\1)
                    [^>]+?content=(["\'])(?P<content>.*?)\2''' % re.escape(prop)

    def _og_search_property(self, prop, html, name=None, **kargs):
        if not isinstance(prop, (list, tuple)):
            prop = [prop]
        if name is None:
            name = 'OpenGraph %s' % prop[0]
        og_regexes = []
        for p in prop:
            og_regexes.extend(self._og_regexes(p))
        escaped = self._search_regex(og_regexes, html, name, flags=re.DOTALL, **kargs)
        if escaped is None:
            return None
        return unescapeHTML(escaped)

    def _og_search_thumbnail(self, html, **kargs):
        return self._og_search_property('image', html, 'thumbnail URL', fatal=False, **kargs)

    def _og_search_description(self, html, **kargs):
        return self._og_search_property('description', html, fatal=False, **kargs)

    def _og_search_title(self, html, **kargs):
        return self._og_search_property('title', html, **kargs)

    def _og_search_video_url(self, html, name='video url', secure=True, **kargs):
        regexes = self._og_regexes('video') + self._og_regexes('video:url')
        if secure:
            regexes = self._og_regexes('video:secure_url') + regexes
        return self._html_search_regex(regexes, html, name, **kargs)

    def _og_search_url(self, html, **kargs):
        return self._og_search_property('url', html, **kargs)

    def _html_extract_title(self, html, name, **kwargs):
        return self._html_search_regex(
            r'(?s)<title>(.*?)</title>', html, name, **kwargs)

    def _html_search_meta(self, name, html, display_name=None, fatal=False, **kwargs):
        if not isinstance(name, (list, tuple)):
            name = [name]
        if display_name is None:
            display_name = name[0]
        return self._html_search_regex(
            [self._meta_regex(n) for n in name],
            html, display_name, fatal=fatal, group='content', **kwargs)

    def _dc_search_uploader(self, html):
        return self._html_search_meta('dc.creator', html, 'uploader')

    def _rta_search(self, html):
        # See http://www.rtalabel.org/index.php?content=howtofaq#single
        if re.search(r'(?ix)<meta\s+name="rating"\s+'
                     r'     content="RTA-5042-1996-1400-1577-RTA"',
                     html):
            return 18
        return 0

    def _media_rating_search(self, html):
        # See http://www.tjg-designs.com/WP/metadata-code-examples-adding-metadata-to-your-web-pages/
        rating = self._html_search_meta('rating', html)

        if not rating:
            return None

        RATING_TABLE = {
            'safe for kids': 0,
            'general': 8,
            '14 years': 14,
            'mature': 17,
            'restricted': 19,
        }
        return RATING_TABLE.get(rating.lower())

    def _family_friendly_search(self, html):
        # See http://schema.org/VideoObject
        family_friendly = self._html_search_meta(
            'isFamilyFriendly', html, default=None)

        if not family_friendly:
            return None

        RATING_TABLE = {
            '1': 0,
            'true': 0,
            '0': 18,
            'false': 18,
        }
        return RATING_TABLE.get(family_friendly.lower())

    def _twitter_search_player(self, html):
        return self._html_search_meta('twitter:player', html,
                                      'twitter card player')

    def _search_json_ld(self, html, video_id, expected_type=None, **kwargs):
        json_ld_list = list(re.finditer(JSON_LD_RE, html))
        default = kwargs.get('default', NO_DEFAULT)
        # JSON-LD may be malformed and thus `fatal` should be respected.
        # At the same time `default` may be passed that assumes `fatal=False`
        # for _search_regex. Let's simulate the same behavior here as well.
        fatal = kwargs.get('fatal', True) if default == NO_DEFAULT else False
        json_ld = []
        for mobj in json_ld_list:
            json_ld_item = self._parse_json(
                mobj.group('json_ld'), video_id, fatal=fatal)
            if not json_ld_item:
                continue
            if isinstance(json_ld_item, dict):
                json_ld.append(json_ld_item)
            elif isinstance(json_ld_item, (list, tuple)):
                json_ld.extend(json_ld_item)
        if json_ld:
            json_ld = self._json_ld(json_ld, video_id, fatal=fatal, expected_type=expected_type)
        if json_ld:
            return json_ld
        if default is not NO_DEFAULT:
            return default
        elif fatal:
            raise RegexNotFoundError('Unable to extract JSON-LD')
        else:
            self.report_warning('unable to extract JSON-LD %s' % bug_reports_message())
            return {}

    def _json_ld(self, json_ld, video_id, fatal=True, expected_type=None):
        if isinstance(json_ld, compat_str):
            json_ld = self._parse_json(json_ld, video_id, fatal=fatal)
        if not json_ld:
            return {}
        info = {}
        if not isinstance(json_ld, (list, tuple, dict)):
            return info
        if isinstance(json_ld, dict):
            json_ld = [json_ld]

        INTERACTION_TYPE_MAP = {
            'CommentAction': 'comment',
            'AgreeAction': 'like',
            'DisagreeAction': 'dislike',
            'LikeAction': 'like',
            'DislikeAction': 'dislike',
            'ListenAction': 'view',
            'WatchAction': 'view',
            'ViewAction': 'view',
        }

        def extract_interaction_type(e):
            interaction_type = e.get('interactionType')
            if isinstance(interaction_type, dict):
                interaction_type = interaction_type.get('@type')
            return str_or_none(interaction_type)

        def extract_interaction_statistic(e):
            interaction_statistic = e.get('interactionStatistic')
            if isinstance(interaction_statistic, dict):
                interaction_statistic = [interaction_statistic]
            if not isinstance(interaction_statistic, list):
                return
            for is_e in interaction_statistic:
                if not isinstance(is_e, dict):
                    continue
                if is_e.get('@type') != 'InteractionCounter':
                    continue
                interaction_type = extract_interaction_type(is_e)
                if not interaction_type:
                    continue
                # For interaction count some sites provide string instead of
                # an integer (as per spec) with non digit characters (e.g. ",")
                # so extracting count with more relaxed str_to_int
                interaction_count = str_to_int(is_e.get('userInteractionCount'))
                if interaction_count is None:
                    continue
                count_kind = INTERACTION_TYPE_MAP.get(interaction_type.split('/')[-1])
                if not count_kind:
                    continue
                count_key = '%s_count' % count_kind
                if info.get(count_key) is not None:
                    continue
                info[count_key] = interaction_count

        def extract_video_object(e):
            assert e['@type'] == 'VideoObject'
            author = e.get('author')
            info.update({
                'url': url_or_none(e.get('contentUrl')),
                'title': unescapeHTML(e.get('name')),
                'description': unescapeHTML(e.get('description')),
                'thumbnail': url_or_none(e.get('thumbnailUrl') or e.get('thumbnailURL')),
                'duration': parse_duration(e.get('duration')),
                'timestamp': unified_timestamp(e.get('uploadDate')),
                # author can be an instance of 'Organization' or 'Person' types.
                # both types can have 'name' property(inherited from 'Thing' type). [1]
                # however some websites are using 'Text' type instead.
                # 1. https://schema.org/VideoObject
                'uploader': author.get('name') if isinstance(author, dict) else author if isinstance(author, compat_str) else None,
                'filesize': float_or_none(e.get('contentSize')),
                'tbr': int_or_none(e.get('bitrate')),
                'width': int_or_none(e.get('width')),
                'height': int_or_none(e.get('height')),
                'view_count': int_or_none(e.get('interactionCount')),
            })
            extract_interaction_statistic(e)

        for e in json_ld:
            if '@context' in e:
                item_type = e.get('@type')
                if expected_type is not None and expected_type != item_type:
                    continue
                if item_type in ('TVEpisode', 'Episode'):
                    episode_name = unescapeHTML(e.get('name'))
                    info.update({
                        'episode': episode_name,
                        'episode_number': int_or_none(e.get('episodeNumber')),
                        'description': unescapeHTML(e.get('description')),
                    })
                    if not info.get('title') and episode_name:
                        info['title'] = episode_name
                    part_of_season = e.get('partOfSeason')
                    if isinstance(part_of_season, dict) and part_of_season.get('@type') in ('TVSeason', 'Season', 'CreativeWorkSeason'):
                        info.update({
                            'season': unescapeHTML(part_of_season.get('name')),
                            'season_number': int_or_none(part_of_season.get('seasonNumber')),
                        })
                    part_of_series = e.get('partOfSeries') or e.get('partOfTVSeries')
                    if isinstance(part_of_series, dict) and part_of_series.get('@type') in ('TVSeries', 'Series', 'CreativeWorkSeries'):
                        info['series'] = unescapeHTML(part_of_series.get('name'))
                elif item_type == 'Movie':
                    info.update({
                        'title': unescapeHTML(e.get('name')),
                        'description': unescapeHTML(e.get('description')),
                        'duration': parse_duration(e.get('duration')),
                        'timestamp': unified_timestamp(e.get('dateCreated')),
                    })
                elif item_type in ('Article', 'NewsArticle'):
                    info.update({
                        'timestamp': parse_iso8601(e.get('datePublished')),
                        'title': unescapeHTML(e.get('headline')),
                        'description': unescapeHTML(e.get('articleBody')),
                    })
                elif item_type == 'VideoObject':
                    extract_video_object(e)
                    if expected_type is None:
                        continue
                    else:
                        break
                video = e.get('video')
                if isinstance(video, dict) and video.get('@type') == 'VideoObject':
                    extract_video_object(video)
                if expected_type is None:
                    continue
                else:
                    break
        return dict((k, v) for k, v in info.items() if v is not None)

    @staticmethod
    def _hidden_inputs(html):
        html = re.sub(r'<!--(?:(?!<!--).)*-->', '', html)
        hidden_inputs = {}
        for input in re.findall(r'(?i)(<input[^>]+>)', html):
            attrs = extract_attributes(input)
            if not input:
                continue
            if attrs.get('type') not in ('hidden', 'submit'):
                continue
            name = attrs.get('name') or attrs.get('id')
            value = attrs.get('value')
            if name and value is not None:
                hidden_inputs[name] = value
        return hidden_inputs

    def _form_hidden_inputs(self, form_id, html):
        form = self._search_regex(
            r'(?is)<form[^>]+?id=(["\'])%s\1[^>]*>(?P<form>.+?)</form>' % form_id,
            html, '%s form' % form_id, group='form')
        return self._hidden_inputs(form)

    class FormatSort:
        regex = r' *((?P<reverse>\+)?(?P<field>[a-zA-Z0-9_]+)((?P<separator>[~:])(?P<limit>.*?))?)? *$'

        default = ('hidden', 'aud_or_vid', 'hasvid', 'ie_pref', 'lang', 'quality',
                   'res', 'fps', 'codec:vp9.2', 'size', 'br', 'asr',
                   'proto', 'ext', 'hasaud', 'source', 'format_id')  # These must not be aliases
        ytdl_default = ('hasaud', 'quality', 'tbr', 'filesize', 'vbr',
                        'height', 'width', 'proto', 'vext', 'abr', 'aext',
                        'fps', 'fs_approx', 'source', 'format_id')

        settings = {
            'vcodec': {'type': 'ordered', 'regex': True,
                       'order': ['av0?1', 'vp0?9.2', 'vp0?9', '[hx]265|he?vc?', '[hx]264|avc', 'vp0?8', 'mp4v|h263', 'theora', '', None, 'none']},
            'acodec': {'type': 'ordered', 'regex': True,
                       'order': ['opus', 'vorbis', 'aac', 'mp?4a?', 'mp3', 'e?a?c-?3', 'dts', '', None, 'none']},
<<<<<<< HEAD
            # sort with multiple:ordered from "expected_protocol", "protocol" in this order to make DMC formats properly sorted
            'proto': {'type': 'multiple:ordered', 'regex': True, 'field': ('expected_protocol', 'protocol'),
                      'order': ['m3u8.+', 'm3u8', '(ht|f)tps', '(ht|f)tp$', '.*dash', '', 'mms|rtsp', 'none', 'f4'],
                      'function': lambda *x: x[0]},
=======
            'proto': {'type': 'ordered', 'regex': True, 'field': 'protocol',
                      'order': ['(ht|f)tps', '(ht|f)tp$', 'm3u8.+', '.*dash', 'ws|websocket', '', 'mms|rtsp', 'none', 'f4']},
>>>>>>> 2b18a8c5
            'vext': {'type': 'ordered', 'field': 'video_ext',
                     'order': ('mp4', 'webm', 'flv', '', 'none'),
                     'order_free': ('webm', 'mp4', 'flv', '', 'none')},
            'aext': {'type': 'ordered', 'field': 'audio_ext',
                     'order': ('m4a', 'aac', 'mp3', 'ogg', 'opus', 'webm', '', 'none'),
                     'order_free': ('opus', 'ogg', 'webm', 'm4a', 'mp3', 'aac', '', 'none')},
            'hidden': {'visible': False, 'forced': True, 'type': 'extractor', 'max': -1000},
            'aud_or_vid': {'visible': False, 'forced': True, 'type': 'multiple', 'default': 1,
                           'field': ('vcodec', 'acodec'),
                           'function': lambda it: int(any(v != 'none' for v in it))},
            'ie_pref': {'priority': True, 'type': 'extractor'},
            'hasvid': {'priority': True, 'field': 'vcodec', 'type': 'boolean', 'not_in_list': ('none',)},
            'hasaud': {'field': 'acodec', 'type': 'boolean', 'not_in_list': ('none',)},
            'lang': {'priority': True, 'convert': 'ignore', 'field': 'language_preference'},
            'quality': {'convert': 'float_none', 'default': -1},
            'filesize': {'convert': 'bytes'},
            'fs_approx': {'convert': 'bytes', 'field': 'filesize_approx'},
            'id': {'convert': 'string', 'field': 'format_id'},
            'height': {'convert': 'float_none'},
            'width': {'convert': 'float_none'},
            'fps': {'convert': 'float_none'},
            'tbr': {'convert': 'float_none'},
            'vbr': {'convert': 'float_none'},
            'abr': {'convert': 'float_none'},
            'asr': {'convert': 'float_none'},
            'source': {'convert': 'ignore', 'field': 'source_preference'},

            'codec': {'type': 'combined', 'field': ('vcodec', 'acodec')},
            'br': {'type': 'combined', 'field': ('tbr', 'vbr', 'abr'), 'same_limit': True},
            'size': {'type': 'combined', 'same_limit': True, 'field': ('filesize', 'fs_approx')},
            'ext': {'type': 'combined', 'field': ('vext', 'aext')},
            'res': {'type': 'multiple', 'field': ('height', 'width'), 'function': min},

            # Most of these exist only for compatibility reasons
            'dimension': {'type': 'alias', 'field': 'res'},
            'resolution': {'type': 'alias', 'field': 'res'},
            'extension': {'type': 'alias', 'field': 'ext'},
            'bitrate': {'type': 'alias', 'field': 'br'},
            'total_bitrate': {'type': 'alias', 'field': 'tbr'},
            'video_bitrate': {'type': 'alias', 'field': 'vbr'},
            'audio_bitrate': {'type': 'alias', 'field': 'abr'},
            'framerate': {'type': 'alias', 'field': 'fps'},
            'language_preference': {'type': 'alias', 'field': 'lang'},  # not named as 'language' because such a field exists
            'protocol': {'type': 'alias', 'field': 'proto'},
            'source_preference': {'type': 'alias', 'field': 'source'},
            'filesize_approx': {'type': 'alias', 'field': 'fs_approx'},
            'filesize_estimate': {'type': 'alias', 'field': 'size'},
            'samplerate': {'type': 'alias', 'field': 'asr'},
            'video_ext': {'type': 'alias', 'field': 'vext'},
            'audio_ext': {'type': 'alias', 'field': 'aext'},
            'video_codec': {'type': 'alias', 'field': 'vcodec'},
            'audio_codec': {'type': 'alias', 'field': 'acodec'},
            'video': {'type': 'alias', 'field': 'hasvid'},
            'has_video': {'type': 'alias', 'field': 'hasvid'},
            'audio': {'type': 'alias', 'field': 'hasaud'},
            'has_audio': {'type': 'alias', 'field': 'hasaud'},
            'extractor': {'type': 'alias', 'field': 'ie_pref'},
            'preference': {'type': 'alias', 'field': 'ie_pref'},
            'extractor_preference': {'type': 'alias', 'field': 'ie_pref'},
            'format_id': {'type': 'alias', 'field': 'id'},
        }

        _order = []

        def _get_field_setting(self, field, key):
            if field not in self.settings:
                self.settings[field] = {}
            propObj = self.settings[field]
            if key not in propObj:
                type = propObj.get('type')
                if key == 'field':
                    default = 'preference' if type == 'extractor' else (field,) if type in ('combined', 'multiple') else field
                elif key == 'convert':
                    default = 'order' if type == 'ordered' else 'float_string' if field else 'ignore'
                else:
                    default = {'type': 'field', 'visible': True, 'order': [], 'not_in_list': (None,), 'function': max}.get(key, None)
                propObj[key] = default
            return propObj[key]

        def _resolve_field_value(self, field, value, convertNone=False):
            if value is None:
                if not convertNone:
                    return None
            else:
                value = value.lower()
            conversion = self._get_field_setting(field, 'convert')
            if conversion == 'ignore':
                return None
            elif conversion == 'string':
                return value
            elif conversion == 'float_none':
                return float_or_none(value)
            elif conversion == 'bytes':
                return FileDownloader.parse_bytes(value)
            elif conversion == 'order':
                order_list = (self._use_free_order and self._get_field_setting(field, 'order_free')) or self._get_field_setting(field, 'order')
                use_regex = self._get_field_setting(field, 'regex')
                list_length = len(order_list)
                empty_pos = order_list.index('') if '' in order_list else list_length + 1
                if use_regex and value is not None:
                    for i, regex in enumerate(order_list):
                        if regex and re.match(regex, value):
                            return list_length - i
                    return list_length - empty_pos  # not in list
                else:  # not regex or  value = None
                    return list_length - (order_list.index(value) if value in order_list else empty_pos)
            elif value is not None:
                if value.isnumeric():
                    return float(value)
                else:
                    self.settings[field]['convert'] = 'string'
                    return value

        def evaluate_params(self, params, sort_extractor):
            self._use_free_order = params.get('prefer_free_formats', False)
            self._sort_user = params.get('format_sort', [])
            self._sort_extractor = sort_extractor

            def add_item(field, reverse, closest, limit_text):
                field = field.lower()
                if field in self._order:
                    return
                self._order.append(field)
                limit = self._resolve_field_value(field, limit_text)
                data = {
                    'reverse': reverse,
                    'closest': False if limit is None else closest,
                    'limit_text': limit_text,
                    'limit': limit}
                if field in self.settings:
                    self.settings[field].update(data)
                else:
                    self.settings[field] = data

            sort_list = (
                tuple(field for field in self.default if self._get_field_setting(field, 'forced'))
                + (tuple() if params.get('format_sort_force', False)
                   else tuple(field for field in self.default if self._get_field_setting(field, 'priority')))
                + tuple(self._sort_user) + tuple(sort_extractor) + self.default)

            for item in sort_list:
                match = re.match(self.regex, item)
                if match is None:
                    raise ExtractorError('Invalid format sort string "%s" given by extractor' % item)
                field = match.group('field')
                if field is None:
                    continue
                if self._get_field_setting(field, 'type') == 'alias':
                    field = self._get_field_setting(field, 'field')
                reverse = match.group('reverse') is not None
                closest = match.group('separator') == '~'
                limit_text = match.group('limit')

                has_limit = limit_text is not None
                has_multiple_fields = self._get_field_setting(field, 'type') == 'combined'
                has_multiple_limits = has_limit and has_multiple_fields and not self._get_field_setting(field, 'same_limit')

                fields = self._get_field_setting(field, 'field') if has_multiple_fields else (field,)
                limits = limit_text.split(":") if has_multiple_limits else (limit_text,) if has_limit else tuple()
                limit_count = len(limits)
                for (i, f) in enumerate(fields):
                    add_item(f, reverse, closest,
                             limits[i] if i < limit_count
                             else limits[0] if has_limit and not has_multiple_limits
                             else None)

        def print_verbose_info(self, write_debug):
            if self._sort_user:
                write_debug('Sort order given by user: %s' % ', '.join(self._sort_user))
            if self._sort_extractor:
                write_debug('Sort order given by extractor: %s' % ', '.join(self._sort_extractor))
            write_debug('Formats sorted by: %s' % ', '.join(['%s%s%s' % (
                '+' if self._get_field_setting(field, 'reverse') else '', field,
                '%s%s(%s)' % ('~' if self._get_field_setting(field, 'closest') else ':',
                              self._get_field_setting(field, 'limit_text'),
                              self._get_field_setting(field, 'limit'))
                if self._get_field_setting(field, 'limit_text') is not None else '')
                for field in self._order if self._get_field_setting(field, 'visible')]))

        def _calculate_field_preference_from_value(self, format, field, type, value):
            reverse = self._get_field_setting(field, 'reverse')
            closest = self._get_field_setting(field, 'closest')
            limit = self._get_field_setting(field, 'limit')

            if type == 'extractor':
                maximum = self._get_field_setting(field, 'max')
                if value is None or (maximum is not None and value >= maximum):
                    value = -1
            elif type == 'boolean':
                in_list = self._get_field_setting(field, 'in_list')
                not_in_list = self._get_field_setting(field, 'not_in_list')
                value = 0 if ((in_list is None or value in in_list) and (not_in_list is None or value not in not_in_list)) else -1
            elif type == 'ordered':
                value = self._resolve_field_value(field, value, True)

            # try to convert to number
            val_num = float_or_none(value, default=self._get_field_setting(field, 'default'))
            is_num = self._get_field_setting(field, 'convert') != 'string' and val_num is not None
            if is_num:
                value = val_num

            return ((-10, 0) if value is None
                    else (1, value, 0) if not is_num  # if a field has mixed strings and numbers, strings are sorted higher
                    else (0, -abs(value - limit), value - limit if reverse else limit - value) if closest
                    else (0, value, 0) if not reverse and (limit is None or value <= limit)
                    else (0, -value, 0) if limit is None or (reverse and value == limit) or value > limit
                    else (-1, value, 0))

        def _calculate_field_preference(self, format, field):
            type = self._get_field_setting(field, 'type')  # extractor, boolean, ordered, field, multiple
            get_value = lambda f: format.get(self._get_field_setting(f, 'field'))
            multiple_match = re.match(r'multiple(?::([a-z]+))?', type)
            if multiple_match:
                type = multiple_match.group(1) or 'field'
                actual_fields = self._get_field_setting(field, 'field')

                def wrapped_function(values):
                    values = tuple(filter(lambda x: x is not None, values))
                    return self._get_field_setting(field, 'function')(values) if values else None

                value = wrapped_function((get_value(f) for f in actual_fields))
            else:
                value = get_value(field)
            return self._calculate_field_preference_from_value(format, field, type, value)

        def calculate_preference(self, format):
            # Determine missing protocol
            if not format.get('protocol'):
                format['protocol'] = determine_protocol(format)

            # Determine missing ext
            if not format.get('ext') and 'url' in format:
                format['ext'] = determine_ext(format['url'])
            if format.get('vcodec') == 'none':
                format['audio_ext'] = format['ext'] if format.get('acodec') != 'none' else 'none'
                format['video_ext'] = 'none'
            else:
                format['video_ext'] = format['ext']
                format['audio_ext'] = 'none'
            # if format.get('preference') is None and format.get('ext') in ('f4f', 'f4m'):  # Not supported?
            #    format['preference'] = -1000

            # Determine missing bitrates
            if format.get('tbr') is None:
                if format.get('vbr') is not None and format.get('abr') is not None:
                    format['tbr'] = format.get('vbr', 0) + format.get('abr', 0)
            else:
                if format.get('vcodec') != "none" and format.get('vbr') is None:
                    format['vbr'] = format.get('tbr') - format.get('abr', 0)
                if format.get('acodec') != "none" and format.get('abr') is None:
                    format['abr'] = format.get('tbr') - format.get('vbr', 0)

            return tuple(self._calculate_field_preference(format, field) for field in self._order)

    def _sort_formats(self, formats, field_preference=[]):
        if not formats:
            if self.get_param('ignore_no_formats_error'):
                return
            raise ExtractorError('No video formats found')
        format_sort = self.FormatSort()  # params and to_screen are taken from the downloader
        format_sort.evaluate_params(self._downloader.params, field_preference)
        if self.get_param('verbose', False):
            format_sort.print_verbose_info(self._downloader.write_debug)
        formats.sort(key=lambda f: format_sort.calculate_preference(f))

    def _check_formats(self, formats, video_id):
        if formats:
            formats[:] = filter(
                lambda f: self._is_valid_url(
                    f['url'], video_id,
                    item='%s video format' % f.get('format_id') if f.get('format_id') else 'video'),
                formats)

    @staticmethod
    def _remove_duplicate_formats(formats):
        format_urls = set()
        unique_formats = []
        for f in formats:
            if f['url'] not in format_urls:
                format_urls.add(f['url'])
                unique_formats.append(f)
        formats[:] = unique_formats

    def _is_valid_url(self, url, video_id, item='video', headers={}):
        url = self._proto_relative_url(url, scheme='http:')
        # For now assume non HTTP(S) URLs always valid
        if not (url.startswith('http://') or url.startswith('https://')):
            return True
        try:
            self._request_webpage(url, video_id, 'Checking %s URL' % item, headers=headers)
            return True
        except ExtractorError as e:
            self.to_screen(
                '%s: %s URL is invalid, skipping: %s'
                % (video_id, item, error_to_compat_str(e.cause)))
            return False

    def http_scheme(self):
        """ Either "http:" or "https:", depending on the user's preferences """
        return (
            'http:'
            if self.get_param('prefer_insecure', False)
            else 'https:')

    def _proto_relative_url(self, url, scheme=None):
        if url is None:
            return url
        if url.startswith('//'):
            if scheme is None:
                scheme = self.http_scheme()
            return scheme + url
        else:
            return url

    def _sleep(self, timeout, video_id, msg_template=None):
        if msg_template is None:
            msg_template = '%(video_id)s: Waiting for %(timeout)s seconds'
        msg = msg_template % {'video_id': video_id, 'timeout': timeout}
        self.to_screen(msg)
        time.sleep(timeout)

    def _extract_f4m_formats(self, manifest_url, video_id, preference=None, quality=None, f4m_id=None,
                             transform_source=lambda s: fix_xml_ampersands(s).strip(),
                             fatal=True, m3u8_id=None, data=None, headers={}, query={}):
        manifest = self._download_xml(
            manifest_url, video_id, 'Downloading f4m manifest',
            'Unable to download f4m manifest',
            # Some manifests may be malformed, e.g. prosiebensat1 generated manifests
            # (see https://github.com/ytdl-org/youtube-dl/issues/6215#issuecomment-121704244)
            transform_source=transform_source,
            fatal=fatal, data=data, headers=headers, query=query)

        if manifest is False:
            return []

        return self._parse_f4m_formats(
            manifest, manifest_url, video_id, preference=preference, quality=quality, f4m_id=f4m_id,
            transform_source=transform_source, fatal=fatal, m3u8_id=m3u8_id)

    def _parse_f4m_formats(self, manifest, manifest_url, video_id, preference=None, quality=None, f4m_id=None,
                           transform_source=lambda s: fix_xml_ampersands(s).strip(),
                           fatal=True, m3u8_id=None):
        if not isinstance(manifest, compat_etree_Element) and not fatal:
            return []

        # currently yt-dlp cannot decode the playerVerificationChallenge as Akamai uses Adobe Alchemy
        akamai_pv = manifest.find('{http://ns.adobe.com/f4m/1.0}pv-2.0')
        if akamai_pv is not None and ';' in akamai_pv.text:
            playerVerificationChallenge = akamai_pv.text.split(';')[0]
            if playerVerificationChallenge.strip() != '':
                return []

        formats = []
        manifest_version = '1.0'
        media_nodes = manifest.findall('{http://ns.adobe.com/f4m/1.0}media')
        if not media_nodes:
            manifest_version = '2.0'
            media_nodes = manifest.findall('{http://ns.adobe.com/f4m/2.0}media')
        # Remove unsupported DRM protected media from final formats
        # rendition (see https://github.com/ytdl-org/youtube-dl/issues/8573).
        media_nodes = remove_encrypted_media(media_nodes)
        if not media_nodes:
            return formats

        manifest_base_url = get_base_url(manifest)

        bootstrap_info = xpath_element(
            manifest, ['{http://ns.adobe.com/f4m/1.0}bootstrapInfo', '{http://ns.adobe.com/f4m/2.0}bootstrapInfo'],
            'bootstrap info', default=None)

        vcodec = None
        mime_type = xpath_text(
            manifest, ['{http://ns.adobe.com/f4m/1.0}mimeType', '{http://ns.adobe.com/f4m/2.0}mimeType'],
            'base URL', default=None)
        if mime_type and mime_type.startswith('audio/'):
            vcodec = 'none'

        for i, media_el in enumerate(media_nodes):
            tbr = int_or_none(media_el.attrib.get('bitrate'))
            width = int_or_none(media_el.attrib.get('width'))
            height = int_or_none(media_el.attrib.get('height'))
            format_id = '-'.join(filter(None, [f4m_id, compat_str(i if tbr is None else tbr)]))
            # If <bootstrapInfo> is present, the specified f4m is a
            # stream-level manifest, and only set-level manifests may refer to
            # external resources.  See section 11.4 and section 4 of F4M spec
            if bootstrap_info is None:
                media_url = None
                # @href is introduced in 2.0, see section 11.6 of F4M spec
                if manifest_version == '2.0':
                    media_url = media_el.attrib.get('href')
                if media_url is None:
                    media_url = media_el.attrib.get('url')
                if not media_url:
                    continue
                manifest_url = (
                    media_url if media_url.startswith('http://') or media_url.startswith('https://')
                    else ((manifest_base_url or '/'.join(manifest_url.split('/')[:-1])) + '/' + media_url))
                # If media_url is itself a f4m manifest do the recursive extraction
                # since bitrates in parent manifest (this one) and media_url manifest
                # may differ leading to inability to resolve the format by requested
                # bitrate in f4m downloader
                ext = determine_ext(manifest_url)
                if ext == 'f4m':
                    f4m_formats = self._extract_f4m_formats(
                        manifest_url, video_id, preference=preference, quality=quality, f4m_id=f4m_id,
                        transform_source=transform_source, fatal=fatal)
                    # Sometimes stream-level manifest contains single media entry that
                    # does not contain any quality metadata (e.g. http://matchtv.ru/#live-player).
                    # At the same time parent's media entry in set-level manifest may
                    # contain it. We will copy it from parent in such cases.
                    if len(f4m_formats) == 1:
                        f = f4m_formats[0]
                        f.update({
                            'tbr': f.get('tbr') or tbr,
                            'width': f.get('width') or width,
                            'height': f.get('height') or height,
                            'format_id': f.get('format_id') if not tbr else format_id,
                            'vcodec': vcodec,
                        })
                    formats.extend(f4m_formats)
                    continue
                elif ext == 'm3u8':
                    formats.extend(self._extract_m3u8_formats(
                        manifest_url, video_id, 'mp4', preference=preference,
                        quality=quality, m3u8_id=m3u8_id, fatal=fatal))
                    continue
            formats.append({
                'format_id': format_id,
                'url': manifest_url,
                'manifest_url': manifest_url,
                'ext': 'flv' if bootstrap_info is not None else None,
                'protocol': 'f4m',
                'tbr': tbr,
                'width': width,
                'height': height,
                'vcodec': vcodec,
                'preference': preference,
                'quality': quality,
            })
        return formats

    def _m3u8_meta_format(self, m3u8_url, ext=None, preference=None, quality=None, m3u8_id=None):
        return {
            'format_id': '-'.join(filter(None, [m3u8_id, 'meta'])),
            'url': m3u8_url,
            'ext': ext,
            'protocol': 'm3u8',
            'preference': preference - 100 if preference else -100,
            'quality': quality,
            'resolution': 'multiple',
            'format_note': 'Quality selection URL',
        }

    def _extract_m3u8_formats(self, *args, **kwargs):
        fmts, subs = self._extract_m3u8_formats_and_subtitles(*args, **kwargs)
        if subs:
            self.report_warning(bug_reports_message(
                "Ignoring subtitle tracks found in the HLS manifest; "
                "if any subtitle tracks are missing,"
            ))
        return fmts

    def _extract_m3u8_formats_and_subtitles(
            self, m3u8_url, video_id, ext=None, entry_protocol='m3u8_native',
            preference=None, quality=None, m3u8_id=None, note=None,
            errnote=None, fatal=True, live=False, data=None, headers={},
            query={}):

        res = self._download_webpage_handle(
            m3u8_url, video_id,
            note='Downloading m3u8 information' if note is None else note,
            errnote='Failed to download m3u8 information' if errnote is None else errnote,
            fatal=fatal, data=data, headers=headers, query=query)

        if res is False:
            return [], {}

        m3u8_doc, urlh = res
        m3u8_url = urlh.geturl()

        return self._parse_m3u8_formats_and_subtitles(
            m3u8_doc, m3u8_url, ext=ext, entry_protocol=entry_protocol,
            preference=preference, quality=quality, m3u8_id=m3u8_id,
            note=note, errnote=errnote, fatal=fatal, live=live, data=data,
            headers=headers, query=query, video_id=video_id)

    def _parse_m3u8_formats_and_subtitles(
            self, m3u8_doc, m3u8_url, ext=None, entry_protocol='m3u8_native',
            preference=None, quality=None, m3u8_id=None, live=False, note=None,
            errnote=None, fatal=True, data=None, headers={}, query={},
            video_id=None):

        if '#EXT-X-FAXS-CM:' in m3u8_doc:  # Adobe Flash Access
            return [], {}

        if (not self.get_param('allow_unplayable_formats')
                and re.search(r'#EXT-X-SESSION-KEY:.*?URI="skd://', m3u8_doc)):  # Apple FairPlay
            return [], {}

        formats = []

        subtitles = {}

        format_url = lambda u: (
            u
            if re.match(r'^https?://', u)
            else compat_urlparse.urljoin(m3u8_url, u))

        split_discontinuity = self.get_param('hls_split_discontinuity', False)

        # References:
        # 1. https://tools.ietf.org/html/draft-pantos-http-live-streaming-21
        # 2. https://github.com/ytdl-org/youtube-dl/issues/12211
        # 3. https://github.com/ytdl-org/youtube-dl/issues/18923

        # We should try extracting formats only from master playlists [1, 4.3.4],
        # i.e. playlists that describe available qualities. On the other hand
        # media playlists [1, 4.3.3] should be returned as is since they contain
        # just the media without qualities renditions.
        # Fortunately, master playlist can be easily distinguished from media
        # playlist based on particular tags availability. As of [1, 4.3.3, 4.3.4]
        # master playlist tags MUST NOT appear in a media playlist and vice versa.
        # As of [1, 4.3.3.1] #EXT-X-TARGETDURATION tag is REQUIRED for every
        # media playlist and MUST NOT appear in master playlist thus we can
        # clearly detect media playlist with this criterion.

        def _extract_m3u8_playlist_formats(format_url=None, m3u8_doc=None, video_id=None,
                                           fatal=True, data=None, headers={}):
            if not m3u8_doc:
                if not format_url:
                    return []
                res = self._download_webpage_handle(
                    format_url, video_id,
                    note=False,
                    errnote='Failed to download m3u8 playlist information',
                    fatal=fatal, data=data, headers=headers)

                if res is False:
                    return []

                m3u8_doc, urlh = res
                format_url = urlh.geturl()

            playlist_formats = []
            i = (
                0
                if split_discontinuity
                else None)
            format_info = {
                'index': i,
                'key_data': None,
                'files': [],
            }
            for line in m3u8_doc.splitlines():
                if not line.startswith('#'):
                    format_info['files'].append(line)
                elif split_discontinuity and line.startswith('#EXT-X-DISCONTINUITY'):
                    i += 1
                    playlist_formats.append(format_info)
                    format_info = {
                        'index': i,
                        'url': format_url,
                        'files': [],
                    }
            playlist_formats.append(format_info)
            return playlist_formats

        if '#EXT-X-TARGETDURATION' in m3u8_doc:  # media playlist, return as is

            playlist_formats = _extract_m3u8_playlist_formats(m3u8_doc=m3u8_doc)

            for format in playlist_formats:
                format_id = []
                if m3u8_id:
                    format_id.append(m3u8_id)
                format_index = format.get('index')
                if format_index:
                    format_id.append(str(format_index))
                f = {
                    'format_id': '-'.join(format_id),
                    'format_index': format_index,
                    'url': m3u8_url,
                    'ext': ext,
                    'protocol': entry_protocol,
                    'preference': preference,
                    'quality': quality,
                }
                formats.append(f)

            return formats, subtitles

        groups = {}
        last_stream_inf = {}

        def extract_media(x_media_line):
            media = parse_m3u8_attributes(x_media_line)
            # As per [1, 4.3.4.1] TYPE, GROUP-ID and NAME are REQUIRED
            media_type, group_id, name = media.get('TYPE'), media.get('GROUP-ID'), media.get('NAME')
            if not (media_type and group_id and name):
                return
            groups.setdefault(group_id, []).append(media)
            # <https://tools.ietf.org/html/rfc8216#section-4.3.4.1>
            if media_type == 'SUBTITLES':
                # According to RFC 8216 §4.3.4.2.1, URI is REQUIRED in the
                # EXT-X-MEDIA tag if the media type is SUBTITLES.
                # However, lack of URI has been spotted in the wild.
                # e.g. NebulaIE; see https://github.com/yt-dlp/yt-dlp/issues/339
                if not media.get('URI'):
                    return
                url = format_url(media['URI'])
                sub_info = {
                    'url': url,
                    'ext': determine_ext(url),
                }
                if sub_info['ext'] == 'm3u8':
                    # Per RFC 8216 §3.1, the only possible subtitle format m3u8
                    # files may contain is WebVTT:
                    # <https://tools.ietf.org/html/rfc8216#section-3.1>
                    sub_info['ext'] = 'vtt'
                    sub_info['protocol'] = 'm3u8_native'
                lang = media.get('LANGUAGE') or 'und'
                subtitles.setdefault(lang, []).append(sub_info)
            if media_type not in ('VIDEO', 'AUDIO'):
                return
            media_url = media.get('URI')
            if media_url:
                manifest_url = format_url(media_url)
                format_id = []
                playlist_formats = _extract_m3u8_playlist_formats(manifest_url, video_id=video_id,
                                                                  fatal=fatal, data=data, headers=headers)

                for format in playlist_formats:
                    format_index = format.get('index')
                    for v in (m3u8_id, group_id, name):
                        if v:
                            format_id.append(v)
                    if format_index:
                        format_id.append(str(format_index))
                    f = {
                        'format_id': '-'.join(format_id),
                        'format_note': name,
                        'format_index': format_index,
                        'url': manifest_url,
                        'manifest_url': m3u8_url,
                        'language': media.get('LANGUAGE'),
                        'ext': ext,
                        'protocol': entry_protocol,
                        'preference': preference,
                        'quality': quality,
                    }
                    if media_type == 'AUDIO':
                        f['vcodec'] = 'none'
                    formats.append(f)

        def build_stream_name():
            # Despite specification does not mention NAME attribute for
            # EXT-X-STREAM-INF tag it still sometimes may be present (see [1]
            # or vidio test in TestInfoExtractor.test_parse_m3u8_formats)
            # 1. http://www.vidio.com/watch/165683-dj_ambred-booyah-live-2015
            stream_name = last_stream_inf.get('NAME')
            if stream_name:
                return stream_name
            # If there is no NAME in EXT-X-STREAM-INF it will be obtained
            # from corresponding rendition group
            stream_group_id = last_stream_inf.get('VIDEO')
            if not stream_group_id:
                return
            stream_group = groups.get(stream_group_id)
            if not stream_group:
                return stream_group_id
            rendition = stream_group[0]
            return rendition.get('NAME') or stream_group_id

        # parse EXT-X-MEDIA tags before EXT-X-STREAM-INF in order to have the
        # chance to detect video only formats when EXT-X-STREAM-INF tags
        # precede EXT-X-MEDIA tags in HLS manifest such as [3].
        for line in m3u8_doc.splitlines():
            if line.startswith('#EXT-X-MEDIA:'):
                extract_media(line)

        for line in m3u8_doc.splitlines():
            if line.startswith('#EXT-X-STREAM-INF:'):
                last_stream_inf = parse_m3u8_attributes(line)
            elif line.startswith('#') or not line.strip():
                continue
            else:
                tbr = float_or_none(
                    last_stream_inf.get('AVERAGE-BANDWIDTH')
                    or last_stream_inf.get('BANDWIDTH'), scale=1000)
                manifest_url = format_url(line.strip())

                playlist_formats = _extract_m3u8_playlist_formats(manifest_url, video_id=video_id,
                                                                  fatal=fatal, data=data, headers=headers)

                for frmt in playlist_formats:
                    format_id = []
                    if m3u8_id:
                        format_id.append(m3u8_id)
                    format_index = frmt.get('index')
                    stream_name = build_stream_name()
                    # Bandwidth of live streams may differ over time thus making
                    # format_id unpredictable. So it's better to keep provided
                    # format_id intact.
                    if not live:
                        format_id.append(stream_name if stream_name else '%d' % (tbr if tbr else len(formats)))
                    if format_index:
                        format_id.append(str(format_index))
                    f = {
                        'format_id': '-'.join(format_id),
                        'format_index': format_index,
                        'url': manifest_url,
                        'manifest_url': m3u8_url,
                        'tbr': tbr,
                        'ext': ext,
                        'fps': float_or_none(last_stream_inf.get('FRAME-RATE')),
                        'protocol': entry_protocol,
                        'preference': preference,
                        'quality': quality,
                    }
                    resolution = last_stream_inf.get('RESOLUTION')
                    if resolution:
                        mobj = re.search(r'(?P<width>\d+)[xX](?P<height>\d+)', resolution)
                        if mobj:
                            f['width'] = int(mobj.group('width'))
                            f['height'] = int(mobj.group('height'))
                    # Unified Streaming Platform
                    mobj = re.search(
                        r'audio.*?(?:%3D|=)(\d+)(?:-video.*?(?:%3D|=)(\d+))?', f['url'])
                    if mobj:
                        abr, vbr = mobj.groups()
                        abr, vbr = float_or_none(abr, 1000), float_or_none(vbr, 1000)
                        f.update({
                            'vbr': vbr,
                            'abr': abr,
                        })
                    codecs = parse_codecs(last_stream_inf.get('CODECS'))
                    f.update(codecs)
                    audio_group_id = last_stream_inf.get('AUDIO')
                    # As per [1, 4.3.4.1.1] any EXT-X-STREAM-INF tag which
                    # references a rendition group MUST have a CODECS attribute.
                    # However, this is not always respected, for example, [2]
                    # contains EXT-X-STREAM-INF tag which references AUDIO
                    # rendition group but does not have CODECS and despite
                    # referencing an audio group it represents a complete
                    # (with audio and video) format. So, for such cases we will
                    # ignore references to rendition groups and treat them
                    # as complete formats.
                    if audio_group_id and codecs and f.get('vcodec') != 'none':
                        audio_group = groups.get(audio_group_id)
                        if audio_group and audio_group[0].get('URI'):
                            # TODO: update acodec for audio only formats with
                            # the same GROUP-ID
                            f['acodec'] = 'none'
                    if not f.get('ext'):
                        f['ext'] = 'm4a' if f.get('vcodec') == 'none' else 'mp4'
                    formats.append(f)

                    # for DailyMotion
                    progressive_uri = last_stream_inf.get('PROGRESSIVE-URI')
                    if progressive_uri:
                        http_f = f.copy()
                        del http_f['manifest_url']
                        http_f.update({
                            'format_id': f['format_id'].replace('hls-', 'http-'),
                            'protocol': 'http',
                            'url': progressive_uri,
                        })
                        formats.append(http_f)

                last_stream_inf = {}
        return formats, subtitles

    @staticmethod
    def _xpath_ns(path, namespace=None):
        if not namespace:
            return path
        out = []
        for c in path.split('/'):
            if not c or c == '.':
                out.append(c)
            else:
                out.append('{%s}%s' % (namespace, c))
        return '/'.join(out)

    def _extract_smil_formats(self, smil_url, video_id, fatal=True, f4m_params=None, transform_source=None):
        smil = self._download_smil(smil_url, video_id, fatal=fatal, transform_source=transform_source)

        if smil is False:
            assert not fatal
            return []

        namespace = self._parse_smil_namespace(smil)

        return self._parse_smil_formats(
            smil, smil_url, video_id, namespace=namespace, f4m_params=f4m_params)

    def _extract_smil_info(self, smil_url, video_id, fatal=True, f4m_params=None):
        smil = self._download_smil(smil_url, video_id, fatal=fatal)
        if smil is False:
            return {}
        return self._parse_smil(smil, smil_url, video_id, f4m_params=f4m_params)

    def _download_smil(self, smil_url, video_id, fatal=True, transform_source=None):
        return self._download_xml(
            smil_url, video_id, 'Downloading SMIL file',
            'Unable to download SMIL file', fatal=fatal, transform_source=transform_source)

    def _parse_smil(self, smil, smil_url, video_id, f4m_params=None):
        namespace = self._parse_smil_namespace(smil)

        formats = self._parse_smil_formats(
            smil, smil_url, video_id, namespace=namespace, f4m_params=f4m_params)
        subtitles = self._parse_smil_subtitles(smil, namespace=namespace)

        video_id = os.path.splitext(url_basename(smil_url))[0]
        title = None
        description = None
        upload_date = None
        for meta in smil.findall(self._xpath_ns('./head/meta', namespace)):
            name = meta.attrib.get('name')
            content = meta.attrib.get('content')
            if not name or not content:
                continue
            if not title and name == 'title':
                title = content
            elif not description and name in ('description', 'abstract'):
                description = content
            elif not upload_date and name == 'date':
                upload_date = unified_strdate(content)

        thumbnails = [{
            'id': image.get('type'),
            'url': image.get('src'),
            'width': int_or_none(image.get('width')),
            'height': int_or_none(image.get('height')),
        } for image in smil.findall(self._xpath_ns('.//image', namespace)) if image.get('src')]

        return {
            'id': video_id,
            'title': title or video_id,
            'description': description,
            'upload_date': upload_date,
            'thumbnails': thumbnails,
            'formats': formats,
            'subtitles': subtitles,
        }

    def _parse_smil_namespace(self, smil):
        return self._search_regex(
            r'(?i)^{([^}]+)?}smil$', smil.tag, 'namespace', default=None)

    def _parse_smil_formats(self, smil, smil_url, video_id, namespace=None, f4m_params=None, transform_rtmp_url=None):
        base = smil_url
        for meta in smil.findall(self._xpath_ns('./head/meta', namespace)):
            b = meta.get('base') or meta.get('httpBase')
            if b:
                base = b
                break

        formats = []
        rtmp_count = 0
        http_count = 0
        m3u8_count = 0

        srcs = []
        media = smil.findall(self._xpath_ns('.//video', namespace)) + smil.findall(self._xpath_ns('.//audio', namespace))
        for medium in media:
            src = medium.get('src')
            if not src or src in srcs:
                continue
            srcs.append(src)

            bitrate = float_or_none(medium.get('system-bitrate') or medium.get('systemBitrate'), 1000)
            filesize = int_or_none(medium.get('size') or medium.get('fileSize'))
            width = int_or_none(medium.get('width'))
            height = int_or_none(medium.get('height'))
            proto = medium.get('proto')
            ext = medium.get('ext')
            src_ext = determine_ext(src)
            streamer = medium.get('streamer') or base

            if proto == 'rtmp' or streamer.startswith('rtmp'):
                rtmp_count += 1
                formats.append({
                    'url': streamer,
                    'play_path': src,
                    'ext': 'flv',
                    'format_id': 'rtmp-%d' % (rtmp_count if bitrate is None else bitrate),
                    'tbr': bitrate,
                    'filesize': filesize,
                    'width': width,
                    'height': height,
                })
                if transform_rtmp_url:
                    streamer, src = transform_rtmp_url(streamer, src)
                    formats[-1].update({
                        'url': streamer,
                        'play_path': src,
                    })
                continue

            src_url = src if src.startswith('http') else compat_urlparse.urljoin(base, src)
            src_url = src_url.strip()

            if proto == 'm3u8' or src_ext == 'm3u8':
                m3u8_formats = self._extract_m3u8_formats(
                    src_url, video_id, ext or 'mp4', m3u8_id='hls', fatal=False)
                if len(m3u8_formats) == 1:
                    m3u8_count += 1
                    m3u8_formats[0].update({
                        'format_id': 'hls-%d' % (m3u8_count if bitrate is None else bitrate),
                        'tbr': bitrate,
                        'width': width,
                        'height': height,
                    })
                formats.extend(m3u8_formats)
            elif src_ext == 'f4m':
                f4m_url = src_url
                if not f4m_params:
                    f4m_params = {
                        'hdcore': '3.2.0',
                        'plugin': 'flowplayer-3.2.0.1',
                    }
                f4m_url += '&' if '?' in f4m_url else '?'
                f4m_url += compat_urllib_parse_urlencode(f4m_params)
                formats.extend(self._extract_f4m_formats(f4m_url, video_id, f4m_id='hds', fatal=False))
            elif src_ext == 'mpd':
                formats.extend(self._extract_mpd_formats(
                    src_url, video_id, mpd_id='dash', fatal=False))
            elif re.search(r'\.ism/[Mm]anifest', src_url):
                formats.extend(self._extract_ism_formats(
                    src_url, video_id, ism_id='mss', fatal=False))
            elif src_url.startswith('http') and self._is_valid_url(src, video_id):
                http_count += 1
                formats.append({
                    'url': src_url,
                    'ext': ext or src_ext or 'flv',
                    'format_id': 'http-%d' % (bitrate or http_count),
                    'tbr': bitrate,
                    'filesize': filesize,
                    'width': width,
                    'height': height,
                })

        return formats

    def _parse_smil_subtitles(self, smil, namespace=None, subtitles_lang='en'):
        urls = []
        subtitles = {}
        for num, textstream in enumerate(smil.findall(self._xpath_ns('.//textstream', namespace))):
            src = textstream.get('src')
            if not src or src in urls:
                continue
            urls.append(src)
            ext = textstream.get('ext') or mimetype2ext(textstream.get('type')) or determine_ext(src)
            lang = textstream.get('systemLanguage') or textstream.get('systemLanguageName') or textstream.get('lang') or subtitles_lang
            subtitles.setdefault(lang, []).append({
                'url': src,
                'ext': ext,
            })
        return subtitles

    def _extract_xspf_playlist(self, xspf_url, playlist_id, fatal=True):
        xspf = self._download_xml(
            xspf_url, playlist_id, 'Downloading xpsf playlist',
            'Unable to download xspf manifest', fatal=fatal)
        if xspf is False:
            return []
        return self._parse_xspf(
            xspf, playlist_id, xspf_url=xspf_url,
            xspf_base_url=base_url(xspf_url))

    def _parse_xspf(self, xspf_doc, playlist_id, xspf_url=None, xspf_base_url=None):
        NS_MAP = {
            'xspf': 'http://xspf.org/ns/0/',
            's1': 'http://static.streamone.nl/player/ns/0',
        }

        entries = []
        for track in xspf_doc.findall(xpath_with_ns('./xspf:trackList/xspf:track', NS_MAP)):
            title = xpath_text(
                track, xpath_with_ns('./xspf:title', NS_MAP), 'title', default=playlist_id)
            description = xpath_text(
                track, xpath_with_ns('./xspf:annotation', NS_MAP), 'description')
            thumbnail = xpath_text(
                track, xpath_with_ns('./xspf:image', NS_MAP), 'thumbnail')
            duration = float_or_none(
                xpath_text(track, xpath_with_ns('./xspf:duration', NS_MAP), 'duration'), 1000)

            formats = []
            for location in track.findall(xpath_with_ns('./xspf:location', NS_MAP)):
                format_url = urljoin(xspf_base_url, location.text)
                if not format_url:
                    continue
                formats.append({
                    'url': format_url,
                    'manifest_url': xspf_url,
                    'format_id': location.get(xpath_with_ns('s1:label', NS_MAP)),
                    'width': int_or_none(location.get(xpath_with_ns('s1:width', NS_MAP))),
                    'height': int_or_none(location.get(xpath_with_ns('s1:height', NS_MAP))),
                })
            self._sort_formats(formats)

            entries.append({
                'id': playlist_id,
                'title': title,
                'description': description,
                'thumbnail': thumbnail,
                'duration': duration,
                'formats': formats,
            })
        return entries

    def _extract_mpd_formats(self, *args, **kwargs):
        fmts, subs = self._extract_mpd_formats_and_subtitles(*args, **kwargs)
        if subs:
            self.report_warning(bug_reports_message(
                "Ignoring subtitle tracks found in the DASH manifest; "
                "if any subtitle tracks are missing,"
            ))
        return fmts

    def _extract_mpd_formats_and_subtitles(
            self, mpd_url, video_id, mpd_id=None, note=None, errnote=None,
            fatal=True, data=None, headers={}, query={}):
        res = self._download_xml_handle(
            mpd_url, video_id,
            note='Downloading MPD manifest' if note is None else note,
            errnote='Failed to download MPD manifest' if errnote is None else errnote,
            fatal=fatal, data=data, headers=headers, query=query)
        if res is False:
            return [], {}
        mpd_doc, urlh = res
        if mpd_doc is None:
            return [], {}
        mpd_base_url = base_url(urlh.geturl())

        return self._parse_mpd_formats_and_subtitles(
            mpd_doc, mpd_id, mpd_base_url, mpd_url)

    def _parse_mpd_formats(self, *args, **kwargs):
        fmts, subs = self._parse_mpd_formats_and_subtitles(*args, **kwargs)
        if subs:
            self.report_warning(bug_reports_message(
                "Ignoring subtitle tracks found in the DASH manifest; "
                "if any subtitle tracks are missing,"
            ))
        return fmts

    def _parse_mpd_formats_and_subtitles(
            self, mpd_doc, mpd_id=None, mpd_base_url='', mpd_url=None):
        """
        Parse formats from MPD manifest.
        References:
         1. MPEG-DASH Standard, ISO/IEC 23009-1:2014(E),
            http://standards.iso.org/ittf/PubliclyAvailableStandards/c065274_ISO_IEC_23009-1_2014.zip
         2. https://en.wikipedia.org/wiki/Dynamic_Adaptive_Streaming_over_HTTP
        """
        if not self.get_param('dynamic_mpd', True):
            if mpd_doc.get('type') == 'dynamic':
                return [], {}

        namespace = self._search_regex(r'(?i)^{([^}]+)?}MPD$', mpd_doc.tag, 'namespace', default=None)

        def _add_ns(path):
            return self._xpath_ns(path, namespace)

        def is_drm_protected(element):
            return element.find(_add_ns('ContentProtection')) is not None

        def extract_multisegment_info(element, ms_parent_info):
            ms_info = ms_parent_info.copy()

            # As per [1, 5.3.9.2.2] SegmentList and SegmentTemplate share some
            # common attributes and elements.  We will only extract relevant
            # for us.
            def extract_common(source):
                segment_timeline = source.find(_add_ns('SegmentTimeline'))
                if segment_timeline is not None:
                    s_e = segment_timeline.findall(_add_ns('S'))
                    if s_e:
                        ms_info['total_number'] = 0
                        ms_info['s'] = []
                        for s in s_e:
                            r = int(s.get('r', 0))
                            ms_info['total_number'] += 1 + r
                            ms_info['s'].append({
                                't': int(s.get('t', 0)),
                                # @d is mandatory (see [1, 5.3.9.6.2, Table 17, page 60])
                                'd': int(s.attrib['d']),
                                'r': r,
                            })
                start_number = source.get('startNumber')
                if start_number:
                    ms_info['start_number'] = int(start_number)
                timescale = source.get('timescale')
                if timescale:
                    ms_info['timescale'] = int(timescale)
                segment_duration = source.get('duration')
                if segment_duration:
                    ms_info['segment_duration'] = float(segment_duration)

            def extract_Initialization(source):
                initialization = source.find(_add_ns('Initialization'))
                if initialization is not None:
                    ms_info['initialization_url'] = initialization.attrib['sourceURL']

            segment_list = element.find(_add_ns('SegmentList'))
            if segment_list is not None:
                extract_common(segment_list)
                extract_Initialization(segment_list)
                segment_urls_e = segment_list.findall(_add_ns('SegmentURL'))
                if segment_urls_e:
                    ms_info['segment_urls'] = [segment.attrib['media'] for segment in segment_urls_e]
            else:
                segment_template = element.find(_add_ns('SegmentTemplate'))
                if segment_template is not None:
                    extract_common(segment_template)
                    media = segment_template.get('media')
                    if media:
                        ms_info['media'] = media
                    initialization = segment_template.get('initialization')
                    if initialization:
                        ms_info['initialization'] = initialization
                    else:
                        extract_Initialization(segment_template)
            return ms_info

        skip_unplayable = not self.get_param('allow_unplayable_formats')

        mpd_duration = parse_duration(mpd_doc.get('mediaPresentationDuration'))
        formats = []
        subtitles = {}
        for period in mpd_doc.findall(_add_ns('Period')):
            period_duration = parse_duration(period.get('duration')) or mpd_duration
            period_ms_info = extract_multisegment_info(period, {
                'start_number': 1,
                'timescale': 1,
            })
            for adaptation_set in period.findall(_add_ns('AdaptationSet')):
                if skip_unplayable and is_drm_protected(adaptation_set):
                    continue
                adaption_set_ms_info = extract_multisegment_info(adaptation_set, period_ms_info)
                for representation in adaptation_set.findall(_add_ns('Representation')):
                    if skip_unplayable and is_drm_protected(representation):
                        continue
                    representation_attrib = adaptation_set.attrib.copy()
                    representation_attrib.update(representation.attrib)
                    # According to [1, 5.3.7.2, Table 9, page 41], @mimeType is mandatory
                    mime_type = representation_attrib['mimeType']
                    content_type = representation_attrib.get('contentType', mime_type.split('/')[0])

                    if content_type in ('video', 'audio', 'text') or mime_type == 'image/jpeg':
                        base_url = ''
                        for element in (representation, adaptation_set, period, mpd_doc):
                            base_url_e = element.find(_add_ns('BaseURL'))
                            if base_url_e is not None:
                                base_url = base_url_e.text + base_url
                                if re.match(r'^https?://', base_url):
                                    break
                        if mpd_base_url and not re.match(r'^https?://', base_url):
                            if not mpd_base_url.endswith('/') and not base_url.startswith('/'):
                                mpd_base_url += '/'
                            base_url = mpd_base_url + base_url
                        representation_id = representation_attrib.get('id')
                        lang = representation_attrib.get('lang')
                        url_el = representation.find(_add_ns('BaseURL'))
                        filesize = int_or_none(url_el.attrib.get('{http://youtube.com/yt/2012/10/10}contentLength') if url_el is not None else None)
                        bandwidth = int_or_none(representation_attrib.get('bandwidth'))
                        if representation_id is not None:
                            format_id = representation_id
                        else:
                            format_id = content_type
                        if mpd_id:
                            format_id = mpd_id + '-' + format_id
                        if content_type in ('video', 'audio'):
                            f = {
                                'format_id': format_id,
                                'manifest_url': mpd_url,
                                'ext': mimetype2ext(mime_type),
                                'width': int_or_none(representation_attrib.get('width')),
                                'height': int_or_none(representation_attrib.get('height')),
                                'tbr': float_or_none(bandwidth, 1000),
                                'asr': int_or_none(representation_attrib.get('audioSamplingRate')),
                                'fps': int_or_none(representation_attrib.get('frameRate')),
                                'language': lang if lang not in ('mul', 'und', 'zxx', 'mis') else None,
                                'format_note': 'DASH %s' % content_type,
                                'filesize': filesize,
                                'container': mimetype2ext(mime_type) + '_dash',
                            }
                            f.update(parse_codecs(representation_attrib.get('codecs')))
                        elif content_type == 'text':
                            f = {
                                'ext': mimetype2ext(mime_type),
                                'manifest_url': mpd_url,
                                'filesize': filesize,
                            }
                        elif mime_type == 'image/jpeg':
                            # See test case in VikiIE
                            # https://www.viki.com/videos/1175236v-choosing-spouse-by-lottery-episode-1
                            f = {
                                'format_id': format_id,
                                'ext': 'mhtml',
                                'manifest_url': mpd_url,
                                'format_note': 'DASH storyboards (jpeg)',
                                'acodec': 'none',
                                'vcodec': 'none',
                            }
                        representation_ms_info = extract_multisegment_info(representation, adaption_set_ms_info)

                        def prepare_template(template_name, identifiers):
                            tmpl = representation_ms_info[template_name]
                            # First of, % characters outside $...$ templates
                            # must be escaped by doubling for proper processing
                            # by % operator string formatting used further (see
                            # https://github.com/ytdl-org/youtube-dl/issues/16867).
                            t = ''
                            in_template = False
                            for c in tmpl:
                                t += c
                                if c == '$':
                                    in_template = not in_template
                                elif c == '%' and not in_template:
                                    t += c
                            # Next, $...$ templates are translated to their
                            # %(...) counterparts to be used with % operator
                            if representation_id is not None:
                                t = t.replace('$RepresentationID$', representation_id)
                            t = re.sub(r'\$(%s)\$' % '|'.join(identifiers), r'%(\1)d', t)
                            t = re.sub(r'\$(%s)%%([^$]+)\$' % '|'.join(identifiers), r'%(\1)\2', t)
                            t.replace('$$', '$')
                            return t

                        # @initialization is a regular template like @media one
                        # so it should be handled just the same way (see
                        # https://github.com/ytdl-org/youtube-dl/issues/11605)
                        if 'initialization' in representation_ms_info:
                            initialization_template = prepare_template(
                                'initialization',
                                # As per [1, 5.3.9.4.2, Table 15, page 54] $Number$ and
                                # $Time$ shall not be included for @initialization thus
                                # only $Bandwidth$ remains
                                ('Bandwidth', ))
                            representation_ms_info['initialization_url'] = initialization_template % {
                                'Bandwidth': bandwidth,
                            }

                        def location_key(location):
                            return 'url' if re.match(r'^https?://', location) else 'path'

                        if 'segment_urls' not in representation_ms_info and 'media' in representation_ms_info:

                            media_template = prepare_template('media', ('Number', 'Bandwidth', 'Time'))
                            media_location_key = location_key(media_template)

                            # As per [1, 5.3.9.4.4, Table 16, page 55] $Number$ and $Time$
                            # can't be used at the same time
                            if '%(Number' in media_template and 's' not in representation_ms_info:
                                segment_duration = None
                                if 'total_number' not in representation_ms_info and 'segment_duration' in representation_ms_info:
                                    segment_duration = float_or_none(representation_ms_info['segment_duration'], representation_ms_info['timescale'])
                                    representation_ms_info['total_number'] = int(math.ceil(float(period_duration) / segment_duration))
                                representation_ms_info['fragments'] = [{
                                    media_location_key: media_template % {
                                        'Number': segment_number,
                                        'Bandwidth': bandwidth,
                                    },
                                    'duration': segment_duration,
                                } for segment_number in range(
                                    representation_ms_info['start_number'],
                                    representation_ms_info['total_number'] + representation_ms_info['start_number'])]
                            else:
                                # $Number*$ or $Time$ in media template with S list available
                                # Example $Number*$: http://www.svtplay.se/klipp/9023742/stopptid-om-bjorn-borg
                                # Example $Time$: https://play.arkena.com/embed/avp/v2/player/media/b41dda37-d8e7-4d3f-b1b5-9a9db578bdfe/1/129411
                                representation_ms_info['fragments'] = []
                                segment_time = 0
                                segment_d = None
                                segment_number = representation_ms_info['start_number']

                                def add_segment_url():
                                    segment_url = media_template % {
                                        'Time': segment_time,
                                        'Bandwidth': bandwidth,
                                        'Number': segment_number,
                                    }
                                    representation_ms_info['fragments'].append({
                                        media_location_key: segment_url,
                                        'duration': float_or_none(segment_d, representation_ms_info['timescale']),
                                    })

                                for num, s in enumerate(representation_ms_info['s']):
                                    segment_time = s.get('t') or segment_time
                                    segment_d = s['d']
                                    add_segment_url()
                                    segment_number += 1
                                    for r in range(s.get('r', 0)):
                                        segment_time += segment_d
                                        add_segment_url()
                                        segment_number += 1
                                    segment_time += segment_d
                        elif 'segment_urls' in representation_ms_info and 's' in representation_ms_info:
                            # No media template
                            # Example: https://www.youtube.com/watch?v=iXZV5uAYMJI
                            # or any YouTube dashsegments video
                            fragments = []
                            segment_index = 0
                            timescale = representation_ms_info['timescale']
                            for s in representation_ms_info['s']:
                                duration = float_or_none(s['d'], timescale)
                                for r in range(s.get('r', 0) + 1):
                                    segment_uri = representation_ms_info['segment_urls'][segment_index]
                                    fragments.append({
                                        location_key(segment_uri): segment_uri,
                                        'duration': duration,
                                    })
                                    segment_index += 1
                            representation_ms_info['fragments'] = fragments
                        elif 'segment_urls' in representation_ms_info:
                            # Segment URLs with no SegmentTimeline
                            # Example: https://www.seznam.cz/zpravy/clanek/cesko-zasahne-vitr-o-sile-vichrice-muze-byt-i-zivotu-nebezpecny-39091
                            # https://github.com/ytdl-org/youtube-dl/pull/14844
                            fragments = []
                            segment_duration = float_or_none(
                                representation_ms_info['segment_duration'],
                                representation_ms_info['timescale']) if 'segment_duration' in representation_ms_info else None
                            for segment_url in representation_ms_info['segment_urls']:
                                fragment = {
                                    location_key(segment_url): segment_url,
                                }
                                if segment_duration:
                                    fragment['duration'] = segment_duration
                                fragments.append(fragment)
                            representation_ms_info['fragments'] = fragments
                        # If there is a fragments key available then we correctly recognized fragmented media.
                        # Otherwise we will assume unfragmented media with direct access. Technically, such
                        # assumption is not necessarily correct since we may simply have no support for
                        # some forms of fragmented media renditions yet, but for now we'll use this fallback.
                        if 'fragments' in representation_ms_info:
                            f.update({
                                # NB: mpd_url may be empty when MPD manifest is parsed from a string
                                'url': mpd_url or base_url,
                                'fragment_base_url': base_url,
                                'fragments': [],
                                'protocol': 'http_dash_segments' if mime_type != 'image/jpeg' else 'mhtml',
                            })
                            if 'initialization_url' in representation_ms_info:
                                initialization_url = representation_ms_info['initialization_url']
                                if not f.get('url'):
                                    f['url'] = initialization_url
                                f['fragments'].append({location_key(initialization_url): initialization_url})
                            f['fragments'].extend(representation_ms_info['fragments'])
                        else:
                            # Assuming direct URL to unfragmented media.
                            f['url'] = base_url
                        if content_type in ('video', 'audio') or mime_type == 'image/jpeg':
                            formats.append(f)
                        elif content_type == 'text':
                            subtitles.setdefault(lang or 'und', []).append(f)
                    else:
                        self.report_warning('Unknown MIME type %s in DASH manifest' % mime_type)
        return formats, subtitles

    def _extract_ism_formats(self, *args, **kwargs):
        fmts, subs = self._extract_ism_formats_and_subtitles(*args, **kwargs)
        if subs:
            self.report_warning(bug_reports_message(
                "Ignoring subtitle tracks found in the ISM manifest; "
                "if any subtitle tracks are missing,"
            ))
        return fmts

    def _extract_ism_formats_and_subtitles(self, ism_url, video_id, ism_id=None, note=None, errnote=None, fatal=True, data=None, headers={}, query={}):
        res = self._download_xml_handle(
            ism_url, video_id,
            note='Downloading ISM manifest' if note is None else note,
            errnote='Failed to download ISM manifest' if errnote is None else errnote,
            fatal=fatal, data=data, headers=headers, query=query)
        if res is False:
            return [], {}
        ism_doc, urlh = res
        if ism_doc is None:
            return [], {}

        return self._parse_ism_formats_and_subtitles(ism_doc, urlh.geturl(), ism_id)

    def _parse_ism_formats_and_subtitles(self, ism_doc, ism_url, ism_id=None):
        """
        Parse formats from ISM manifest.
        References:
         1. [MS-SSTR]: Smooth Streaming Protocol,
            https://msdn.microsoft.com/en-us/library/ff469518.aspx
        """
        if ism_doc.get('IsLive') == 'TRUE':
            return [], {}
        if (not self.get_param('allow_unplayable_formats')
                and ism_doc.find('Protection') is not None):
            return [], {}

        duration = int(ism_doc.attrib['Duration'])
        timescale = int_or_none(ism_doc.get('TimeScale')) or 10000000

        formats = []
        subtitles = {}
        for stream in ism_doc.findall('StreamIndex'):
            stream_type = stream.get('Type')
            if stream_type not in ('video', 'audio', 'text'):
                continue
            url_pattern = stream.attrib['Url']
            stream_timescale = int_or_none(stream.get('TimeScale')) or timescale
            stream_name = stream.get('Name')
            stream_language = stream.get('Language', 'und')
            for track in stream.findall('QualityLevel'):
                fourcc = track.get('FourCC') or ('AACL' if track.get('AudioTag') == '255' else None)
                # TODO: add support for WVC1 and WMAP
                if fourcc not in ('H264', 'AVC1', 'AACL', 'TTML'):
                    self.report_warning('%s is not a supported codec' % fourcc)
                    continue
                tbr = int(track.attrib['Bitrate']) // 1000
                # [1] does not mention Width and Height attributes. However,
                # they're often present while MaxWidth and MaxHeight are
                # missing, so should be used as fallbacks
                width = int_or_none(track.get('MaxWidth') or track.get('Width'))
                height = int_or_none(track.get('MaxHeight') or track.get('Height'))
                sampling_rate = int_or_none(track.get('SamplingRate'))

                track_url_pattern = re.sub(r'{[Bb]itrate}', track.attrib['Bitrate'], url_pattern)
                track_url_pattern = compat_urlparse.urljoin(ism_url, track_url_pattern)

                fragments = []
                fragment_ctx = {
                    'time': 0,
                }
                stream_fragments = stream.findall('c')
                for stream_fragment_index, stream_fragment in enumerate(stream_fragments):
                    fragment_ctx['time'] = int_or_none(stream_fragment.get('t')) or fragment_ctx['time']
                    fragment_repeat = int_or_none(stream_fragment.get('r')) or 1
                    fragment_ctx['duration'] = int_or_none(stream_fragment.get('d'))
                    if not fragment_ctx['duration']:
                        try:
                            next_fragment_time = int(stream_fragment[stream_fragment_index + 1].attrib['t'])
                        except IndexError:
                            next_fragment_time = duration
                        fragment_ctx['duration'] = (next_fragment_time - fragment_ctx['time']) / fragment_repeat
                    for _ in range(fragment_repeat):
                        fragments.append({
                            'url': re.sub(r'{start[ _]time}', compat_str(fragment_ctx['time']), track_url_pattern),
                            'duration': fragment_ctx['duration'] / stream_timescale,
                        })
                        fragment_ctx['time'] += fragment_ctx['duration']

                format_id = []
                if ism_id:
                    format_id.append(ism_id)
                if stream_name:
                    format_id.append(stream_name)
                format_id.append(compat_str(tbr))

                if stream_type == 'text':
                    subtitles.setdefault(stream_language, []).append({
                        'ext': 'ismt',
                        'protocol': 'ism',
                        'url': ism_url,
                        'manifest_url': ism_url,
                        'fragments': fragments,
                        '_download_params': {
                            'stream_type': stream_type,
                            'duration': duration,
                            'timescale': stream_timescale,
                            'fourcc': fourcc,
                            'language': stream_language,
                            'codec_private_data': track.get('CodecPrivateData'),
                        }
                    })
                elif stream_type in ('video', 'audio'):
                    formats.append({
                        'format_id': '-'.join(format_id),
                        'url': ism_url,
                        'manifest_url': ism_url,
                        'ext': 'ismv' if stream_type == 'video' else 'isma',
                        'width': width,
                        'height': height,
                        'tbr': tbr,
                        'asr': sampling_rate,
                        'vcodec': 'none' if stream_type == 'audio' else fourcc,
                        'acodec': 'none' if stream_type == 'video' else fourcc,
                        'protocol': 'ism',
                        'fragments': fragments,
                        '_download_params': {
                            'stream_type': stream_type,
                            'duration': duration,
                            'timescale': stream_timescale,
                            'width': width or 0,
                            'height': height or 0,
                            'fourcc': fourcc,
                            'language': stream_language,
                            'codec_private_data': track.get('CodecPrivateData'),
                            'sampling_rate': sampling_rate,
                            'channels': int_or_none(track.get('Channels', 2)),
                            'bits_per_sample': int_or_none(track.get('BitsPerSample', 16)),
                            'nal_unit_length_field': int_or_none(track.get('NALUnitLengthField', 4)),
                        },
                    })
        return formats, subtitles

    def _parse_html5_media_entries(self, base_url, webpage, video_id, m3u8_id=None, m3u8_entry_protocol='m3u8', mpd_id=None, preference=None, quality=None):
        def absolute_url(item_url):
            return urljoin(base_url, item_url)

        def parse_content_type(content_type):
            if not content_type:
                return {}
            ctr = re.search(r'(?P<mimetype>[^/]+/[^;]+)(?:;\s*codecs="?(?P<codecs>[^"]+))?', content_type)
            if ctr:
                mimetype, codecs = ctr.groups()
                f = parse_codecs(codecs)
                f['ext'] = mimetype2ext(mimetype)
                return f
            return {}

        def _media_formats(src, cur_media_type, type_info={}):
            full_url = absolute_url(src)
            ext = type_info.get('ext') or determine_ext(full_url)
            if ext == 'm3u8':
                is_plain_url = False
                formats = self._extract_m3u8_formats(
                    full_url, video_id, ext='mp4',
                    entry_protocol=m3u8_entry_protocol, m3u8_id=m3u8_id,
                    preference=preference, quality=quality, fatal=False)
            elif ext == 'mpd':
                is_plain_url = False
                formats = self._extract_mpd_formats(
                    full_url, video_id, mpd_id=mpd_id, fatal=False)
            else:
                is_plain_url = True
                formats = [{
                    'url': full_url,
                    'vcodec': 'none' if cur_media_type == 'audio' else None,
                }]
            return is_plain_url, formats

        entries = []
        # amp-video and amp-audio are very similar to their HTML5 counterparts
        # so we wll include them right here (see
        # https://www.ampproject.org/docs/reference/components/amp-video)
        # For dl8-* tags see https://delight-vr.com/documentation/dl8-video/
        _MEDIA_TAG_NAME_RE = r'(?:(?:amp|dl8(?:-live)?)-)?(video|audio)'
        media_tags = [(media_tag, media_tag_name, media_type, '')
                      for media_tag, media_tag_name, media_type
                      in re.findall(r'(?s)(<(%s)[^>]*/>)' % _MEDIA_TAG_NAME_RE, webpage)]
        media_tags.extend(re.findall(
            # We only allow video|audio followed by a whitespace or '>'.
            # Allowing more characters may end up in significant slow down (see
            # https://github.com/ytdl-org/youtube-dl/issues/11979, example URL:
            # http://www.porntrex.com/maps/videositemap.xml).
            r'(?s)(<(?P<tag>%s)(?:\s+[^>]*)?>)(.*?)</(?P=tag)>' % _MEDIA_TAG_NAME_RE, webpage))
        for media_tag, _, media_type, media_content in media_tags:
            media_info = {
                'formats': [],
                'subtitles': {},
            }
            media_attributes = extract_attributes(media_tag)
            src = strip_or_none(media_attributes.get('src'))
            if src:
                _, formats = _media_formats(src, media_type)
                media_info['formats'].extend(formats)
            media_info['thumbnail'] = absolute_url(media_attributes.get('poster'))
            if media_content:
                for source_tag in re.findall(r'<source[^>]+>', media_content):
                    s_attr = extract_attributes(source_tag)
                    # data-video-src and data-src are non standard but seen
                    # several times in the wild
                    src = strip_or_none(dict_get(s_attr, ('src', 'data-video-src', 'data-src')))
                    if not src:
                        continue
                    f = parse_content_type(s_attr.get('type'))
                    is_plain_url, formats = _media_formats(src, media_type, f)
                    if is_plain_url:
                        # width, height, res, label and title attributes are
                        # all not standard but seen several times in the wild
                        labels = [
                            s_attr.get(lbl)
                            for lbl in ('label', 'title')
                            if str_or_none(s_attr.get(lbl))
                        ]
                        width = int_or_none(s_attr.get('width'))
                        height = (int_or_none(s_attr.get('height'))
                                  or int_or_none(s_attr.get('res')))
                        if not width or not height:
                            for lbl in labels:
                                resolution = parse_resolution(lbl)
                                if not resolution:
                                    continue
                                width = width or resolution.get('width')
                                height = height or resolution.get('height')
                        for lbl in labels:
                            tbr = parse_bitrate(lbl)
                            if tbr:
                                break
                        else:
                            tbr = None
                        f.update({
                            'width': width,
                            'height': height,
                            'tbr': tbr,
                            'format_id': s_attr.get('label') or s_attr.get('title'),
                        })
                        f.update(formats[0])
                        media_info['formats'].append(f)
                    else:
                        media_info['formats'].extend(formats)
                for track_tag in re.findall(r'<track[^>]+>', media_content):
                    track_attributes = extract_attributes(track_tag)
                    kind = track_attributes.get('kind')
                    if not kind or kind in ('subtitles', 'captions'):
                        src = strip_or_none(track_attributes.get('src'))
                        if not src:
                            continue
                        lang = track_attributes.get('srclang') or track_attributes.get('lang') or track_attributes.get('label')
                        media_info['subtitles'].setdefault(lang, []).append({
                            'url': absolute_url(src),
                        })
            for f in media_info['formats']:
                f.setdefault('http_headers', {})['Referer'] = base_url
            if media_info['formats'] or media_info['subtitles']:
                entries.append(media_info)
        return entries

    def _extract_akamai_formats(self, *args, **kwargs):
        fmts, subs = self._extract_akamai_formats_and_subtitles(*args, **kwargs)
        if subs:
            self.report_warning(bug_reports_message(
                "Ignoring subtitle tracks found in the manifests; "
                "if any subtitle tracks are missing,"
            ))
        return fmts

    def _extract_akamai_formats_and_subtitles(self, manifest_url, video_id, hosts={}):
        signed = 'hdnea=' in manifest_url
        if not signed:
            # https://learn.akamai.com/en-us/webhelp/media-services-on-demand/stream-packaging-user-guide/GUID-BE6C0F73-1E06-483B-B0EA-57984B91B7F9.html
            manifest_url = re.sub(
                r'(?:b=[\d,-]+|(?:__a__|attributes)=off|__b__=\d+)&?',
                '', manifest_url).strip('?')

        formats = []
        subtitles = {}

        hdcore_sign = 'hdcore=3.7.0'
        f4m_url = re.sub(r'(https?://[^/]+)/i/', r'\1/z/', manifest_url).replace('/master.m3u8', '/manifest.f4m')
        hds_host = hosts.get('hds')
        if hds_host:
            f4m_url = re.sub(r'(https?://)[^/]+', r'\1' + hds_host, f4m_url)
        if 'hdcore=' not in f4m_url:
            f4m_url += ('&' if '?' in f4m_url else '?') + hdcore_sign
        f4m_formats = self._extract_f4m_formats(
            f4m_url, video_id, f4m_id='hds', fatal=False)
        for entry in f4m_formats:
            entry.update({'extra_param_to_segment_url': hdcore_sign})
        formats.extend(f4m_formats)

        m3u8_url = re.sub(r'(https?://[^/]+)/z/', r'\1/i/', manifest_url).replace('/manifest.f4m', '/master.m3u8')
        hls_host = hosts.get('hls')
        if hls_host:
            m3u8_url = re.sub(r'(https?://)[^/]+', r'\1' + hls_host, m3u8_url)
        m3u8_formats, m3u8_subtitles = self._extract_m3u8_formats_and_subtitles(
            m3u8_url, video_id, 'mp4', 'm3u8_native',
            m3u8_id='hls', fatal=False)
        formats.extend(m3u8_formats)
        subtitles = self._merge_subtitles(subtitles, m3u8_subtitles)

        http_host = hosts.get('http')
        if http_host and m3u8_formats and not signed:
            REPL_REGEX = r'https?://[^/]+/i/([^,]+),([^/]+),([^/]+)\.csmil/.+'
            qualities = re.match(REPL_REGEX, m3u8_url).group(2).split(',')
            qualities_length = len(qualities)
            if len(m3u8_formats) in (qualities_length, qualities_length + 1):
                i = 0
                for f in m3u8_formats:
                    if f['vcodec'] != 'none':
                        for protocol in ('http', 'https'):
                            http_f = f.copy()
                            del http_f['manifest_url']
                            http_url = re.sub(
                                REPL_REGEX, protocol + r'://%s/\g<1>%s\3' % (http_host, qualities[i]), f['url'])
                            http_f.update({
                                'format_id': http_f['format_id'].replace('hls-', protocol + '-'),
                                'url': http_url,
                                'protocol': protocol,
                            })
                            formats.append(http_f)
                        i += 1

        return formats, subtitles

    def _extract_wowza_formats(self, url, video_id, m3u8_entry_protocol='m3u8_native', skip_protocols=[]):
        query = compat_urlparse.urlparse(url).query
        url = re.sub(r'/(?:manifest|playlist|jwplayer)\.(?:m3u8|f4m|mpd|smil)', '', url)
        mobj = re.search(
            r'(?:(?:http|rtmp|rtsp)(?P<s>s)?:)?(?P<url>//[^?]+)', url)
        url_base = mobj.group('url')
        http_base_url = '%s%s:%s' % ('http', mobj.group('s') or '', url_base)
        formats = []

        def manifest_url(manifest):
            m_url = '%s/%s' % (http_base_url, manifest)
            if query:
                m_url += '?%s' % query
            return m_url

        if 'm3u8' not in skip_protocols:
            formats.extend(self._extract_m3u8_formats(
                manifest_url('playlist.m3u8'), video_id, 'mp4',
                m3u8_entry_protocol, m3u8_id='hls', fatal=False))
        if 'f4m' not in skip_protocols:
            formats.extend(self._extract_f4m_formats(
                manifest_url('manifest.f4m'),
                video_id, f4m_id='hds', fatal=False))
        if 'dash' not in skip_protocols:
            formats.extend(self._extract_mpd_formats(
                manifest_url('manifest.mpd'),
                video_id, mpd_id='dash', fatal=False))
        if re.search(r'(?:/smil:|\.smil)', url_base):
            if 'smil' not in skip_protocols:
                rtmp_formats = self._extract_smil_formats(
                    manifest_url('jwplayer.smil'),
                    video_id, fatal=False)
                for rtmp_format in rtmp_formats:
                    rtsp_format = rtmp_format.copy()
                    rtsp_format['url'] = '%s/%s' % (rtmp_format['url'], rtmp_format['play_path'])
                    del rtsp_format['play_path']
                    del rtsp_format['ext']
                    rtsp_format.update({
                        'url': rtsp_format['url'].replace('rtmp://', 'rtsp://'),
                        'format_id': rtmp_format['format_id'].replace('rtmp', 'rtsp'),
                        'protocol': 'rtsp',
                    })
                    formats.extend([rtmp_format, rtsp_format])
        else:
            for protocol in ('rtmp', 'rtsp'):
                if protocol not in skip_protocols:
                    formats.append({
                        'url': '%s:%s' % (protocol, url_base),
                        'format_id': protocol,
                        'protocol': protocol,
                    })
        return formats

    def _find_jwplayer_data(self, webpage, video_id=None, transform_source=js_to_json):
        mobj = re.search(
            r'(?s)jwplayer\((?P<quote>[\'"])[^\'" ]+(?P=quote)\)(?!</script>).*?\.setup\s*\((?P<options>[^)]+)\)',
            webpage)
        if mobj:
            try:
                jwplayer_data = self._parse_json(mobj.group('options'),
                                                 video_id=video_id,
                                                 transform_source=transform_source)
            except ExtractorError:
                pass
            else:
                if isinstance(jwplayer_data, dict):
                    return jwplayer_data

    def _extract_jwplayer_data(self, webpage, video_id, *args, **kwargs):
        jwplayer_data = self._find_jwplayer_data(
            webpage, video_id, transform_source=js_to_json)
        return self._parse_jwplayer_data(
            jwplayer_data, video_id, *args, **kwargs)

    def _parse_jwplayer_data(self, jwplayer_data, video_id=None, require_title=True,
                             m3u8_id=None, mpd_id=None, rtmp_params=None, base_url=None):
        # JWPlayer backward compatibility: flattened playlists
        # https://github.com/jwplayer/jwplayer/blob/v7.4.3/src/js/api/config.js#L81-L96
        if 'playlist' not in jwplayer_data:
            jwplayer_data = {'playlist': [jwplayer_data]}

        entries = []

        # JWPlayer backward compatibility: single playlist item
        # https://github.com/jwplayer/jwplayer/blob/v7.7.0/src/js/playlist/playlist.js#L10
        if not isinstance(jwplayer_data['playlist'], list):
            jwplayer_data['playlist'] = [jwplayer_data['playlist']]

        for video_data in jwplayer_data['playlist']:
            # JWPlayer backward compatibility: flattened sources
            # https://github.com/jwplayer/jwplayer/blob/v7.4.3/src/js/playlist/item.js#L29-L35
            if 'sources' not in video_data:
                video_data['sources'] = [video_data]

            this_video_id = video_id or video_data['mediaid']

            formats = self._parse_jwplayer_formats(
                video_data['sources'], video_id=this_video_id, m3u8_id=m3u8_id,
                mpd_id=mpd_id, rtmp_params=rtmp_params, base_url=base_url)

            subtitles = {}
            tracks = video_data.get('tracks')
            if tracks and isinstance(tracks, list):
                for track in tracks:
                    if not isinstance(track, dict):
                        continue
                    track_kind = track.get('kind')
                    if not track_kind or not isinstance(track_kind, compat_str):
                        continue
                    if track_kind.lower() not in ('captions', 'subtitles'):
                        continue
                    track_url = urljoin(base_url, track.get('file'))
                    if not track_url:
                        continue
                    subtitles.setdefault(track.get('label') or 'en', []).append({
                        'url': self._proto_relative_url(track_url)
                    })

            entry = {
                'id': this_video_id,
                'title': unescapeHTML(video_data['title'] if require_title else video_data.get('title')),
                'description': clean_html(video_data.get('description')),
                'thumbnail': urljoin(base_url, self._proto_relative_url(video_data.get('image'))),
                'timestamp': int_or_none(video_data.get('pubdate')),
                'duration': float_or_none(jwplayer_data.get('duration') or video_data.get('duration')),
                'subtitles': subtitles,
            }
            # https://github.com/jwplayer/jwplayer/blob/master/src/js/utils/validator.js#L32
            if len(formats) == 1 and re.search(r'^(?:http|//).*(?:youtube\.com|youtu\.be)/.+', formats[0]['url']):
                entry.update({
                    '_type': 'url_transparent',
                    'url': formats[0]['url'],
                })
            else:
                self._sort_formats(formats)
                entry['formats'] = formats
            entries.append(entry)
        if len(entries) == 1:
            return entries[0]
        else:
            return self.playlist_result(entries)

    def _parse_jwplayer_formats(self, jwplayer_sources_data, video_id=None,
                                m3u8_id=None, mpd_id=None, rtmp_params=None, base_url=None):
        urls = []
        formats = []
        for source in jwplayer_sources_data:
            if not isinstance(source, dict):
                continue
            source_url = urljoin(
                base_url, self._proto_relative_url(source.get('file')))
            if not source_url or source_url in urls:
                continue
            urls.append(source_url)
            source_type = source.get('type') or ''
            ext = mimetype2ext(source_type) or determine_ext(source_url)
            if source_type == 'hls' or ext == 'm3u8':
                formats.extend(self._extract_m3u8_formats(
                    source_url, video_id, 'mp4', entry_protocol='m3u8_native',
                    m3u8_id=m3u8_id, fatal=False))
            elif source_type == 'dash' or ext == 'mpd':
                formats.extend(self._extract_mpd_formats(
                    source_url, video_id, mpd_id=mpd_id, fatal=False))
            elif ext == 'smil':
                formats.extend(self._extract_smil_formats(
                    source_url, video_id, fatal=False))
            # https://github.com/jwplayer/jwplayer/blob/master/src/js/providers/default.js#L67
            elif source_type.startswith('audio') or ext in (
                    'oga', 'aac', 'mp3', 'mpeg', 'vorbis'):
                formats.append({
                    'url': source_url,
                    'vcodec': 'none',
                    'ext': ext,
                })
            else:
                height = int_or_none(source.get('height'))
                if height is None:
                    # Often no height is provided but there is a label in
                    # format like "1080p", "720p SD", or 1080.
                    height = int_or_none(self._search_regex(
                        r'^(\d{3,4})[pP]?(?:\b|$)', compat_str(source.get('label') or ''),
                        'height', default=None))
                a_format = {
                    'url': source_url,
                    'width': int_or_none(source.get('width')),
                    'height': height,
                    'tbr': int_or_none(source.get('bitrate')),
                    'ext': ext,
                }
                if source_url.startswith('rtmp'):
                    a_format['ext'] = 'flv'
                    # See com/longtailvideo/jwplayer/media/RTMPMediaProvider.as
                    # of jwplayer.flash.swf
                    rtmp_url_parts = re.split(
                        r'((?:mp4|mp3|flv):)', source_url, 1)
                    if len(rtmp_url_parts) == 3:
                        rtmp_url, prefix, play_path = rtmp_url_parts
                        a_format.update({
                            'url': rtmp_url,
                            'play_path': prefix + play_path,
                        })
                    if rtmp_params:
                        a_format.update(rtmp_params)
                formats.append(a_format)
        return formats

    def _live_title(self, name):
        """ Generate the title for a live video """
        now = datetime.datetime.now()
        now_str = now.strftime('%Y-%m-%d %H:%M')
        return name + ' ' + now_str

    def _int(self, v, name, fatal=False, **kwargs):
        res = int_or_none(v, **kwargs)
        if 'get_attr' in kwargs:
            print(getattr(v, kwargs['get_attr']))
        if res is None:
            msg = 'Failed to extract %s: Could not parse value %r' % (name, v)
            if fatal:
                raise ExtractorError(msg)
            else:
                self.report_warning(msg)
        return res

    def _float(self, v, name, fatal=False, **kwargs):
        res = float_or_none(v, **kwargs)
        if res is None:
            msg = 'Failed to extract %s: Could not parse value %r' % (name, v)
            if fatal:
                raise ExtractorError(msg)
            else:
                self.report_warning(msg)
        return res

    def _set_cookie(self, domain, name, value, expire_time=None, port=None,
                    path='/', secure=False, discard=False, rest={}, **kwargs):
        cookie = compat_cookiejar_Cookie(
            0, name, value, port, port is not None, domain, True,
            domain.startswith('.'), path, True, secure, expire_time,
            discard, None, None, rest)
        self._downloader.cookiejar.set_cookie(cookie)

    def _get_cookies(self, url):
        """ Return a compat_cookies_SimpleCookie with the cookies for the url """
        req = sanitized_Request(url)
        self._downloader.cookiejar.add_cookie_header(req)
        return compat_cookies_SimpleCookie(req.get_header('Cookie'))

    def _apply_first_set_cookie_header(self, url_handle, cookie):
        """
        Apply first Set-Cookie header instead of the last. Experimental.

        Some sites (e.g. [1-3]) may serve two cookies under the same name
        in Set-Cookie header and expect the first (old) one to be set rather
        than second (new). However, as of RFC6265 the newer one cookie
        should be set into cookie store what actually happens.
        We will workaround this issue by resetting the cookie to
        the first one manually.
        1. https://new.vk.com/
        2. https://github.com/ytdl-org/youtube-dl/issues/9841#issuecomment-227871201
        3. https://learning.oreilly.com/
        """
        for header, cookies in url_handle.headers.items():
            if header.lower() != 'set-cookie':
                continue
            if sys.version_info[0] >= 3:
                cookies = cookies.encode('iso-8859-1')
            cookies = cookies.decode('utf-8')
            cookie_value = re.search(
                r'%s=(.+?);.*?\b[Dd]omain=(.+?)(?:[,;]|$)' % cookie, cookies)
            if cookie_value:
                value, domain = cookie_value.groups()
                self._set_cookie(domain, cookie, value)
                break

    def get_testcases(self, include_onlymatching=False):
        t = getattr(self, '_TEST', None)
        if t:
            assert not hasattr(self, '_TESTS'), \
                '%s has _TEST and _TESTS' % type(self).__name__
            tests = [t]
        else:
            tests = getattr(self, '_TESTS', [])
        for t in tests:
            if not include_onlymatching and t.get('only_matching', False):
                continue
            t['name'] = type(self).__name__[:-len('IE')]
            yield t

    def is_suitable(self, age_limit):
        """ Test whether the extractor is generally suitable for the given
        age limit (i.e. pornographic sites are not, all others usually are) """

        any_restricted = False
        for tc in self.get_testcases(include_onlymatching=False):
            if tc.get('playlist', []):
                tc = tc['playlist'][0]
            is_restricted = age_restricted(
                tc.get('info_dict', {}).get('age_limit'), age_limit)
            if not is_restricted:
                return True
            any_restricted = any_restricted or is_restricted
        return not any_restricted

    def extract_subtitles(self, *args, **kwargs):
        if (self.get_param('writesubtitles', False)
                or self.get_param('listsubtitles')):
            return self._get_subtitles(*args, **kwargs)
        return {}

    def _get_subtitles(self, *args, **kwargs):
        raise NotImplementedError('This method must be implemented by subclasses')

    @staticmethod
    def _merge_subtitle_items(subtitle_list1, subtitle_list2):
        """ Merge subtitle items for one language. Items with duplicated URLs
        will be dropped. """
        list1_urls = set([item['url'] for item in subtitle_list1])
        ret = list(subtitle_list1)
        ret.extend([item for item in subtitle_list2 if item['url'] not in list1_urls])
        return ret

    @classmethod
    def _merge_subtitles(cls, *dicts, **kwargs):
        """ Merge subtitle dictionaries, language by language. """

        target = (lambda target=None: target)(**kwargs)
        # The above lambda extracts the keyword argument 'target' from kwargs
        # while ensuring there are no stray ones. When Python 2 support
        # is dropped, remove it and change the function signature to:
        #
        #     def _merge_subtitles(cls, *dicts, target=None):

        if target is None:
            target = {}
        for d in dicts:
            for lang, subs in d.items():
                target[lang] = cls._merge_subtitle_items(target.get(lang, []), subs)
        return target

    def extract_automatic_captions(self, *args, **kwargs):
        if (self.get_param('writeautomaticsub', False)
                or self.get_param('listsubtitles')):
            return self._get_automatic_captions(*args, **kwargs)
        return {}

    def _get_automatic_captions(self, *args, **kwargs):
        raise NotImplementedError('This method must be implemented by subclasses')

    def mark_watched(self, *args, **kwargs):
        if (self.get_param('mark_watched', False)
                and (self._get_login_info()[0] is not None
                     or self.get_param('cookiefile') is not None)):
            self._mark_watched(*args, **kwargs)

    def _mark_watched(self, *args, **kwargs):
        raise NotImplementedError('This method must be implemented by subclasses')

    def geo_verification_headers(self):
        headers = {}
        geo_verification_proxy = self.get_param('geo_verification_proxy')
        if geo_verification_proxy:
            headers['Ytdl-request-proxy'] = geo_verification_proxy
        return headers

    def _generic_id(self, url):
        return compat_urllib_parse_unquote(os.path.splitext(url.rstrip('/').split('/')[-1])[0])

    def _generic_title(self, url):
        return compat_urllib_parse_unquote(os.path.splitext(url_basename(url))[0])

    @staticmethod
    def _availability(is_private=None, needs_premium=None, needs_subscription=None, needs_auth=None, is_unlisted=None):
        all_known = all(map(
            lambda x: x is not None,
            (is_private, needs_premium, needs_subscription, needs_auth, is_unlisted)))
        return (
            'private' if is_private
            else 'premium_only' if needs_premium
            else 'subscriber_only' if needs_subscription
            else 'needs_auth' if needs_auth
            else 'unlisted' if is_unlisted
            else 'public' if all_known
            else None)


class SearchInfoExtractor(InfoExtractor):
    """
    Base class for paged search queries extractors.
    They accept URLs in the format _SEARCH_KEY(|all|[0-9]):{query}
    Instances should define _SEARCH_KEY and _MAX_RESULTS.
    """

    @classmethod
    def _make_valid_url(cls):
        return r'%s(?P<prefix>|[1-9][0-9]*|all):(?P<query>[\s\S]+)' % cls._SEARCH_KEY

    @classmethod
    def suitable(cls, url):
        return re.match(cls._make_valid_url(), url) is not None

    def _real_extract(self, query):
        mobj = re.match(self._make_valid_url(), query)
        if mobj is None:
            raise ExtractorError('Invalid search query "%s"' % query)

        prefix = mobj.group('prefix')
        query = mobj.group('query')
        if prefix == '':
            return self._get_n_results(query, 1)
        elif prefix == 'all':
            return self._get_n_results(query, self._MAX_RESULTS)
        else:
            n = int(prefix)
            if n <= 0:
                raise ExtractorError('invalid download number %s for query "%s"' % (n, query))
            elif n > self._MAX_RESULTS:
                self.report_warning('%s returns max %i results (you requested %i)' % (self._SEARCH_KEY, self._MAX_RESULTS, n))
                n = self._MAX_RESULTS
            return self._get_n_results(query, n)

    def _get_n_results(self, query, n):
        """Get a specified number of results for a query"""
        raise NotImplementedError('This method must be implemented by subclasses')

    @property
    def SEARCH_KEY(self):
        return self._SEARCH_KEY<|MERGE_RESOLUTION|>--- conflicted
+++ resolved
@@ -1510,15 +1510,11 @@
                        'order': ['av0?1', 'vp0?9.2', 'vp0?9', '[hx]265|he?vc?', '[hx]264|avc', 'vp0?8', 'mp4v|h263', 'theora', '', None, 'none']},
             'acodec': {'type': 'ordered', 'regex': True,
                        'order': ['opus', 'vorbis', 'aac', 'mp?4a?', 'mp3', 'e?a?c-?3', 'dts', '', None, 'none']},
-<<<<<<< HEAD
+
             # sort with multiple:ordered from "expected_protocol", "protocol" in this order to make DMC formats properly sorted
             'proto': {'type': 'multiple:ordered', 'regex': True, 'field': ('expected_protocol', 'protocol'),
-                      'order': ['m3u8.+', 'm3u8', '(ht|f)tps', '(ht|f)tp$', '.*dash', '', 'mms|rtsp', 'none', 'f4'],
+                      'order': ['m3u8.+', 'm3u8', '(ht|f)tps', '(ht|f)tp$', '.*dash', 'ws|websocket', '', 'mms|rtsp', 'none', 'f4'],
                       'function': lambda *x: x[0]},
-=======
-            'proto': {'type': 'ordered', 'regex': True, 'field': 'protocol',
-                      'order': ['(ht|f)tps', '(ht|f)tp$', 'm3u8.+', '.*dash', 'ws|websocket', '', 'mms|rtsp', 'none', 'f4']},
->>>>>>> 2b18a8c5
             'vext': {'type': 'ordered', 'field': 'video_ext',
                      'order': ('mp4', 'webm', 'flv', '', 'none'),
                      'order_free': ('webm', 'mp4', 'flv', '', 'none')},
