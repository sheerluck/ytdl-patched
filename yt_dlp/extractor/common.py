--- conflicted
+++ resolved
@@ -1269,13 +1269,8 @@
         RegexNotFoundError, depending on fatal, specifying the field name.
         """
         if string is None:
-<<<<<<< HEAD
             return None
-        if isinstance(pattern, (str, compat_str, compiled_regex_type)):
-=======
-            mobj = None
         elif isinstance(pattern, (str, compat_Pattern)):
->>>>>>> b52e788e
             mobj = re.search(pattern, string, flags)
         else:
             for p in pattern:
