# coding: utf-8
from __future__ import unicode_literals

import base64
import datetime
import hashlib
import itertools
import json
import netrc
import os
import random
import re
import sys
import time
import math
try:
    from typing import Generator, Iterator
except ImportError:
    from collections.abc import Generator, Iterator

from typing import TYPE_CHECKING
if TYPE_CHECKING:
    from ..YoutubeDL import YoutubeDL

from ..compat import (
    compat_cookiejar_Cookie,
    compat_cookies_SimpleCookie,
    compat_etree_Element,
    compat_etree_fromstring,
    compat_expanduser,
    compat_getpass,
    compat_http_client,
    compat_os_name,
    compat_str,
    compat_urllib_error,
    compat_urllib_parse_unquote,
    compat_urllib_parse_urlencode,
    compat_urllib_request,
    compat_urlparse,
    compat_xml_parse_error,
)
from ..downloader import FileDownloader
from ..downloader.f4m import (
    get_base_url,
    remove_encrypted_media,
)
from ..utils import (
    age_restricted,
    base_url,
    bug_reports_message,
    clean_html,
    compiled_regex_type,
    determine_ext,
    determine_protocol,
    dict_get,
    error_to_compat_str,
    extract_attributes,
    ExtractorError,
    fix_xml_ampersands,
    float_or_none,
    format_field,
    GeoRestrictedError,
    GeoUtils,
    int_or_none,
    js_to_json,
    JSON_LD_RE,
    mimetype2ext,
    network_exceptions,
    NO_DEFAULT,
    orderedSet,
    parse_bitrate,
    parse_codecs,
    parse_duration,
    parse_iso8601,
    parse_m3u8_attributes,
    parse_resolution,
    RegexNotFoundError,
    sanitize_filename,
    sanitized_Request,
    str_or_none,
    str_to_int,
    strip_or_none,
    traverse_obj,
    unescapeHTML,
    unified_strdate,
    unified_timestamp,
    update_Request,
    update_url_query,
    url_basename,
    url_or_none,
    urljoin,
    variadic,
    xpath_element,
    xpath_text,
    xpath_with_ns,
)
from ..websocket import HAVE_WEBSOCKET


class InfoExtractor(object):
    """Information Extractor class.

    Information extractors are the classes that, given a URL, extract
    information about the video (or videos) the URL refers to. This
    information includes the real video URL, the video title, author and
    others. The information is stored in a dictionary which is then
    passed to the YoutubeDL. The YoutubeDL processes this
    information possibly downloading the video to the file system, among
    other possible outcomes.

    The type field determines the type of the result.
    By far the most common value (and the default if _type is missing) is
    "video", which indicates a single video.

    For a video, the dictionaries must include the following fields:

    id:             Video identifier.
    title:          Video title, unescaped.

    Additionally, it must contain either a formats entry or a url one:

    formats:        A list of dictionaries for each format available, ordered
                    from worst to best quality.

                    Potential fields:
                    * url        The mandatory URL representing the media:
                                   for plain file media - HTTP URL of this file,
                                   for RTMP - RTMP URL,
                                   for HLS - URL of the M3U8 media playlist,
                                   for HDS - URL of the F4M manifest,
                                   for DASH
                                     - HTTP URL to plain file media (in case of
                                       unfragmented media)
                                     - URL of the MPD manifest or base URL
                                       representing the media if MPD manifest
                                       is parsed from a string (in case of
                                       fragmented media)
                                   for MSS - URL of the ISM manifest.
                    * manifest_url
                                 The URL of the manifest file in case of
                                 fragmented media:
                                   for HLS - URL of the M3U8 master playlist,
                                   for HDS - URL of the F4M manifest,
                                   for DASH - URL of the MPD manifest,
                                   for MSS - URL of the ISM manifest.
                    * ext        Will be calculated from URL if missing
                    * format     A human-readable description of the format
                                 ("mp4 container with h264/opus").
                                 Calculated from the format_id, width, height.
                                 and format_note fields if missing.
                    * format_id  A short description of the format
                                 ("mp4_h264_opus" or "19").
                                Technically optional, but strongly recommended.
                    * format_note Additional info about the format
                                 ("3D" or "DASH video")
                    * width      Width of the video, if known
                    * height     Height of the video, if known
                    * resolution Textual description of width and height
                    * dynamic_range The dynamic range of the video. One of:
                                 "SDR" (None), "HDR10", "HDR10+, "HDR12", "HLG, "DV"
                    * tbr        Average bitrate of audio and video in KBit/s
                    * abr        Average audio bitrate in KBit/s
                    * acodec     Name of the audio codec in use
                    * asr        Audio sampling rate in Hertz
                    * vbr        Average video bitrate in KBit/s
                    * fps        Frame rate
                    * vcodec     Name of the video codec in use
                    * container  Name of the container format
                    * filesize   The number of bytes, if known in advance
                    * filesize_approx  An estimate for the number of bytes
                    * player_url SWF Player URL (used for rtmpdump).
                    * protocol   The protocol that will be used for the actual
                                 download, lower-case.
                                 "http", "https", "rtsp", "rtmp", "rtmp_ffmpeg", "rtmpe",
                                 "m3u8", "m3u8_native" or "http_dash_segments".
                    * expected_protocol The protocol that will finally be used.
                                        Only used by "niconico_dmc" downloader
                                        to determine actual downloader.
                    * fragment_base_url
                                 Base URL for fragments. Each fragment's path
                                 value (if present) will be relative to
                                 this URL.
                    * fragments  A list of fragments of a fragmented media.
                                 Each fragment entry must contain either an url
                                 or a path. If an url is present it should be
                                 considered by a client. Otherwise both path and
                                 fragment_base_url must be present. Here is
                                 the list of all potential fields:
                                 * "url" - fragment's URL
                                 * "path" - fragment's path relative to
                                            fragment_base_url
                                 * "duration" (optional, int or float)
                                 * "filesize" (optional, int)
                    * preference Order number of this format. If this field is
                                 present and not None, the formats get sorted
                                 by this field, regardless of all other values.
                                 -1 for default (order by other properties),
                                 -2 or smaller for less than default.
                                 < -1000 to hide the format (if there is
                                    another one which is strictly better)
                    * language   Language code, e.g. "de" or "en-US".
                    * language_preference  Is this in the language mentioned in
                                 the URL?
                                 10 if it's what the URL is about,
                                 -1 for default (don't know),
                                 -10 otherwise, other values reserved for now.
                    * quality    Order number of the video quality of this
                                 format, irrespective of the file format.
                                 -1 for default (order by other properties),
                                 -2 or smaller for less than default.
                    * source_preference  Order number for this video source
                                  (quality takes higher priority)
                                 -1 for default (order by other properties),
                                 -2 or smaller for less than default.
                    * http_headers  A dictionary of additional HTTP headers
                                 to add to the request.
                    * stretched_ratio  If given and not 1, indicates that the
                                 video's pixels are not square.
                                 width : height ratio as float.
                    * no_resume  The server does not support resuming the
                                 (HTTP or RTMP) download. Boolean.
                    * has_drm    The format has DRM and cannot be downloaded. Boolean
                    * downloader_options  A dictionary of downloader options as
                                 described in FileDownloader
                    RTMP formats can also have the additional fields: page_url,
                    app, play_path, tc_url, flash_version, rtmp_live, rtmp_conn,
                    rtmp_protocol, rtmp_real_time

    url:            Final video URL.
    ext:            Video filename extension.
    format:         The video format, defaults to ext (used for --get-format)
    player_url:     SWF Player URL (used for rtmpdump).

    The following fields are optional:

    alt_title:      A secondary title of the video.
    display_id      An alternative identifier for the video, not necessarily
                    unique, but available before title. Typically, id is
                    something like "4234987", title "Dancing naked mole rats",
                    and display_id "dancing-naked-mole-rats"
    thumbnails:     A list of dictionaries, with the following entries:
                        * "id" (optional, string) - Thumbnail format ID
                        * "url"
                        * "preference" (optional, int) - quality of the image
                        * "width" (optional, int)
                        * "height" (optional, int)
                        * "resolution" (optional, string "{width}x{height}",
                                        deprecated)
                        * "filesize" (optional, int)
    thumbnail:      Full URL to a video thumbnail image.
    description:    Full video description.
    uploader:       Full name of the video uploader.
    license:        License name the video is licensed under.
    creator:        The creator of the video.
    release_timestamp: UNIX timestamp of the moment the video was released.
    release_date:   The date (YYYYMMDD) when the video was released.
    timestamp:      UNIX timestamp of the moment the video was uploaded
    upload_date:    Video upload date (YYYYMMDD).
                    If not explicitly set, calculated from timestamp.
    uploader_id:    Nickname or id of the video uploader.
    uploader_url:   Full URL to a personal webpage of the video uploader.
    channel:        Full name of the channel the video is uploaded on.
                    Note that channel fields may or may not repeat uploader
                    fields. This depends on a particular extractor.
    channel_id:     Id of the channel.
    channel_url:    Full URL to a channel webpage.
    location:       Physical location where the video was filmed.
    subtitles:      The available subtitles as a dictionary in the format
                    {tag: subformats}. "tag" is usually a language code, and
                    "subformats" is a list sorted from lower to higher
                    preference, each element is a dictionary with the "ext"
                    entry and one of:
                        * "data": The subtitles file contents
                        * "url": A URL pointing to the subtitles file
                    It can optionally also have:
                        * "name": Name or description of the subtitles
                    "ext" will be calculated from URL if missing
    automatic_captions: Like 'subtitles'; contains automatically generated
                    captions instead of normal subtitles
    duration:       Length of the video in seconds, as an integer or float.
    view_count:     How many users have watched the video on the platform.
    like_count:     Number of positive ratings of the video
    dislike_count:  Number of negative ratings of the video
    repost_count:   Number of reposts of the video
    average_rating: Average rating give by users, the scale used depends on the webpage
    comment_count:  Number of comments on the video
    comments:       A list of comments, each with one or more of the following
                    properties (all but one of text or html optional):
                        * "author" - human-readable name of the comment author
                        * "author_id" - user ID of the comment author
                        * "author_thumbnail" - The thumbnail of the comment author
                        * "id" - Comment ID
                        * "html" - Comment as HTML
                        * "text" - Plain text of the comment
                        * "timestamp" - UNIX timestamp of comment
                        * "parent" - ID of the comment this one is replying to.
                                     Set to "root" to indicate that this is a
                                     comment to the original video.
                        * "like_count" - Number of positive ratings of the comment
                        * "dislike_count" - Number of negative ratings of the comment
                        * "is_favorited" - Whether the comment is marked as
                                           favorite by the video uploader
                        * "author_is_uploader" - Whether the comment is made by
                                                 the video uploader
    age_limit:      Age restriction for the video, as an integer (years)
    webpage_url:    The URL to the video webpage, if given to yt-dlp it
                    should allow to get the same result again. (It will be set
                    by YoutubeDL if it's missing)
    categories:     A list of categories that the video falls in, for example
                    ["Sports", "Berlin"]
    tags:           A list of tags assigned to the video, e.g. ["sweden", "pop music"]
    cast:           A list of the video cast
    is_live:        True, False, or None (=unknown). Whether this video is a
                    live stream that goes on instead of a fixed-length video.
    was_live:       True, False, or None (=unknown). Whether this video was
                    originally a live stream.
    live_status:    'is_live', 'is_upcoming', 'was_live', 'not_live' or None (=unknown)
                    If absent, automatically set from is_live, was_live
    start_time:     Time in seconds where the reproduction should start, as
                    specified in the URL.
    end_time:       Time in seconds where the reproduction should end, as
                    specified in the URL.
    chapters:       A list of dictionaries, with the following entries:
                        * "start_time" - The start time of the chapter in seconds
                        * "end_time" - The end time of the chapter in seconds
                        * "title" (optional, string)
    playable_in_embed: Whether this video is allowed to play in embedded
                    players on other sites. Can be True (=always allowed),
                    False (=never allowed), None (=unknown), or a string
                    specifying the criteria for embedability (Eg: 'whitelist')
    availability:   Under what condition the video is available. One of
                    'private', 'premium_only', 'subscriber_only', 'needs_auth',
                    'unlisted' or 'public'. Use 'InfoExtractor._availability'
                    to set it
    __post_extractor: A function to be called just before the metadata is
                    written to either disk, logger or console. The function
                    must return a dict which will be added to the info_dict.
                    This is usefull for additional information that is
                    time-consuming to extract. Note that the fields thus
                    extracted will not be available to output template and
                    match_filter. So, only "comments" and "comment_count" are
                    currently allowed to be extracted via this method.

    The following fields should only be used when the video belongs to some logical
    chapter or section:

    chapter:        Name or title of the chapter the video belongs to.
    chapter_number: Number of the chapter the video belongs to, as an integer.
    chapter_id:     Id of the chapter the video belongs to, as a unicode string.

    The following fields should only be used when the video is an episode of some
    series, programme or podcast:

    series:         Title of the series or programme the video episode belongs to.
    season:         Title of the season the video episode belongs to.
    season_number:  Number of the season the video episode belongs to, as an integer.
    season_id:      Id of the season the video episode belongs to, as a unicode string.
    episode:        Title of the video episode. Unlike mandatory video title field,
                    this field should denote the exact title of the video episode
                    without any kind of decoration.
    episode_number: Number of the video episode within a season, as an integer.
    episode_id:     Id of the video episode, as a unicode string.

    The following fields should only be used when the media is a track or a part of
    a music album:

    track:          Title of the track.
    track_number:   Number of the track within an album or a disc, as an integer.
    track_id:       Id of the track (useful in case of custom indexing, e.g. 6.iii),
                    as a unicode string.
    artist:         Artist(s) of the track.
    genre:          Genre(s) of the track.
    album:          Title of the album the track belongs to.
    album_type:     Type of the album (e.g. "Demo", "Full-length", "Split", "Compilation", etc).
    album_artist:   List of all artists appeared on the album (e.g.
                    "Ash Borer / Fell Voices" or "Various Artists", useful for splits
                    and compilations).
    disc_number:    Number of the disc or other physical medium the track belongs to,
                    as an integer.
    release_year:   Year (YYYY) when the album was released.

    Unless mentioned otherwise, the fields should be Unicode strings.

    Unless mentioned otherwise, None is equivalent to absence of information.


    _type "playlist" indicates multiple videos.
    There must be a key "entries", which is a list, an iterable, or a PagedList
    object, each element of which is a valid dictionary by this specification.

    Additionally, playlists can have "id", "title", and any other relevent
    attributes with the same semantics as videos (see above).


    _type "multi_video" indicates that there are multiple videos that
    form a single show, for examples multiple acts of an opera or TV episode.
    It must have an entries key like a playlist and contain all the keys
    required for a video at the same time.


    _type "url" indicates that the video must be extracted from another
    location, possibly by a different extractor. Its only required key is:
    "url" - the next URL to extract.
    The key "ie_key" can be set to the class name (minus the trailing "IE",
    e.g. "Youtube") if the extractor class is known in advance.
    Additionally, the dictionary may have any properties of the resolved entity
    known in advance, for example "title" if the title of the referred video is
    known ahead of time.


    _type "url_transparent" entities have the same specification as "url", but
    indicate that the given additional information is more precise than the one
    associated with the resolved URL.
    This is useful when a site employs a video service that hosts the video and
    its technical metadata, but that video service does not embed a useful
    title, description etc.


    Subclasses of this one should re-define the _real_initialize() and
    _real_extract() methods and define a _VALID_URL regexp.
    Probably, they should also be added to the list of extractors.

    Subclasses may also override suitable() if necessary, but ensure the function
    signature is preserved and that this function imports everything it needs
    (except other extractors), so that lazy_extractors works correctly

    _GEO_BYPASS attribute may be set to False in order to disable
    geo restriction bypass mechanisms for a particular extractor.
    Though it won't disable explicit geo restriction bypass based on
    country code provided with geo_bypass_country.

    _GEO_COUNTRIES attribute may contain a list of presumably geo unrestricted
    countries for this extractor. One of these countries will be used by
    geo restriction bypass mechanism right away in order to bypass
    geo restriction, of course, if the mechanism is not disabled.

    _GEO_IP_BLOCKS attribute may contain a list of presumably geo unrestricted
    IP blocks in CIDR notation for this extractor. One of these IP blocks
    will be used by geo restriction bypass mechanism similarly
    to _GEO_COUNTRIES.

    The _WORKING attribute should be set to False for broken IEs
    in order to warn the users and skip the tests.
    """

    _ready = False
    _downloader = None
    _x_forwarded_for_ip = None
    _GEO_BYPASS = True
    _GEO_COUNTRIES = None
    _GEO_IP_BLOCKS = None
    _WORKING = True
    """ True if it's self-hosted service. DO NOT SET IT TRUE MANUALLY """
    _SELF_HOSTED = False
    """
    Feature dependency declaration. Case sensitive.
    Following features are known and recognized:
    - websocket - Requires WebSocket-related package/command
    - yaml - pyyaml package
    """
    _FEATURE_DEPENDENCY = tuple()

    _LOGIN_HINTS = {
        'any': 'Use --cookies, --username and --password or --netrc to provide account credentials',
        'cookies': (
            'Use --cookies-from-browser or --cookies for the authentication. '
            'See  https://github.com/ytdl-org/youtube-dl#how-do-i-pass-cookies-to-youtube-dl  for how to manually pass cookies'),
        'password': 'Use --username and --password or --netrc to provide account credentials',
    }

    def __init__(self, downloader: 'YoutubeDL' = None):
        """Constructor. Receives an optional downloader."""
        self._ready = False
        self._x_forwarded_for_ip = None
        self._printed_messages = set()
        self.set_downloader(downloader)

    @classmethod
    def _match_valid_url(cls, url):
        # This does not use has/getattr intentionally - we want to know whether
        # we have cached the regexp for *this* class, whereas getattr would also
        # match the superclass
        if '_VALID_URL_RE' not in cls.__dict__:
            cls._VALID_URL_RE = re.compile(cls._VALID_URL)
        return cls._VALID_URL_RE.match(url)

    @classmethod
    def suitable(cls, url):
        """Receives a URL and returns True if suitable for this IE."""
        # This function must import everything it needs (except other extractors),
        # so that lazy_extractors works correctly
        return cls._match_valid_url(url) is not None

    @classmethod
    def _match_id(cls, url):
        return cls._match_valid_url(url).group('id')

    @classmethod
    def get_temp_id(cls, url):
        try:
            return cls._match_id(url)
        except (IndexError, AttributeError):
            return None

    @classmethod
    def working(cls):
        """Getter method for _WORKING."""
        return cls._WORKING

    def initialize(self):
        """Initializes an instance (authentication, etc)."""
        self._printed_messages = set()
        self._initialize_geo_bypass({
            'countries': self._GEO_COUNTRIES,
            'ip_blocks': self._GEO_IP_BLOCKS,
        })
        if not self._ready:
            self._real_initialize()
            self._ready = True

    def _initialize_geo_bypass(self, geo_bypass_context):
        """
        Initialize geo restriction bypass mechanism.

        This method is used to initialize geo bypass mechanism based on faking
        X-Forwarded-For HTTP header. A random country from provided country list
        is selected and a random IP belonging to this country is generated. This
        IP will be passed as X-Forwarded-For HTTP header in all subsequent
        HTTP requests.

        This method will be used for initial geo bypass mechanism initialization
        during the instance initialization with _GEO_COUNTRIES and
        _GEO_IP_BLOCKS.

        You may also manually call it from extractor's code if geo bypass
        information is not available beforehand (e.g. obtained during
        extraction) or due to some other reason. In this case you should pass
        this information in geo bypass context passed as first argument. It may
        contain following fields:

        countries:  List of geo unrestricted countries (similar
                    to _GEO_COUNTRIES)
        ip_blocks:  List of geo unrestricted IP blocks in CIDR notation
                    (similar to _GEO_IP_BLOCKS)

        """
        if not self._x_forwarded_for_ip:

            # Geo bypass mechanism is explicitly disabled by user
            if not self.get_param('geo_bypass', True):
                return

            if not geo_bypass_context:
                geo_bypass_context = {}

            # Backward compatibility: previously _initialize_geo_bypass
            # expected a list of countries, some 3rd party code may still use
            # it this way
            if isinstance(geo_bypass_context, (list, tuple)):
                geo_bypass_context = {
                    'countries': geo_bypass_context,
                }

            # The whole point of geo bypass mechanism is to fake IP
            # as X-Forwarded-For HTTP header based on some IP block or
            # country code.

            # Path 1: bypassing based on IP block in CIDR notation

            # Explicit IP block specified by user, use it right away
            # regardless of whether extractor is geo bypassable or not
            ip_block = self.get_param('geo_bypass_ip_block', None)

            # Otherwise use random IP block from geo bypass context but only
            # if extractor is known as geo bypassable
            if not ip_block:
                ip_blocks = geo_bypass_context.get('ip_blocks')
                if self._GEO_BYPASS and ip_blocks:
                    ip_block = random.choice(ip_blocks)

            if ip_block:
                self._x_forwarded_for_ip = GeoUtils.random_ipv4(ip_block)
                self._downloader.write_debug(
                    '[debug] Using fake IP %s as X-Forwarded-For' % self._x_forwarded_for_ip)
                return

            # Path 2: bypassing based on country code

            # Explicit country code specified by user, use it right away
            # regardless of whether extractor is geo bypassable or not
            country = self.get_param('geo_bypass_country', None)

            # Otherwise use random country code from geo bypass context but
            # only if extractor is known as geo bypassable
            if not country:
                countries = geo_bypass_context.get('countries')
                if self._GEO_BYPASS and countries:
                    country = random.choice(countries)

            if country:
                self._x_forwarded_for_ip = GeoUtils.random_ipv4(country)
                self._downloader.write_debug(
                    'Using fake IP %s (%s) as X-Forwarded-For' % (self._x_forwarded_for_ip, country.upper()))

    def extract(self, url):
        """Extracts URL information and returns it in list of dicts."""

        if 'websocket' in self._FEATURE_DEPENDENCY and not HAVE_WEBSOCKET:
            raise ExtractorError('Please install websockets or websocket_client package via pip, or websockat command', expected=True)
        try:
            if 'yaml' in self._FEATURE_DEPENDENCY:
                __import__('yaml')
        except ImportError:
            raise ExtractorError('Please install pyyaml package via pip.', expected=True)
        try:
            for _ in range(2):
                try:
                    self.initialize()
                    self.write_debug('Extracting URL: %s' % url)
                    ie_result = self._real_extract(url)
                    if ie_result is None:
                        return None
                    if self._x_forwarded_for_ip:
                        ie_result['__x_forwarded_for_ip'] = self._x_forwarded_for_ip
                    subtitles = ie_result.get('subtitles')
                    if (subtitles and 'live_chat' in subtitles
                            and 'no-live-chat' in self.get_param('compat_opts', [])):
                        del subtitles['live_chat']
                    return ie_result
                except GeoRestrictedError as e:
                    if self.__maybe_fake_ip_and_retry(e.countries):
                        continue
                    raise
        except ExtractorError as e:
            video_id = e.video_id or self.get_temp_id(url)
            raise ExtractorError(
                e.msg, video_id=video_id, ie=self.IE_NAME, tb=e.traceback, expected=e.expected, cause=e.cause)
        except compat_http_client.IncompleteRead as e:
            raise ExtractorError('A network error has occurred.', cause=e, expected=True, video_id=self.get_temp_id(url))
        except (KeyError, StopIteration) as e:
            raise ExtractorError('An extractor error has occurred.', cause=e, video_id=self.get_temp_id(url))

    def __maybe_fake_ip_and_retry(self, countries):
        if (not self.get_param('geo_bypass_country', None)
                and self._GEO_BYPASS
                and self.get_param('geo_bypass', True)
                and not self._x_forwarded_for_ip
                and countries):
            country_code = random.choice(countries)
            self._x_forwarded_for_ip = GeoUtils.random_ipv4(country_code)
            if self._x_forwarded_for_ip:
                self.report_warning(
                    'Video is geo restricted. Retrying extraction with fake IP %s (%s) as X-Forwarded-For.'
                    % (self._x_forwarded_for_ip, country_code.upper()))
                return True
        return False

    def set_downloader(self, downloader: 'YoutubeDL'):
        """Sets the downloader for this IE."""
        self._downloader: 'YoutubeDL' = downloader

    def _real_initialize(self):
        """Real initialization process. Redefine in subclasses."""
        pass

    def _real_extract(self, url):
        """Real extraction process. Redefine in subclasses."""
        pass

    @classmethod
    def ie_key(cls):
        """A string for getting the InfoExtractor with get_info_extractor"""
        return cls.__name__[:-2]

    @property
    def IE_NAME(self):
        return compat_str(type(self).__name__[:-2])

    @staticmethod
    def __can_accept_status_code(err, expected_status):
        assert isinstance(err, compat_urllib_error.HTTPError)
        if expected_status is None:
            return False
        elif callable(expected_status):
            return expected_status(err.code) is True
        else:
            return err.code in variadic(expected_status)

    def _request_webpage(self, url_or_request, video_id, note=None, errnote=None, fatal=True, data=None, headers={}, query={}, expected_status=None):
        """
        Return the response handle.

        See _download_webpage docstring for arguments specification.
        """
        if not self._downloader._first_webpage_request:
            sleep_interval = float_or_none(self.get_param('sleep_interval_requests')) or 0
            if sleep_interval > 0:
                self.to_screen('Sleeping %s seconds ...' % sleep_interval)
                time.sleep(sleep_interval)
        else:
            self._downloader._first_webpage_request = False

        if note is None:
            self.report_download_webpage(video_id)
        elif note is not False:
            if video_id is None:
                self.to_screen('%s' % (note,))
            else:
                self.to_screen('%s: %s' % (video_id, note))

        # Some sites check X-Forwarded-For HTTP header in order to figure out
        # the origin of the client behind proxy. This allows bypassing geo
        # restriction by faking this header's value to IP that belongs to some
        # geo unrestricted country. We will do so once we encounter any
        # geo restriction error.
        if self._x_forwarded_for_ip:
            if 'X-Forwarded-For' not in headers:
                headers['X-Forwarded-For'] = self._x_forwarded_for_ip

        if isinstance(url_or_request, compat_urllib_request.Request):
            url_or_request = update_Request(
                url_or_request, data=data, headers=headers, query=query)
        else:
            if query:
                url_or_request = update_url_query(url_or_request, query)
            if data is not None or headers:
                url_or_request = sanitized_Request(url_or_request, data, headers)
        if self._downloader.params.get('verbose', False):
            if isinstance(url_or_request, compat_urllib_request.Request):
                url = url_or_request.get_full_url()
            else:
                url = url_or_request
            self.to_screen('[debug] Fetching webpage from %s' % url)
        try:
            return self._downloader.urlopen(url_or_request)
        except network_exceptions as err:
            if isinstance(err, compat_urllib_error.HTTPError):
                if self.__can_accept_status_code(err, expected_status):
                    # Retain reference to error to prevent file object from
                    # being closed before it can be read. Works around the
                    # effects of <https://bugs.python.org/issue15002>
                    # introduced in Python 3.4.1.
                    err.fp._error = err
                    return err.fp

            if errnote is False:
                return False
            if errnote is None:
                errnote = 'Unable to download webpage'

            errmsg = '%s: %s' % (errnote, error_to_compat_str(err))
            if fatal:
                raise ExtractorError(errmsg, sys.exc_info()[2], cause=err)
            else:
                self.report_warning(errmsg)
                return False

    def _download_webpage_handle(self, url_or_request, video_id, note=None, errnote=None, fatal=True, encoding=None, data=None, headers={}, query={}, expected_status=None):
        """
        Return a tuple (page content as string, URL handle).

        See _download_webpage docstring for arguments specification.
        """
        # Strip hashes from the URL (#1038)
        if isinstance(url_or_request, (compat_str, str)):
            url_or_request = url_or_request.partition('#')[0]

        urlh = self._request_webpage(url_or_request, video_id, note, errnote, fatal, data=data, headers=headers, query=query, expected_status=expected_status)
        if urlh is False:
            assert not fatal
            return False
        content = self._webpage_read_content(urlh, url_or_request, video_id, note, errnote, fatal, encoding=encoding)
        return (content, urlh)

    @staticmethod
    def _guess_encoding_from_content(content_type, webpage_bytes):
        m = re.match(r'[a-zA-Z0-9_.-]+/[a-zA-Z0-9_.-]+\s*;\s*charset=(.+)', content_type)
        if m:
            encoding = m.group(1)
        else:
            m = re.search(br'<meta[^>]+charset=[\'"]?([^\'")]+)[ /\'">]',
                          webpage_bytes[:1024])
            if m:
                encoding = m.group(1).decode('ascii')
            elif webpage_bytes.startswith(b'\xff\xfe'):
                encoding = 'utf-16'
            else:
                encoding = 'utf-8'

        return encoding

    def __check_blocked(self, content):
        first_block = content[:512]
        if ('<title>Access to this site is blocked</title>' in content
                and 'Websense' in first_block):
            msg = 'Access to this webpage has been blocked by Websense filtering software in your network.'
            blocked_iframe = self._html_search_regex(
                r'<iframe src="([^"]+)"', content,
                'Websense information URL', default=None)
            if blocked_iframe:
                msg += ' Visit %s for more details' % blocked_iframe
            raise ExtractorError(msg, expected=True)
        if '<title>The URL you requested has been blocked</title>' in first_block:
            msg = (
                'Access to this webpage has been blocked by Indian censorship. '
                'Use a VPN or proxy server (with --proxy) to route around it.')
            block_msg = self._html_search_regex(
                r'</h1><p>(.*?)</p>',
                content, 'block message', default=None)
            if block_msg:
                msg += ' (Message: "%s")' % block_msg.replace('\n', ' ')
            raise ExtractorError(msg, expected=True)
        if ('<title>TTK :: Доступ к ресурсу ограничен</title>' in content
                and 'blocklist.rkn.gov.ru' in content):
            raise ExtractorError(
                'Access to this webpage has been blocked by decision of the Russian government. '
                'Visit http://blocklist.rkn.gov.ru/ for a block reason.',
                expected=True)

    def _webpage_read_content(self, urlh, url_or_request, video_id, note=None, errnote=None, fatal=True, prefix=None, encoding=None):
        content_type = urlh.headers.get('Content-Type', '')
        webpage_bytes = urlh.read()
        if prefix is not None:
            webpage_bytes = prefix + webpage_bytes
        if not encoding:
            encoding = self._guess_encoding_from_content(content_type, webpage_bytes)
        if self.get_param('dump_intermediate_pages', False):
            self.to_screen('Dumping request to ' + urlh.geturl())
            dump = base64.b64encode(webpage_bytes).decode('ascii')
            self._downloader.to_screen(dump)
        if self.get_param('write_pages', False):
            basen = '%s_%s' % (video_id, urlh.geturl())
            trim_length = self.get_param('trim_file_name') or 240
            if len(basen) > trim_length:
                h = '___' + hashlib.md5(basen.encode('utf-8')).hexdigest()
                basen = basen[:trim_length - len(h)] + h
            raw_filename = basen + '.dump'
            filename = sanitize_filename(raw_filename, restricted=True)
            self.to_screen('Saving request to ' + filename)
            # Working around MAX_PATH limitation on Windows (see
            # http://msdn.microsoft.com/en-us/library/windows/desktop/aa365247(v=vs.85).aspx)
            if compat_os_name == 'nt':
                absfilepath = os.path.abspath(filename)
                if len(absfilepath) > 259:
                    filename = '\\\\?\\' + absfilepath
            with open(filename, 'wb') as outf:
                outf.write(webpage_bytes)

        try:
            content = webpage_bytes.decode(encoding, 'replace')
        except LookupError:
            content = webpage_bytes.decode('utf-8', 'replace')

        self.__check_blocked(content)

        return content

    def _download_webpage(
            self, url_or_request, video_id, note=None, errnote=None,
            fatal=True, tries=1, timeout=5, encoding=None, data=None,
            headers={}, query={}, expected_status=None):
        """
        Return the data of the page as a string.

        Arguments:
        url_or_request -- plain text URL as a string or
            a compat_urllib_request.Requestobject
        video_id -- Video/playlist/item identifier (string)

        Keyword arguments:
        note -- note printed before downloading (string)
        errnote -- note printed in case of an error (string)
        fatal -- flag denoting whether error should be considered fatal,
            i.e. whether it should cause ExtractionError to be raised,
            otherwise a warning will be reported and extraction continued
        tries -- number of tries
        timeout -- sleep interval between tries
        encoding -- encoding for a page content decoding, guessed automatically
            when not explicitly specified
        data -- POST data (bytes)
        headers -- HTTP headers (dict)
        query -- URL query (dict)
        expected_status -- allows to accept failed HTTP requests (non 2xx
            status code) by explicitly specifying a set of accepted status
            codes. Can be any of the following entities:
                - an integer type specifying an exact failed status code to
                  accept
                - a list or a tuple of integer types specifying a list of
                  failed status codes to accept
                - a callable accepting an actual failed status code and
                  returning True if it should be accepted
            Note that this argument does not affect success status codes (2xx)
            which are always accepted.
        """

        success = False
        try_count = 0
        while success is False:
            try:
                res = self._download_webpage_handle(
                    url_or_request, video_id, note, errnote, fatal,
                    encoding=encoding, data=data, headers=headers, query=query,
                    expected_status=expected_status)
                success = True
            except compat_http_client.IncompleteRead as e:
                try_count += 1
                if try_count >= tries:
                    raise e
                self._sleep(timeout, video_id)
        if res is False:
            return res
        else:
            content, _ = res
            return content

    def _download_xml_handle(
            self, url_or_request, video_id, note='Downloading XML',
            errnote='Unable to download XML', transform_source=None,
            fatal=True, encoding=None, data=None, headers={}, query={},
            expected_status=None):
        """
        Return a tuple (xml as an compat_etree_Element, URL handle).

        See _download_webpage docstring for arguments specification.
        """
        res = self._download_webpage_handle(
            url_or_request, video_id, note, errnote, fatal=fatal,
            encoding=encoding, data=data, headers=headers, query=query,
            expected_status=expected_status)
        if res is False:
            return res
        xml_string, urlh = res
        return self._parse_xml(
            xml_string, video_id, transform_source=transform_source,
            fatal=fatal), urlh

    def _download_xml(
            self, url_or_request, video_id,
            note='Downloading XML', errnote='Unable to download XML',
            transform_source=None, fatal=True, encoding=None,
            data=None, headers={}, query={}, expected_status=None):
        """
        Return the xml as an compat_etree_Element.

        See _download_webpage docstring for arguments specification.
        """
        res = self._download_xml_handle(
            url_or_request, video_id, note=note, errnote=errnote,
            transform_source=transform_source, fatal=fatal, encoding=encoding,
            data=data, headers=headers, query=query,
            expected_status=expected_status)
        return res if res is False else res[0]

    def _parse_xml(self, xml_string, video_id, transform_source=None, fatal=True):
        if transform_source:
            xml_string = transform_source(xml_string)
        try:
            # return compat_etree_fromstring(xml_string.encode('utf-8'))
            return compat_etree_fromstring(xml_string)
        except compat_xml_parse_error as ve:
            errmsg = '%s: Failed to parse XML ' % video_id
            if fatal:
                raise ExtractorError(errmsg, cause=ve)
            else:
                self.report_warning(errmsg + str(ve))

    def _download_json_handle(
            self, url_or_request, video_id, note='Downloading JSON metadata',
            errnote='Unable to download JSON metadata', transform_source=None,
            fatal=True, encoding=None, data=None, headers={}, query={},
            expected_status=None):
        """
        Return a tuple (JSON object, URL handle).

        See _download_webpage docstring for arguments specification.
        """
        res = self._download_webpage_handle(
            url_or_request, video_id, note, errnote, fatal=fatal,
            encoding=encoding, data=data, headers=headers, query=query,
            expected_status=expected_status)
        if res is False:
            return res
        json_string, urlh = res
        return self._parse_json(
            json_string, video_id, transform_source=transform_source,
            fatal=fatal), urlh

    def _download_json(
            self, url_or_request, video_id, note='Downloading JSON metadata',
            errnote='Unable to download JSON metadata', transform_source=None,
            fatal=True, encoding=None, data=None, headers={}, query={},
            expected_status=None):
        """
        Return the JSON object as a dict.

        See _download_webpage docstring for arguments specification.
        """
        res = self._download_json_handle(
            url_or_request, video_id, note=note, errnote=errnote,
            transform_source=transform_source, fatal=fatal, encoding=encoding,
            data=data, headers=headers, query=query,
            expected_status=expected_status)
        return res if res is False else res[0]

    def _parse_json(self, json_string, video_id, transform_source=None, fatal=True):
        if transform_source:
            json_string = transform_source(json_string)
        try:
            return json.loads(json_string)
        except ValueError as ve:
            errmsg = '%s: Failed to parse JSON ' % video_id
            if fatal:
                raise ExtractorError(errmsg, cause=ve)
            else:
                self.report_warning(errmsg + str(ve))

    def _parse_socket_response_as_json(self, data, video_id, transform_source=None, fatal=True):
        return self._parse_json(
            data[data.find('{'):data.rfind('}') + 1],
            video_id, transform_source, fatal)

    def _download_socket_json_handle(
            self, url_or_request, video_id, note='Polling socket',
            errnote='Unable to poll socket', transform_source=None,
            fatal=True, encoding=None, data=None, headers={}, query={},
            expected_status=None):
        """
        Return a tuple (JSON object, URL handle).

        See _download_webpage docstring for arguments specification.
        """
        res = self._download_webpage_handle(
            url_or_request, video_id, note, errnote, fatal=fatal,
            encoding=encoding, data=data, headers=headers, query=query,
            expected_status=expected_status)
        if res is False:
            return res
        webpage, urlh = res
        return self._parse_socket_response_as_json(
            webpage, video_id, transform_source=transform_source,
            fatal=fatal), urlh

    def _download_socket_json(
            self, url_or_request, video_id, note='Polling socket',
            errnote='Unable to poll socket', transform_source=None,
            fatal=True, encoding=None, data=None, headers={}, query={},
            expected_status=None):
        """
        Return the JSON object as a dict.

        See _download_webpage docstring for arguments specification.
        """
        res = self._download_socket_json_handle(
            url_or_request, video_id, note=note, errnote=errnote,
            transform_source=transform_source, fatal=fatal, encoding=encoding,
            data=data, headers=headers, query=query,
            expected_status=expected_status)
        return res if res is False else res[0]

    def report_warning(self, msg, video_id=None, *args, only_once=False, **kwargs):
        idstr = format_field(video_id, template='%s: ')
        msg = f'[{self.IE_NAME}] {idstr}{msg}'
        if only_once:
            if f'WARNING: {msg}' in self._printed_messages:
                return
            self._printed_messages.add(f'WARNING: {msg}')
        self._downloader.report_warning(msg, *args, **kwargs)

    def to_screen(self, msg, *args, **kwargs):
        """Print msg to screen, prefixing it with '[ie_name]'"""
        self._downloader.to_screen('[%s] %s' % (self.IE_NAME, msg), *args, **kwargs)

    def write_debug(self, msg, *args, **kwargs):
        self._downloader.write_debug('[%s] %s' % (self.IE_NAME, msg), *args, **kwargs)

    def get_param(self, name, default=None, *args, **kwargs):
        if self._downloader:
            return self._downloader.params.get(name, default, *args, **kwargs)
        return default

    def report_drm(self, video_id, partial=False):
        self.raise_no_formats('This video is DRM protected', expected=True, video_id=video_id)

    def report_extraction(self, id_or_name):
        """Report information extraction."""
        self.to_screen('%s: Extracting information' % id_or_name)

    def report_download_webpage(self, video_id):
        """Report webpage download."""
        self.to_screen('%s: Downloading webpage' % video_id)

    def report_age_confirmation(self):
        """Report attempt to confirm age."""
        self.to_screen('Confirming age')

    def report_login(self):
        """Report attempt to log in."""
        self.to_screen('Logging in')

    def raise_login_required(
            self, msg='This video is only available for registered users',
            metadata_available=False, method='any'):
        if metadata_available and self.get_param('ignore_no_formats_error'):
            self.report_warning(msg)
        if method is not None:
            msg = '%s. %s' % (msg, self._LOGIN_HINTS[method])
        raise ExtractorError(msg, expected=True)

    def raise_geo_restricted(
            self, msg='This video is not available from your location due to geo restriction',
            countries=None, metadata_available=False):
        if metadata_available and self.get_param('ignore_no_formats_error'):
            self.report_warning(msg)
        else:
            raise GeoRestrictedError(msg, countries=countries)

    def raise_no_formats(self, msg, expected=False, video_id=None):
        if expected and self.get_param('ignore_no_formats_error'):
            self.report_warning(msg, video_id)
        elif isinstance(msg, ExtractorError):
            raise msg
        else:
            raise ExtractorError(msg, expected=expected, video_id=video_id)

    # Methods for following #608
    @staticmethod
    def url_result(url, ie=None, video_id=None, video_title=None, **kwargs):
        """Returns a URL that points to a page that should be processed"""
        # TODO: ie should be the class used for getting the info
        video_info = {'_type': 'url',
                      'url': url,
                      'ie_key': ie}
        video_info.update(kwargs)
        if video_id is not None:
            video_info['id'] = video_id
        if video_title is not None:
            video_info['title'] = video_title
        return video_info

    def playlist_from_matches(self, matches, playlist_id=None, playlist_title=None, getter=None, ie=None):
        urls = orderedSet(
            self.url_result(self._proto_relative_url(getter(m) if getter else m), ie)
            for m in matches)
        return self.playlist_result(
            urls, playlist_id=playlist_id, playlist_title=playlist_title)

    @staticmethod
    def playlist_result(entries, playlist_id=None, playlist_title=None, playlist_description=None, **kwargs):
        """Returns a playlist"""
        video_info = {'_type': 'playlist',
                      'entries': entries}
        video_info.update(kwargs)
        if playlist_id:
            video_info['id'] = playlist_id
        if playlist_title:
            video_info['title'] = playlist_title
        if playlist_description is not None:
            video_info['description'] = playlist_description
        return video_info

    def _search_regex(self, pattern, string, name, default=NO_DEFAULT, fatal=True, flags=0, group=None):
        """
        Perform a regex search on the given string, using a single or a list of
        patterns returning the first matching group.
        In case of failure return a default value or raise a WARNING or a
        RegexNotFoundError, depending on fatal, specifying the field name.
        """
        if string is None:
            return None
        if isinstance(pattern, (str, compat_str, compiled_regex_type)):
            mobj = re.search(pattern, string, flags)
        else:
            for p in pattern:
                mobj = re.search(p, string, flags)
                if mobj:
                    break

        _name = self._downloader._color_text(name, 'blue')

        if mobj:
            if group is None:
                # return the first matching group
                return next(g for g in mobj.groups() if g is not None)
            elif isinstance(group, (list, tuple)):
                return tuple(mobj.group(g) for g in group)
            else:
                return mobj.group(group)
        elif default is not NO_DEFAULT:
            return default
        elif fatal:
            raise RegexNotFoundError('Unable to extract %s' % _name)
        else:
            self.report_warning('unable to extract %s' % _name + bug_reports_message())
            return None

    def _html_search_regex(self, pattern, string, name, default=NO_DEFAULT, fatal=True, flags=0, group=None):
        """
        Like _search_regex, but strips HTML tags and unescapes entities.
        """
        res = self._search_regex(pattern, string, name, default, fatal, flags, group)
        if res:
            return clean_html(res).strip()
        else:
            return res

    def _get_netrc_login_info(self, netrc_machine=None):
        username = None
        password = None
        netrc_machine = netrc_machine or self._NETRC_MACHINE

        if self.get_param('usenetrc', False):
            try:
                netrc_file = compat_expanduser(self.get_param('netrc_location') or '~')
                if os.path.isdir(netrc_file):
                    netrc_file = os.path.join(netrc_file, '.netrc')
                info = netrc.netrc(file=netrc_file).authenticators(netrc_machine)
                if info is not None:
                    username = info[0]
                    password = info[2]
                else:
                    raise netrc.NetrcParseError(
                        'No authenticators for %s' % netrc_machine)
            except (IOError, netrc.NetrcParseError) as err:
                self.report_warning(
                    'parsing .netrc: %s' % error_to_compat_str(err))

        return username, password

    def _get_login_info(self, username_option='username', password_option='password', netrc_machine=None):
        """
        Get the login info as (username, password)
        First look for the manually specified credentials using username_option
        and password_option as keys in params dictionary. If no such credentials
        available look in the netrc file using the netrc_machine or _NETRC_MACHINE
        value.
        If there's no info available, return (None, None)
        """

        # Attempt to use provided username and password or .netrc data
        username = self.get_param(username_option)
        if username is not None:
            password = self.get_param(password_option)
        else:
            username, password = self._get_netrc_login_info(netrc_machine)

        return username, password

    def _get_tfa_info(self, note='two-factor verification code'):
        """
        Get the two-factor authentication info
        TODO - asking the user will be required for sms/phone verify
        currently just uses the command line option
        If there's no info available, return None
        """

        tfa = self.get_param('twofactor')
        if tfa is not None:
            return tfa

        return compat_getpass('Type %s and press [Return]: ' % note)

    # Helper functions for extracting OpenGraph info
    @staticmethod
    def _og_regexes(prop):
        content_re = r'content=(?:"([^"]+?)"|\'([^\']+?)\'|\s*([^\s"\'=<>`]+?))'
        property_re = (r'(?:name|property)=(?:\'og[:-]%(prop)s\'|"og[:-]%(prop)s"|\s*og[:-]%(prop)s\b)'
                       % {'prop': re.escape(prop)})
        template = r'<meta[^>]+?%s[^>]+?%s'
        return [
            template % (property_re, content_re),
            template % (content_re, property_re),
        ]

    @staticmethod
    def _meta_regex(prop):
        return r'''(?isx)<meta
                    (?=[^>]+(?:itemprop|name|property|id|http-equiv)=(["\']?)%s\1)
                    [^>]+?content=(["\'])(?P<content>.*?)\2''' % re.escape(prop)

    def _og_search_property(self, prop, html, name=None, **kargs):
        prop = variadic(prop)
        if name is None:
            name = 'OpenGraph %s' % prop[0]
        og_regexes = []
        for p in prop:
            og_regexes.extend(self._og_regexes(p))
        escaped = self._search_regex(og_regexes, html, name, flags=re.DOTALL, **kargs)
        if escaped is None:
            return None
        return unescapeHTML(escaped)

    def _og_search_thumbnail(self, html, **kargs):
        return self._og_search_property('image', html, 'thumbnail URL', fatal=False, **kargs)

    def _og_search_description(self, html, **kargs):
        return self._og_search_property('description', html, fatal=False, **kargs)

    def _og_search_title(self, html, **kargs):
        return self._og_search_property('title', html, **kargs)

    def _og_search_video_url(self, html, name='video url', secure=True, **kargs):
        regexes = self._og_regexes('video') + self._og_regexes('video:url')
        if secure:
            regexes = self._og_regexes('video:secure_url') + regexes
        return self._html_search_regex(regexes, html, name, **kargs)

    def _og_search_url(self, html, **kargs):
        return self._og_search_property('url', html, **kargs)

    def _html_extract_title(self, html, name, **kwargs):
        return self._html_search_regex(
            r'(?s)<title>(.*?)</title>', html, name, **kwargs)

    def _html_search_meta(self, name, html, display_name=None, fatal=False, **kwargs):
        name = variadic(name)
        if display_name is None:
            display_name = name[0]
        return self._html_search_regex(
            [self._meta_regex(n) for n in name],
            html, display_name, fatal=fatal, group='content', **kwargs)

    def _dc_search_uploader(self, html):
        return self._html_search_meta('dc.creator', html, 'uploader')

    def _rta_search(self, html):
        # See http://www.rtalabel.org/index.php?content=howtofaq#single
        if re.search(r'(?ix)<meta\s+name="rating"\s+'
                     r'     content="RTA-5042-1996-1400-1577-RTA"',
                     html):
            return 18
        return 0

    def _media_rating_search(self, html):
        # See http://www.tjg-designs.com/WP/metadata-code-examples-adding-metadata-to-your-web-pages/
        rating = self._html_search_meta('rating', html)

        if not rating:
            return None

        RATING_TABLE = {
            'safe for kids': 0,
            'general': 8,
            '14 years': 14,
            'mature': 17,
            'restricted': 19,
        }
        return RATING_TABLE.get(rating.lower())

    def _family_friendly_search(self, html):
        # See http://schema.org/VideoObject
        family_friendly = self._html_search_meta(
            'isFamilyFriendly', html, default=None)

        if not family_friendly:
            return None

        RATING_TABLE = {
            '1': 0,
            'true': 0,
            '0': 18,
            'false': 18,
        }
        return RATING_TABLE.get(family_friendly.lower())

    def _twitter_search_player(self, html):
        return self._html_search_meta('twitter:player', html,
                                      'twitter card player')

    def _search_json_ld(self, html, video_id, expected_type=None, **kwargs):
        json_ld_list = list(re.finditer(JSON_LD_RE, html))
        default = kwargs.get('default', NO_DEFAULT)
        # JSON-LD may be malformed and thus `fatal` should be respected.
        # At the same time `default` may be passed that assumes `fatal=False`
        # for _search_regex. Let's simulate the same behavior here as well.
        fatal = kwargs.get('fatal', True) if default is NO_DEFAULT else False
        json_ld = []
        for mobj in json_ld_list:
            json_ld_item = self._parse_json(
                mobj.group('json_ld'), video_id, fatal=fatal)
            if not json_ld_item:
                continue
            if isinstance(json_ld_item, dict):
                json_ld.append(json_ld_item)
            elif isinstance(json_ld_item, (list, tuple)):
                json_ld.extend(json_ld_item)
        if json_ld:
            json_ld = self._json_ld(json_ld, video_id, fatal=fatal, expected_type=expected_type)
        if json_ld:
            return json_ld
        if default is not NO_DEFAULT:
            return default
        elif fatal:
            raise RegexNotFoundError('Unable to extract JSON-LD')
        else:
            self.report_warning('unable to extract JSON-LD %s' % bug_reports_message())
            return {}

    def _json_ld(self, json_ld, video_id, fatal=True, expected_type=None):
        if isinstance(json_ld, compat_str):
            json_ld = self._parse_json(json_ld, video_id, fatal=fatal)
        if not json_ld:
            return {}
        info = {}
        if not isinstance(json_ld, (list, tuple, dict)):
            return info
        if isinstance(json_ld, dict):
            json_ld = [json_ld]

        INTERACTION_TYPE_MAP = {
            'CommentAction': 'comment',
            'AgreeAction': 'like',
            'DisagreeAction': 'dislike',
            'LikeAction': 'like',
            'DislikeAction': 'dislike',
            'ListenAction': 'view',
            'WatchAction': 'view',
            'ViewAction': 'view',
        }

        def extract_interaction_type(e):
            interaction_type = e.get('interactionType')
            if isinstance(interaction_type, dict):
                interaction_type = interaction_type.get('@type')
            return str_or_none(interaction_type)

        def extract_interaction_statistic(e):
            interaction_statistic = e.get('interactionStatistic')
            if isinstance(interaction_statistic, dict):
                interaction_statistic = [interaction_statistic]
            if not isinstance(interaction_statistic, list):
                return
            for is_e in interaction_statistic:
                if not isinstance(is_e, dict):
                    continue
                if is_e.get('@type') != 'InteractionCounter':
                    continue
                interaction_type = extract_interaction_type(is_e)
                if not interaction_type:
                    continue
                # For interaction count some sites provide string instead of
                # an integer (as per spec) with non digit characters (e.g. ",")
                # so extracting count with more relaxed str_to_int
                interaction_count = str_to_int(is_e.get('userInteractionCount'))
                if interaction_count is None:
                    continue
                count_kind = INTERACTION_TYPE_MAP.get(interaction_type.split('/')[-1])
                if not count_kind:
                    continue
                count_key = '%s_count' % count_kind
                if info.get(count_key) is not None:
                    continue
                info[count_key] = interaction_count

        def extract_video_object(e):
            assert e['@type'] == 'VideoObject'
            author = e.get('author')
            info.update({
                'url': url_or_none(e.get('contentUrl')),
                'title': unescapeHTML(e.get('name')),
                'description': unescapeHTML(e.get('description')),
                'thumbnail': url_or_none(e.get('thumbnailUrl') or e.get('thumbnailURL')),
                'duration': parse_duration(e.get('duration')),
                'timestamp': unified_timestamp(e.get('uploadDate')),
                # author can be an instance of 'Organization' or 'Person' types.
                # both types can have 'name' property(inherited from 'Thing' type). [1]
                # however some websites are using 'Text' type instead.
                # 1. https://schema.org/VideoObject
                'uploader': author.get('name') if isinstance(author, dict) else author if isinstance(author, compat_str) else None,
                'filesize': float_or_none(e.get('contentSize')),
                'tbr': int_or_none(e.get('bitrate')),
                'width': int_or_none(e.get('width')),
                'height': int_or_none(e.get('height')),
                'view_count': int_or_none(e.get('interactionCount')),
            })
            extract_interaction_statistic(e)

        for e in json_ld:
            if '@context' in e:
                item_type = e.get('@type')
                if expected_type is not None and expected_type != item_type:
                    continue
                if item_type in ('TVEpisode', 'Episode'):
                    episode_name = unescapeHTML(e.get('name'))
                    info.update({
                        'episode': episode_name,
                        'episode_number': int_or_none(e.get('episodeNumber')),
                        'description': unescapeHTML(e.get('description')),
                    })
                    if not info.get('title') and episode_name:
                        info['title'] = episode_name
                    part_of_season = e.get('partOfSeason')
                    if isinstance(part_of_season, dict) and part_of_season.get('@type') in ('TVSeason', 'Season', 'CreativeWorkSeason'):
                        info.update({
                            'season': unescapeHTML(part_of_season.get('name')),
                            'season_number': int_or_none(part_of_season.get('seasonNumber')),
                        })
                    part_of_series = e.get('partOfSeries') or e.get('partOfTVSeries')
                    if isinstance(part_of_series, dict) and part_of_series.get('@type') in ('TVSeries', 'Series', 'CreativeWorkSeries'):
                        info['series'] = unescapeHTML(part_of_series.get('name'))
                elif item_type == 'Movie':
                    info.update({
                        'title': unescapeHTML(e.get('name')),
                        'description': unescapeHTML(e.get('description')),
                        'duration': parse_duration(e.get('duration')),
                        'timestamp': unified_timestamp(e.get('dateCreated')),
                    })
                elif item_type in ('Article', 'NewsArticle'):
                    info.update({
                        'timestamp': parse_iso8601(e.get('datePublished')),
                        'title': unescapeHTML(e.get('headline')),
                        'description': unescapeHTML(e.get('articleBody')),
                    })
                elif item_type == 'VideoObject':
                    extract_video_object(e)
                    if expected_type is None:
                        continue
                    else:
                        break
                video = e.get('video')
                if isinstance(video, dict) and video.get('@type') == 'VideoObject':
                    extract_video_object(video)
                if expected_type is None:
                    continue
                else:
                    break
        return dict((k, v) for k, v in info.items() if v is not None)

    @staticmethod
    def _hidden_inputs(html):
        html = re.sub(r'<!--(?:(?!<!--).)*-->', '', html)
        hidden_inputs = {}
        for input in re.findall(r'(?i)(<input[^>]+>)', html):
            attrs = extract_attributes(input)
            if not input:
                continue
            if attrs.get('type') not in ('hidden', 'submit'):
                continue
            name = attrs.get('name') or attrs.get('id')
            value = attrs.get('value')
            if name and value is not None:
                hidden_inputs[name] = value
        return hidden_inputs

    def _form_hidden_inputs(self, form_id, html):
        form = self._search_regex(
            r'(?is)<form[^>]+?id=(["\'])%s\1[^>]*>(?P<form>.+?)</form>' % form_id,
            html, '%s form' % form_id, group='form')
        return self._hidden_inputs(form)

    class FormatSort:
        regex = r' *((?P<reverse>\+)?(?P<field>[a-zA-Z0-9_]+)((?P<separator>[~:])(?P<limit>.*?))?)? *$'

        default = ('hidden', 'aud_or_vid', 'hasvid', 'ie_pref', 'lang', 'quality',
                   'res', 'fps', 'hdr:12', 'codec:vp9.2', 'size', 'br', 'asr',
                   'proto', 'ext', 'hasaud', 'source', 'format_id')  # These must not be aliases
        ytdl_default = ('hasaud', 'lang', 'quality', 'tbr', 'filesize', 'vbr',
                        'height', 'width', 'proto', 'vext', 'abr', 'aext',
                        'fps', 'fs_approx', 'source', 'format_id')

        settings = {
            'vcodec': {'type': 'ordered', 'regex': True,
                       'order': ['av0?1', 'vp0?9.2', 'vp0?9', '[hx]265|he?vc?', '[hx]264|avc', 'vp0?8', 'mp4v|h263', 'theora', '', None, 'none']},
            'acodec': {'type': 'ordered', 'regex': True,
                       'order': ['opus', 'vorbis', 'aac', 'mp?4a?', 'mp3', 'e?a?c-?3', 'dts', '', None, 'none']},
<<<<<<< HEAD

            # sort with multiple:ordered from "expected_protocol", "protocol" in this order to make DMC formats properly sorted
            'proto': {'type': 'multiple:ordered', 'regex': True, 'field': ('expected_protocol', 'protocol'),
                      'order': ['m3u8.+', 'm3u8', '(ht|f)tps', '(ht|f)tp$', '.*dash', 'ws|websocket', '', 'mms|rtsp', 'none', 'f4'],
                      'function': lambda *x: x[0]},
=======
            'hdr': {'type': 'ordered', 'regex': True, 'field': 'dynamic_range',
                    'order': ['dv', '(hdr)?12', r'(hdr)?10\+', '(hdr)?10', 'hlg', '', 'sdr', None]},
            'proto': {'type': 'ordered', 'regex': True, 'field': 'protocol',
                      'order': ['(ht|f)tps', '(ht|f)tp$', 'm3u8.+', '.*dash', 'ws|websocket', '', 'mms|rtsp', 'none', 'f4']},
>>>>>>> 1e520b55
            'vext': {'type': 'ordered', 'field': 'video_ext',
                     'order': ('mp4', 'webm', 'flv', '', 'none'),
                     'order_free': ('webm', 'mp4', 'flv', '', 'none')},
            'aext': {'type': 'ordered', 'field': 'audio_ext',
                     'order': ('m4a', 'aac', 'mp3', 'ogg', 'opus', 'webm', '', 'none'),
                     'order_free': ('opus', 'ogg', 'webm', 'm4a', 'mp3', 'aac', '', 'none')},
            'hidden': {'visible': False, 'forced': True, 'type': 'extractor', 'max': -1000},
            'aud_or_vid': {'visible': False, 'forced': True, 'type': 'multiple',
                           'field': ('vcodec', 'acodec'),
                           'function': lambda it: int(any(v != 'none' for v in it))},
            'ie_pref': {'priority': True, 'type': 'extractor'},
            'hasvid': {'priority': True, 'field': 'vcodec', 'type': 'boolean', 'not_in_list': ('none',)},
            'hasaud': {'field': 'acodec', 'type': 'boolean', 'not_in_list': ('none',)},
            'lang': {'convert': 'ignore', 'field': 'language_preference'},
            'quality': {'convert': 'float_none', 'default': -1},
            'filesize': {'convert': 'bytes'},
            'fs_approx': {'convert': 'bytes', 'field': 'filesize_approx'},
            'id': {'convert': 'string', 'field': 'format_id'},
            'height': {'convert': 'float_none'},
            'width': {'convert': 'float_none'},
            'fps': {'convert': 'float_none'},
            'tbr': {'convert': 'float_none'},
            'vbr': {'convert': 'float_none'},
            'abr': {'convert': 'float_none'},
            'asr': {'convert': 'float_none'},
            'source': {'convert': 'ignore', 'field': 'source_preference'},

            'codec': {'type': 'combined', 'field': ('vcodec', 'acodec')},
            'br': {'type': 'combined', 'field': ('tbr', 'vbr', 'abr'), 'same_limit': True},
            'size': {'type': 'combined', 'same_limit': True, 'field': ('filesize', 'fs_approx')},
            'ext': {'type': 'combined', 'field': ('vext', 'aext')},
            'res': {'type': 'multiple', 'field': ('height', 'width'),
                    'function': lambda it: (lambda l: min(l) if l else 0)(tuple(filter(None, it)))},

            # Most of these exist only for compatibility reasons
            'dimension': {'type': 'alias', 'field': 'res'},
            'resolution': {'type': 'alias', 'field': 'res'},
            'extension': {'type': 'alias', 'field': 'ext'},
            'bitrate': {'type': 'alias', 'field': 'br'},
            'total_bitrate': {'type': 'alias', 'field': 'tbr'},
            'video_bitrate': {'type': 'alias', 'field': 'vbr'},
            'audio_bitrate': {'type': 'alias', 'field': 'abr'},
            'framerate': {'type': 'alias', 'field': 'fps'},
            'language_preference': {'type': 'alias', 'field': 'lang'},  # not named as 'language' because such a field exists
            'protocol': {'type': 'alias', 'field': 'proto'},
            'source_preference': {'type': 'alias', 'field': 'source'},
            'filesize_approx': {'type': 'alias', 'field': 'fs_approx'},
            'filesize_estimate': {'type': 'alias', 'field': 'size'},
            'samplerate': {'type': 'alias', 'field': 'asr'},
            'video_ext': {'type': 'alias', 'field': 'vext'},
            'audio_ext': {'type': 'alias', 'field': 'aext'},
            'video_codec': {'type': 'alias', 'field': 'vcodec'},
            'audio_codec': {'type': 'alias', 'field': 'acodec'},
            'video': {'type': 'alias', 'field': 'hasvid'},
            'has_video': {'type': 'alias', 'field': 'hasvid'},
            'audio': {'type': 'alias', 'field': 'hasaud'},
            'has_audio': {'type': 'alias', 'field': 'hasaud'},
            'extractor': {'type': 'alias', 'field': 'ie_pref'},
            'preference': {'type': 'alias', 'field': 'ie_pref'},
            'extractor_preference': {'type': 'alias', 'field': 'ie_pref'},
            'format_id': {'type': 'alias', 'field': 'id'},
        }

        _order = []

        def _get_field_setting(self, field, key):
            if field not in self.settings:
                self.settings[field] = {}
            propObj = self.settings[field]
            if key not in propObj:
                type = propObj.get('type')
                if key == 'field':
                    default = 'preference' if type == 'extractor' else (field,) if type in ('combined', 'multiple') else field
                elif key == 'convert':
                    default = 'order' if type == 'ordered' else 'float_string' if field else 'ignore'
                else:
                    default = {'type': 'field', 'visible': True, 'order': [], 'not_in_list': (None,)}.get(key, None)
                propObj[key] = default
            return propObj[key]

        def _resolve_field_value(self, field, value, convertNone=False):
            if value is None:
                if not convertNone:
                    return None
            else:
                if isinstance(value, (list, tuple, Iterator, Generator)):
                    value = next((x for x in value if x is not None), None)
                if isinstance(value, compat_str):
                    value = value.lower()
            conversion = self._get_field_setting(field, 'convert')
            if conversion == 'ignore':
                return None
            elif conversion == 'string':
                return value
            elif conversion == 'float_none':
                return float_or_none(value)
            elif conversion == 'bytes':
                return FileDownloader.parse_bytes(value)
            elif conversion == 'order':
                order_list = (self._use_free_order and self._get_field_setting(field, 'order_free')) or self._get_field_setting(field, 'order')
                use_regex = self._get_field_setting(field, 'regex')
                list_length = len(order_list)
                empty_pos = order_list.index('') if '' in order_list else list_length + 1
                if use_regex and value is not None:
                    for i, regex in enumerate(order_list):
                        if regex and re.match(regex, value):
                            return list_length - i
                    return list_length - empty_pos  # not in list
                else:  # not regex or  value = None
                    return list_length - (order_list.index(value) if value in order_list else empty_pos)
            elif value is not None:
                if value.isnumeric():
                    return float(value)
                else:
                    self.settings[field]['convert'] = 'string'
                    return value

        def evaluate_params(self, params, sort_extractor):
            self._use_free_order = params.get('prefer_free_formats', False)
            self._sort_user = params.get('format_sort', [])
            self._sort_extractor = sort_extractor

            def add_item(field, reverse, closest, limit_text):
                field = field.lower()
                if field in self._order:
                    return
                self._order.append(field)
                limit = self._resolve_field_value(field, limit_text)
                data = {
                    'reverse': reverse,
                    'closest': False if limit is None else closest,
                    'limit_text': limit_text,
                    'limit': limit}
                if field in self.settings:
                    self.settings[field].update(data)
                else:
                    self.settings[field] = data

            sort_list = (
                tuple(field for field in self.default if self._get_field_setting(field, 'forced'))
                + (tuple() if params.get('format_sort_force', False)
                   else tuple(field for field in self.default if self._get_field_setting(field, 'priority')))
                + tuple(self._sort_user) + tuple(sort_extractor) + self.default)

            for item in sort_list:
                match = re.match(self.regex, item)
                if match is None:
                    raise ExtractorError('Invalid format sort string "%s" given by extractor' % item)
                field = match.group('field')
                if field is None:
                    continue
                if self._get_field_setting(field, 'type') == 'alias':
                    field = self._get_field_setting(field, 'field')
                reverse = match.group('reverse') is not None
                closest = match.group('separator') == '~'
                limit_text = match.group('limit')

                has_limit = limit_text is not None
                has_multiple_fields = self._get_field_setting(field, 'type') == 'combined'
                has_multiple_limits = has_limit and has_multiple_fields and not self._get_field_setting(field, 'same_limit')

                fields = self._get_field_setting(field, 'field') if has_multiple_fields else (field,)
                limits = limit_text.split(':') if has_multiple_limits else (limit_text,) if has_limit else tuple()
                limit_count = len(limits)
                for (i, f) in enumerate(fields):
                    add_item(f, reverse, closest,
                             limits[i] if i < limit_count
                             else limits[0] if has_limit and not has_multiple_limits
                             else None)

        def print_verbose_info(self, write_debug):
            if self._sort_user:
                write_debug('Sort order given by user: %s' % ', '.join(self._sort_user))
            if self._sort_extractor:
                write_debug('Sort order given by extractor: %s' % ', '.join(self._sort_extractor))
            write_debug('Formats sorted by: %s' % ', '.join(['%s%s%s' % (
                '+' if self._get_field_setting(field, 'reverse') else '', field,
                '%s%s(%s)' % ('~' if self._get_field_setting(field, 'closest') else ':',
                              self._get_field_setting(field, 'limit_text'),
                              self._get_field_setting(field, 'limit'))
                if self._get_field_setting(field, 'limit_text') is not None else '')
                for field in self._order if self._get_field_setting(field, 'visible')]))

        def _calculate_field_preference_from_value(self, format, field, type, value):
            reverse = self._get_field_setting(field, 'reverse')
            closest = self._get_field_setting(field, 'closest')
            limit = self._get_field_setting(field, 'limit')

            if type == 'extractor':
                maximum = self._get_field_setting(field, 'max')
                if value is None or (maximum is not None and value >= maximum):
                    value = -1
            elif type == 'boolean':
                in_list = self._get_field_setting(field, 'in_list')
                not_in_list = self._get_field_setting(field, 'not_in_list')
                value = 0 if ((in_list is None or value in in_list) and (not_in_list is None or value not in not_in_list)) else -1
            elif type == 'ordered':
                value = self._resolve_field_value(field, value, True)

            # try to convert to number
            val_num = float_or_none(value, default=self._get_field_setting(field, 'default'))
            is_num = self._get_field_setting(field, 'convert') != 'string' and val_num is not None
            if is_num:
                value = val_num

            return ((-10, 0) if value is None
                    else (1, value, 0) if not is_num  # if a field has mixed strings and numbers, strings are sorted higher
                    else (0, -abs(value - limit), value - limit if reverse else limit - value) if closest
                    else (0, value, 0) if not reverse and (limit is None or value <= limit)
                    else (0, -value, 0) if limit is None or (reverse and value == limit) or value > limit
                    else (-1, value, 0))

        def _calculate_field_preference(self, format, field):
            type = self._get_field_setting(field, 'type')  # extractor, boolean, ordered, field, multiple
            get_value = lambda f: format.get(self._get_field_setting(f, 'field'))
            multiple_match = re.match(r'multiple(?::([a-z]+))?', type)
            if multiple_match:
                type = multiple_match.group(1) or 'field'
                actual_fields = self._get_field_setting(field, 'field')

                value = self._get_field_setting(field, 'function')(get_value(f) for f in actual_fields)
            else:
                value = get_value(field)
            return self._calculate_field_preference_from_value(format, field, type, value)

        def calculate_preference(self, format):
            # Determine missing protocol
            if not format.get('protocol'):
                format['protocol'] = determine_protocol(format)

            # Determine missing ext
            if not format.get('ext') and 'url' in format:
                format['ext'] = determine_ext(format['url'])
            if format.get('vcodec') == 'none':
                format['audio_ext'] = format['ext'] if format.get('acodec') != 'none' else 'none'
                format['video_ext'] = 'none'
            else:
                format['video_ext'] = format['ext']
                format['audio_ext'] = 'none'
            # if format.get('preference') is None and format.get('ext') in ('f4f', 'f4m'):  # Not supported?
            #    format['preference'] = -1000

            # Determine missing bitrates
            if format.get('tbr') is None:
                if format.get('vbr') is not None and format.get('abr') is not None:
                    format['tbr'] = format.get('vbr', 0) + format.get('abr', 0)
            else:
                if format.get('vcodec') != 'none' and format.get('vbr') is None:
                    format['vbr'] = format.get('tbr') - format.get('abr', 0)
                if format.get('acodec') != 'none' and format.get('abr') is None:
                    format['abr'] = format.get('tbr') - format.get('vbr', 0)

            return tuple(self._calculate_field_preference(format, field) for field in self._order)

    def _sort_formats(self, formats, field_preference=[]):
        if not formats:
            return
        format_sort = self.FormatSort()  # params and to_screen are taken from the downloader
        format_sort.evaluate_params(self._downloader.params, field_preference)
        if self.get_param('verbose', False):
            format_sort.print_verbose_info(self._downloader.write_debug)
        formats.sort(key=lambda f: format_sort.calculate_preference(f))

    def _check_formats(self, formats, video_id):
        if formats:
            formats[:] = filter(
                lambda f: self._is_valid_url(
                    f['url'], video_id,
                    item='%s video format' % f.get('format_id') if f.get('format_id') else 'video'),
                formats)

    @staticmethod
    def _remove_duplicate_formats(formats):
        format_urls = set()
        unique_formats = []
        for f in formats:
            if f['url'] not in format_urls:
                format_urls.add(f['url'])
                unique_formats.append(f)
        formats[:] = unique_formats

    def _is_valid_url(self, url, video_id, item='video', headers={}):
        url = self._proto_relative_url(url, scheme='http:')
        # For now assume non HTTP(S) URLs always valid
        if not (url.startswith('http://') or url.startswith('https://')):
            return True
        try:
            self._request_webpage(url, video_id, 'Checking %s URL' % item, headers=headers)
            return True
        except ExtractorError as e:
            self.to_screen(
                '%s: %s URL is invalid, skipping: %s'
                % (video_id, item, error_to_compat_str(e.cause)))
            return False

    def http_scheme(self):
        """ Either "http:" or "https:", depending on the user's preferences """
        return (
            'http:'
            if self.get_param('prefer_insecure', False)
            else 'https:')

    def _proto_relative_url(self, url, scheme=None):
        if url is None:
            return url
        if url.startswith('//'):
            if scheme is None:
                scheme = self.http_scheme()
            return scheme + url
        else:
            return url

    def _sleep(self, timeout, video_id, msg_template=None):
        if msg_template is None:
            msg_template = '%(video_id)s: Waiting for %(timeout)s seconds'
        msg = msg_template % {'video_id': video_id, 'timeout': timeout}
        self.to_screen(msg)
        time.sleep(timeout)

    def _extract_f4m_formats(self, manifest_url, video_id, preference=None, quality=None, f4m_id=None,
                             transform_source=lambda s: fix_xml_ampersands(s).strip(),
                             fatal=True, m3u8_id=None, data=None, headers={}, query={}):
        manifest = self._download_xml(
            manifest_url, video_id, 'Downloading f4m manifest',
            'Unable to download f4m manifest',
            # Some manifests may be malformed, e.g. prosiebensat1 generated manifests
            # (see https://github.com/ytdl-org/youtube-dl/issues/6215#issuecomment-121704244)
            transform_source=transform_source,
            fatal=fatal, data=data, headers=headers, query=query)

        if manifest is False:
            return []

        return self._parse_f4m_formats(
            manifest, manifest_url, video_id, preference=preference, quality=quality, f4m_id=f4m_id,
            transform_source=transform_source, fatal=fatal, m3u8_id=m3u8_id)

    def _parse_f4m_formats(self, manifest, manifest_url, video_id, preference=None, quality=None, f4m_id=None,
                           transform_source=lambda s: fix_xml_ampersands(s).strip(),
                           fatal=True, m3u8_id=None):
        if not isinstance(manifest, compat_etree_Element) and not fatal:
            return []

        # currently yt-dlp cannot decode the playerVerificationChallenge as Akamai uses Adobe Alchemy
        akamai_pv = manifest.find('{http://ns.adobe.com/f4m/1.0}pv-2.0')
        if akamai_pv is not None and ';' in akamai_pv.text:
            playerVerificationChallenge = akamai_pv.text.split(';')[0]
            if playerVerificationChallenge.strip() != '':
                return []

        formats = []
        manifest_version = '1.0'
        media_nodes = manifest.findall('{http://ns.adobe.com/f4m/1.0}media')
        if not media_nodes:
            manifest_version = '2.0'
            media_nodes = manifest.findall('{http://ns.adobe.com/f4m/2.0}media')
        # Remove unsupported DRM protected media from final formats
        # rendition (see https://github.com/ytdl-org/youtube-dl/issues/8573).
        media_nodes = remove_encrypted_media(media_nodes)
        if not media_nodes:
            return formats

        manifest_base_url = get_base_url(manifest)

        bootstrap_info = xpath_element(
            manifest, ['{http://ns.adobe.com/f4m/1.0}bootstrapInfo', '{http://ns.adobe.com/f4m/2.0}bootstrapInfo'],
            'bootstrap info', default=None)

        vcodec = None
        mime_type = xpath_text(
            manifest, ['{http://ns.adobe.com/f4m/1.0}mimeType', '{http://ns.adobe.com/f4m/2.0}mimeType'],
            'base URL', default=None)
        if mime_type and mime_type.startswith('audio/'):
            vcodec = 'none'

        for i, media_el in enumerate(media_nodes):
            tbr = int_or_none(media_el.attrib.get('bitrate'))
            width = int_or_none(media_el.attrib.get('width'))
            height = int_or_none(media_el.attrib.get('height'))
            format_id = '-'.join(filter(None, [f4m_id, compat_str(i if tbr is None else tbr)]))
            # If <bootstrapInfo> is present, the specified f4m is a
            # stream-level manifest, and only set-level manifests may refer to
            # external resources.  See section 11.4 and section 4 of F4M spec
            if bootstrap_info is None:
                media_url = None
                # @href is introduced in 2.0, see section 11.6 of F4M spec
                if manifest_version == '2.0':
                    media_url = media_el.attrib.get('href')
                if media_url is None:
                    media_url = media_el.attrib.get('url')
                if not media_url:
                    continue
                manifest_url = (
                    media_url if media_url.startswith('http://') or media_url.startswith('https://')
                    else ((manifest_base_url or '/'.join(manifest_url.split('/')[:-1])) + '/' + media_url))
                # If media_url is itself a f4m manifest do the recursive extraction
                # since bitrates in parent manifest (this one) and media_url manifest
                # may differ leading to inability to resolve the format by requested
                # bitrate in f4m downloader
                ext = determine_ext(manifest_url)
                if ext == 'f4m':
                    f4m_formats = self._extract_f4m_formats(
                        manifest_url, video_id, preference=preference, quality=quality, f4m_id=f4m_id,
                        transform_source=transform_source, fatal=fatal)
                    # Sometimes stream-level manifest contains single media entry that
                    # does not contain any quality metadata (e.g. http://matchtv.ru/#live-player).
                    # At the same time parent's media entry in set-level manifest may
                    # contain it. We will copy it from parent in such cases.
                    if len(f4m_formats) == 1:
                        f = f4m_formats[0]
                        f.update({
                            'tbr': f.get('tbr') or tbr,
                            'width': f.get('width') or width,
                            'height': f.get('height') or height,
                            'format_id': f.get('format_id') if not tbr else format_id,
                            'vcodec': vcodec,
                        })
                    formats.extend(f4m_formats)
                    continue
                elif ext == 'm3u8':
                    formats.extend(self._extract_m3u8_formats(
                        manifest_url, video_id, 'mp4', preference=preference,
                        quality=quality, m3u8_id=m3u8_id, fatal=fatal))
                    continue
            formats.append({
                'format_id': format_id,
                'url': manifest_url,
                'manifest_url': manifest_url,
                'ext': 'flv' if bootstrap_info is not None else None,
                'protocol': 'f4m',
                'tbr': tbr,
                'width': width,
                'height': height,
                'vcodec': vcodec,
                'preference': preference,
                'quality': quality,
            })
        return formats

    def _m3u8_meta_format(self, m3u8_url, ext=None, preference=None, quality=None, m3u8_id=None):
        return {
            'format_id': '-'.join(filter(None, [m3u8_id, 'meta'])),
            'url': m3u8_url,
            'ext': ext,
            'protocol': 'm3u8',
            'preference': preference - 100 if preference else -100,
            'quality': quality,
            'resolution': 'multiple',
            'format_note': 'Quality selection URL',
        }

    def _report_ignoring_subs(self, name):
        self.report_warning(bug_reports_message(
            f'Ignoring subtitle tracks found in the {name} manifest; '
            'if any subtitle tracks are missing,'
        ), only_once=True)

    def _extract_m3u8_formats(self, *args, **kwargs):
        fmts, subs = self._extract_m3u8_formats_and_subtitles(*args, **kwargs)
        if subs:
            self._report_ignoring_subs('HLS')
        return fmts

    def _extract_m3u8_formats_and_subtitles(
            self, m3u8_url, video_id, ext=None, entry_protocol='m3u8_native',
            preference=None, quality=None, m3u8_id=None, note=None,
            errnote=None, fatal=True, live=False, data=None, headers={},
            query={}):

        res = self._download_webpage_handle(
            m3u8_url, video_id,
            note='Downloading m3u8 information' if note is None else note,
            errnote='Failed to download m3u8 information' if errnote is None else errnote,
            fatal=fatal, data=data, headers=headers, query=query)

        if res is False:
            return [], {}

        m3u8_doc, urlh = res
        m3u8_url = urlh.geturl()

        return self._parse_m3u8_formats_and_subtitles(
            m3u8_doc, m3u8_url, ext=ext, entry_protocol=entry_protocol,
            preference=preference, quality=quality, m3u8_id=m3u8_id,
            note=note, errnote=errnote, fatal=fatal, live=live, data=data,
            headers=headers, query=query, video_id=video_id)

    def _parse_m3u8_formats_and_subtitles(
            self, m3u8_doc, m3u8_url, ext=None, entry_protocol='m3u8_native',
            preference=None, quality=None, m3u8_id=None, live=False, note=None,
            errnote=None, fatal=True, data=None, headers={}, query={},
            video_id=None):

        if not m3u8_url:
            b64data = base64.b64encode(m3u8_doc.encode('utf-8')).decode()
            m3u8_url = f'data:application/mpegurl;base64,{b64data}'

        formats, subtitles = [], {}

        if '#EXT-X-FAXS-CM:' in m3u8_doc:  # Adobe Flash Access
            return formats, subtitles

        has_drm = re.search(r'#EXT-X-(?:SESSION-)?KEY:.*?URI="skd://', m3u8_doc)

        def format_url(url):
            return url if re.match(r'^https?://', url) else compat_urlparse.urljoin(m3u8_url, url)

        if self.get_param('hls_split_discontinuity', False):
            def _extract_m3u8_playlist_indices(manifest_url=None, m3u8_doc=None):
                if not m3u8_doc:
                    if not manifest_url:
                        return []
                    m3u8_doc = self._download_webpage(
                        manifest_url, video_id, fatal=fatal, data=data, headers=headers,
                        note=False, errnote='Failed to download m3u8 playlist information')
                    if m3u8_doc is False:
                        return []
                return range(1 + sum(line.startswith('#EXT-X-DISCONTINUITY') for line in m3u8_doc.splitlines()))

        else:
            def _extract_m3u8_playlist_indices(*args, **kwargs):
                return [None]

        # References:
        # 1. https://tools.ietf.org/html/draft-pantos-http-live-streaming-21
        # 2. https://github.com/ytdl-org/youtube-dl/issues/12211
        # 3. https://github.com/ytdl-org/youtube-dl/issues/18923

        # We should try extracting formats only from master playlists [1, 4.3.4],
        # i.e. playlists that describe available qualities. On the other hand
        # media playlists [1, 4.3.3] should be returned as is since they contain
        # just the media without qualities renditions.
        # Fortunately, master playlist can be easily distinguished from media
        # playlist based on particular tags availability. As of [1, 4.3.3, 4.3.4]
        # master playlist tags MUST NOT appear in a media playlist and vice versa.
        # As of [1, 4.3.3.1] #EXT-X-TARGETDURATION tag is REQUIRED for every
        # media playlist and MUST NOT appear in master playlist thus we can
        # clearly detect media playlist with this criterion.

        if '#EXT-X-TARGETDURATION' in m3u8_doc:  # media playlist, return as is
            formats = [{
                'format_id': '-'.join(map(str, filter(None, [m3u8_id, idx]))),
                'format_index': idx,
                'url': m3u8_url,
                'ext': ext,
                'protocol': entry_protocol,
                'preference': preference,
                'quality': quality,
                'has_drm': has_drm,
            } for idx in _extract_m3u8_playlist_indices(m3u8_doc=m3u8_doc)]

            return formats, subtitles

        groups = {}
        last_stream_inf = {}

        def extract_media(x_media_line):
            media = parse_m3u8_attributes(x_media_line)
            # As per [1, 4.3.4.1] TYPE, GROUP-ID and NAME are REQUIRED
            media_type, group_id, name = media.get('TYPE'), media.get('GROUP-ID'), media.get('NAME')
            if not (media_type and group_id and name):
                return
            groups.setdefault(group_id, []).append(media)
            # <https://tools.ietf.org/html/rfc8216#section-4.3.4.1>
            if media_type == 'SUBTITLES':
                # According to RFC 8216 §4.3.4.2.1, URI is REQUIRED in the
                # EXT-X-MEDIA tag if the media type is SUBTITLES.
                # However, lack of URI has been spotted in the wild.
                # e.g. NebulaIE; see https://github.com/yt-dlp/yt-dlp/issues/339
                if not media.get('URI'):
                    return
                url = format_url(media['URI'])
                sub_info = {
                    'url': url,
                    'ext': determine_ext(url),
                }
                if sub_info['ext'] == 'm3u8':
                    # Per RFC 8216 §3.1, the only possible subtitle format m3u8
                    # files may contain is WebVTT:
                    # <https://tools.ietf.org/html/rfc8216#section-3.1>
                    sub_info['ext'] = 'vtt'
                    sub_info['protocol'] = 'm3u8_native'
                lang = media.get('LANGUAGE') or 'und'
                subtitles.setdefault(lang, []).append(sub_info)
            if media_type not in ('VIDEO', 'AUDIO'):
                return
            media_url = media.get('URI')
            if media_url:
                manifest_url = format_url(media_url)
                formats.extend({
                    'format_id': '-'.join(map(str, filter(None, (m3u8_id, group_id, name, idx)))),
                    'format_note': name,
                    'format_index': idx,
                    'url': manifest_url,
                    'manifest_url': m3u8_url,
                    'language': media.get('LANGUAGE'),
                    'ext': ext,
                    'protocol': entry_protocol,
                    'preference': preference,
                    'quality': quality,
                    'vcodec': 'none' if media_type == 'AUDIO' else None,
                } for idx in _extract_m3u8_playlist_indices(manifest_url))

        def build_stream_name():
            # Despite specification does not mention NAME attribute for
            # EXT-X-STREAM-INF tag it still sometimes may be present (see [1]
            # or vidio test in TestInfoExtractor.test_parse_m3u8_formats)
            # 1. http://www.vidio.com/watch/165683-dj_ambred-booyah-live-2015
            stream_name = last_stream_inf.get('NAME')
            if stream_name:
                return stream_name
            # If there is no NAME in EXT-X-STREAM-INF it will be obtained
            # from corresponding rendition group
            stream_group_id = last_stream_inf.get('VIDEO')
            if not stream_group_id:
                return
            stream_group = groups.get(stream_group_id)
            if not stream_group:
                return stream_group_id
            rendition = stream_group[0]
            return rendition.get('NAME') or stream_group_id

        # parse EXT-X-MEDIA tags before EXT-X-STREAM-INF in order to have the
        # chance to detect video only formats when EXT-X-STREAM-INF tags
        # precede EXT-X-MEDIA tags in HLS manifest such as [3].
        for line in m3u8_doc.splitlines():
            if line.startswith('#EXT-X-MEDIA:'):
                extract_media(line)

        for line in m3u8_doc.splitlines():
            if line.startswith('#EXT-X-STREAM-INF:'):
                last_stream_inf = parse_m3u8_attributes(line)
            elif line.startswith('#') or not line.strip():
                continue
            else:
                tbr = float_or_none(
                    last_stream_inf.get('AVERAGE-BANDWIDTH')
                    or last_stream_inf.get('BANDWIDTH'), scale=1000)
                manifest_url = format_url(line.strip())

                for idx in _extract_m3u8_playlist_indices(manifest_url):
                    format_id = [m3u8_id, None, idx]
                    # Bandwidth of live streams may differ over time thus making
                    # format_id unpredictable. So it's better to keep provided
                    # format_id intact.
                    if not live:
                        stream_name = build_stream_name()
                        format_id[1] = stream_name if stream_name else '%d' % (tbr if tbr else len(formats))
                    f = {
                        'format_id': '-'.join(map(str, filter(None, format_id))),
                        'format_index': idx,
                        'url': manifest_url,
                        'manifest_url': m3u8_url,
                        'tbr': tbr,
                        'ext': ext,
                        'fps': float_or_none(last_stream_inf.get('FRAME-RATE')),
                        'protocol': entry_protocol,
                        'preference': preference,
                        'quality': quality,
                    }
                    resolution = last_stream_inf.get('RESOLUTION')
                    if resolution:
                        mobj = re.search(r'(?P<width>\d+)[xX](?P<height>\d+)', resolution)
                        if mobj:
                            f['width'] = int(mobj.group('width'))
                            f['height'] = int(mobj.group('height'))
                    # Unified Streaming Platform
                    mobj = re.search(
                        r'audio.*?(?:%3D|=)(\d+)(?:-video.*?(?:%3D|=)(\d+))?', f['url'])
                    if mobj:
                        abr, vbr = mobj.groups()
                        abr, vbr = float_or_none(abr, 1000), float_or_none(vbr, 1000)
                        f.update({
                            'vbr': vbr,
                            'abr': abr,
                        })
                    codecs = parse_codecs(last_stream_inf.get('CODECS'))
                    f.update(codecs)
                    audio_group_id = last_stream_inf.get('AUDIO')
                    # As per [1, 4.3.4.1.1] any EXT-X-STREAM-INF tag which
                    # references a rendition group MUST have a CODECS attribute.
                    # However, this is not always respected, for example, [2]
                    # contains EXT-X-STREAM-INF tag which references AUDIO
                    # rendition group but does not have CODECS and despite
                    # referencing an audio group it represents a complete
                    # (with audio and video) format. So, for such cases we will
                    # ignore references to rendition groups and treat them
                    # as complete formats.
                    if audio_group_id and codecs and f.get('vcodec') != 'none':
                        audio_group = groups.get(audio_group_id)
                        if audio_group and audio_group[0].get('URI'):
                            # TODO: update acodec for audio only formats with
                            # the same GROUP-ID
                            f['acodec'] = 'none'
                    if not f.get('ext'):
                        f['ext'] = 'm4a' if f.get('vcodec') == 'none' else 'mp4'
                    formats.append(f)

                    # for DailyMotion
                    progressive_uri = last_stream_inf.get('PROGRESSIVE-URI')
                    if progressive_uri:
                        http_f = f.copy()
                        del http_f['manifest_url']
                        http_f.update({
                            'format_id': f['format_id'].replace('hls-', 'http-'),
                            'protocol': 'http',
                            'url': progressive_uri,
                        })
                        formats.append(http_f)

                last_stream_inf = {}
        return formats, subtitles

    def _extract_m3u8_vod_duration(
            self, m3u8_vod_url, video_id, note=None, errnote=None, data=None, headers={}, query={}):

        m3u8_vod = self._download_webpage(
            m3u8_vod_url, video_id,
            note='Downloading m3u8 VOD manifest' if note is None else note,
            errnote='Failed to download VOD manifest' if errnote is None else errnote,
            fatal=False, data=data, headers=headers, query=query)

        return self._parse_m3u8_vod_duration(m3u8_vod or '', video_id)

    def _parse_m3u8_vod_duration(self, m3u8_vod, video_id):
        if '#EXT-X-PLAYLIST-TYPE:VOD' not in m3u8_vod:
            return None

        return int(sum(
            float(line[len('#EXTINF:'):].split(',')[0])
            for line in m3u8_vod.splitlines() if line.startswith('#EXTINF:'))) or None

    @staticmethod
    def _xpath_ns(path, namespace=None):
        if not namespace:
            return path
        out = []
        for c in path.split('/'):
            if not c or c == '.':
                out.append(c)
            else:
                out.append('{%s}%s' % (namespace, c))
        return '/'.join(out)

    def _extract_smil_formats_and_subtitles(self, smil_url, video_id, fatal=True, f4m_params=None, transform_source=None):
        smil = self._download_smil(smil_url, video_id, fatal=fatal, transform_source=transform_source)

        if smil is False:
            assert not fatal
            return []

        namespace = self._parse_smil_namespace(smil)

        fmts = self._parse_smil_formats(
            smil, smil_url, video_id, namespace=namespace, f4m_params=f4m_params)
        subs = self._parse_smil_subtitles(
            smil, namespace=namespace)

        return fmts, subs

    def _extract_smil_formats(self, *args, **kwargs):
        fmts, subs = self._extract_smil_formats_and_subtitles(*args, **kwargs)
        if subs:
            self._report_ignoring_subs('SMIL')
        return fmts

    def _extract_smil_info(self, smil_url, video_id, fatal=True, f4m_params=None):
        smil = self._download_smil(smil_url, video_id, fatal=fatal)
        if smil is False:
            return {}
        return self._parse_smil(smil, smil_url, video_id, f4m_params=f4m_params)

    def _download_smil(self, smil_url, video_id, fatal=True, transform_source=None):
        return self._download_xml(
            smil_url, video_id, 'Downloading SMIL file',
            'Unable to download SMIL file', fatal=fatal, transform_source=transform_source)

    def _parse_smil(self, smil, smil_url, video_id, f4m_params=None):
        namespace = self._parse_smil_namespace(smil)

        formats = self._parse_smil_formats(
            smil, smil_url, video_id, namespace=namespace, f4m_params=f4m_params)
        subtitles = self._parse_smil_subtitles(smil, namespace=namespace)

        video_id = os.path.splitext(url_basename(smil_url))[0]
        title = None
        description = None
        upload_date = None
        for meta in smil.findall(self._xpath_ns('./head/meta', namespace)):
            name = meta.attrib.get('name')
            content = meta.attrib.get('content')
            if not name or not content:
                continue
            if not title and name == 'title':
                title = content
            elif not description and name in ('description', 'abstract'):
                description = content
            elif not upload_date and name == 'date':
                upload_date = unified_strdate(content)

        thumbnails = [{
            'id': image.get('type'),
            'url': image.get('src'),
            'width': int_or_none(image.get('width')),
            'height': int_or_none(image.get('height')),
        } for image in smil.findall(self._xpath_ns('.//image', namespace)) if image.get('src')]

        return {
            'id': video_id,
            'title': title or video_id,
            'description': description,
            'upload_date': upload_date,
            'thumbnails': thumbnails,
            'formats': formats,
            'subtitles': subtitles,
        }

    def _parse_smil_namespace(self, smil):
        return self._search_regex(
            r'(?i)^{([^}]+)?}smil$', smil.tag, 'namespace', default=None)

    def _parse_smil_formats(self, smil, smil_url, video_id, namespace=None, f4m_params=None, transform_rtmp_url=None):
        base = smil_url
        for meta in smil.findall(self._xpath_ns('./head/meta', namespace)):
            b = meta.get('base') or meta.get('httpBase')
            if b:
                base = b
                break

        formats = []
        rtmp_count = 0
        http_count = 0
        m3u8_count = 0
        imgs_count = 0

        srcs = set()
        media = smil.findall(self._xpath_ns('.//video', namespace)) + smil.findall(self._xpath_ns('.//audio', namespace))
        for medium in media:
            src = medium.get('src')
            if not src or src in srcs:
                continue
            srcs.add(src)

            bitrate = float_or_none(medium.get('system-bitrate') or medium.get('systemBitrate'), 1000)
            filesize = int_or_none(medium.get('size') or medium.get('fileSize'))
            width = int_or_none(medium.get('width'))
            height = int_or_none(medium.get('height'))
            proto = medium.get('proto')
            ext = medium.get('ext')
            src_ext = determine_ext(src)
            streamer = medium.get('streamer') or base

            if proto == 'rtmp' or streamer.startswith('rtmp'):
                rtmp_count += 1
                formats.append({
                    'url': streamer,
                    'play_path': src,
                    'ext': 'flv',
                    'format_id': 'rtmp-%d' % (rtmp_count if bitrate is None else bitrate),
                    'tbr': bitrate,
                    'filesize': filesize,
                    'width': width,
                    'height': height,
                })
                if transform_rtmp_url:
                    streamer, src = transform_rtmp_url(streamer, src)
                    formats[-1].update({
                        'url': streamer,
                        'play_path': src,
                    })
                continue

            src_url = src if src.startswith('http') else compat_urlparse.urljoin(base, src)
            src_url = src_url.strip()

            if proto == 'm3u8' or src_ext == 'm3u8':
                m3u8_formats = self._extract_m3u8_formats(
                    src_url, video_id, ext or 'mp4', m3u8_id='hls', fatal=False)
                if len(m3u8_formats) == 1:
                    m3u8_count += 1
                    m3u8_formats[0].update({
                        'format_id': 'hls-%d' % (m3u8_count if bitrate is None else bitrate),
                        'tbr': bitrate,
                        'width': width,
                        'height': height,
                    })
                formats.extend(m3u8_formats)
            elif src_ext == 'f4m':
                f4m_url = src_url
                if not f4m_params:
                    f4m_params = {
                        'hdcore': '3.2.0',
                        'plugin': 'flowplayer-3.2.0.1',
                    }
                f4m_url += '&' if '?' in f4m_url else '?'
                f4m_url += compat_urllib_parse_urlencode(f4m_params)
                formats.extend(self._extract_f4m_formats(f4m_url, video_id, f4m_id='hds', fatal=False))
            elif src_ext == 'mpd':
                formats.extend(self._extract_mpd_formats(
                    src_url, video_id, mpd_id='dash', fatal=False))
            elif re.search(r'\.ism/[Mm]anifest', src_url):
                formats.extend(self._extract_ism_formats(
                    src_url, video_id, ism_id='mss', fatal=False))
            elif src_url.startswith('http') and self._is_valid_url(src, video_id):
                http_count += 1
                formats.append({
                    'url': src_url,
                    'ext': ext or src_ext or 'flv',
                    'format_id': 'http-%d' % (bitrate or http_count),
                    'tbr': bitrate,
                    'filesize': filesize,
                    'width': width,
                    'height': height,
                })

        for medium in smil.findall(self._xpath_ns('.//imagestream', namespace)):
            src = medium.get('src')
            if not src or src in srcs:
                continue
            srcs.add(src)

            imgs_count += 1
            formats.append({
                'format_id': 'imagestream-%d' % (imgs_count),
                'url': src,
                'ext': mimetype2ext(medium.get('type')),
                'acodec': 'none',
                'vcodec': 'none',
                'width': int_or_none(medium.get('width')),
                'height': int_or_none(medium.get('height')),
                'format_note': 'SMIL storyboards',
            })

        return formats

    def _parse_smil_subtitles(self, smil, namespace=None, subtitles_lang='en'):
        urls = []
        subtitles = {}
        for num, textstream in enumerate(smil.findall(self._xpath_ns('.//textstream', namespace))):
            src = textstream.get('src')
            if not src or src in urls:
                continue
            urls.append(src)
            ext = textstream.get('ext') or mimetype2ext(textstream.get('type')) or determine_ext(src)
            lang = textstream.get('systemLanguage') or textstream.get('systemLanguageName') or textstream.get('lang') or subtitles_lang
            subtitles.setdefault(lang, []).append({
                'url': src,
                'ext': ext,
            })
        return subtitles

    def _extract_xspf_playlist(self, xspf_url, playlist_id, fatal=True):
        xspf = self._download_xml(
            xspf_url, playlist_id, 'Downloading xpsf playlist',
            'Unable to download xspf manifest', fatal=fatal)
        if xspf is False:
            return []
        return self._parse_xspf(
            xspf, playlist_id, xspf_url=xspf_url,
            xspf_base_url=base_url(xspf_url))

    def _parse_xspf(self, xspf_doc, playlist_id, xspf_url=None, xspf_base_url=None):
        NS_MAP = {
            'xspf': 'http://xspf.org/ns/0/',
            's1': 'http://static.streamone.nl/player/ns/0',
        }

        entries = []
        for track in xspf_doc.findall(xpath_with_ns('./xspf:trackList/xspf:track', NS_MAP)):
            title = xpath_text(
                track, xpath_with_ns('./xspf:title', NS_MAP), 'title', default=playlist_id)
            description = xpath_text(
                track, xpath_with_ns('./xspf:annotation', NS_MAP), 'description')
            thumbnail = xpath_text(
                track, xpath_with_ns('./xspf:image', NS_MAP), 'thumbnail')
            duration = float_or_none(
                xpath_text(track, xpath_with_ns('./xspf:duration', NS_MAP), 'duration'), 1000)

            formats = []
            for location in track.findall(xpath_with_ns('./xspf:location', NS_MAP)):
                format_url = urljoin(xspf_base_url, location.text)
                if not format_url:
                    continue
                formats.append({
                    'url': format_url,
                    'manifest_url': xspf_url,
                    'format_id': location.get(xpath_with_ns('s1:label', NS_MAP)),
                    'width': int_or_none(location.get(xpath_with_ns('s1:width', NS_MAP))),
                    'height': int_or_none(location.get(xpath_with_ns('s1:height', NS_MAP))),
                })
            self._sort_formats(formats)

            entries.append({
                'id': playlist_id,
                'title': title,
                'description': description,
                'thumbnail': thumbnail,
                'duration': duration,
                'formats': formats,
            })
        return entries

    def _extract_mpd_formats(self, *args, **kwargs):
        fmts, subs = self._extract_mpd_formats_and_subtitles(*args, **kwargs)
        if subs:
            self._report_ignoring_subs('DASH')
        return fmts

    def _extract_mpd_formats_and_subtitles(
            self, mpd_url, video_id, mpd_id=None, note=None, errnote=None,
            fatal=True, data=None, headers={}, query={}):
        res = self._download_xml_handle(
            mpd_url, video_id,
            note='Downloading MPD manifest' if note is None else note,
            errnote='Failed to download MPD manifest' if errnote is None else errnote,
            fatal=fatal, data=data, headers=headers, query=query)
        if res is False:
            return [], {}
        mpd_doc, urlh = res
        if mpd_doc is None:
            return [], {}
        mpd_base_url = base_url(urlh.geturl())

        return self._parse_mpd_formats_and_subtitles(
            mpd_doc, mpd_id, mpd_base_url, mpd_url)

    def _parse_mpd_formats(self, *args, **kwargs):
        fmts, subs = self._parse_mpd_formats_and_subtitles(*args, **kwargs)
        if subs:
            self._report_ignoring_subs('DASH')
        return fmts

    def _parse_mpd_formats_and_subtitles(
            self, mpd_doc, mpd_id=None, mpd_base_url='', mpd_url=None):

        """
        Parse formats from MPD manifest.
        References:
         1. MPEG-DASH Standard, ISO/IEC 23009-1:2014(E),
            http://standards.iso.org/ittf/PubliclyAvailableStandards/c065274_ISO_IEC_23009-1_2014.zip
         2. https://en.wikipedia.org/wiki/Dynamic_Adaptive_Streaming_over_HTTP
        """
        if not self.get_param('dynamic_mpd', True):
            if mpd_doc.get('type') == 'dynamic':
                return [], {}

        namespace = self._search_regex(r'(?i)^{([^}]+)?}MPD$', mpd_doc.tag, 'namespace', default=None)

        def _add_ns(path):
            return self._xpath_ns(path, namespace)

        def is_drm_protected(element):
            return element.find(_add_ns('ContentProtection')) is not None

        def extract_multisegment_info(element, ms_parent_info):
            ms_info = ms_parent_info.copy()

            # As per [1, 5.3.9.2.2] SegmentList and SegmentTemplate share some
            # common attributes and elements.  We will only extract relevant
            # for us.
            def extract_common(source):
                segment_timeline = source.find(_add_ns('SegmentTimeline'))
                if segment_timeline is not None:
                    s_e = segment_timeline.findall(_add_ns('S'))
                    if s_e:
                        ms_info['total_number'] = 0
                        ms_info['s'] = []
                        for s in s_e:
                            r = int(s.get('r', 0))
                            ms_info['total_number'] += 1 + r
                            ms_info['s'].append({
                                't': int(s.get('t', 0)),
                                # @d is mandatory (see [1, 5.3.9.6.2, Table 17, page 60])
                                'd': int(s.attrib['d']),
                                'r': r,
                            })
                start_number = source.get('startNumber')
                if start_number:
                    ms_info['start_number'] = int(start_number)
                timescale = source.get('timescale')
                if timescale:
                    ms_info['timescale'] = int(timescale)
                segment_duration = source.get('duration')
                if segment_duration:
                    ms_info['segment_duration'] = float(segment_duration)

            def extract_Initialization(source):
                initialization = source.find(_add_ns('Initialization'))
                if initialization is not None:
                    ms_info['initialization_url'] = initialization.attrib['sourceURL']

            segment_list = element.find(_add_ns('SegmentList'))
            if segment_list is not None:
                extract_common(segment_list)
                extract_Initialization(segment_list)
                segment_urls_e = segment_list.findall(_add_ns('SegmentURL'))
                if segment_urls_e:
                    ms_info['segment_urls'] = [segment.attrib['media'] for segment in segment_urls_e]
            else:
                segment_template = element.find(_add_ns('SegmentTemplate'))
                if segment_template is not None:
                    extract_common(segment_template)
                    media = segment_template.get('media')
                    if media:
                        ms_info['media'] = media
                    initialization = segment_template.get('initialization')
                    if initialization:
                        ms_info['initialization'] = initialization
                    else:
                        extract_Initialization(segment_template)
            return ms_info

        mpd_duration = parse_duration(mpd_doc.get('mediaPresentationDuration'))
        formats, subtitles = [], {}
        stream_numbers = {'audio': 0, 'video': 0}
        for period in mpd_doc.findall(_add_ns('Period')):
            period_duration = parse_duration(period.get('duration')) or mpd_duration
            period_ms_info = extract_multisegment_info(period, {
                'start_number': 1,
                'timescale': 1,
            })
            for adaptation_set in period.findall(_add_ns('AdaptationSet')):
                adaption_set_ms_info = extract_multisegment_info(adaptation_set, period_ms_info)
                for representation in adaptation_set.findall(_add_ns('Representation')):
                    representation_attrib = adaptation_set.attrib.copy()
                    representation_attrib.update(representation.attrib)
                    # According to [1, 5.3.7.2, Table 9, page 41], @mimeType is mandatory
                    mime_type = representation_attrib['mimeType']
                    content_type = representation_attrib.get('contentType', mime_type.split('/')[0])

                    codecs = representation_attrib.get('codecs', '')
                    if content_type not in ('video', 'audio', 'text'):
                        if mime_type == 'image/jpeg':
                            content_type = mime_type
                        elif codecs.split('.')[0] == 'stpp':
                            content_type = 'text'
                        elif mimetype2ext(mime_type) in ('tt', 'dfxp', 'ttml', 'xml', 'json'):
                            content_type = 'text'
                        else:
                            self.report_warning('Unknown MIME type %s in DASH manifest' % mime_type)
                            continue

                    base_url = ''
                    for element in (representation, adaptation_set, period, mpd_doc):
                        base_url_e = element.find(_add_ns('BaseURL'))
                        if base_url_e is not None:
                            base_url = base_url_e.text + base_url
                            if re.match(r'^https?://', base_url):
                                break
                    if mpd_base_url and base_url.startswith('/'):
                        base_url = compat_urlparse.urljoin(mpd_base_url, base_url)
                    elif mpd_base_url and not re.match(r'^https?://', base_url):
                        if not mpd_base_url.endswith('/'):
                            mpd_base_url += '/'
                        base_url = mpd_base_url + base_url
                    representation_id = representation_attrib.get('id')
                    lang = representation_attrib.get('lang')
                    url_el = representation.find(_add_ns('BaseURL'))
                    filesize = int_or_none(url_el.attrib.get('{http://youtube.com/yt/2012/10/10}contentLength') if url_el is not None else None)
                    bandwidth = int_or_none(representation_attrib.get('bandwidth'))
                    if representation_id is not None:
                        format_id = representation_id
                    else:
                        format_id = content_type
                    if mpd_id:
                        format_id = mpd_id + '-' + format_id
                    if content_type in ('video', 'audio'):
                        f = {
                            'format_id': format_id,
                            'manifest_url': mpd_url,
                            'ext': mimetype2ext(mime_type),
                            'width': int_or_none(representation_attrib.get('width')),
                            'height': int_or_none(representation_attrib.get('height')),
                            'tbr': float_or_none(bandwidth, 1000),
                            'asr': int_or_none(representation_attrib.get('audioSamplingRate')),
                            'fps': int_or_none(representation_attrib.get('frameRate')),
                            'language': lang if lang not in ('mul', 'und', 'zxx', 'mis') else None,
                            'format_note': 'DASH %s' % content_type,
                            'filesize': filesize,
                            'container': mimetype2ext(mime_type) + '_dash',
                            'manifest_stream_number': stream_numbers[content_type]
                        }
                        f.update(parse_codecs(codecs))
                        stream_numbers[content_type] += 1
                    elif content_type == 'text':
                        f = {
                            'ext': mimetype2ext(mime_type),
                            'manifest_url': mpd_url,
                            'filesize': filesize,
                        }
                    elif content_type == 'image/jpeg':
                        # See test case in VikiIE
                        # https://www.viki.com/videos/1175236v-choosing-spouse-by-lottery-episode-1
                        f = {
                            'format_id': format_id,
                            'ext': 'mhtml',
                            'manifest_url': mpd_url,
                            'format_note': 'DASH storyboards (jpeg)',
                            'acodec': 'none',
                            'vcodec': 'none',
                        }
                    if is_drm_protected(adaptation_set) or is_drm_protected(representation):
                        f['has_drm'] = True
                    representation_ms_info = extract_multisegment_info(representation, adaption_set_ms_info)

                    def prepare_template(template_name, identifiers):
                        tmpl = representation_ms_info[template_name]
                        # First of, % characters outside $...$ templates
                        # must be escaped by doubling for proper processing
                        # by % operator string formatting used further (see
                        # https://github.com/ytdl-org/youtube-dl/issues/16867).
                        t = ''
                        in_template = False
                        for c in tmpl:
                            t += c
                            if c == '$':
                                in_template = not in_template
                            elif c == '%' and not in_template:
                                t += c
                        # Next, $...$ templates are translated to their
                        # %(...) counterparts to be used with % operator
                        if representation_id is not None:
                            t = t.replace('$RepresentationID$', representation_id)
                        t = re.sub(r'\$(%s)\$' % '|'.join(identifiers), r'%(\1)d', t)
                        t = re.sub(r'\$(%s)%%([^$]+)\$' % '|'.join(identifiers), r'%(\1)\2', t)
                        t.replace('$$', '$')
                        return t

                    # @initialization is a regular template like @media one
                    # so it should be handled just the same way (see
                    # https://github.com/ytdl-org/youtube-dl/issues/11605)
                    if 'initialization' in representation_ms_info:
                        initialization_template = prepare_template(
                            'initialization',
                            # As per [1, 5.3.9.4.2, Table 15, page 54] $Number$ and
                            # $Time$ shall not be included for @initialization thus
                            # only $Bandwidth$ remains
                            ('Bandwidth', ))
                        representation_ms_info['initialization_url'] = initialization_template % {
                            'Bandwidth': bandwidth,
                        }

                    def location_key(location):
                        return 'url' if re.match(r'^https?://', location) else 'path'

                    if 'segment_urls' not in representation_ms_info and 'media' in representation_ms_info:

                        media_template = prepare_template('media', ('Number', 'Bandwidth', 'Time'))
                        media_location_key = location_key(media_template)

                        # As per [1, 5.3.9.4.4, Table 16, page 55] $Number$ and $Time$
                        # can't be used at the same time
                        if '%(Number' in media_template and 's' not in representation_ms_info:
                            segment_duration = None
                            if 'total_number' not in representation_ms_info and 'segment_duration' in representation_ms_info:
                                segment_duration = float_or_none(representation_ms_info['segment_duration'], representation_ms_info['timescale'])
                                representation_ms_info['total_number'] = int(math.ceil(float(period_duration) / segment_duration))
                            representation_ms_info['fragments'] = [{
                                media_location_key: media_template % {
                                    'Number': segment_number,
                                    'Bandwidth': bandwidth,
                                },
                                'duration': segment_duration,
                            } for segment_number in range(
                                representation_ms_info['start_number'],
                                representation_ms_info['total_number'] + representation_ms_info['start_number'])]
                        else:
                            # $Number*$ or $Time$ in media template with S list available
                            # Example $Number*$: http://www.svtplay.se/klipp/9023742/stopptid-om-bjorn-borg
                            # Example $Time$: https://play.arkena.com/embed/avp/v2/player/media/b41dda37-d8e7-4d3f-b1b5-9a9db578bdfe/1/129411
                            representation_ms_info['fragments'] = []
                            segment_time = 0
                            segment_d = None
                            segment_number = representation_ms_info['start_number']

                            def add_segment_url():
                                segment_url = media_template % {
                                    'Time': segment_time,
                                    'Bandwidth': bandwidth,
                                    'Number': segment_number,
                                }
                                representation_ms_info['fragments'].append({
                                    media_location_key: segment_url,
                                    'duration': float_or_none(segment_d, representation_ms_info['timescale']),
                                })

                            for num, s in enumerate(representation_ms_info['s']):
                                segment_time = s.get('t') or segment_time
                                segment_d = s['d']
                                add_segment_url()
                                segment_number += 1
                                for r in range(s.get('r', 0)):
                                    segment_time += segment_d
                                    add_segment_url()
                                    segment_number += 1
                                segment_time += segment_d
                    elif 'segment_urls' in representation_ms_info and 's' in representation_ms_info:
                        # No media template
                        # Example: https://www.youtube.com/watch?v=iXZV5uAYMJI
                        # or any YouTube dashsegments video
                        fragments = []
                        segment_index = 0
                        timescale = representation_ms_info['timescale']
                        for s in representation_ms_info['s']:
                            duration = float_or_none(s['d'], timescale)
                            for r in range(s.get('r', 0) + 1):
                                segment_uri = representation_ms_info['segment_urls'][segment_index]
                                fragments.append({
                                    location_key(segment_uri): segment_uri,
                                    'duration': duration,
                                })
                                segment_index += 1
                        representation_ms_info['fragments'] = fragments
                    elif 'segment_urls' in representation_ms_info:
                        # Segment URLs with no SegmentTimeline
                        # Example: https://www.seznam.cz/zpravy/clanek/cesko-zasahne-vitr-o-sile-vichrice-muze-byt-i-zivotu-nebezpecny-39091
                        # https://github.com/ytdl-org/youtube-dl/pull/14844
                        fragments = []
                        segment_duration = float_or_none(
                            representation_ms_info['segment_duration'],
                            representation_ms_info['timescale']) if 'segment_duration' in representation_ms_info else None
                        for segment_url in representation_ms_info['segment_urls']:
                            fragment = {
                                location_key(segment_url): segment_url,
                            }
                            if segment_duration:
                                fragment['duration'] = segment_duration
                            fragments.append(fragment)
                        representation_ms_info['fragments'] = fragments
                    # If there is a fragments key available then we correctly recognized fragmented media.
                    # Otherwise we will assume unfragmented media with direct access. Technically, such
                    # assumption is not necessarily correct since we may simply have no support for
                    # some forms of fragmented media renditions yet, but for now we'll use this fallback.
                    if 'fragments' in representation_ms_info:
                        f.update({
                            # NB: mpd_url may be empty when MPD manifest is parsed from a string
                            'url': mpd_url or base_url,
                            'fragment_base_url': base_url,
                            'fragments': [],
                            'protocol': 'http_dash_segments' if mime_type != 'image/jpeg' else 'mhtml',
                        })
                        if 'initialization_url' in representation_ms_info:
                            initialization_url = representation_ms_info['initialization_url']
                            if not f.get('url'):
                                f['url'] = initialization_url
                            f['fragments'].append({location_key(initialization_url): initialization_url})
                        f['fragments'].extend(representation_ms_info['fragments'])
                    else:
                        # Assuming direct URL to unfragmented media.
                        f['url'] = base_url
                    if content_type in ('video', 'audio') or mime_type == 'image/jpeg':
                        formats.append(f)
                    elif content_type == 'text':
                        subtitles.setdefault(lang or 'und', []).append(f)

        return formats, subtitles

    def _extract_ism_formats(self, *args, **kwargs):
        fmts, subs = self._extract_ism_formats_and_subtitles(*args, **kwargs)
        if subs:
            self._report_ignoring_subs('ISM')
        return fmts

    def _extract_ism_formats_and_subtitles(self, ism_url, video_id, ism_id=None, note=None, errnote=None, fatal=True, data=None, headers={}, query={}):
        res = self._download_xml_handle(
            ism_url, video_id,
            note='Downloading ISM manifest' if note is None else note,
            errnote='Failed to download ISM manifest' if errnote is None else errnote,
            fatal=fatal, data=data, headers=headers, query=query)
        if res is False:
            return [], {}
        ism_doc, urlh = res
        if ism_doc is None:
            return [], {}

        return self._parse_ism_formats_and_subtitles(ism_doc, urlh.geturl(), ism_id)

    def _parse_ism_formats_and_subtitles(self, ism_doc, ism_url, ism_id=None):
        """
        Parse formats from ISM manifest.
        References:
         1. [MS-SSTR]: Smooth Streaming Protocol,
            https://msdn.microsoft.com/en-us/library/ff469518.aspx
        """
        if ism_doc.get('IsLive') == 'TRUE':
            return [], {}

        duration = int(ism_doc.attrib['Duration'])
        timescale = int_or_none(ism_doc.get('TimeScale')) or 10000000

        formats = []
        subtitles = {}
        for stream in ism_doc.findall('StreamIndex'):
            stream_type = stream.get('Type')
            if stream_type not in ('video', 'audio', 'text'):
                continue
            url_pattern = stream.attrib['Url']
            stream_timescale = int_or_none(stream.get('TimeScale')) or timescale
            stream_name = stream.get('Name')
            stream_language = stream.get('Language', 'und')
            for track in stream.findall('QualityLevel'):
                fourcc = track.get('FourCC') or ('AACL' if track.get('AudioTag') == '255' else None)
                # TODO: add support for WVC1 and WMAP
                if fourcc not in ('H264', 'AVC1', 'AACL', 'TTML'):
                    self.report_warning('%s is not a supported codec' % fourcc)
                    continue
                tbr = int(track.attrib['Bitrate']) // 1000
                # [1] does not mention Width and Height attributes. However,
                # they're often present while MaxWidth and MaxHeight are
                # missing, so should be used as fallbacks
                width = int_or_none(track.get('MaxWidth') or track.get('Width'))
                height = int_or_none(track.get('MaxHeight') or track.get('Height'))
                sampling_rate = int_or_none(track.get('SamplingRate'))

                track_url_pattern = re.sub(r'{[Bb]itrate}', track.attrib['Bitrate'], url_pattern)
                track_url_pattern = compat_urlparse.urljoin(ism_url, track_url_pattern)

                fragments = []
                fragment_ctx = {
                    'time': 0,
                }
                stream_fragments = stream.findall('c')
                for stream_fragment_index, stream_fragment in enumerate(stream_fragments):
                    fragment_ctx['time'] = int_or_none(stream_fragment.get('t')) or fragment_ctx['time']
                    fragment_repeat = int_or_none(stream_fragment.get('r')) or 1
                    fragment_ctx['duration'] = int_or_none(stream_fragment.get('d'))
                    if not fragment_ctx['duration']:
                        try:
                            next_fragment_time = int(stream_fragment[stream_fragment_index + 1].attrib['t'])
                        except IndexError:
                            next_fragment_time = duration
                        fragment_ctx['duration'] = (next_fragment_time - fragment_ctx['time']) / fragment_repeat
                    for _ in range(fragment_repeat):
                        fragments.append({
                            'url': re.sub(r'{start[ _]time}', compat_str(fragment_ctx['time']), track_url_pattern),
                            'duration': fragment_ctx['duration'] / stream_timescale,
                        })
                        fragment_ctx['time'] += fragment_ctx['duration']

                format_id = []
                if ism_id:
                    format_id.append(ism_id)
                if stream_name:
                    format_id.append(stream_name)
                format_id.append(compat_str(tbr))

                if stream_type == 'text':
                    subtitles.setdefault(stream_language, []).append({
                        'ext': 'ismt',
                        'protocol': 'ism',
                        'url': ism_url,
                        'manifest_url': ism_url,
                        'fragments': fragments,
                        '_download_params': {
                            'stream_type': stream_type,
                            'duration': duration,
                            'timescale': stream_timescale,
                            'fourcc': fourcc,
                            'language': stream_language,
                            'codec_private_data': track.get('CodecPrivateData'),
                        }
                    })
                elif stream_type in ('video', 'audio'):
                    formats.append({
                        'format_id': '-'.join(format_id),
                        'url': ism_url,
                        'manifest_url': ism_url,
                        'ext': 'ismv' if stream_type == 'video' else 'isma',
                        'width': width,
                        'height': height,
                        'tbr': tbr,
                        'asr': sampling_rate,
                        'vcodec': 'none' if stream_type == 'audio' else fourcc,
                        'acodec': 'none' if stream_type == 'video' else fourcc,
                        'protocol': 'ism',
                        'fragments': fragments,
                        'has_drm': ism_doc.find('Protection') is not None,
                        '_download_params': {
                            'stream_type': stream_type,
                            'duration': duration,
                            'timescale': stream_timescale,
                            'width': width or 0,
                            'height': height or 0,
                            'fourcc': fourcc,
                            'language': stream_language,
                            'codec_private_data': track.get('CodecPrivateData'),
                            'sampling_rate': sampling_rate,
                            'channels': int_or_none(track.get('Channels', 2)),
                            'bits_per_sample': int_or_none(track.get('BitsPerSample', 16)),
                            'nal_unit_length_field': int_or_none(track.get('NALUnitLengthField', 4)),
                        },
                    })
        return formats, subtitles

    def _parse_html5_media_entries(self, base_url, webpage, video_id, m3u8_id=None, m3u8_entry_protocol='m3u8', mpd_id=None, preference=None, quality=None):
        def absolute_url(item_url):
            return urljoin(base_url, item_url)

        def parse_content_type(content_type):
            if not content_type:
                return {}
            ctr = re.search(r'(?P<mimetype>[^/]+/[^;]+)(?:;\s*codecs="?(?P<codecs>[^"]+))?', content_type)
            if ctr:
                mimetype, codecs = ctr.groups()
                f = parse_codecs(codecs)
                f['ext'] = mimetype2ext(mimetype)
                return f
            return {}

        def _media_formats(src, cur_media_type, type_info={}):
            full_url = absolute_url(src)
            ext = type_info.get('ext') or determine_ext(full_url)
            if ext == 'm3u8':
                is_plain_url = False
                formats = self._extract_m3u8_formats(
                    full_url, video_id, ext='mp4',
                    entry_protocol=m3u8_entry_protocol, m3u8_id=m3u8_id,
                    preference=preference, quality=quality, fatal=False)
            elif ext == 'mpd':
                is_plain_url = False
                formats = self._extract_mpd_formats(
                    full_url, video_id, mpd_id=mpd_id, fatal=False)
            else:
                is_plain_url = True
                formats = [{
                    'url': full_url,
                    'vcodec': 'none' if cur_media_type == 'audio' else None,
                }]
            return is_plain_url, formats

        entries = []
        # amp-video and amp-audio are very similar to their HTML5 counterparts
        # so we wll include them right here (see
        # https://www.ampproject.org/docs/reference/components/amp-video)
        # For dl8-* tags see https://delight-vr.com/documentation/dl8-video/
        _MEDIA_TAG_NAME_RE = r'(?:(?:amp|dl8(?:-live)?)-)?(video|audio)'
        media_tags = [(media_tag, media_tag_name, media_type, '')
                      for media_tag, media_tag_name, media_type
                      in re.findall(r'(?s)(<(%s)[^>]*/>)' % _MEDIA_TAG_NAME_RE, webpage)]
        media_tags.extend(re.findall(
            # We only allow video|audio followed by a whitespace or '>'.
            # Allowing more characters may end up in significant slow down (see
            # https://github.com/ytdl-org/youtube-dl/issues/11979, example URL:
            # http://www.porntrex.com/maps/videositemap.xml).
            r'(?s)(<(?P<tag>%s)(?:\s+[^>]*)?>)(.*?)</(?P=tag)>' % _MEDIA_TAG_NAME_RE, webpage))
        for media_tag, _, media_type, media_content in media_tags:
            media_info = {
                'formats': [],
                'subtitles': {},
            }
            media_attributes = extract_attributes(media_tag)
            src = strip_or_none(media_attributes.get('src'))
            if src:
                _, formats = _media_formats(src, media_type)
                media_info['formats'].extend(formats)
            media_info['thumbnail'] = absolute_url(media_attributes.get('poster'))
            if media_content:
                for source_tag in re.findall(r'<source[^>]+>', media_content):
                    s_attr = extract_attributes(source_tag)
                    # data-video-src and data-src are non standard but seen
                    # several times in the wild
                    src = strip_or_none(dict_get(s_attr, ('src', 'data-video-src', 'data-src')))
                    if not src:
                        continue
                    f = parse_content_type(s_attr.get('type'))
                    is_plain_url, formats = _media_formats(src, media_type, f)
                    if is_plain_url:
                        # width, height, res, label and title attributes are
                        # all not standard but seen several times in the wild
                        labels = [
                            s_attr.get(lbl)
                            for lbl in ('label', 'title')
                            if str_or_none(s_attr.get(lbl))
                        ]
                        width = int_or_none(s_attr.get('width'))
                        height = (int_or_none(s_attr.get('height'))
                                  or int_or_none(s_attr.get('res')))
                        if not width or not height:
                            for lbl in labels:
                                resolution = parse_resolution(lbl)
                                if not resolution:
                                    continue
                                width = width or resolution.get('width')
                                height = height or resolution.get('height')
                        for lbl in labels:
                            tbr = parse_bitrate(lbl)
                            if tbr:
                                break
                        else:
                            tbr = None
                        f.update({
                            'width': width,
                            'height': height,
                            'tbr': tbr,
                            'format_id': s_attr.get('label') or s_attr.get('title'),
                        })
                        f.update(formats[0])
                        media_info['formats'].append(f)
                    else:
                        media_info['formats'].extend(formats)
                for track_tag in re.findall(r'<track[^>]+>', media_content):
                    track_attributes = extract_attributes(track_tag)
                    kind = track_attributes.get('kind')
                    if not kind or kind in ('subtitles', 'captions'):
                        src = strip_or_none(track_attributes.get('src'))
                        if not src:
                            continue
                        lang = track_attributes.get('srclang') or track_attributes.get('lang') or track_attributes.get('label')
                        media_info['subtitles'].setdefault(lang, []).append({
                            'url': absolute_url(src),
                        })
            for f in media_info['formats']:
                f.setdefault('http_headers', {})['Referer'] = base_url
            if media_info['formats'] or media_info['subtitles']:
                entries.append(media_info)
        return entries

    def _extract_akamai_formats(self, *args, **kwargs):
        fmts, subs = self._extract_akamai_formats_and_subtitles(*args, **kwargs)
        if subs:
            self._report_ignoring_subs('akamai')
        return fmts

    def _extract_akamai_formats_and_subtitles(self, manifest_url, video_id, hosts={}):
        signed = 'hdnea=' in manifest_url
        if not signed:
            # https://learn.akamai.com/en-us/webhelp/media-services-on-demand/stream-packaging-user-guide/GUID-BE6C0F73-1E06-483B-B0EA-57984B91B7F9.html
            manifest_url = re.sub(
                r'(?:b=[\d,-]+|(?:__a__|attributes)=off|__b__=\d+)&?',
                '', manifest_url).strip('?')

        formats = []
        subtitles = {}

        hdcore_sign = 'hdcore=3.7.0'
        f4m_url = re.sub(r'(https?://[^/]+)/i/', r'\1/z/', manifest_url).replace('/master.m3u8', '/manifest.f4m')
        hds_host = hosts.get('hds')
        if hds_host:
            f4m_url = re.sub(r'(https?://)[^/]+', r'\1' + hds_host, f4m_url)
        if 'hdcore=' not in f4m_url:
            f4m_url += ('&' if '?' in f4m_url else '?') + hdcore_sign
        f4m_formats = self._extract_f4m_formats(
            f4m_url, video_id, f4m_id='hds', fatal=False)
        for entry in f4m_formats:
            entry.update({'extra_param_to_segment_url': hdcore_sign})
        formats.extend(f4m_formats)

        m3u8_url = re.sub(r'(https?://[^/]+)/z/', r'\1/i/', manifest_url).replace('/manifest.f4m', '/master.m3u8')
        hls_host = hosts.get('hls')
        if hls_host:
            m3u8_url = re.sub(r'(https?://)[^/]+', r'\1' + hls_host, m3u8_url)
        m3u8_formats, m3u8_subtitles = self._extract_m3u8_formats_and_subtitles(
            m3u8_url, video_id, 'mp4', 'm3u8_native',
            m3u8_id='hls', fatal=False)
        formats.extend(m3u8_formats)
        subtitles = self._merge_subtitles(subtitles, m3u8_subtitles)

        http_host = hosts.get('http')
        if http_host and m3u8_formats and not signed:
            REPL_REGEX = r'https?://[^/]+/i/([^,]+),([^/]+),([^/]+)\.csmil/.+'
            qualities = re.match(REPL_REGEX, m3u8_url).group(2).split(',')
            qualities_length = len(qualities)
            if len(m3u8_formats) in (qualities_length, qualities_length + 1):
                i = 0
                for f in m3u8_formats:
                    if f['vcodec'] != 'none':
                        for protocol in ('http', 'https'):
                            http_f = f.copy()
                            del http_f['manifest_url']
                            http_url = re.sub(
                                REPL_REGEX, protocol + r'://%s/\g<1>%s\3' % (http_host, qualities[i]), f['url'])
                            http_f.update({
                                'format_id': http_f['format_id'].replace('hls-', protocol + '-'),
                                'url': http_url,
                                'protocol': protocol,
                            })
                            formats.append(http_f)
                        i += 1

        return formats, subtitles

    def _extract_wowza_formats(self, url, video_id, m3u8_entry_protocol='m3u8_native', skip_protocols=[]):
        query = compat_urlparse.urlparse(url).query
        url = re.sub(r'/(?:manifest|playlist|jwplayer)\.(?:m3u8|f4m|mpd|smil)', '', url)
        mobj = re.search(
            r'(?:(?:http|rtmp|rtsp)(?P<s>s)?:)?(?P<url>//[^?]+)', url)
        url_base = mobj.group('url')
        http_base_url = '%s%s:%s' % ('http', mobj.group('s') or '', url_base)
        formats = []

        def manifest_url(manifest):
            m_url = '%s/%s' % (http_base_url, manifest)
            if query:
                m_url += '?%s' % query
            return m_url

        if 'm3u8' not in skip_protocols:
            formats.extend(self._extract_m3u8_formats(
                manifest_url('playlist.m3u8'), video_id, 'mp4',
                m3u8_entry_protocol, m3u8_id='hls', fatal=False))
        if 'f4m' not in skip_protocols:
            formats.extend(self._extract_f4m_formats(
                manifest_url('manifest.f4m'),
                video_id, f4m_id='hds', fatal=False))
        if 'dash' not in skip_protocols:
            formats.extend(self._extract_mpd_formats(
                manifest_url('manifest.mpd'),
                video_id, mpd_id='dash', fatal=False))
        if re.search(r'(?:/smil:|\.smil)', url_base):
            if 'smil' not in skip_protocols:
                rtmp_formats = self._extract_smil_formats(
                    manifest_url('jwplayer.smil'),
                    video_id, fatal=False)
                for rtmp_format in rtmp_formats:
                    rtsp_format = rtmp_format.copy()
                    rtsp_format['url'] = '%s/%s' % (rtmp_format['url'], rtmp_format['play_path'])
                    del rtsp_format['play_path']
                    del rtsp_format['ext']
                    rtsp_format.update({
                        'url': rtsp_format['url'].replace('rtmp://', 'rtsp://'),
                        'format_id': rtmp_format['format_id'].replace('rtmp', 'rtsp'),
                        'protocol': 'rtsp',
                    })
                    formats.extend([rtmp_format, rtsp_format])
        else:
            for protocol in ('rtmp', 'rtsp'):
                if protocol not in skip_protocols:
                    formats.append({
                        'url': '%s:%s' % (protocol, url_base),
                        'format_id': protocol,
                        'protocol': protocol,
                    })
        return formats

    def _find_jwplayer_data(self, webpage, video_id=None, transform_source=js_to_json):
        mobj = re.search(
            r'(?s)jwplayer\((?P<quote>[\'"])[^\'" ]+(?P=quote)\)(?!</script>).*?\.setup\s*\((?P<options>[^)]+)\)',
            webpage)
        if mobj:
            try:
                jwplayer_data = self._parse_json(mobj.group('options'),
                                                 video_id=video_id,
                                                 transform_source=transform_source)
            except ExtractorError:
                pass
            else:
                if isinstance(jwplayer_data, dict):
                    return jwplayer_data

    def _extract_jwplayer_data(self, webpage, video_id, *args, **kwargs):
        jwplayer_data = self._find_jwplayer_data(
            webpage, video_id, transform_source=js_to_json)
        return self._parse_jwplayer_data(
            jwplayer_data, video_id, *args, **kwargs)

    def _parse_jwplayer_data(self, jwplayer_data, video_id=None, require_title=True,
                             m3u8_id=None, mpd_id=None, rtmp_params=None, base_url=None):
        # JWPlayer backward compatibility: flattened playlists
        # https://github.com/jwplayer/jwplayer/blob/v7.4.3/src/js/api/config.js#L81-L96
        if 'playlist' not in jwplayer_data:
            jwplayer_data = {'playlist': [jwplayer_data]}

        entries = []

        # JWPlayer backward compatibility: single playlist item
        # https://github.com/jwplayer/jwplayer/blob/v7.7.0/src/js/playlist/playlist.js#L10
        if not isinstance(jwplayer_data['playlist'], list):
            jwplayer_data['playlist'] = [jwplayer_data['playlist']]

        for video_data in jwplayer_data['playlist']:
            # JWPlayer backward compatibility: flattened sources
            # https://github.com/jwplayer/jwplayer/blob/v7.4.3/src/js/playlist/item.js#L29-L35
            if 'sources' not in video_data:
                video_data['sources'] = [video_data]

            this_video_id = video_id or video_data['mediaid']

            formats = self._parse_jwplayer_formats(
                video_data['sources'], video_id=this_video_id, m3u8_id=m3u8_id,
                mpd_id=mpd_id, rtmp_params=rtmp_params, base_url=base_url)

            subtitles = {}
            tracks = video_data.get('tracks')
            if tracks and isinstance(tracks, list):
                for track in tracks:
                    if not isinstance(track, dict):
                        continue
                    track_kind = track.get('kind')
                    if not track_kind or not isinstance(track_kind, compat_str):
                        continue
                    if track_kind.lower() not in ('captions', 'subtitles'):
                        continue
                    track_url = urljoin(base_url, track.get('file'))
                    if not track_url:
                        continue
                    subtitles.setdefault(track.get('label') or 'en', []).append({
                        'url': self._proto_relative_url(track_url)
                    })

            entry = {
                'id': this_video_id,
                'title': unescapeHTML(video_data['title'] if require_title else video_data.get('title')),
                'description': clean_html(video_data.get('description')),
                'thumbnail': urljoin(base_url, self._proto_relative_url(video_data.get('image'))),
                'timestamp': int_or_none(video_data.get('pubdate')),
                'duration': float_or_none(jwplayer_data.get('duration') or video_data.get('duration')),
                'subtitles': subtitles,
            }
            # https://github.com/jwplayer/jwplayer/blob/master/src/js/utils/validator.js#L32
            if len(formats) == 1 and re.search(r'^(?:http|//).*(?:youtube\.com|youtu\.be)/.+', formats[0]['url']):
                entry.update({
                    '_type': 'url_transparent',
                    'url': formats[0]['url'],
                })
            else:
                self._sort_formats(formats)
                entry['formats'] = formats
            entries.append(entry)
        if len(entries) == 1:
            return entries[0]
        else:
            return self.playlist_result(entries)

    def _parse_jwplayer_formats(self, jwplayer_sources_data, video_id=None,
                                m3u8_id=None, mpd_id=None, rtmp_params=None, base_url=None):
        urls = []
        formats = []
        for source in jwplayer_sources_data:
            if not isinstance(source, dict):
                continue
            source_url = urljoin(
                base_url, self._proto_relative_url(source.get('file')))
            if not source_url or source_url in urls:
                continue
            urls.append(source_url)
            source_type = source.get('type') or ''
            ext = mimetype2ext(source_type) or determine_ext(source_url)
            if source_type == 'hls' or ext == 'm3u8':
                formats.extend(self._extract_m3u8_formats(
                    source_url, video_id, 'mp4', entry_protocol='m3u8_native',
                    m3u8_id=m3u8_id, fatal=False))
            elif source_type == 'dash' or ext == 'mpd':
                formats.extend(self._extract_mpd_formats(
                    source_url, video_id, mpd_id=mpd_id, fatal=False))
            elif ext == 'smil':
                formats.extend(self._extract_smil_formats(
                    source_url, video_id, fatal=False))
            # https://github.com/jwplayer/jwplayer/blob/master/src/js/providers/default.js#L67
            elif source_type.startswith('audio') or ext in (
                    'oga', 'aac', 'mp3', 'mpeg', 'vorbis'):
                formats.append({
                    'url': source_url,
                    'vcodec': 'none',
                    'ext': ext,
                })
            else:
                height = int_or_none(source.get('height'))
                if height is None:
                    # Often no height is provided but there is a label in
                    # format like "1080p", "720p SD", or 1080.
                    height = int_or_none(self._search_regex(
                        r'^(\d{3,4})[pP]?(?:\b|$)', compat_str(source.get('label') or ''),
                        'height', default=None))
                a_format = {
                    'url': source_url,
                    'width': int_or_none(source.get('width')),
                    'height': height,
                    'tbr': int_or_none(source.get('bitrate')),
                    'ext': ext,
                }
                if source_url.startswith('rtmp'):
                    a_format['ext'] = 'flv'
                    # See com/longtailvideo/jwplayer/media/RTMPMediaProvider.as
                    # of jwplayer.flash.swf
                    rtmp_url_parts = re.split(
                        r'((?:mp4|mp3|flv):)', source_url, 1)
                    if len(rtmp_url_parts) == 3:
                        rtmp_url, prefix, play_path = rtmp_url_parts
                        a_format.update({
                            'url': rtmp_url,
                            'play_path': prefix + play_path,
                        })
                    if rtmp_params:
                        a_format.update(rtmp_params)
                formats.append(a_format)
        return formats

    def _live_title(self, name):
        """ Generate the title for a live video """
        now = datetime.datetime.now()
        now_str = now.strftime('%Y-%m-%d %H:%M')
        return name + ' ' + now_str

    def _int(self, v, name, fatal=False, **kwargs):
        res = int_or_none(v, **kwargs)
        if 'get_attr' in kwargs:
            print(getattr(v, kwargs['get_attr']))
        if res is None:
            msg = 'Failed to extract %s: Could not parse value %r' % (name, v)
            if fatal:
                raise ExtractorError(msg)
            else:
                self.report_warning(msg)
        return res

    def _float(self, v, name, fatal=False, **kwargs):
        res = float_or_none(v, **kwargs)
        if res is None:
            msg = 'Failed to extract %s: Could not parse value %r' % (name, v)
            if fatal:
                raise ExtractorError(msg)
            else:
                self.report_warning(msg)
        return res

    def _set_cookie(self, domain, name, value, expire_time=None, port=None,
                    path='/', secure=False, discard=False, rest={}, **kwargs):
        cookie = compat_cookiejar_Cookie(
            0, name, value, port, port is not None, domain, True,
            domain.startswith('.'), path, True, secure, expire_time,
            discard, None, None, rest)
        self._downloader.cookiejar.set_cookie(cookie)

    def _get_cookies(self, url):
        """ Return a compat_cookies_SimpleCookie with the cookies for the url """
        req = sanitized_Request(url)
        self._downloader.cookiejar.add_cookie_header(req)
        return compat_cookies_SimpleCookie(req.get_header('Cookie'))

    def _apply_first_set_cookie_header(self, url_handle, cookie):
        """
        Apply first Set-Cookie header instead of the last. Experimental.

        Some sites (e.g. [1-3]) may serve two cookies under the same name
        in Set-Cookie header and expect the first (old) one to be set rather
        than second (new). However, as of RFC6265 the newer one cookie
        should be set into cookie store what actually happens.
        We will workaround this issue by resetting the cookie to
        the first one manually.
        1. https://new.vk.com/
        2. https://github.com/ytdl-org/youtube-dl/issues/9841#issuecomment-227871201
        3. https://learning.oreilly.com/
        """
        for header, cookies in url_handle.headers.items():
            if header.lower() != 'set-cookie':
                continue
            if sys.version_info[0] >= 3:
                cookies = cookies.encode('iso-8859-1')
            cookies = cookies.decode('utf-8')
            cookie_value = re.search(
                r'%s=(.+?);.*?\b[Dd]omain=(.+?)(?:[,;]|$)' % cookie, cookies)
            if cookie_value:
                value, domain = cookie_value.groups()
                self._set_cookie(domain, cookie, value)
                break

    def get_testcases(self, include_onlymatching=False):
        t = getattr(self, '_TEST', None)
        if t:
            assert not hasattr(self, '_TESTS'), \
                '%s has _TEST and _TESTS' % type(self).__name__
            tests = [t]
        else:
            tests = getattr(self, '_TESTS', [])
        for t in tests:
            if not include_onlymatching and t.get('only_matching', False):
                continue
            t['name'] = type(self).__name__[:-len('IE')]
            yield t

    def is_suitable(self, age_limit):
        """ Test whether the extractor is generally suitable for the given
        age limit (i.e. pornographic sites are not, all others usually are) """

        any_restricted = False
        for tc in self.get_testcases(include_onlymatching=False):
            if tc.get('playlist', []):
                tc = tc['playlist'][0]
            is_restricted = age_restricted(
                tc.get('info_dict', {}).get('age_limit'), age_limit)
            if not is_restricted:
                return True
            any_restricted = any_restricted or is_restricted
        return not any_restricted

    def extract_subtitles(self, *args, **kwargs):
        if (self.get_param('writesubtitles', False)
                or self.get_param('listsubtitles')):
            return self._get_subtitles(*args, **kwargs)
        return {}

    def _get_subtitles(self, *args, **kwargs):
        raise NotImplementedError('This method must be implemented by subclasses')

    def extract_comments(self, *args, **kwargs):
        if not self.get_param('getcomments'):
            return None
        generator = self._get_comments(*args, **kwargs)

        def extractor():
            comments = []
            try:
                while True:
                    comments.append(next(generator))
            except KeyboardInterrupt:
                interrupted = True
                self.to_screen('Interrupted by user')
            except StopIteration:
                interrupted = False
            comment_count = len(comments)
            self.to_screen(f'Extracted {comment_count} comments')
            return {
                'comments': comments,
                'comment_count': None if interrupted else comment_count
            }
        return extractor

    def _get_comments(self, *args, **kwargs):
        raise NotImplementedError('This method must be implemented by subclasses')

    @staticmethod
    def _merge_subtitle_items(subtitle_list1, subtitle_list2):
        """ Merge subtitle items for one language. Items with duplicated URLs
        will be dropped. """
        list1_urls = set([item['url'] for item in subtitle_list1])
        ret = list(subtitle_list1)
        ret.extend([item for item in subtitle_list2 if item['url'] not in list1_urls])
        return ret

    @classmethod
    def _merge_subtitles(cls, *dicts, target=None):
        """ Merge subtitle dictionaries, language by language. """
        if target is None:
            target = {}
        for d in dicts:
            for lang, subs in d.items():
                target[lang] = cls._merge_subtitle_items(target.get(lang, []), subs)
        return target

    def extract_automatic_captions(self, *args, **kwargs):
        if (self.get_param('writeautomaticsub', False)
                or self.get_param('listsubtitles')):
            return self._get_automatic_captions(*args, **kwargs)
        return {}

    def _get_automatic_captions(self, *args, **kwargs):
        raise NotImplementedError('This method must be implemented by subclasses')

    def mark_watched(self, *args, **kwargs):
        if not self.get_param('mark_watched', False):
            return
        if (self._get_login_info()[0] is not None
                or self.get_param('cookiefile')
                or self.get_param('cookiesfrombrowser')):
            self._mark_watched(*args, **kwargs)

    def _mark_watched(self, *args, **kwargs):
        raise NotImplementedError('This method must be implemented by subclasses')

    def geo_verification_headers(self):
        headers = {}
        geo_verification_proxy = self.get_param('geo_verification_proxy')
        if geo_verification_proxy:
            headers['Ytdl-request-proxy'] = geo_verification_proxy
        return headers

    def _generic_id(self, url):
        return compat_urllib_parse_unquote(os.path.splitext(url.rstrip('/').split('/')[-1])[0])

    def _generic_title(self, url):
        return compat_urllib_parse_unquote(os.path.splitext(url_basename(url))[0])

    @staticmethod
    def _availability(is_private=None, needs_premium=None, needs_subscription=None, needs_auth=None, is_unlisted=None):
        all_known = all(map(
            lambda x: x is not None,
            (is_private, needs_premium, needs_subscription, needs_auth, is_unlisted)))
        return (
            'private' if is_private
            else 'premium_only' if needs_premium
            else 'subscriber_only' if needs_subscription
            else 'needs_auth' if needs_auth
            else 'unlisted' if is_unlisted
            else 'public' if all_known
            else None)

    def _configuration_arg(self, key, default=NO_DEFAULT, casesense=False):
        '''
        @returns            A list of values for the extractor argument given by "key"
                            or "default" if no such key is present
        @param default      The default value to return when the key is not present (default: [])
        @param casesense    When false, the values are converted to lower case
        '''
        val = traverse_obj(
            self._downloader.params, ('extractor_args', self.ie_key().lower(), key))
        if val is None:
            return [] if default is NO_DEFAULT else default
        return list(val) if casesense else [x.lower() for x in val]

    # def _merge_video_infodicts(self, *dicts, sort_formats=True):
    #     valid_dicts = list(filter(None, dicts))
    #     all_info = merge_dicts(*filter(None, dicts))

    #     all_formats = list(x for y in valid_dicts for x in (y.get('formats') or []))
    #     if sort_formats:
    #         self._sort_formats(all_formats)
    #     all_info['formats'] = all_formats

    #     all_subtitles = self._merge_subtitles(*filter(None, (x.get('subtitles') for x in valid_dicts)))
    #     if all_subtitles:
    #         all_info['subtitles'] = all_subtitles

    #     return all_info


class SearchInfoExtractor(InfoExtractor):
    """
    Base class for paged search queries extractors.
    They accept URLs in the format _SEARCH_KEY(|all|[0-9]):{query}
    Instances should define _SEARCH_KEY and _MAX_RESULTS.
    """

    @classmethod
    def _make_valid_url(cls):
        return r'%s(?P<prefix>|[1-9][0-9]*|all):(?P<query>[\s\S]+)' % cls._SEARCH_KEY

    @classmethod
    def suitable(cls, url):
        return re.match(cls._make_valid_url(), url) is not None

    def _real_extract(self, query):
        mobj = re.match(self._make_valid_url(), query)
        if mobj is None:
            raise ExtractorError('Invalid search query "%s"' % query)

        prefix = mobj.group('prefix')
        query = mobj.group('query')
        if prefix == '':
            return self._get_n_results(query, 1)
        elif prefix == 'all':
            return self._get_n_results(query, self._MAX_RESULTS)
        else:
            n = int(prefix)
            if n <= 0:
                raise ExtractorError('invalid download number %s for query "%s"' % (n, query))
            elif n > self._MAX_RESULTS:
                self.report_warning('%s returns max %i results (you requested %i)' % (self._SEARCH_KEY, self._MAX_RESULTS, n))
                n = self._MAX_RESULTS
            return self._get_n_results(query, n)

    def _get_n_results(self, query, n):
        """Get a specified number of results for a query.
        Either this function or _search_results must be overridden by subclasses """
        return self.playlist_result(
            itertools.islice(self._search_results(query), 0, None if n == float('inf') else n),
            query, query)

    def _search_results(self, query):
        """Returns an iterator of search results"""
        raise NotImplementedError('This method must be implemented by subclasses')

    @property
    def SEARCH_KEY(self):
        return self._SEARCH_KEY


class SelfHostedInfoExtractor(InfoExtractor):
    """
    Base class for Self-hosted extractors.

    Self-hosted extractors are for the services,
    that cannot be handled by just listing all of their domains.
    Mostly related to free and open source software,
    which everyone is allowed to host on their own servers
    (like PeerTube, Mastodon, Misskey, and lots of others).
    """

    _SELF_HOSTED = True

    @staticmethod
    def _is_probe_enabled(ydl: 'YoutubeDL'):
        """
        True if user requested probing for the service.
        There must be corresponding options for each services one-by-one, and this method just return its value.
        """
        return False

    @classmethod
    def _probe_selfhosted_service(cls, ie, url):
        """
        True if it's acceptable URL for the service.
        Extractors may cache its result whenever possible.
        """
        return False<|MERGE_RESOLUTION|>--- conflicted
+++ resolved
@@ -1562,18 +1562,13 @@
                        'order': ['av0?1', 'vp0?9.2', 'vp0?9', '[hx]265|he?vc?', '[hx]264|avc', 'vp0?8', 'mp4v|h263', 'theora', '', None, 'none']},
             'acodec': {'type': 'ordered', 'regex': True,
                        'order': ['opus', 'vorbis', 'aac', 'mp?4a?', 'mp3', 'e?a?c-?3', 'dts', '', None, 'none']},
-<<<<<<< HEAD
-
+
+            'hdr': {'type': 'ordered', 'regex': True, 'field': 'dynamic_range',
+                    'order': ['dv', '(hdr)?12', r'(hdr)?10\+', '(hdr)?10', 'hlg', '', 'sdr', None]},
             # sort with multiple:ordered from "expected_protocol", "protocol" in this order to make DMC formats properly sorted
             'proto': {'type': 'multiple:ordered', 'regex': True, 'field': ('expected_protocol', 'protocol'),
                       'order': ['m3u8.+', 'm3u8', '(ht|f)tps', '(ht|f)tp$', '.*dash', 'ws|websocket', '', 'mms|rtsp', 'none', 'f4'],
                       'function': lambda *x: x[0]},
-=======
-            'hdr': {'type': 'ordered', 'regex': True, 'field': 'dynamic_range',
-                    'order': ['dv', '(hdr)?12', r'(hdr)?10\+', '(hdr)?10', 'hlg', '', 'sdr', None]},
-            'proto': {'type': 'ordered', 'regex': True, 'field': 'protocol',
-                      'order': ['(ht|f)tps', '(ht|f)tp$', 'm3u8.+', '.*dash', 'ws|websocket', '', 'mms|rtsp', 'none', 'f4']},
->>>>>>> 1e520b55
             'vext': {'type': 'ordered', 'field': 'video_ext',
                      'order': ('mp4', 'webm', 'flv', '', 'none'),
                      'order_free': ('webm', 'mp4', 'flv', '', 'none')},
