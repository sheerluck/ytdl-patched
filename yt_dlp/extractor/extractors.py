--- conflicted
+++ resolved
@@ -919,26 +919,18 @@
     NickNightIE,
     NickRuIE,
 )
-<<<<<<< HEAD
-=======
-
->>>>>>> abafce59
 from .niconico import (
     NiconicoIE,
     NiconicoPlaylistIE,
     NiconicoUserIE,
-<<<<<<< HEAD
     NiconicoSeriesIE,
     NiconicoHistoryIE,
-    NiconicoLiveIE,
-)
-from .niconico_smile import NiconicoSmileIE
-=======
     NicovideoSearchDateIE,
     NicovideoSearchIE,
     NicovideoSearchURLIE,
-)
->>>>>>> abafce59
+    NiconicoLiveIE,
+)
+from .niconico_smile import NiconicoSmileIE
 from .ninecninemedia import NineCNineMediaIE
 from .ninegag import NineGagIE
 from .ninenow import NineNowIE
