# coding: utf-8
from __future__ import unicode_literals

<<<<<<< HEAD
import re

=======
>>>>>>> b52e788e
from .common import InfoExtractor
from ..utils import (
    ExtractorError,
    smuggle_url,
    str_or_none,
    traverse_obj,
)


class TVerIE(InfoExtractor):
<<<<<<< HEAD
    _VALID_URL = r'https?://(?:www\.)?tver\.jp/(?:(?:lp|corner|series|episodes?|feature|tokyo2020/video)/)+(?P<id>[a-zA-Z0-9]+)'
    # NOTE: episode/ is an old URL
    _NEW_URL_COMPONENT = '|'.join(re.escape(f'/{x}/') for x in ('series', 'episodes'))
=======
    _VALID_URL = r'https?://(?:www\.)?tver\.jp/(?:(?P<type>lp|corner|series|episodes?|feature|tokyo2020/video)/)+(?P<id>[a-zA-Z0-9]+)'
>>>>>>> b52e788e
    _TESTS = [{
        'skip': 'videos are only available for 7 days',
        'url': 'https://tver.jp/episodes/ephss8yveb',
        'info_dict': {
            'title': '#44　料理と値段と店主にびっくり　オモてなしすぎウマい店　2時間SP',
<<<<<<< HEAD
            'description': '【宮城】極厚とんかつ定食５００円　マル秘女性歌手大ファン店主\n【福岡】学生感動パワー店主！！名物パワー定食って！？\n【埼玉】暴れん坊そば名人！！弟子５０人に！？師弟愛シーズン３',
=======
            'description': 'md5:66985373a66fed8ad3cd595a3cfebb13',
>>>>>>> b52e788e
        },
        'add_ie': ['BrightcoveNew'],
    }, {
        'skip': 'videos are only available for 7 days',
        'url': 'https://tver.jp/lp/episodes/ep6f16g26p',
        'info_dict': {
            # sorry but this is "correct"
            'title': '4月11日(月)23時06分 ~ 放送予定',
<<<<<<< HEAD
            'description': '吉祥寺の格安シェアハウスに引っ越して来た高校教師の安彦聡（増田貴久）や、元ファッション誌編集長の大庭桜（田中みな実）など6人。鍵が掛かった部屋に絶対入らないことが絶対ルール。奇妙な共同生活が今始まる！　テレビ東京にて4月11日(月)夜11時6分放送スタート！',
=======
            'description': 'md5:4029cc5f4b1e8090dfc5b7bd2bc5cd0b',
>>>>>>> b52e788e
        },
        'add_ie': ['BrightcoveNew'],
    }, {
        'url': 'https://tver.jp/corner/f0103888',
        'only_matching': True,
    }, {
        'url': 'https://tver.jp/lp/f0033031',
        'only_matching': True,
    }]
    BRIGHTCOVE_URL_TEMPLATE = 'http://players.brightcove.net/%s/default_default/index.html?videoId=%s'
    _PLATFORM_UID = None
    _PLATFORM_TOKEN = None

    def _real_initialize(self):
        create_response = self._download_json(
            'https://platform-api.tver.jp/v2/api/platform_users/browser/create', None,
            note='Creating session', data=b'device_type=pc', headers={
                'Origin': 'https://s.tver.jp',
                'Referer': 'https://s.tver.jp/',
                'Content-Type': 'application/x-www-form-urlencoded',
            })
        self._PLATFORM_UID = traverse_obj(create_response, ('result', 'platform_uid'))
        self._PLATFORM_TOKEN = traverse_obj(create_response, ('result', 'platform_token'))

    def _real_extract(self, url):
<<<<<<< HEAD
        video_id = self._match_id(url)
        if not re.search(self._NEW_URL_COMPONENT, url):
            webpage = self._download_webpage(
                url, video_id, note='Resolving to new URL')
            video_id = self._match_id(self._search_regex(
                (r'canonical"\s*href="(https?://tver\.jp/.+?)"', r'&link=(https?://tver\.jp/.+?)[?&]'),
=======
        video_id, video_type = self._match_valid_url(url).group('id', 'type')
        if video_type not in {'series', 'episodes'}:
            webpage = self._download_webpage(url, video_id, note='Resolving to new URL')
            video_id = self._match_id(self._search_regex(
                (r'canonical"\s*href="(https?://tver\.jp/[^"]+)"', r'&link=(https?://tver\.jp/[^?&]+)[?&]'),
>>>>>>> b52e788e
                webpage, 'url regex'))
        video_info = self._download_json(
            f'https://statics.tver.jp/content/episode/{video_id}.json', video_id,
            query={'v': '5'}, headers={
                'Origin': 'https://tver.jp',
                'Referer': 'https://tver.jp/',
            })
        p_id = video_info['video']['accountID']
        r_id = traverse_obj(video_info, ('video', ('videoRefID', 'videoID')), get_all=False)
        if not r_id:
            raise ExtractorError('Failed to extract reference ID for Brightcove')
        if not r_id.isdigit():
            r_id = f'ref:{r_id}'

        additional_info = self._download_json(
            f'https://platform-api.tver.jp/service/api/v1/callEpisode/{video_id}?require_data=mylist,later[epefy106ur],good[epefy106ur],resume[epefy106ur]',
<<<<<<< HEAD
            video_id,
=======
            video_id, fatal=False,
>>>>>>> b52e788e
            query={
                'platform_uid': self._PLATFORM_UID,
                'platform_token': self._PLATFORM_TOKEN,
            }, headers={
                'x-tver-platform-type': 'web'
            })

        return {
            '_type': 'url_transparent',
            'title': str_or_none(video_info.get('title')),
            'description': str_or_none(video_info.get('description')),
            'url': smuggle_url(
                self.BRIGHTCOVE_URL_TEMPLATE % (p_id, r_id), {'geo_countries': ['JP']}),
            'series': traverse_obj(
                additional_info, ('result', ('episode', 'series'), 'content', ('seriesTitle', 'title')),
                get_all=False),
            'ie_key': 'BrightcoveNew',
        }<|MERGE_RESOLUTION|>--- conflicted
+++ resolved
@@ -1,11 +1,6 @@
 # coding: utf-8
 from __future__ import unicode_literals
 
-<<<<<<< HEAD
-import re
-
-=======
->>>>>>> b52e788e
 from .common import InfoExtractor
 from ..utils import (
     ExtractorError,
@@ -16,23 +11,13 @@
 
 
 class TVerIE(InfoExtractor):
-<<<<<<< HEAD
-    _VALID_URL = r'https?://(?:www\.)?tver\.jp/(?:(?:lp|corner|series|episodes?|feature|tokyo2020/video)/)+(?P<id>[a-zA-Z0-9]+)'
-    # NOTE: episode/ is an old URL
-    _NEW_URL_COMPONENT = '|'.join(re.escape(f'/{x}/') for x in ('series', 'episodes'))
-=======
     _VALID_URL = r'https?://(?:www\.)?tver\.jp/(?:(?P<type>lp|corner|series|episodes?|feature|tokyo2020/video)/)+(?P<id>[a-zA-Z0-9]+)'
->>>>>>> b52e788e
     _TESTS = [{
         'skip': 'videos are only available for 7 days',
         'url': 'https://tver.jp/episodes/ephss8yveb',
         'info_dict': {
             'title': '#44　料理と値段と店主にびっくり　オモてなしすぎウマい店　2時間SP',
-<<<<<<< HEAD
-            'description': '【宮城】極厚とんかつ定食５００円　マル秘女性歌手大ファン店主\n【福岡】学生感動パワー店主！！名物パワー定食って！？\n【埼玉】暴れん坊そば名人！！弟子５０人に！？師弟愛シーズン３',
-=======
             'description': 'md5:66985373a66fed8ad3cd595a3cfebb13',
->>>>>>> b52e788e
         },
         'add_ie': ['BrightcoveNew'],
     }, {
@@ -41,11 +26,7 @@
         'info_dict': {
             # sorry but this is "correct"
             'title': '4月11日(月)23時06分 ~ 放送予定',
-<<<<<<< HEAD
-            'description': '吉祥寺の格安シェアハウスに引っ越して来た高校教師の安彦聡（増田貴久）や、元ファッション誌編集長の大庭桜（田中みな実）など6人。鍵が掛かった部屋に絶対入らないことが絶対ルール。奇妙な共同生活が今始まる！　テレビ東京にて4月11日(月)夜11時6分放送スタート！',
-=======
             'description': 'md5:4029cc5f4b1e8090dfc5b7bd2bc5cd0b',
->>>>>>> b52e788e
         },
         'add_ie': ['BrightcoveNew'],
     }, {
@@ -71,20 +52,11 @@
         self._PLATFORM_TOKEN = traverse_obj(create_response, ('result', 'platform_token'))
 
     def _real_extract(self, url):
-<<<<<<< HEAD
-        video_id = self._match_id(url)
-        if not re.search(self._NEW_URL_COMPONENT, url):
-            webpage = self._download_webpage(
-                url, video_id, note='Resolving to new URL')
-            video_id = self._match_id(self._search_regex(
-                (r'canonical"\s*href="(https?://tver\.jp/.+?)"', r'&link=(https?://tver\.jp/.+?)[?&]'),
-=======
         video_id, video_type = self._match_valid_url(url).group('id', 'type')
         if video_type not in {'series', 'episodes'}:
             webpage = self._download_webpage(url, video_id, note='Resolving to new URL')
             video_id = self._match_id(self._search_regex(
                 (r'canonical"\s*href="(https?://tver\.jp/[^"]+)"', r'&link=(https?://tver\.jp/[^?&]+)[?&]'),
->>>>>>> b52e788e
                 webpage, 'url regex'))
         video_info = self._download_json(
             f'https://statics.tver.jp/content/episode/{video_id}.json', video_id,
@@ -101,11 +73,7 @@
 
         additional_info = self._download_json(
             f'https://platform-api.tver.jp/service/api/v1/callEpisode/{video_id}?require_data=mylist,later[epefy106ur],good[epefy106ur],resume[epefy106ur]',
-<<<<<<< HEAD
-            video_id,
-=======
             video_id, fatal=False,
->>>>>>> b52e788e
             query={
                 'platform_uid': self._PLATFORM_UID,
                 'platform_token': self._PLATFORM_TOKEN,
