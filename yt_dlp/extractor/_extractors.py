--- conflicted
+++ resolved
@@ -1569,11 +1569,7 @@
     SharedIE,
     VivoIE,
 )
-<<<<<<< HEAD
-from .sharevideos import ShareVideosIE
-=======
 from .sharevideos import ShareVideosEmbedIE
->>>>>>> a0c830f4
 from .shemaroome import ShemarooMeIE
 from .showroomlive import ShowRoomLiveIE
 from .japandiet import (
