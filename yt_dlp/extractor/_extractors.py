--- conflicted
+++ resolved
@@ -1974,15 +1974,11 @@
 from .vidbit import VidbitIE
 from .viddler import ViddlerIE
 from .videa import VideaIE
-<<<<<<< HEAD
 from .videobin import VideobinIE
-from .videocampus_sachsen import VideocampusSachsenIE
-=======
 from .videocampus_sachsen import (
     VideocampusSachsenIE,
     ViMPPlaylistIE,
 )
->>>>>>> 84408650
 from .videodetective import VideoDetectiveIE
 from .videofyme import VideofyMeIE
 from .videomore import (
