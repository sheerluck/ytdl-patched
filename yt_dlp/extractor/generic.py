# coding: utf-8

from __future__ import unicode_literals

import os
import re
import sys

from .common import InfoExtractor
from .youtube import YoutubeIE
from ..compat import (
    compat_etree_fromstring,
    compat_str,
    compat_urllib_parse_unquote,
    compat_urlparse,
    compat_xml_parse_error,
    compat_parse_qs,
)
from ..utils import (
    determine_ext,
    dict_get,
    ExtractorError,
    float_or_none,
    HEADRequest,
    int_or_none,
    is_html,
    js_to_json,
    KNOWN_EXTENSIONS,
    merge_dicts,
    mimetype2ext,
    orderedSet,
    parse_duration,
    parse_resolution,
    sanitized_Request,
    smuggle_url,
<<<<<<< HEAD
    try_get,
=======
    str_or_none,
>>>>>>> ea5ca8e7
    unescapeHTML,
    unified_timestamp,
    unsmuggle_url,
    UnsupportedError,
    url_or_none,
    xpath_attr,
    xpath_text,
    xpath_with_ns,
)
from .commonprotocols import RtmpIE
from .brightcove import (
    BrightcoveLegacyIE,
    BrightcoveNewIE,
)
from .nexx import (
    NexxIE,
    NexxEmbedIE,
)
from .nbc import NBCSportsVPlayerIE
from .ooyala import OoyalaIE
from .rutv import RUTVIE
from .tvc import TVCIE
from .sportbox import SportBoxIE
from .myvi import MyviIE
from .condenast import CondeNastIE
from .udn import UDNEmbedIE
from .senategov import SenateISVPIE
from .svt import SVTIE
from .pornhub import PornHubIE
from .xhamster import XHamsterEmbedIE
from .tnaflix import TNAFlixNetworkEmbedIE
from .drtuber import DrTuberIE
from .redtube import RedTubeIE
from .tube8 import Tube8IE
from .mofosex import MofosexEmbedIE
from .spankwire import SpankwireIE
from .youporn import YouPornIE
from .vimeo import (
    VimeoIE,
    VHXEmbedIE,
)
from .dailymotion import DailymotionIE
from .dailymail import DailyMailIE
from .onionstudios import OnionStudiosIE
from .viewlift import ViewLiftEmbedIE
from .mtv import MTVServicesEmbeddedIE
from .pladform import PladformIE
from .videomore import VideomoreIE
from .webcaster import WebcasterFeedIE
from .googledrive import GoogleDriveIE
from .jwplatform import JWPlatformIE
from .digiteka import DigitekaIE
from .arkena import ArkenaIE
from .instagram import InstagramIE
from .threeqsdn import ThreeQSDNIE
from .theplatform import ThePlatformIE
from .kaltura import KalturaIE
from .eagleplatform import EaglePlatformIE
from .facebook import FacebookIE
from .soundcloud import SoundcloudEmbedIE
from .tunein import TuneInBaseIE
from .vbox7 import Vbox7IE
from .dbtv import DBTVIE
from .piksel import PikselIE
from .videa import VideaIE
from .twentymin import TwentyMinutenIE
from .ustream import UstreamIE
from .arte import ArteTVEmbedIE
from .videopress import VideoPressIE
from .rutube import RutubeIE
from .glomex import GlomexEmbedIE
from .megatvcom import MegaTVComEmbedIE
from .ant1newsgr import Ant1NewsGrEmbedIE
from .limelight import LimelightBaseIE
from .anvato import AnvatoIE
from .washingtonpost import WashingtonPostIE
from .wistia import WistiaIE
from .mediaset import MediasetIE
from .joj import JojIE
from .megaphone import MegaphoneIE
from .vzaar import VzaarIE
from .channel9 import Channel9IE
from .vshare import VShareIE
from .mediasite import MediasiteIE
from .springboardplatform import SpringboardPlatformIE
from .ted import TedEmbedIE
from .yapfiles import YapFilesIE
from .vice import ViceIE
from .xfileshare import XFileShareIE
from .cloudflarestream import CloudflareStreamIE
from .peertube import PeerTubeIE
from .teachable import TeachableIE
from .indavideo import IndavideoEmbedIE
from .apa import APAIE
from .foxnews import FoxNewsIE
from .viqeo import ViqeoIE
from .expressen import ExpressenIE
from .zype import ZypeIE
from .odnoklassniki import OdnoklassnikiIE
from .vk import VKIE
from .kinja import KinjaEmbedIE
from .gedidigital import GediDigitalIE
from .rcs import RCSEmbedsIE
from .bitchute import BitChuteIE
from .rumble import RumbleEmbedIE
from .arcpublishing import ArcPublishingIE
from .medialaan import MedialaanIE
from .simplecast import SimplecastIE
from .wimtv import WimTVIE
from .tvopengr import TVOpenGrEmbedIE
from .ertgr import ERTWebtvEmbedIE
from .tvp import TVPEmbedIE
from .swipevideo import SwipeVideoIE
from .blogger import BloggerIE
from .mainstreaming import MainStreamingIE
from .gfycat import GfycatIE
from .panopto import PanoptoBaseIE


class GenericIE(InfoExtractor):
    IE_DESC = 'Generic downloader that works on some sites'
    _VALID_URL = r'.*'
    IE_NAME = 'generic'
    _NETRC_MACHINE = False  # Supress username warning
    _TESTS = [
        # Direct link to a video
        {
            'url': 'http://media.w3.org/2010/05/sintel/trailer.mp4',
            'md5': '67d406c2bcb6af27fa886f31aa934bbe',
            'info_dict': {
                'id': 'trailer',
                'ext': 'mp4',
                'title': 'trailer',
                'upload_date': '20100513',
            }
        },
        # Direct link to media delivered compressed (until Accept-Encoding is *)
        {
            'url': 'http://calimero.tk/muzik/FictionJunction-Parallel_Hearts.flac',
            'md5': '128c42e68b13950268b648275386fc74',
            'info_dict': {
                'id': 'FictionJunction-Parallel_Hearts',
                'ext': 'flac',
                'title': 'FictionJunction-Parallel_Hearts',
                'upload_date': '20140522',
            },
            'expected_warnings': [
                'URL could be a direct video link, returning it as such.'
            ],
            'skip': 'URL invalid',
        },
        # Direct download with broken HEAD
        {
            'url': 'http://ai-radio.org:8000/radio.opus',
            'info_dict': {
                'id': 'radio',
                'ext': 'opus',
                'title': 'radio',
            },
            'params': {
                'skip_download': True,  # infinite live stream
            },
            'expected_warnings': [
                r'501.*Not Implemented',
                r'400.*Bad Request',
            ],
        },
        # Direct link with incorrect MIME type
        {
            'url': 'http://ftp.nluug.nl/video/nluug/2014-11-20_nj14/zaal-2/5_Lennart_Poettering_-_Systemd.webm',
            'md5': '4ccbebe5f36706d85221f204d7eb5913',
            'info_dict': {
                'url': 'http://ftp.nluug.nl/video/nluug/2014-11-20_nj14/zaal-2/5_Lennart_Poettering_-_Systemd.webm',
                'id': '5_Lennart_Poettering_-_Systemd',
                'ext': 'webm',
                'title': '5_Lennart_Poettering_-_Systemd',
                'upload_date': '20141120',
            },
            'expected_warnings': [
                'URL could be a direct video link, returning it as such.'
            ]
        },
        # RSS feed
        {
            'url': 'http://phihag.de/2014/youtube-dl/rss2.xml',
            'info_dict': {
                'id': 'https://phihag.de/2014/youtube-dl/rss2.xml',
                'title': 'Zero Punctuation',
                'description': 're:.*groundbreaking video review series.*'
            },
            'playlist_mincount': 11,
        },
        # RSS feed with enclosure
        {
            'url': 'http://podcastfeeds.nbcnews.com/audio/podcast/MSNBC-MADDOW-NETCAST-M4V.xml',
            'info_dict': {
                'id': 'http://podcastfeeds.nbcnews.com/nbcnews/video/podcast/MSNBC-MADDOW-NETCAST-M4V.xml',
                'title': 'MSNBC Rachel Maddow (video)',
                'description': 're:.*her unique approach to storytelling.*',
            },
            'playlist': [{
                'info_dict': {
                    'ext': 'mov',
                    'id': 'pdv_maddow_netcast_mov-12-03-2020-223726',
                    'title': 'MSNBC Rachel Maddow (video) - 12-03-2020-223726',
                    'description': 're:.*her unique approach to storytelling.*',
                    'upload_date': '20201204',
                },
            }],
        },
        # RSS feed with item with description and thumbnails
        {
            'url': 'https://anchor.fm/s/dd00e14/podcast/rss',
            'info_dict': {
                'id': 'https://anchor.fm/s/dd00e14/podcast/rss',
                'title': 're:.*100% Hydrogen.*',
                'description': 're:.*In this episode.*',
            },
            'playlist': [{
                'info_dict': {
                    'ext': 'm4a',
                    'id': 'c1c879525ce2cb640b344507e682c36d',
                    'title': 're:Hydrogen!',
                    'description': 're:.*In this episode we are going.*',
                    'timestamp': 1567977776,
                    'upload_date': '20190908',
                    'duration': 459,
                    'thumbnail': r're:^https?://.*\.jpg$',
                    'episode_number': 1,
                    'season_number': 1,
                    'age_limit': 0,
                    'season': 'Season 1',
                    'direct': True,
                    'episode': 'Episode 1',
                },
            }],
            'params': {
                'skip_download': True,
            },
        },
        # RSS feed with enclosures and unsupported link URLs
        {
            'url': 'http://www.hellointernet.fm/podcast?format=rss',
            'info_dict': {
                'id': 'http://www.hellointernet.fm/podcast?format=rss',
                'description': 'CGP Grey and Brady Haran talk about YouTube, life, work, whatever.',
                'title': 'Hello Internet',
            },
            'playlist_mincount': 100,
        },
        # RSS feed with guid
        {
            'url': 'https://www.omnycontent.com/d/playlist/a7b4f8fe-59d9-4afc-a79a-a90101378abf/bf2c1d80-3656-4449-9d00-a903004e8f84/efbff746-e7c1-463a-9d80-a903004e8f8f/podcast.rss',
            'info_dict': {
                'id': 'https://www.omnycontent.com/d/playlist/a7b4f8fe-59d9-4afc-a79a-a90101378abf/bf2c1d80-3656-4449-9d00-a903004e8f84/efbff746-e7c1-463a-9d80-a903004e8f8f/podcast.rss',
                'description': 'md5:be809a44b63b0c56fb485caf68685520',
                'title': 'The Little Red Podcast',
            },
            'playlist_mincount': 76,
        },
        # SMIL from http://videolectures.net/promogram_igor_mekjavic_eng
        {
            'url': 'http://videolectures.net/promogram_igor_mekjavic_eng/video/1/smil.xml',
            'info_dict': {
                'id': 'smil',
                'ext': 'mp4',
                'title': 'Automatics, robotics and biocybernetics',
                'description': 'md5:815fc1deb6b3a2bff99de2d5325be482',
                'upload_date': '20130627',
                'formats': 'mincount:16',
                'subtitles': 'mincount:1',
            },
            'params': {
                'force_generic_extractor': True,
                'skip_download': True,
            },
        },
        # SMIL from http://www1.wdr.de/mediathek/video/livestream/index.html
        {
            'url': 'http://metafilegenerator.de/WDR/WDR_FS/hds/hds.smil',
            'info_dict': {
                'id': 'hds',
                'ext': 'flv',
                'title': 'hds',
                'formats': 'mincount:1',
            },
            'params': {
                'skip_download': True,
            },
        },
        # SMIL from https://www.restudy.dk/video/play/id/1637
        {
            'url': 'https://www.restudy.dk/awsmedia/SmilDirectory/video_1637.xml',
            'info_dict': {
                'id': 'video_1637',
                'ext': 'flv',
                'title': 'video_1637',
                'formats': 'mincount:3',
            },
            'params': {
                'skip_download': True,
            },
        },
        # SMIL from http://adventure.howstuffworks.com/5266-cool-jobs-iditarod-musher-video.htm
        {
            'url': 'http://services.media.howstuffworks.com/videos/450221/smil-service.smil',
            'info_dict': {
                'id': 'smil-service',
                'ext': 'flv',
                'title': 'smil-service',
                'formats': 'mincount:1',
            },
            'params': {
                'skip_download': True,
            },
        },
        # SMIL from http://new.livestream.com/CoheedandCambria/WebsterHall/videos/4719370
        {
            'url': 'http://api.new.livestream.com/accounts/1570303/events/1585861/videos/4719370.smil',
            'info_dict': {
                'id': '4719370',
                'ext': 'mp4',
                'title': '571de1fd-47bc-48db-abf9-238872a58d1f',
                'formats': 'mincount:3',
            },
            'params': {
                'skip_download': True,
            },
        },
        # XSPF playlist from http://www.telegraaf.nl/tv/nieuws/binnenland/24353229/__Tikibad_ontruimd_wegens_brand__.html
        {
            'url': 'http://www.telegraaf.nl/xml/playlist/2015/8/7/mZlp2ctYIUEB.xspf',
            'info_dict': {
                'id': 'mZlp2ctYIUEB',
                'ext': 'mp4',
                'title': 'Tikibad ontruimd wegens brand',
                'description': 'md5:05ca046ff47b931f9b04855015e163a4',
                'thumbnail': r're:^https?://.*\.jpg$',
                'duration': 33,
            },
            'params': {
                'skip_download': True,
            },
        },
        # MPD from http://dash-mse-test.appspot.com/media.html
        {
            'url': 'http://yt-dash-mse-test.commondatastorage.googleapis.com/media/car-20120827-manifest.mpd',
            'md5': '4b57baab2e30d6eb3a6a09f0ba57ef53',
            'info_dict': {
                'id': 'car-20120827-manifest',
                'ext': 'mp4',
                'title': 'car-20120827-manifest',
                'formats': 'mincount:9',
                'upload_date': '20130904',
            },
        },
        # m3u8 served with Content-Type: audio/x-mpegURL; charset=utf-8
        {
            'url': 'http://once.unicornmedia.com/now/master/playlist/bb0b18ba-64f5-4b1b-a29f-0ac252f06b68/77a785f3-5188-4806-b788-0893a61634ed/93677179-2d99-4ef4-9e17-fe70d49abfbf/content.m3u8',
            'info_dict': {
                'id': 'content',
                'ext': 'mp4',
                'title': 'content',
                'formats': 'mincount:8',
            },
            'params': {
                # m3u8 downloads
                'skip_download': True,
            },
            'skip': 'video gone',
        },
        # m3u8 served with Content-Type: text/plain
        {
            'url': 'http://www.nacentapps.com/m3u8/index.m3u8',
            'info_dict': {
                'id': 'index',
                'ext': 'mp4',
                'title': 'index',
                'upload_date': '20140720',
                'formats': 'mincount:11',
            },
            'params': {
                # m3u8 downloads
                'skip_download': True,
            },
            'skip': 'video gone',
        },
        # google redirect
        {
            'url': 'http://www.google.com/url?sa=t&rct=j&q=&esrc=s&source=web&cd=1&cad=rja&ved=0CCUQtwIwAA&url=http%3A%2F%2Fwww.youtube.com%2Fwatch%3Fv%3DcmQHVoWB5FY&ei=F-sNU-LLCaXk4QT52ICQBQ&usg=AFQjCNEw4hL29zgOohLXvpJ-Bdh2bils1Q&bvm=bv.61965928,d.bGE',
            'info_dict': {
                'id': 'cmQHVoWB5FY',
                'ext': 'mp4',
                'upload_date': '20130224',
                'uploader_id': 'TheVerge',
                'description': r're:^Chris Ziegler takes a look at the\.*',
                'uploader': 'The Verge',
                'title': 'First Firefox OS phones side-by-side',
            },
            'params': {
                'skip_download': False,
            }
        },
        {
            # redirect in Refresh HTTP header
            'url': 'https://www.facebook.com/l.php?u=https%3A%2F%2Fwww.youtube.com%2Fwatch%3Fv%3DpO8h3EaFRdo&h=TAQHsoToz&enc=AZN16h-b6o4Zq9pZkCCdOLNKMN96BbGMNtcFwHSaazus4JHT_MFYkAA-WARTX2kvsCIdlAIyHZjl6d33ILIJU7Jzwk_K3mcenAXoAzBNoZDI_Q7EXGDJnIhrGkLXo_LJ_pAa2Jzbx17UHMd3jAs--6j2zaeto5w9RTn8T_1kKg3fdC5WPX9Dbb18vzH7YFX0eSJmoa6SP114rvlkw6pkS1-T&s=1',
            'info_dict': {
                'id': 'pO8h3EaFRdo',
                'ext': 'mp4',
                'title': 'Tripeo Boiler Room x Dekmantel Festival DJ Set',
                'description': 'md5:6294cc1af09c4049e0652b51a2df10d5',
                'upload_date': '20150917',
                'uploader_id': 'brtvofficial',
                'uploader': 'Boiler Room',
            },
            'params': {
                'skip_download': False,
            },
        },
        {
            'url': 'http://www.hodiho.fr/2013/02/regis-plante-sa-jeep.html',
            'md5': '85b90ccc9d73b4acd9138d3af4c27f89',
            'info_dict': {
                'id': '13601338388002',
                'ext': 'mp4',
                'uploader': 'www.hodiho.fr',
                'title': 'R\u00e9gis plante sa Jeep',
            }
        },
        # bandcamp page with custom domain
        {
            'add_ie': ['Bandcamp'],
            'url': 'http://bronyrock.com/track/the-pony-mash',
            'info_dict': {
                'id': '3235767654',
                'ext': 'mp3',
                'title': 'The Pony Mash',
                'uploader': 'M_Pallante',
            },
            'skip': 'There is a limit of 200 free downloads / month for the test song',
        },
        {
            # embedded brightcove video
            # it also tests brightcove videos that need to set the 'Referer'
            # in the http requests
            'add_ie': ['BrightcoveLegacy'],
            'url': 'http://www.bfmtv.com/video/bfmbusiness/cours-bourse/cours-bourse-l-analyse-technique-154522/',
            'info_dict': {
                'id': '2765128793001',
                'ext': 'mp4',
                'title': 'Le cours de bourse : l’analyse technique',
                'description': 'md5:7e9ad046e968cb2d1114004aba466fd9',
                'uploader': 'BFM BUSINESS',
            },
            'params': {
                'skip_download': True,
            },
        },
        {
            # embedded with itemprop embedURL and video id spelled as `idVideo`
            'add_id': ['BrightcoveLegacy'],
            'url': 'http://bfmbusiness.bfmtv.com/mediaplayer/chroniques/olivier-delamarche/',
            'info_dict': {
                'id': '5255628253001',
                'ext': 'mp4',
                'title': 'md5:37c519b1128915607601e75a87995fc0',
                'description': 'md5:37f7f888b434bb8f8cc8dbd4f7a4cf26',
                'uploader': 'BFM BUSINESS',
                'uploader_id': '876450612001',
                'timestamp': 1482255315,
                'upload_date': '20161220',
            },
            'params': {
                'skip_download': True,
            },
        },
        {
            # https://github.com/ytdl-org/youtube-dl/issues/2253
            'url': 'http://bcove.me/i6nfkrc3',
            'md5': '0ba9446db037002366bab3b3eb30c88c',
            'info_dict': {
                'id': '3101154703001',
                'ext': 'mp4',
                'title': 'Still no power',
                'uploader': 'thestar.com',
                'description': 'Mississauga resident David Farmer is still out of power as a result of the ice storm a month ago. To keep the house warm, Farmer cuts wood from his property for a wood burning stove downstairs.',
            },
            'add_ie': ['BrightcoveLegacy'],
            'skip': 'video gone',
        },
        {
            'url': 'http://www.championat.com/video/football/v/87/87499.html',
            'md5': 'fb973ecf6e4a78a67453647444222983',
            'info_dict': {
                'id': '3414141473001',
                'ext': 'mp4',
                'title': 'Видео. Удаление Дзагоева (ЦСКА)',
                'description': 'Онлайн-трансляция матча ЦСКА - "Волга"',
                'uploader': 'Championat',
            },
        },
        {
            # https://github.com/ytdl-org/youtube-dl/issues/3541
            'add_ie': ['BrightcoveLegacy'],
            'url': 'http://www.kijk.nl/sbs6/leermijvrouwenkennen/videos/jqMiXKAYan2S/aflevering-1',
            'info_dict': {
                'id': '3866516442001',
                'ext': 'mp4',
                'title': 'Leer mij vrouwen kennen: Aflevering 1',
                'description': 'Leer mij vrouwen kennen: Aflevering 1',
                'uploader': 'SBS Broadcasting',
            },
            'skip': 'Restricted to Netherlands',
            'params': {
                'skip_download': True,  # m3u8 download
            },
        },
        {
            # Brightcove video in <iframe>
            'url': 'http://www.un.org/chinese/News/story.asp?NewsID=27724',
            'md5': '36d74ef5e37c8b4a2ce92880d208b968',
            'info_dict': {
                'id': '5360463607001',
                'ext': 'mp4',
                'title': '叙利亚失明儿童在废墟上演唱《心跳》  呼吁获得正常童年生活',
                'description': '联合国儿童基金会中东和北非区域大使、作曲家扎德·迪拉尼（Zade Dirani）在3月15日叙利亚冲突爆发7周年纪念日之际发布了为叙利亚谱写的歌曲《心跳》（HEARTBEAT），为受到六年冲突影响的叙利亚儿童发出强烈呐喊，呼吁世界做出共同努力，使叙利亚儿童重新获得享有正常童年生活的权利。',
                'uploader': 'United Nations',
                'uploader_id': '1362235914001',
                'timestamp': 1489593889,
                'upload_date': '20170315',
            },
            'add_ie': ['BrightcoveLegacy'],
        },
        {
            # Brightcove with alternative playerID key
            'url': 'http://www.nature.com/nmeth/journal/v9/n7/fig_tab/nmeth.2062_SV1.html',
            'info_dict': {
                'id': 'nmeth.2062_SV1',
                'title': 'Simultaneous multiview imaging of the Drosophila syncytial blastoderm : Quantitative high-speed imaging of entire developing embryos with simultaneous multiview light-sheet microscopy : Nature Methods : Nature Research',
            },
            'playlist': [{
                'info_dict': {
                    'id': '2228375078001',
                    'ext': 'mp4',
                    'title': 'nmeth.2062-sv1',
                    'description': 'nmeth.2062-sv1',
                    'timestamp': 1363357591,
                    'upload_date': '20130315',
                    'uploader': 'Nature Publishing Group',
                    'uploader_id': '1964492299001',
                },
            }],
        },
        {
            # Brightcove with UUID in videoPlayer
            'url': 'http://www8.hp.com/cn/zh/home.html',
            'info_dict': {
                'id': '5255815316001',
                'ext': 'mp4',
                'title': 'Sprocket Video - China',
                'description': 'Sprocket Video - China',
                'uploader': 'HP-Video Gallery',
                'timestamp': 1482263210,
                'upload_date': '20161220',
                'uploader_id': '1107601872001',
            },
            'params': {
                'skip_download': True,  # m3u8 download
            },
            'skip': 'video rotates...weekly?',
        },
        {
            # Brightcove:new type [2].
            'url': 'http://www.delawaresportszone.com/video-st-thomas-more-earns-first-trip-to-basketball-semis',
            'md5': '2b35148fcf48da41c9fb4591650784f3',
            'info_dict': {
                'id': '5348741021001',
                'ext': 'mp4',
                'upload_date': '20170306',
                'uploader_id': '4191638492001',
                'timestamp': 1488769918,
                'title': 'VIDEO:  St. Thomas More earns first trip to basketball semis',

            },
        },
        {
            # Alternative brightcove <video> attributes
            'url': 'http://www.programme-tv.net/videos/extraits/81095-guillaume-canet-evoque-les-rumeurs-d-infidelite-de-marion-cotillard-avec-brad-pitt-dans-vivement-dimanche/',
            'info_dict': {
                'id': '81095-guillaume-canet-evoque-les-rumeurs-d-infidelite-de-marion-cotillard-avec-brad-pitt-dans-vivement-dimanche',
                'title': "Guillaume Canet évoque les rumeurs d'infidélité de Marion Cotillard avec Brad Pitt dans Vivement Dimanche, Extraits : toutes les vidéos avec Télé-Loisirs",
            },
            'playlist': [{
                'md5': '732d22ba3d33f2f3fc253c39f8f36523',
                'info_dict': {
                    'id': '5311302538001',
                    'ext': 'mp4',
                    'title': "Guillaume Canet évoque les rumeurs d'infidélité de Marion Cotillard avec Brad Pitt dans Vivement Dimanche",
                    'description': "Guillaume Canet évoque les rumeurs d'infidélité de Marion Cotillard avec Brad Pitt dans Vivement Dimanche (France 2, 5 février 2017)",
                    'timestamp': 1486321708,
                    'upload_date': '20170205',
                    'uploader_id': '800000640001',
                },
                'only_matching': True,
            }],
        },
        {
            # Brightcove with UUID in videoPlayer
            'url': 'http://www8.hp.com/cn/zh/home.html',
            'info_dict': {
                'id': '5255815316001',
                'ext': 'mp4',
                'title': 'Sprocket Video - China',
                'description': 'Sprocket Video - China',
                'uploader': 'HP-Video Gallery',
                'timestamp': 1482263210,
                'upload_date': '20161220',
                'uploader_id': '1107601872001',
            },
            'params': {
                'skip_download': True,  # m3u8 download
            },
        },
        # ooyala video
        {
            'url': 'http://www.rollingstone.com/music/videos/norwegian-dj-cashmere-cat-goes-spartan-on-with-me-premiere-20131219',
            'md5': '166dd577b433b4d4ebfee10b0824d8ff',
            'info_dict': {
                'id': 'BwY2RxaTrTkslxOfcan0UCf0YqyvWysJ',
                'ext': 'mp4',
                'title': '2cc213299525360.mov',  # that's what we get
                'duration': 238.231,
            },
            'add_ie': ['Ooyala'],
        },
        {
            # ooyala video embedded with http://player.ooyala.com/iframe.js
            'url': 'http://www.macrumors.com/2015/07/24/steve-jobs-the-man-in-the-machine-first-trailer/',
            'info_dict': {
                'id': 'p0MGJndjoG5SOKqO_hZJuZFPB-Tr5VgB',
                'ext': 'mp4',
                'title': '"Steve Jobs: Man in the Machine" trailer',
                'description': 'The first trailer for the Alex Gibney documentary "Steve Jobs: Man in the Machine."',
                'duration': 135.427,
            },
            'params': {
                'skip_download': True,
            },
            'skip': 'movie expired',
        },
        # ooyala video embedded with http://player.ooyala.com/static/v4/production/latest/core.min.js
        {
            'url': 'http://wnep.com/2017/07/22/steampunk-fest-comes-to-honesdale/',
            'info_dict': {
                'id': 'lwYWYxYzE6V5uJMjNGyKtwwiw9ZJD7t2',
                'ext': 'mp4',
                'title': 'Steampunk Fest Comes to Honesdale',
                'duration': 43.276,
            },
            'params': {
                'skip_download': True,
            }
        },
        # embed.ly video
        {
            'url': 'http://www.tested.com/science/weird/460206-tested-grinding-coffee-2000-frames-second/',
            'info_dict': {
                'id': '9ODmcdjQcHQ',
                'ext': 'mp4',
                'title': 'Tested: Grinding Coffee at 2000 Frames Per Second',
                'upload_date': '20140225',
                'description': 'md5:06a40fbf30b220468f1e0957c0f558ff',
                'uploader': 'Tested',
                'uploader_id': 'testedcom',
            },
            # No need to test YoutubeIE here
            'params': {
                'skip_download': True,
            },
        },
        # funnyordie embed
        {
            'url': 'http://www.theguardian.com/world/2014/mar/11/obama-zach-galifianakis-between-two-ferns',
            'info_dict': {
                'id': '18e820ec3f',
                'ext': 'mp4',
                'title': 'Between Two Ferns with Zach Galifianakis: President Barack Obama',
                'description': 'Episode 18: President Barack Obama sits down with Zach Galifianakis for his most memorable interview yet.',
            },
            # HEAD requests lead to endless 301, while GET is OK
            'expected_warnings': ['301'],
        },
        # RUTV embed
        {
            'url': 'http://www.rg.ru/2014/03/15/reg-dfo/anklav-anons.html',
            'info_dict': {
                'id': '776940',
                'ext': 'mp4',
                'title': 'Охотское море стало целиком российским',
                'description': 'md5:5ed62483b14663e2a95ebbe115eb8f43',
            },
            'params': {
                # m3u8 download
                'skip_download': True,
            },
        },
        # TVC embed
        {
            'url': 'http://sch1298sz.mskobr.ru/dou_edu/karamel_ki/filial_galleries/video/iframe_src_http_tvc_ru_video_iframe_id_55304_isplay_false_acc_video_id_channel_brand_id_11_show_episodes_episode_id_32307_frameb/',
            'info_dict': {
                'id': '55304',
                'ext': 'mp4',
                'title': 'Дошкольное воспитание',
            },
        },
        # SportBox embed
        {
            'url': 'http://www.vestifinance.ru/articles/25753',
            'info_dict': {
                'id': '25753',
                'title': 'Прямые трансляции с Форума-выставки "Госзаказ-2013"',
            },
            'playlist': [{
                'info_dict': {
                    'id': '370908',
                    'title': 'Госзаказ. День 3',
                    'ext': 'mp4',
                }
            }, {
                'info_dict': {
                    'id': '370905',
                    'title': 'Госзаказ. День 2',
                    'ext': 'mp4',
                }
            }, {
                'info_dict': {
                    'id': '370902',
                    'title': 'Госзаказ. День 1',
                    'ext': 'mp4',
                }
            }],
            'params': {
                # m3u8 download
                'skip_download': True,
            },
        },
        # Myvi.ru embed
        {
            'url': 'http://www.kinomyvi.tv/news/detail/Pervij-dublirovannij-trejler--Uzhastikov-_nOw1',
            'info_dict': {
                'id': 'f4dafcad-ff21-423d-89b5-146cfd89fa1e',
                'ext': 'mp4',
                'title': 'Ужастики, русский трейлер (2015)',
                'thumbnail': r're:^https?://.*\.jpg$',
                'duration': 153,
            }
        },
        # XHamster embed
        {
            'url': 'http://www.numisc.com/forum/showthread.php?11696-FM15-which-pumiscer-was-this-%28-vid-%29-%28-alfa-as-fuck-srx-%29&s=711f5db534502e22260dec8c5e2d66d8',
            'info_dict': {
                'id': 'showthread',
                'title': '[NSFL] [FM15] which pumiscer was this ( vid ) ( alfa as fuck srx )',
            },
            'playlist_mincount': 7,
            # This forum does not allow <iframe> syntaxes anymore
            # Now HTML tags are displayed as-is
            'skip': 'No videos on this page',
        },
        # Embedded TED video
        {
            'url': 'http://en.support.wordpress.com/videos/ted-talks/',
            'md5': '65fdff94098e4a607385a60c5177c638',
            'info_dict': {
                'id': '1969',
                'ext': 'mp4',
                'title': 'Hidden miracles of the natural world',
                'uploader': 'Louie Schwartzberg',
                'description': 'md5:8145d19d320ff3e52f28401f4c4283b9',
            }
        },
        # nowvideo embed hidden behind percent encoding
        {
            'url': 'http://www.waoanime.tv/the-super-dimension-fortress-macross-episode-1/',
            'md5': '2baf4ddd70f697d94b1c18cf796d5107',
            'info_dict': {
                'id': '06e53103ca9aa',
                'ext': 'flv',
                'title': 'Macross Episode 001  Watch Macross Episode 001 onl',
                'description': 'No description',
            },
        },
        # arte embed
        {
            'url': 'http://www.tv-replay.fr/redirection/20-03-14/x-enius-arte-10753389.html',
            'md5': '7653032cbb25bf6c80d80f217055fa43',
            'info_dict': {
                'id': '048195-004_PLUS7-F',
                'ext': 'flv',
                'title': 'X:enius',
                'description': 'md5:d5fdf32ef6613cdbfd516ae658abf168',
                'upload_date': '20140320',
            },
            'params': {
                'skip_download': 'Requires rtmpdump'
            },
            'skip': 'video gone',
        },
        # francetv embed
        {
            'url': 'http://www.tsprod.com/replay-du-concert-alcaline-de-calogero',
            'info_dict': {
                'id': 'EV_30231',
                'ext': 'mp4',
                'title': 'Alcaline, le concert avec Calogero',
                'description': 'md5:61f08036dcc8f47e9cfc33aed08ffaff',
                'upload_date': '20150226',
                'timestamp': 1424989860,
                'duration': 5400,
            },
            'params': {
                # m3u8 downloads
                'skip_download': True,
            },
            'expected_warnings': [
                'Forbidden'
            ]
        },
        # Condé Nast embed
        {
            'url': 'http://www.wired.com/2014/04/honda-asimo/',
            'md5': 'ba0dfe966fa007657bd1443ee672db0f',
            'info_dict': {
                'id': '53501be369702d3275860000',
                'ext': 'mp4',
                'title': 'Honda’s  New Asimo Robot Is More Human Than Ever',
            }
        },
        # Dailymotion embed
        {
            'url': 'http://www.spi0n.com/zap-spi0n-com-n216/',
            'md5': '441aeeb82eb72c422c7f14ec533999cd',
            'info_dict': {
                'id': 'k2mm4bCdJ6CQ2i7c8o2',
                'ext': 'mp4',
                'title': 'Le Zap de Spi0n n°216 - Zapping du Web',
                'description': 'md5:faf028e48a461b8b7fad38f1e104b119',
                'uploader': 'Spi0n',
                'uploader_id': 'xgditw',
                'upload_date': '20140425',
                'timestamp': 1398441542,
            },
            'add_ie': ['Dailymotion'],
        },
        # DailyMail embed
        {
            'url': 'http://www.bumm.sk/krimi/2017/07/05/biztonsagi-kamera-buktatta-le-az-agg-ferfit-utlegelo-apolot',
            'info_dict': {
                'id': '1495629',
                'ext': 'mp4',
                'title': 'Care worker punches elderly dementia patient in head 11 times',
                'description': 'md5:3a743dee84e57e48ec68bf67113199a5',
            },
            'add_ie': ['DailyMail'],
            'params': {
                'skip_download': True,
            },
        },
        # YouTube embed
        {
            'url': 'http://www.badzine.de/ansicht/datum/2014/06/09/so-funktioniert-die-neue-englische-badminton-liga.html',
            'info_dict': {
                'id': 'FXRb4ykk4S0',
                'ext': 'mp4',
                'title': 'The NBL Auction 2014',
                'uploader': 'BADMINTON England',
                'uploader_id': 'BADMINTONEvents',
                'upload_date': '20140603',
                'description': 'md5:9ef128a69f1e262a700ed83edb163a73',
            },
            'add_ie': ['Youtube'],
            'params': {
                'skip_download': True,
            }
        },
        # MTVServices embed
        {
            'url': 'http://www.vulture.com/2016/06/new-key-peele-sketches-released.html',
            'md5': 'ca1aef97695ef2c1d6973256a57e5252',
            'info_dict': {
                'id': '769f7ec0-0692-4d62-9b45-0d88074bffc1',
                'ext': 'mp4',
                'title': 'Key and Peele|October 10, 2012|2|203|Liam Neesons - Uncensored',
                'description': 'Two valets share their love for movie star Liam Neesons.',
                'timestamp': 1349922600,
                'upload_date': '20121011',
            },
        },
        # YouTube embed via <data-embed-url="">
        {
            'url': 'https://play.google.com/store/apps/details?id=com.gameloft.android.ANMP.GloftA8HM',
            'info_dict': {
                'id': '4vAffPZIT44',
                'ext': 'mp4',
                'title': 'Asphalt 8: Airborne - Update - Welcome to Dubai!',
                'uploader': 'Gameloft',
                'uploader_id': 'gameloft',
                'upload_date': '20140828',
                'description': 'md5:c80da9ed3d83ae6d1876c834de03e1c4',
            },
            'params': {
                'skip_download': True,
            }
        },
        # YouTube <object> embed
        {
            'url': 'http://www.improbable.com/2017/04/03/untrained-modern-youths-and-ancient-masters-in-selfie-portraits/',
            'md5': '516718101ec834f74318df76259fb3cc',
            'info_dict': {
                'id': 'msN87y-iEx0',
                'ext': 'webm',
                'title': 'Feynman: Mirrors FUN TO IMAGINE 6',
                'upload_date': '20080526',
                'description': 'md5:0ffc78ea3f01b2e2c247d5f8d1d3c18d',
                'uploader': 'Christopher Sykes',
                'uploader_id': 'ChristopherJSykes',
            },
            'add_ie': ['Youtube'],
        },
        # Camtasia studio
        {
            'url': 'http://www.ll.mit.edu/workshops/education/videocourses/antennas/lecture1/video/',
            'playlist': [{
                'md5': '0c5e352edabf715d762b0ad4e6d9ee67',
                'info_dict': {
                    'id': 'Fenn-AA_PA_Radar_Course_Lecture_1c_Final',
                    'title': 'Fenn-AA_PA_Radar_Course_Lecture_1c_Final - video1',
                    'ext': 'flv',
                    'duration': 2235.90,
                }
            }, {
                'md5': '10e4bb3aaca9fd630e273ff92d9f3c63',
                'info_dict': {
                    'id': 'Fenn-AA_PA_Radar_Course_Lecture_1c_Final_PIP',
                    'title': 'Fenn-AA_PA_Radar_Course_Lecture_1c_Final - pip',
                    'ext': 'flv',
                    'duration': 2235.93,
                }
            }],
            'info_dict': {
                'title': 'Fenn-AA_PA_Radar_Course_Lecture_1c_Final',
            }
        },
        # Flowplayer
        {
            'url': 'http://www.handjobhub.com/video/busty-blonde-siri-tit-fuck-while-wank-6313.html',
            'md5': '9d65602bf31c6e20014319c7d07fba27',
            'info_dict': {
                'id': '5123ea6d5e5a7',
                'ext': 'mp4',
                'age_limit': 18,
                'uploader': 'www.handjobhub.com',
                'title': 'Busty Blonde Siri Tit Fuck While Wank at HandjobHub.com',
            }
        },
        # Multiple brightcove videos
        # https://github.com/ytdl-org/youtube-dl/issues/2283
        {
            'url': 'http://www.newyorker.com/online/blogs/newsdesk/2014/01/always-never-nuclear-command-and-control.html',
            'info_dict': {
                'id': 'always-never',
                'title': 'Always / Never - The New Yorker',
            },
            'playlist_count': 3,
            'params': {
                'extract_flat': False,
                'skip_download': True,
            }
        },
        # MLB embed
        {
            'url': 'http://umpire-empire.com/index.php/topic/58125-laz-decides-no-thats-low/',
            'md5': '96f09a37e44da40dd083e12d9a683327',
            'info_dict': {
                'id': '33322633',
                'ext': 'mp4',
                'title': 'Ump changes call to ball',
                'description': 'md5:71c11215384298a172a6dcb4c2e20685',
                'duration': 48,
                'timestamp': 1401537900,
                'upload_date': '20140531',
                'thumbnail': r're:^https?://.*\.jpg$',
            },
        },
        # Wistia embed
        {
            'url': 'http://study.com/academy/lesson/north-american-exploration-failed-colonies-of-spain-france-england.html#lesson',
            'md5': '1953f3a698ab51cfc948ed3992a0b7ff',
            'info_dict': {
                'id': '6e2wtrbdaf',
                'ext': 'mov',
                'title': 'paywall_north-american-exploration-failed-colonies-of-spain-france-england',
                'description': 'a Paywall Videos video from Remilon',
                'duration': 644.072,
                'uploader': 'study.com',
                'timestamp': 1459678540,
                'upload_date': '20160403',
                'filesize': 24687186,
            },
        },
        {
            'url': 'http://thoughtworks.wistia.com/medias/uxjb0lwrcz',
            'md5': 'baf49c2baa8a7de5f3fc145a8506dcd4',
            'info_dict': {
                'id': 'uxjb0lwrcz',
                'ext': 'mp4',
                'title': 'Conversation about Hexagonal Rails Part 1',
                'description': 'a Martin Fowler video from ThoughtWorks',
                'duration': 1715.0,
                'uploader': 'thoughtworks.wistia.com',
                'timestamp': 1401832161,
                'upload_date': '20140603',
            },
        },
        # Wistia standard embed (async)
        {
            'url': 'https://www.getdrip.com/university/brennan-dunn-drip-workshop/',
            'info_dict': {
                'id': '807fafadvk',
                'ext': 'mp4',
                'title': 'Drip Brennan Dunn Workshop',
                'description': 'a JV Webinars video from getdrip-1',
                'duration': 4986.95,
                'timestamp': 1463607249,
                'upload_date': '20160518',
            },
            'params': {
                'skip_download': True,
            }
        },
        # Soundcloud embed
        {
            'url': 'http://nakedsecurity.sophos.com/2014/10/29/sscc-171-are-you-sure-that-1234-is-a-bad-password-podcast/',
            'info_dict': {
                'id': '174391317',
                'ext': 'mp3',
                'description': 'md5:ff867d6b555488ad3c52572bb33d432c',
                'uploader': 'Sophos Security',
                'title': 'Chet Chat 171 - Oct 29, 2014',
                'upload_date': '20141029',
            }
        },
        # Soundcloud multiple embeds
        {
            'url': 'http://www.guitarplayer.com/lessons/1014/legato-workout-one-hour-to-more-fluid-performance---tab/52809',
            'info_dict': {
                'id': '52809',
                'title': 'Guitar Essentials: Legato Workout—One-Hour to Fluid Performance  | TAB + AUDIO',
            },
            'playlist_mincount': 7,
        },
        # TuneIn station embed
        {
            'url': 'http://radiocnrv.com/promouvoir-radio-cnrv/',
            'info_dict': {
                'id': '204146',
                'ext': 'mp3',
                'title': 'CNRV',
                'location': 'Paris, France',
                'is_live': True,
            },
            'params': {
                # Live stream
                'skip_download': True,
            },
        },
        # Livestream embed
        {
            'url': 'http://www.esa.int/Our_Activities/Space_Science/Rosetta/Philae_comet_touch-down_webcast',
            'info_dict': {
                'id': '67864563',
                'ext': 'flv',
                'upload_date': '20141112',
                'title': 'Rosetta #CometLanding webcast HL 10',
            }
        },
        # Another Livestream embed, without 'new.' in URL
        {
            'url': 'https://www.freespeech.org/',
            'info_dict': {
                'id': '123537347',
                'ext': 'mp4',
                'title': 're:^FSTV [0-9]{4}-[0-9]{2}-[0-9]{2} [0-9]{2}:[0-9]{2}$',
            },
            'params': {
                # Live stream
                'skip_download': True,
            },
        },
        # LazyYT
        {
            'url': 'https://skiplagged.com/',
            'info_dict': {
                'id': 'skiplagged',
                'title': 'Skiplagged: The smart way to find cheap flights',
            },
            'playlist_mincount': 1,
            'add_ie': ['Youtube'],
        },
        # Cinchcast embed
        {
            'url': 'http://undergroundwellness.com/podcasts/306-5-steps-to-permanent-gut-healing/',
            'info_dict': {
                'id': '7141703',
                'ext': 'mp3',
                'upload_date': '20141126',
                'title': 'Jack Tips: 5 Steps to Permanent Gut Healing',
            }
        },
        # Cinerama player
        {
            'url': 'http://www.abc.net.au/7.30/content/2015/s4164797.htm',
            'info_dict': {
                'id': '730m_DandD_1901_512k',
                'ext': 'mp4',
                'uploader': 'www.abc.net.au',
                'title': 'Game of Thrones with dice - Dungeons and Dragons fantasy role-playing game gets new life - 19/01/2015',
            }
        },
        # embedded viddler video
        {
            'url': 'http://deadspin.com/i-cant-stop-watching-john-wall-chop-the-nuggets-with-th-1681801597',
            'info_dict': {
                'id': '4d03aad9',
                'ext': 'mp4',
                'uploader': 'deadspin',
                'title': 'WALL-TO-GORTAT',
                'timestamp': 1422285291,
                'upload_date': '20150126',
            },
            'add_ie': ['Viddler'],
        },
        # Libsyn embed
        {
            'url': 'http://thedailyshow.cc.com/podcast/episodetwelve',
            'info_dict': {
                'id': '3377616',
                'ext': 'mp3',
                'title': "The Daily Show Podcast without Jon Stewart - Episode 12: Bassem Youssef: Egypt's Jon Stewart",
                'description': 'md5:601cb790edd05908957dae8aaa866465',
                'upload_date': '20150220',
            },
            'skip': 'All The Daily Show URLs now redirect to http://www.cc.com/shows/',
        },
        # jwplayer YouTube
        {
            'url': 'http://media.nationalarchives.gov.uk/index.php/webinar-using-discovery-national-archives-online-catalogue/',
            'info_dict': {
                'id': 'Mrj4DVp2zeA',
                'ext': 'mp4',
                'upload_date': '20150212',
                'uploader': 'The National Archives UK',
                'description': 'md5:8078af856dca76edc42910b61273dbbf',
                'uploader_id': 'NationalArchives08',
                'title': 'Webinar: Using Discovery, The National Archives’ online catalogue',
            },
        },
        # jwplayer rtmp
        {
            'url': 'http://www.suffolk.edu/sjc/live.php',
            'info_dict': {
                'id': 'live',
                'ext': 'flv',
                'title': 'Massachusetts Supreme Judicial Court Oral Arguments',
                'uploader': 'www.suffolk.edu',
            },
            'params': {
                'skip_download': True,
            },
            'skip': 'Only has video a few mornings per month, see http://www.suffolk.edu/sjc/',
        },
        # jwplayer with only the json URL
        {
            'url': 'https://www.hollywoodreporter.com/news/general-news/dunkirk-team-reveals-what-christopher-nolan-said-oscar-win-meet-your-oscar-winner-1092454',
            'info_dict': {
                'id': 'TljWkvWH',
                'ext': 'mp4',
                'upload_date': '20180306',
                'title': 'md5:91eb1862f6526415214f62c00b453936',
                'description': 'md5:73048ae50ae953da10549d1d2fe9b3aa',
                'timestamp': 1520367225,
            },
            'params': {
                'skip_download': True,
            },
        },
        # Complex jwplayer
        {
            'url': 'http://www.indiedb.com/games/king-machine/videos',
            'info_dict': {
                'id': 'videos',
                'ext': 'mp4',
                'title': 'king machine trailer 1',
                'description': 'Browse King Machine videos & audio for sweet media. Your eyes will thank you.',
                'thumbnail': r're:^https?://.*\.jpg$',
            },
        },
        {
            # JWPlayer config passed as variable
            'url': 'http://www.txxx.com/videos/3326530/ariele/',
            'info_dict': {
                'id': '3326530_hq',
                'ext': 'mp4',
                'title': 'ARIELE | Tube Cup',
                'uploader': 'www.txxx.com',
                'age_limit': 18,
            },
            'params': {
                'skip_download': True,
            }
        },
        {
            # JWPlatform iframe
            'url': 'https://www.covermagazine.co.uk/feature/2465255/business-protection-involved',
            'info_dict': {
                'id': 'AG26UQXM',
                'ext': 'mp4',
                'upload_date': '20160719',
                'timestamp': 468923808,
                'title': '2016_05_18 Cover L&G Business Protection V1 FINAL.mp4',
            },
            'add_ie': [JWPlatformIE.ie_key()],
        },
        {
            # Video.js embed, multiple formats
            'url': 'http://ortcam.com/solidworks-урок-6-настройка-чертежа_33f9b7351.html',
            'info_dict': {
                'id': 'yygqldloqIk',
                'ext': 'mp4',
                'title': 'SolidWorks. Урок 6 Настройка чертежа',
                'description': 'md5:baf95267792646afdbf030e4d06b2ab3',
                'upload_date': '20130314',
                'uploader': 'PROстое3D',
                'uploader_id': 'PROstoe3D',
            },
            'params': {
                'skip_download': True,
            },
        },
        {
            # Video.js embed, single format
            'url': 'https://www.vooplayer.com/v3/watch/watch.php?v=NzgwNTg=',
            'info_dict': {
                'id': 'watch',
                'ext': 'mp4',
                'title': 'Step 1 -  Good Foundation',
                'description': 'md5:d1e7ff33a29fc3eb1673d6c270d344f4',
            },
            'params': {
                'skip_download': True,
            },
        },
        # rtl.nl embed
        {
            'url': 'http://www.rtlnieuws.nl/nieuws/buitenland/aanslagen-kopenhagen',
            'playlist_mincount': 5,
            'info_dict': {
                'id': 'aanslagen-kopenhagen',
                'title': 'Aanslagen Kopenhagen',
            }
        },
        # Zapiks embed
        {
            'url': 'http://www.skipass.com/news/116090-bon-appetit-s5ep3-baqueira-mi-cor.html',
            'info_dict': {
                'id': '118046',
                'ext': 'mp4',
                'title': 'EP3S5 - Bon Appétit - Baqueira Mi Corazon !',
            }
        },
        # Kaltura embed (different embed code)
        {
            'url': 'http://www.premierchristianradio.com/Shows/Saturday/Unbelievable/Conference-Videos/Os-Guinness-Is-It-Fools-Talk-Unbelievable-Conference-2014',
            'info_dict': {
                'id': '1_a52wc67y',
                'ext': 'flv',
                'upload_date': '20150127',
                'uploader_id': 'PremierMedia',
                'timestamp': int,
                'title': 'Os Guinness // Is It Fools Talk? // Unbelievable? Conference 2014',
            },
        },
        # Kaltura embed with single quotes
        {
            'url': 'http://fod.infobase.com/p_ViewPlaylist.aspx?AssignmentID=NUN8ZY',
            'info_dict': {
                'id': '0_izeg5utt',
                'ext': 'mp4',
                'title': '35871',
                'timestamp': 1355743100,
                'upload_date': '20121217',
                'uploader_id': 'cplapp@learn360.com',
            },
            'add_ie': ['Kaltura'],
        },
        {
            # Kaltura embedded via quoted entry_id
            'url': 'https://www.oreilly.com/ideas/my-cloud-makes-pretty-pictures',
            'info_dict': {
                'id': '0_utuok90b',
                'ext': 'mp4',
                'title': '06_matthew_brender_raj_dutt',
                'timestamp': 1466638791,
                'upload_date': '20160622',
            },
            'add_ie': ['Kaltura'],
            'expected_warnings': [
                'Could not send HEAD request'
            ],
            'params': {
                'skip_download': True,
            }
        },
        {
            # Kaltura embedded, some fileExt broken (#11480)
            'url': 'http://www.cornell.edu/video/nima-arkani-hamed-standard-models-of-particle-physics',
            'info_dict': {
                'id': '1_sgtvehim',
                'ext': 'mp4',
                'title': 'Our "Standard Models" of particle physics and cosmology',
                'description': 'md5:67ea74807b8c4fea92a6f38d6d323861',
                'timestamp': 1321158993,
                'upload_date': '20111113',
                'uploader_id': 'kps1',
            },
            'add_ie': ['Kaltura'],
        },
        {
            # Kaltura iframe embed
            'url': 'http://www.gsd.harvard.edu/event/i-m-pei-a-centennial-celebration/',
            'md5': 'ae5ace8eb09dc1a35d03b579a9c2cc44',
            'info_dict': {
                'id': '0_f2cfbpwy',
                'ext': 'mp4',
                'title': 'I. M. Pei: A Centennial Celebration',
                'description': 'md5:1db8f40c69edc46ca180ba30c567f37c',
                'upload_date': '20170403',
                'uploader_id': 'batchUser',
                'timestamp': 1491232186,
            },
            'add_ie': ['Kaltura'],
        },
        {
            # Kaltura iframe embed, more sophisticated
            'url': 'http://www.cns.nyu.edu/~eero/math-tools/Videos/lecture-05sep2017.html',
            'info_dict': {
                'id': '1_9gzouybz',
                'ext': 'mp4',
                'title': 'lecture-05sep2017',
                'description': 'md5:40f347d91fd4ba047e511c5321064b49',
                'upload_date': '20170913',
                'uploader_id': 'eps2',
                'timestamp': 1505340777,
            },
            'params': {
                'skip_download': True,
            },
            'add_ie': ['Kaltura'],
        },
        {
            # meta twitter:player
            'url': 'http://thechive.com/2017/12/08/all-i-want-for-christmas-is-more-twerk/',
            'info_dict': {
                'id': '0_01b42zps',
                'ext': 'mp4',
                'title': 'Main Twerk (Video)',
                'upload_date': '20171208',
                'uploader_id': 'sebastian.salinas@thechive.com',
                'timestamp': 1512713057,
            },
            'params': {
                'skip_download': True,
            },
            'add_ie': ['Kaltura'],
        },
        # referrer protected EaglePlatform embed
        {
            'url': 'https://tvrain.ru/lite/teleshow/kak_vse_nachinalos/namin-418921/',
            'info_dict': {
                'id': '582306',
                'ext': 'mp4',
                'title': 'Стас Намин: «Мы нарушили девственность Кремля»',
                'thumbnail': r're:^https?://.*\.jpg$',
                'duration': 3382,
                'view_count': int,
            },
            'params': {
                'skip_download': True,
            },
        },
        # ClipYou (EaglePlatform) embed (custom URL)
        {
            'url': 'http://muz-tv.ru/play/7129/',
            # Not checking MD5 as sometimes the direct HTTP link results in 404 and HLS is used
            'info_dict': {
                'id': '12820',
                'ext': 'mp4',
                'title': "'O Sole Mio",
                'thumbnail': r're:^https?://.*\.jpg$',
                'duration': 216,
                'view_count': int,
            },
            'params': {
                'skip_download': True,
            },
            'skip': 'This video is unavailable.',
        },
        # Pladform embed
        {
            'url': 'http://muz-tv.ru/kinozal/view/7400/',
            'info_dict': {
                'id': '100183293',
                'ext': 'mp4',
                'title': 'Тайны перевала Дятлова • 1 серия 2 часть',
                'description': 'Документальный сериал-расследование одной из самых жутких тайн ХХ века',
                'thumbnail': r're:^https?://.*\.jpg$',
                'duration': 694,
                'age_limit': 0,
            },
            'skip': 'HTTP Error 404: Not Found',
        },
        # Playwire embed
        {
            'url': 'http://www.cinemablend.com/new/First-Joe-Dirt-2-Trailer-Teaser-Stupid-Greatness-70874.html',
            'info_dict': {
                'id': '3519514',
                'ext': 'mp4',
                'title': 'Joe Dirt 2 Beautiful Loser Teaser Trailer',
                'thumbnail': r're:^https?://.*\.png$',
                'duration': 45.115,
            },
        },
        # Crooks and Liars embed
        {
            'url': 'http://crooksandliars.com/2015/04/fox-friends-says-protecting-atheists',
            'info_dict': {
                'id': '8RUoRhRi',
                'ext': 'mp4',
                'title': "Fox & Friends Says Protecting Atheists From Discrimination Is Anti-Christian!",
                'description': 'md5:e1a46ad1650e3a5ec7196d432799127f',
                'timestamp': 1428207000,
                'upload_date': '20150405',
                'uploader': 'Heather',
            },
        },
        # Crooks and Liars external embed
        {
            'url': 'http://theothermccain.com/2010/02/02/video-proves-that-bill-kristol-has-been-watching-glenn-beck/comment-page-1/',
            'info_dict': {
                'id': 'MTE3MjUtMzQ2MzA',
                'ext': 'mp4',
                'title': 'md5:5e3662a81a4014d24c250d76d41a08d5',
                'description': 'md5:9b8e9542d6c3c5de42d6451b7d780cec',
                'timestamp': 1265032391,
                'upload_date': '20100201',
                'uploader': 'Heather',
            },
        },
        # NBC Sports vplayer embed
        {
            'url': 'http://www.riderfans.com/forum/showthread.php?121827-Freeman&s=e98fa1ea6dc08e886b1678d35212494a',
            'info_dict': {
                'id': 'ln7x1qSThw4k',
                'ext': 'flv',
                'title': "PFT Live: New leader in the 'new-look' defense",
                'description': 'md5:65a19b4bbfb3b0c0c5768bed1dfad74e',
                'uploader': 'NBCU-SPORTS',
                'upload_date': '20140107',
                'timestamp': 1389118457,
            },
            'skip': 'Invalid Page URL',
        },
        # NBC News embed
        {
            'url': 'http://www.vulture.com/2016/06/letterman-couldnt-care-less-about-late-night.html',
            'md5': '1aa589c675898ae6d37a17913cf68d66',
            'info_dict': {
                'id': 'x_dtl_oa_LettermanliftPR_160608',
                'ext': 'mp4',
                'title': 'David Letterman: A Preview',
                'description': 'A preview of Tom Brokaw\'s interview with David Letterman as part of the On Assignment series powered by Dateline. Airs Sunday June 12 at 7/6c.',
                'upload_date': '20160609',
                'timestamp': 1465431544,
                'uploader': 'NBCU-NEWS',
            },
        },
        # UDN embed
        {
            'url': 'https://video.udn.com/news/300346',
            'md5': 'fd2060e988c326991037b9aff9df21a6',
            'info_dict': {
                'id': '300346',
                'ext': 'mp4',
                'title': '中一中男師變性 全校師生力挺',
                'thumbnail': r're:^https?://.*\.jpg$',
            },
            'params': {
                # m3u8 download
                'skip_download': True,
            },
            'expected_warnings': ['Failed to parse JSON Expecting value'],
        },
        # Brightcove URL in single quotes
        {
            'url': 'http://www.sportsnet.ca/baseball/mlb/sn-presents-russell-martin-world-citizen/',
            'md5': '4ae374f1f8b91c889c4b9203c8c752af',
            'info_dict': {
                'id': '4255764656001',
                'ext': 'mp4',
                'title': 'SN Presents: Russell Martin, World Citizen',
                'description': 'To understand why he was the Toronto Blue Jays’ top off-season priority is to appreciate his background and upbringing in Montreal, where he first developed his baseball skills. Written and narrated by Stephen Brunt.',
                'uploader': 'Rogers Sportsnet',
                'uploader_id': '1704050871',
                'upload_date': '20150525',
                'timestamp': 1432570283,
            },
        },
        # Kinja embed
        {
            'url': 'http://www.clickhole.com/video/dont-understand-bitcoin-man-will-mumble-explanatio-2537',
            'info_dict': {
                'id': '106351',
                'ext': 'mp4',
                'title': 'Don’t Understand Bitcoin? This Man Will Mumble An Explanation At You',
                'description': 'Migrated from OnionStudios',
                'thumbnail': r're:^https?://.*\.jpe?g$',
                'uploader': 'clickhole',
                'upload_date': '20150527',
                'timestamp': 1432744860,
            }
        },
        # SnagFilms embed
        {
            'url': 'http://whilewewatch.blogspot.ru/2012/06/whilewewatch-whilewewatch-gripping.html',
            'info_dict': {
                'id': '74849a00-85a9-11e1-9660-123139220831',
                'ext': 'mp4',
                'title': '#whilewewatch',
            }
        },
        # AdobeTVVideo embed
        {
            'url': 'https://helpx.adobe.com/acrobat/how-to/new-experience-acrobat-dc.html?set=acrobat--get-started--essential-beginners',
            'md5': '43662b577c018ad707a63766462b1e87',
            'info_dict': {
                'id': '2456',
                'ext': 'mp4',
                'title': 'New experience with Acrobat DC',
                'description': 'New experience with Acrobat DC',
                'duration': 248.667,
            },
        },
        # BrightcoveInPageEmbed embed
        {
            'url': 'http://www.geekandsundry.com/tabletop-bonus-wils-final-thoughts-on-dread/',
            'info_dict': {
                'id': '4238694884001',
                'ext': 'flv',
                'title': 'Tabletop: Dread, Last Thoughts',
                'description': 'Tabletop: Dread, Last Thoughts',
                'duration': 51690,
            },
        },
        # Brightcove embed, with no valid 'renditions' but valid 'IOSRenditions'
        # This video can't be played in browsers if Flash disabled and UA set to iPhone, which is actually a false alarm
        {
            'url': 'https://dl.dropboxusercontent.com/u/29092637/interview.html',
            'info_dict': {
                'id': '4785848093001',
                'ext': 'mp4',
                'title': 'The Cardinal Pell Interview',
                'description': 'Sky News Contributor Andrew Bolt interviews George Pell in Rome, following the Cardinal\'s evidence before the Royal Commission into Child Abuse. ',
                'uploader': 'GlobeCast Australia - GlobeStream',
                'uploader_id': '2733773828001',
                'upload_date': '20160304',
                'timestamp': 1457083087,
            },
            'params': {
                # m3u8 downloads
                'skip_download': True,
            },
        },
        {
            # Brightcove embed with whitespace around attribute names
            'url': 'http://www.stack.com/video/3167554373001/learn-to-hit-open-three-pointers-with-damian-lillard-s-baseline-drift-drill',
            'info_dict': {
                'id': '3167554373001',
                'ext': 'mp4',
                'title': "Learn to Hit Open Three-Pointers With Damian Lillard's Baseline Drift Drill",
                'description': 'md5:57bacb0e0f29349de4972bfda3191713',
                'uploader_id': '1079349493',
                'upload_date': '20140207',
                'timestamp': 1391810548,
            },
            'params': {
                'skip_download': True,
            },
        },
        # Another form of arte.tv embed
        {
            'url': 'http://www.tv-replay.fr/redirection/09-04-16/arte-reportage-arte-11508975.html',
            'md5': '850bfe45417ddf221288c88a0cffe2e2',
            'info_dict': {
                'id': '030273-562_PLUS7-F',
                'ext': 'mp4',
                'title': 'ARTE Reportage - Nulle part, en France',
                'description': 'md5:e3a0e8868ed7303ed509b9e3af2b870d',
                'upload_date': '20160409',
            },
        },
        # Duplicated embedded video URLs
        {
            'url': 'http://www.hudl.com/athlete/2538180/highlights/149298443',
            'info_dict': {
                'id': '149298443_480_16c25b74_2',
                'ext': 'mp4',
                'title': 'vs. Blue Orange Spring Game',
                'uploader': 'www.hudl.com',
            },
        },
        # twitter:player:stream embed
        {
            'url': 'http://www.rtl.be/info/video/589263.aspx?CategoryID=288',
            'info_dict': {
                'id': 'master',
                'ext': 'mp4',
                'title': 'Une nouvelle espèce de dinosaure découverte en Argentine',
                'uploader': 'www.rtl.be',
            },
            'params': {
                # m3u8 downloads
                'skip_download': True,
            },
        },
        # twitter:player embed
        {
            'url': 'http://www.theatlantic.com/video/index/484130/what-do-black-holes-sound-like/',
            'md5': 'a3e0df96369831de324f0778e126653c',
            'info_dict': {
                'id': '4909620399001',
                'ext': 'mp4',
                'title': 'What Do Black Holes Sound Like?',
                'description': 'what do black holes sound like',
                'upload_date': '20160524',
                'uploader_id': '29913724001',
                'timestamp': 1464107587,
                'uploader': 'TheAtlantic',
            },
            'add_ie': ['BrightcoveLegacy'],
        },
        # Facebook <iframe> embed
        {
            'url': 'https://www.hostblogger.de/blog/archives/6181-Auto-jagt-Betonmischer.html',
            'md5': 'fbcde74f534176ecb015849146dd3aee',
            'info_dict': {
                'id': '599637780109885',
                'ext': 'mp4',
                'title': 'Facebook video #599637780109885',
            },
        },
        # Facebook <iframe> embed, plugin video
        {
            'url': 'http://5pillarsuk.com/2017/06/07/tariq-ramadan-disagrees-with-pr-exercise-by-imams-refusing-funeral-prayers-for-london-attackers/',
            'info_dict': {
                'id': '1754168231264132',
                'ext': 'mp4',
                'title': 'About the Imams and Religious leaders refusing to perform funeral prayers for...',
                'uploader': 'Tariq Ramadan (official)',
                'timestamp': 1496758379,
                'upload_date': '20170606',
            },
            'params': {
                'skip_download': True,
            },
        },
        # Facebook API embed
        {
            'url': 'http://www.lothype.com/blue-stars-2016-preview-standstill-full-show/',
            'md5': 'a47372ee61b39a7b90287094d447d94e',
            'info_dict': {
                'id': '10153467542406923',
                'ext': 'mp4',
                'title': 'Facebook video #10153467542406923',
            },
        },
        # Wordpress "YouTube Video Importer" plugin
        {
            'url': 'http://www.lothype.com/blue-devils-drumline-stanford-lot-2016/',
            'md5': 'd16797741b560b485194eddda8121b48',
            'info_dict': {
                'id': 'HNTXWDXV9Is',
                'ext': 'mp4',
                'title': 'Blue Devils Drumline Stanford lot 2016',
                'upload_date': '20160627',
                'uploader_id': 'GENOCIDE8GENERAL10',
                'uploader': 'cylus cyrus',
            },
        },
        {
            # video stored on custom kaltura server
            'url': 'http://www.expansion.com/multimedia/videos.html?media=EQcM30NHIPv',
            'md5': '537617d06e64dfed891fa1593c4b30cc',
            'info_dict': {
                'id': '0_1iotm5bh',
                'ext': 'mp4',
                'title': 'Elecciones británicas: 5 lecciones para Rajoy',
                'description': 'md5:435a89d68b9760b92ce67ed227055f16',
                'uploader_id': 'videos.expansion@el-mundo.net',
                'upload_date': '20150429',
                'timestamp': 1430303472,
            },
            'add_ie': ['Kaltura'],
        },
        {
            # multiple kaltura embeds, nsfw
            'url': 'https://www.quartier-rouge.be/prive/femmes/kamila-avec-video-jaime-sadomie.html',
            'info_dict': {
                'id': 'kamila-avec-video-jaime-sadomie',
                'title': "Kamila avec vídeo “J'aime sadomie”",
            },
            'playlist_count': 8,
        },
        {
            # Non-standard Vimeo embed
            'url': 'https://openclassrooms.com/courses/understanding-the-web',
            'md5': '64d86f1c7d369afd9a78b38cbb88d80a',
            'info_dict': {
                'id': '148867247',
                'ext': 'mp4',
                'title': 'Understanding the web - Teaser',
                'description': 'This is "Understanding the web - Teaser" by openclassrooms on Vimeo, the home for high quality videos and the people who love them.',
                'upload_date': '20151214',
                'uploader': 'OpenClassrooms',
                'uploader_id': 'openclassrooms',
            },
            'add_ie': ['Vimeo'],
        },
        {
            # generic vimeo embed that requires original URL passed as Referer
            'url': 'http://racing4everyone.eu/2016/07/30/formula-1-2016-round12-germany/',
            'only_matching': True,
        },
        {
            'url': 'https://support.arkena.com/display/PLAY/Ways+to+embed+your+video',
            'md5': 'b96f2f71b359a8ecd05ce4e1daa72365',
            'info_dict': {
                'id': 'b41dda37-d8e7-4d3f-b1b5-9a9db578bdfe',
                'ext': 'mp4',
                'title': 'Big Buck Bunny',
                'description': 'Royalty free test video',
                'timestamp': 1432816365,
                'upload_date': '20150528',
                'is_live': False,
            },
            'params': {
                'skip_download': True,
            },
            'add_ie': [ArkenaIE.ie_key()],
        },
        {
            'url': 'http://nova.bg/news/view/2016/08/16/156543/%D0%BD%D0%B0-%D0%BA%D0%BE%D1%81%D1%8A%D0%BC-%D0%BE%D1%82-%D0%B2%D0%B7%D1%80%D0%B8%D0%B2-%D0%BE%D1%82%D1%86%D0%B5%D0%BF%D0%B8%D1%85%D0%B0-%D1%86%D1%8F%D0%BB-%D0%BA%D0%B2%D0%B0%D1%80%D1%82%D0%B0%D0%BB-%D0%B7%D0%B0%D1%80%D0%B0%D0%B4%D0%B8-%D0%B8%D0%B7%D1%82%D0%B8%D1%87%D0%B0%D0%BD%D0%B5-%D0%BD%D0%B0-%D0%B3%D0%B0%D0%B7-%D0%B2-%D0%BF%D0%BB%D0%BE%D0%B2%D0%B4%D0%B8%D0%B2/',
            'info_dict': {
                'id': '1c7141f46c',
                'ext': 'mp4',
                'title': 'НА КОСЪМ ОТ ВЗРИВ: Изтичане на газ на бензиностанция в Пловдив',
            },
            'params': {
                'skip_download': True,
            },
            'add_ie': [Vbox7IE.ie_key()],
        },
        {
            # DBTV embeds
            'url': 'http://www.dagbladet.no/2016/02/23/nyheter/nordlys/ski/troms/ver/43254897/',
            'info_dict': {
                'id': '43254897',
                'title': 'Etter ett års planlegging, klaffet endelig alt: - Jeg måtte ta en liten dans',
            },
            'playlist_mincount': 3,
        },
        {
            # Videa embeds
            'url': 'http://forum.dvdtalk.com/movie-talk/623756-deleted-magic-star-wars-ot-deleted-alt-scenes-docu-style.html',
            'info_dict': {
                'id': '623756-deleted-magic-star-wars-ot-deleted-alt-scenes-docu-style',
                'title': 'Deleted Magic - Star Wars: OT Deleted / Alt. Scenes Docu. Style - DVD Talk Forum',
            },
            'playlist_mincount': 2,
        },
        {
            # 20 minuten embed
            'url': 'http://www.20min.ch/schweiz/news/story/So-kommen-Sie-bei-Eis-und-Schnee-sicher-an-27032552',
            'info_dict': {
                'id': '523629',
                'ext': 'mp4',
                'title': 'So kommen Sie bei Eis und Schnee sicher an',
                'description': 'md5:117c212f64b25e3d95747e5276863f7d',
            },
            'params': {
                'skip_download': True,
            },
            'add_ie': [TwentyMinutenIE.ie_key()],
        },
        {
            # VideoPress embed
            'url': 'https://en.support.wordpress.com/videopress/',
            'info_dict': {
                'id': 'OcobLTqC',
                'ext': 'm4v',
                'title': 'IMG_5786',
                'timestamp': 1435711927,
                'upload_date': '20150701',
            },
            'params': {
                'skip_download': True,
            },
            'add_ie': [VideoPressIE.ie_key()],
        },
        {
            # Rutube embed
            'url': 'http://magazzino.friday.ru/videos/vipuski/kazan-2',
            'info_dict': {
                'id': '9b3d5bee0a8740bf70dfd29d3ea43541',
                'ext': 'flv',
                'title': 'Магаззино: Казань 2',
                'description': 'md5:99bccdfac2269f0e8fdbc4bbc9db184a',
                'uploader': 'Магаззино',
                'upload_date': '20170228',
                'uploader_id': '996642',
            },
            'params': {
                'skip_download': True,
            },
            'add_ie': [RutubeIE.ie_key()],
        },
        {
            # glomex:embed
            'url': 'https://www.skai.gr/news/world/iatrikos-syllogos-tourkias-to-turkovac-aplo-dialyma-erntogan-eiste-apateones-kai-pseytes',
            'info_dict': {
                'id': 'v-ch2nkhcirwc9-sf',
                'ext': 'mp4',
                'title': 'md5:786e1e24e06c55993cee965ef853a0c1',
                'description': 'md5:8b517a61d577efe7e36fde72fd535995',
                'timestamp': 1641885019,
                'upload_date': '20220111',
                'duration': 460000,
                'thumbnail': 'https://i3thumbs.glomex.com/dC1idjJwdndiMjRzeGwvMjAyMi8wMS8xMS8wNy8xMF8zNV82MWRkMmQ2YmU5ZTgyLmpwZw==/profile:player-960x540',
            },
        },
        {
            # megatvcom:embed
            'url': 'https://www.in.gr/2021/12/18/greece/apokalypsi-mega-poios-parelave-tin-ereyna-tsiodra-ek-merous-tis-kyvernisis-o-prothypourgos-telika-gnorize/',
            'info_dict': {
                'id': 'apokalypsi-mega-poios-parelave-tin-ereyna-tsiodra-ek-merous-tis-kyvernisis-o-prothypourgos-telika-gnorize',
                'title': 'md5:5e569cf996ec111057c2764ec272848f',
            },
            'playlist': [{
                'md5': '1afa26064ff00ccb91617957dbc73dc1',
                'info_dict': {
                    'ext': 'mp4',
                    'id': '564916',
                    'display_id': 'md5:6cdf22d3a2e7bacb274b7295089a1770',
                    'title': 'md5:33b9dd39584685b62873043670eb52a6',
                    'description': 'md5:c1db7310f390518ac36dd69d947ef1a1',
                    'timestamp': 1639753145,
                    'upload_date': '20211217',
                    'thumbnail': 'https://www.megatv.com/wp-content/uploads/2021/12/prezerakos-1024x597.jpg',
                },
            }, {
                'md5': '4a1c220695f1ef865a8b7966a53e2474',
                'info_dict': {
                    'ext': 'mp4',
                    'id': '564905',
                    'display_id': 'md5:ead15695e485e649aed2b81ebd699b88',
                    'title': 'md5:2b71fd54249a3ca34609fe39ae31c47b',
                    'description': 'md5:c42e12f638d0a97d6de4508e2c4df982',
                    'timestamp': 1639753047,
                    'upload_date': '20211217',
                    'thumbnail': 'https://www.megatv.com/wp-content/uploads/2021/12/tsiodras-mitsotakis-1024x545.jpg',
                },
            }]
        },
        {
            'url': 'https://www.ertnews.gr/video/manolis-goyalles-o-anthropos-piso-apo-ti-diadiktyaki-vasilopita/',
            'info_dict': {
                'id': '2022/tv/news-themata-ianouarios/20220114-apotis6-gouales-pita.mp4',
                'ext': 'mp4',
                'title': 'md5:df64f5b61c06d0e9556c0cdd5cf14464',
                'thumbnail': 'https://www.ert.gr/themata/photos/2021/20220114-apotis6-gouales-pita.jpg',
            },
        },
        {
            # ThePlatform embedded with whitespaces in URLs
            'url': 'http://www.golfchannel.com/topics/shows/golftalkcentral.htm',
            'only_matching': True,
        },
        {
            # Senate ISVP iframe https
            'url': 'https://www.hsgac.senate.gov/hearings/canadas-fast-track-refugee-plan-unanswered-questions-and-implications-for-us-national-security',
            'md5': 'fb8c70b0b515e5037981a2492099aab8',
            'info_dict': {
                'id': 'govtaff020316',
                'ext': 'mp4',
                'title': 'Integrated Senate Video Player',
            },
            'add_ie': [SenateISVPIE.ie_key()],
        },
        {
            # Limelight embeds (1 channel embed + 4 media embeds)
            'url': 'http://www.sedona.com/FacilitatorTraining2017',
            'info_dict': {
                'id': 'FacilitatorTraining2017',
                'title': 'Facilitator Training 2017',
            },
            'playlist_mincount': 5,
        },
        {
            # Limelight embed (LimelightPlayerUtil.embed)
            'url': 'https://tv5.ca/videos?v=xuu8qowr291ri',
            'info_dict': {
                'id': '95d035dc5c8a401588e9c0e6bd1e9c92',
                'ext': 'mp4',
                'title': '07448641',
                'timestamp': 1499890639,
                'upload_date': '20170712',
            },
            'params': {
                'skip_download': True,
            },
            'add_ie': ['LimelightMedia'],
        },
        {
            'url': 'http://kron4.com/2017/04/28/standoff-with-walnut-creek-murder-suspect-ends-with-arrest/',
            'info_dict': {
                'id': 'standoff-with-walnut-creek-murder-suspect-ends-with-arrest',
                'title': 'Standoff with Walnut Creek murder suspect ends',
                'description': 'md5:3ccc48a60fc9441eeccfc9c469ebf788',
            },
            'playlist_mincount': 4,
        },
        {
            # WashingtonPost embed
            'url': 'http://www.vanityfair.com/hollywood/2017/04/donald-trump-tv-pitches',
            'info_dict': {
                'id': '8caf6e88-d0ec-11e5-90d3-34c2c42653ac',
                'ext': 'mp4',
                'title': "No one has seen the drama series based on Trump's life \u2014 until now",
                'description': 'Donald Trump wanted a weekly TV drama based on his life. It never aired. But The Washington Post recently obtained a scene from the pilot script — and enlisted actors.',
                'timestamp': 1455216756,
                'uploader': 'The Washington Post',
                'upload_date': '20160211',
            },
            'add_ie': [WashingtonPostIE.ie_key()],
        },
        {
            # Mediaset embed
            'url': 'http://www.tgcom24.mediaset.it/politica/serracchiani-voglio-vivere-in-una-societa-aperta-reazioni-sproporzionate-_3071354-201702a.shtml',
            'info_dict': {
                'id': '720642',
                'ext': 'mp4',
                'title': 'Serracchiani: "Voglio vivere in una società aperta, con tutela del patto di fiducia"',
            },
            'params': {
                'skip_download': True,
            },
            'add_ie': [MediasetIE.ie_key()],
        },
        {
            # JOJ.sk embeds
            'url': 'https://www.noviny.sk/slovensko/238543-slovenskom-sa-prehnala-vlna-silnych-burok',
            'info_dict': {
                'id': '238543-slovenskom-sa-prehnala-vlna-silnych-burok',
                'title': 'Slovenskom sa prehnala vlna silných búrok',
            },
            'playlist_mincount': 5,
            'add_ie': [JojIE.ie_key()],
        },
        {
            # AMP embed (see https://www.ampproject.org/docs/reference/components/amp-video)
            'url': 'https://tvrain.ru/amp/418921/',
            'md5': 'cc00413936695987e8de148b67d14f1d',
            'info_dict': {
                'id': '418921',
                'ext': 'mp4',
                'title': 'Стас Намин: «Мы нарушили девственность Кремля»',
            },
        },
        {
            # vzaar embed
            'url': 'http://help.vzaar.com/article/165-embedding-video',
            'md5': '7e3919d9d2620b89e3e00bec7fe8c9d4',
            'info_dict': {
                'id': '8707641',
                'ext': 'mp4',
                'title': 'Building A Business Online: Principal Chairs Q & A',
            },
        },
        {
            # multiple HTML5 videos on one page
            'url': 'https://www.paragon-software.com/home/rk-free/keyscenarios.html',
            'info_dict': {
                'id': 'keyscenarios',
                'title': 'Rescue Kit 14 Free Edition - Getting started',
            },
            'playlist_count': 4,
        },
        {
            # vshare embed
            'url': 'https://youtube-dl-demo.neocities.org/vshare.html',
            'md5': '17b39f55b5497ae8b59f5fbce8e35886',
            'info_dict': {
                'id': '0f64ce6',
                'title': 'vl14062007715967',
                'ext': 'mp4',
            }
        },
        {
            'url': 'http://www.heidelberg-laureate-forum.org/blog/video/lecture-friday-september-23-2016-sir-c-antony-r-hoare/',
            'md5': 'aecd089f55b1cb5a59032cb049d3a356',
            'info_dict': {
                'id': '90227f51a80c4d8f86c345a7fa62bd9a1d',
                'ext': 'mp4',
                'title': 'Lecture: Friday, September 23, 2016 - Sir Tony Hoare',
                'description': 'md5:5a51db84a62def7b7054df2ade403c6c',
                'timestamp': 1474354800,
                'upload_date': '20160920',
            }
        },
        {
            'url': 'http://www.kidzworld.com/article/30935-trolls-the-beat-goes-on-interview-skylar-astin-and-amanda-leighton',
            'info_dict': {
                'id': '1731611',
                'ext': 'mp4',
                'title': 'Official Trailer | TROLLS: THE BEAT GOES ON!',
                'description': 'md5:eb5f23826a027ba95277d105f248b825',
                'timestamp': 1516100691,
                'upload_date': '20180116',
            },
            'params': {
                'skip_download': True,
            },
            'add_ie': [SpringboardPlatformIE.ie_key()],
        },
        {
            'url': 'https://www.yapfiles.ru/show/1872528/690b05d3054d2dbe1e69523aa21bb3b1.mp4.html',
            'info_dict': {
                'id': 'vMDE4NzI1Mjgt690b',
                'ext': 'mp4',
                'title': 'Котята',
            },
            'add_ie': [YapFilesIE.ie_key()],
            'params': {
                'skip_download': True,
            },
        },
        {
            # CloudflareStream embed
            'url': 'https://www.cloudflare.com/products/cloudflare-stream/',
            'info_dict': {
                'id': '31c9291ab41fac05471db4e73aa11717',
                'ext': 'mp4',
                'title': '31c9291ab41fac05471db4e73aa11717',
            },
            'add_ie': [CloudflareStreamIE.ie_key()],
            'params': {
                'skip_download': True,
            },
        },
        {
            # PeerTube embed
            'url': 'https://joinpeertube.org/fr/home/',
            'info_dict': {
                'id': 'home',
                'title': 'Reprenez le contrôle de vos vidéos ! #JoinPeertube',
            },
            'playlist_count': 2,
        },
        {
            # Indavideo embed
            'url': 'https://streetkitchen.hu/receptek/igy_kell_otthon_hamburgert_sutni/',
            'info_dict': {
                'id': '1693903',
                'ext': 'mp4',
                'title': 'Így kell otthon hamburgert sütni',
                'description': 'md5:f5a730ecf900a5c852e1e00540bbb0f7',
                'timestamp': 1426330212,
                'upload_date': '20150314',
                'uploader': 'StreetKitchen',
                'uploader_id': '546363',
            },
            'add_ie': [IndavideoEmbedIE.ie_key()],
            'params': {
                'skip_download': True,
            },
        },
        {
            # APA embed via JWPlatform embed
            'url': 'http://www.vol.at/blue-man-group/5593454',
            'info_dict': {
                'id': 'jjv85FdZ',
                'ext': 'mp4',
                'title': '"Blau ist mysteriös": Die Blue Man Group im Interview',
                'description': 'md5:d41d8cd98f00b204e9800998ecf8427e',
                'thumbnail': r're:^https?://.*\.jpg$',
                'duration': 254,
                'timestamp': 1519211149,
                'upload_date': '20180221',
            },
            'params': {
                'skip_download': True,
            },
        },
        {
            # Viqeo embeds
            'url': 'https://viqeo.tv/',
            'info_dict': {
                'id': 'viqeo',
                'title': 'All-new video platform',
            },
            'playlist_count': 6,
        },
        {
            # Squarespace video embed, 2019-08-28
            'url': 'http://ootboxford.com',
            'info_dict': {
                'id': 'Tc7b_JGdZfw',
                'title': 'Out of the Blue, at Childish Things 10',
                'ext': 'mp4',
                'description': 'md5:a83d0026666cf5ee970f8bd1cfd69c7f',
                'uploader_id': 'helendouglashouse',
                'uploader': 'Helen & Douglas House',
                'upload_date': '20140328',
            },
            'params': {
                'skip_download': True,
            },
        },
        # {
        #     # Zype embed
        #     'url': 'https://www.cookscountry.com/episode/554-smoky-barbecue-favorites',
        #     'info_dict': {
        #         'id': '5b400b834b32992a310622b9',
        #         'ext': 'mp4',
        #         'title': 'Smoky Barbecue Favorites',
        #         'thumbnail': r're:^https?://.*\.jpe?g',
        #         'description': 'md5:5ff01e76316bd8d46508af26dc86023b',
        #         'upload_date': '20170909',
        #         'timestamp': 1504915200,
        #     },
        #     'add_ie': [ZypeIE.ie_key()],
        #     'params': {
        #         'skip_download': True,
        #     },
        # },
        {
            # videojs embed
            'url': 'https://video.sibnet.ru/shell.php?videoid=3422904',
            'info_dict': {
                'id': 'shell',
                'ext': 'mp4',
                'title': 'Доставщик пиццы спросил разрешения сыграть на фортепиано',
                'description': 'md5:89209cdc587dab1e4a090453dbaa2cb1',
                'thumbnail': r're:^https?://.*\.jpg$',
            },
            'params': {
                'skip_download': True,
            },
            'expected_warnings': ['Failed to download MPD manifest'],
        },
        {
            # DailyMotion embed with DM.player
            'url': 'https://www.beinsports.com/us/copa-del-rey/video/the-locker-room-valencia-beat-barca-in-copa/1203804',
            'info_dict': {
                'id': 'k6aKkGHd9FJs4mtJN39',
                'ext': 'mp4',
                'title': 'The Locker Room: Valencia Beat Barca In Copa del Rey Final',
                'description': 'This video is private.',
                'uploader_id': 'x1jf30l',
                'uploader': 'beIN SPORTS USA',
                'upload_date': '20190528',
                'timestamp': 1559062971,
            },
            'params': {
                'skip_download': True,
            },
        },
        {
            # tvopengr:embed
            'url': 'https://www.ethnos.gr/World/article/190604/hparosiaxekinoynoisynomiliessthgeneyhmethskiatoypolemoypanoapothnoykrania',
            'md5': 'eb0c3995d0a6f18f6538c8e057865d7d',
            'info_dict': {
                'id': '101119',
                'ext': 'mp4',
                'display_id': 'oikarpoitondiapragmateyseonhparosias',
                'title': 'md5:b979f4d640c568617d6547035528a149',
                'description': 'md5:e54fc1977c7159b01cc11cd7d9d85550',
                'timestamp': 1641772800,
                'upload_date': '20220110',
                'thumbnail': 'https://opentv-static.siliconweb.com/imgHandler/1920/70bc39fa-895b-4918-a364-c39d2135fc6d.jpg',

            }
        },
        {
            # blogger embed
            'url': 'https://blog.tomeuvizoso.net/2019/01/a-panfrost-milestone.html',
            'md5': 'f1bc19b6ea1b0fd1d81e84ca9ec467ac',
            'info_dict': {
                'id': 'BLOGGER-video-3c740e3a49197e16-796',
                'ext': 'mp4',
                'title': 'Blogger',
                'thumbnail': r're:^https?://.*',
            },
        },
        # {
        #     # TODO: find another test
        #     # http://schema.org/VideoObject
        #     'url': 'https://flipagram.com/f/nyvTSJMKId',
        #     'md5': '888dcf08b7ea671381f00fab74692755',
        #     'info_dict': {
        #         'id': 'nyvTSJMKId',
        #         'ext': 'mp4',
        #         'title': 'Flipagram by sjuria101 featuring Midnight Memories by One Direction',
        #         'description': '#love for cats.',
        #         'timestamp': 1461244995,
        #         'upload_date': '20160421',
        #     },
        #     'params': {
        #         'force_generic_extractor': True,
        #     },
        # },
        {
            # VHX Embed
            'url': 'https://demo.vhx.tv/category-c/videos/file-example-mp4-480-1-5mg-copy',
            'info_dict': {
                'id': '858208',
                'ext': 'mp4',
                'title': 'Untitled',
                'uploader_id': 'user80538407',
                'uploader': 'OTT Videos',
            },
        },
        {
            # ArcPublishing PoWa video player
            'url': 'https://www.adn.com/politics/2020/11/02/video-senate-candidates-campaign-in-anchorage-on-eve-of-election-day/',
            'md5': 'b03b2fac8680e1e5a7cc81a5c27e71b3',
            'info_dict': {
                'id': '8c99cb6e-b29c-4bc9-9173-7bf9979225ab',
                'ext': 'mp4',
                'title': 'Senate candidates wave to voters on Anchorage streets',
                'description': 'md5:91f51a6511f090617353dc720318b20e',
                'timestamp': 1604378735,
                'upload_date': '20201103',
                'duration': 1581,
            },
        },
        {
            # MyChannels SDK embed
            # https://www.24kitchen.nl/populair/deskundige-dit-waarom-sommigen-gevoelig-zijn-voor-voedselallergieen
            'url': 'https://www.demorgen.be/nieuws/burgemeester-rotterdam-richt-zich-in-videoboodschap-tot-relschoppers-voelt-het-goed~b0bcfd741/',
            'md5': '90c0699c37006ef18e198c032d81739c',
            'info_dict': {
                'id': '194165',
                'ext': 'mp4',
                'title': 'Burgemeester Aboutaleb spreekt relschoppers toe',
                'timestamp': 1611740340,
                'upload_date': '20210127',
                'duration': 159,
            },
        },
        {
            # Simplecast player embed
            'url': 'https://www.bio.org/podcast',
            'info_dict': {
                'id': 'podcast',
                'title': 'I AM BIO Podcast | BIO',
            },
            'playlist_mincount': 52,
        },
        {
            # Sibnet embed (https://help.sibnet.ru/?sibnet_video_embed)
            'url': 'https://phpbb3.x-tk.ru/bbcode-video-sibnet-t24.html',
            'only_matching': True,
        }, {
            # WimTv embed player
            'url': 'http://www.msmotor.tv/wearefmi-pt-2-2021/',
            'info_dict': {
                'id': 'wearefmi-pt-2-2021',
                'title': '#WEAREFMI – PT.2 – 2021 – MsMotorTV',
            },
            'playlist_count': 1,
        }, {
            # KVS Player
            'url': 'https://www.kvs-demo.com/videos/105/kelis-4th-of-july/',
            'info_dict': {
                'id': '105',
                'display_id': 'kelis-4th-of-july',
                'ext': 'mp4',
                'title': 'Kelis - 4th Of July',
                'thumbnail': 'https://kvs-demo.com/contents/videos_screenshots/0/105/preview.jpg',
            },
            'params': {
                'skip_download': True,
            },
        }, {
            # KVS Player
            'url': 'https://www.kvs-demo.com/embed/105/',
            'info_dict': {
                'id': '105',
                'display_id': 'kelis-4th-of-july',
                'ext': 'mp4',
                'title': 'Kelis - 4th Of July / Embed Player',
                'thumbnail': 'https://kvs-demo.com/contents/videos_screenshots/0/105/preview.jpg',
            },
            'params': {
                'skip_download': True,
            },
        }, {
            # KVS Player
            'url': 'https://thisvid.com/videos/french-boy-pantsed/',
            'md5': '3397979512c682f6b85b3b04989df224',
            'info_dict': {
                'id': '2400174',
                'display_id': 'french-boy-pantsed',
                'ext': 'mp4',
                'title': 'French Boy Pantsed - ThisVid.com',
                'thumbnail': 'https://media.thisvid.com/contents/videos_screenshots/2400000/2400174/preview.mp4.jpg',
            }
        }, {
            # KVS Player
            'url': 'https://thisvid.com/embed/2400174/',
            'md5': '3397979512c682f6b85b3b04989df224',
            'info_dict': {
                'id': '2400174',
                'display_id': 'french-boy-pantsed',
                'ext': 'mp4',
                'title': 'French Boy Pantsed - ThisVid.com',
                'thumbnail': 'https://media.thisvid.com/contents/videos_screenshots/2400000/2400174/preview.mp4.jpg',
            }
        }, {
            # KVS Player
            'url': 'https://youix.com/video/leningrad-zoj/',
            'md5': '94f96ba95706dc3880812b27b7d8a2b8',
            'info_dict': {
                'id': '18485',
                'display_id': 'leningrad-zoj',
                'ext': 'mp4',
                'title': 'Клип: Ленинград - ЗОЖ скачать, смотреть онлайн | Youix.com',
                'thumbnail': 'https://youix.com/contents/videos_screenshots/18000/18485/preview_480x320_youix_com.mp4.jpg',
            }
        }, {
            # KVS Player
            'url': 'https://youix.com/embed/18485',
            'md5': '94f96ba95706dc3880812b27b7d8a2b8',
            'info_dict': {
                'id': '18485',
                'display_id': 'leningrad-zoj',
                'ext': 'mp4',
                'title': 'Ленинград - ЗОЖ',
                'thumbnail': 'https://youix.com/contents/videos_screenshots/18000/18485/preview_480x320_youix_com.mp4.jpg',
            }
        }, {
            # KVS Player
            'url': 'https://bogmedia.org/videos/21217/40-nochey-40-nights-2016/',
            'md5': '94166bdb26b4cb1fb9214319a629fc51',
            'info_dict': {
                'id': '21217',
                'display_id': '40-nochey-40-nights-2016',
                'ext': 'mp4',
                'title': '40 ночей (2016) - BogMedia.org',
                'thumbnail': 'https://bogmedia.org/contents/videos_screenshots/21000/21217/preview_480p.mp4.jpg',
            }
        },
        {
            # Firebase Dynamic Link
            'url': 'https://mirrativ.page.link/?link=https%3A%2F%2Fwww.mirrativ.com%2Flive%2FD8y_lZXb7tb5gdOARr7Zpw&apn=com.dena.mirrativ&ibi=com.dena.mirrativ&isi=1028944599&ius=mirrativ&st=%E3%81%9D%E3%82%89%E3%82%8A%E3%81%99&sd=%E9%9F%B3%E3%82%B2%E3%83%BC&si=https%3A%2F%2Fcdn.mirrativ.com%2Fmirrorman-prod%2Fimage%2Fuser_profile%2F31f1a71beb12cd22f515897993e549ccaa9f8c33084ce28beff58f5fad222555_share.jpeg',
            'info_dict': {},
            'add_ie': ['Mirrativ'],
        },
        {
            # 5ch.net redirect
            'url': 'https://jump.5ch.net?https://www.youtube.com/watch?v=XCmzSSlZQ0w',
            'info_dict': {},
            'add_ie': ['Youtube'],
        },
        {
            # URL prefixed by view-source:
            'url': 'view-source:https://www.youtube.com/watch?v=XCmzSSlZQ0w',
            'info_dict': {},
            'add_ie': ['Youtube'],
        },
        {
            # URL starting with invalid (but fixable) scheme
            'url': 'tps://www.youtube.com/watch?v=MVpMUgKtds4',
            'info_dict': {},
            'add_ie': ['Youtube'],
        },
        {
            # another URL starting with invalid (but fixable) scheme
            'url': 'ttp://www.youtube.com/watch?v=MVpMUgKtds4',
            'info_dict': {},
            'add_ie': ['Youtube'],
        },
        {
            # Pixiv jump URL (1)
            'url': 'https://www.pixiv.net/jump.php?url=https%3A%2F%2Fwww.youtube.com%2Fwatch%3Fv%3DMVpMUgKtds4',
            'info_dict': {},
            'add_ie': ['Youtube'],
        },
        {
            # Pixiv jump URL (2)
            'url': 'https://www.pixiv.net/jump.php?https%3A%2F%2Fwww.youtube.com%2Fwatch%3Fv%3DMVpMUgKtds4',
            'info_dict': {},
            'add_ie': ['Youtube'],
        },
        {
            # KVS Player (for sites that serve kt_player.js via non-https urls)
            'url': 'http://www.camhub.world/embed/389508',
            'md5': 'fbe89af4cfb59c8fd9f34a202bb03e32',
            'info_dict': {
                'id': '389508',
                'display_id': 'syren-de-mer-onlyfans-05-07-2020have-a-happy-safe-holiday5f014e68a220979bdb8cd-source',
                'ext': 'mp4',
                'title': 'Syren De Mer  onlyfans_05-07-2020Have_a_happy_safe_holiday5f014e68a220979bdb8cd_source / Embed плеер',
                'thumbnail': 'http://www.camhub.world/contents/videos_screenshots/389000/389508/preview.mp4.jpg',
            }
        },
        {
            # Reddit-hosted video that will redirect and be processed by RedditIE
            # Redirects to https://www.reddit.com/r/videos/comments/6rrwyj/that_small_heart_attack/
            'url': 'https://v.redd.it/zv89llsvexdz',
            'md5': '87f5f02f6c1582654146f830f21f8662',
            'info_dict': {
                'id': 'zv89llsvexdz',
                'ext': 'mp4',
                'timestamp': 1501941939.0,
                'title': 'That small heart attack.',
                'upload_date': '20170805',
                'uploader': 'Antw87'
            }
        },
        {
            # 1080p Reddit-hosted video that will redirect and be processed by RedditIE
            'url': 'https://v.redd.it/33hgok7dfbz71/',
            'md5': '7a1d587940242c9bb3bd6eb320b39258',
            'info_dict': {
                'id': '33hgok7dfbz71',
                'ext': 'mp4',
                'title': "The game Didn't want me to Knife that Guy I guess",
                'uploader': 'paraf1ve',
                'timestamp': 1636788683.0,
                'upload_date': '20211113'
            }
        },
        {
            # MainStreaming player
            'url': 'https://www.lactv.it/2021/10/03/lac-news24-la-settimana-03-10-2021/',
            'info_dict': {
                'id': 'EUlZfGWkGpOd',
                'title': 'La Settimana ',
                'description': '03 Ottobre ore 02:00',
                'ext': 'mp4',
                'live_status': 'not_live',
                'thumbnail': r're:https?://[A-Za-z0-9-]*\.msvdn.net/image/\w+/poster',
                'duration': 1512
            }
        },
        {
            # Multiple gfycat iframe embeds
            'url': 'https://www.gezip.net/bbs/board.php?bo_table=entertaine&wr_id=613422',
            'info_dict': {
                'title': '재이, 윤, 세은 황금 드레스를 입고 빛난다',
                'id': 'board'
            },
            'playlist_count': 8,
        },
        {
            # Multiple gfycat gifs (direct links)
            'url': 'https://www.gezip.net/bbs/board.php?bo_table=entertaine&wr_id=612199',
            'info_dict': {
                'title': '옳게 된 크롭 니트 스테이씨 아이사',
                'id': 'board'
            },
            'playlist_count': 6
        },
        {
            # Multiple gfycat embeds, with uppercase "IFR" in urls
            'url': 'https://kkzz.kr/?vid=2295',
            'info_dict': {
                'title': '지방시 앰버서더 에스파 카리나 움짤',
                'id': '?vid=2295'
            },
            'playlist_count': 9
        },
        {
            # Panopto embeds
            'url': 'https://www.monash.edu/learning-teaching/teachhq/learning-technologies/panopto/how-to/insert-a-quiz-into-a-panopto-video',
            'info_dict': {
                'title': 'Insert a quiz into a Panopto video',
                'id': 'insert-a-quiz-into-a-panopto-video'
            },
            'playlist_count': 1
        }
    ]

    _CORRUPTED_SCHEME_CONVERSION_TABLE = {
        # HTTP protocol
        'htp': 'http',
        'htps': 'https',
        'ttp': 'http',
        'ttps': 'https',
        'tp': 'http',
        'tps': 'https',
        'hxp': 'http',
        'hxps': 'https',
        'hxxp': 'http',
        'hxxps': 'https',
    }

    def report_following_redirect(self, new_url):
        """Report information extraction."""
        self._downloader.to_screen('[redirect] Following redirect to %s' % new_url)

    def report_detected(self, name):
        self._downloader.write_debug(f'Identified a {name}')

    def _extract_rss(self, url, video_id, doc):
        playlist_title = doc.find('./channel/title').text
        playlist_desc_el = doc.find('./channel/description')
        playlist_desc = None if playlist_desc_el is None else playlist_desc_el.text

        NS_MAP = {
            'itunes': 'http://www.itunes.com/dtds/podcast-1.0.dtd',
        }

        entries = []
        for it in doc.findall('./channel/item'):
            next_url = None
            enclosure_nodes = it.findall('./enclosure')
            for e in enclosure_nodes:
                next_url = e.attrib.get('url')
                if next_url:
                    break

            if not next_url:
                next_url = xpath_text(it, 'link', fatal=False)

            if not next_url:
                continue

            if it.find('guid').text is not None:
                next_url = smuggle_url(next_url, {'force_videoid': it.find('guid').text})

            def itunes(key):
                return xpath_text(
                    it, xpath_with_ns('./itunes:%s' % key, NS_MAP),
                    default=None)

            duration = itunes('duration')
            explicit = (itunes('explicit') or '').lower()
            if explicit in ('true', 'yes'):
                age_limit = 18
            elif explicit in ('false', 'no'):
                age_limit = 0
            else:
                age_limit = None

            entries.append({
                '_type': 'url_transparent',
                'url': next_url,
                'title': it.find('title').text,
                'description': xpath_text(it, 'description', default=None),
                'timestamp': unified_timestamp(
                    xpath_text(it, 'pubDate', default=None)),
                'duration': int_or_none(duration) or parse_duration(duration),
                'thumbnail': url_or_none(xpath_attr(it, xpath_with_ns('./itunes:image', NS_MAP), 'href')),
                'episode': itunes('title'),
                'episode_number': int_or_none(itunes('episode')),
                'season_number': int_or_none(itunes('season')),
                'age_limit': age_limit,
            })

        return {
            '_type': 'playlist',
            'id': url,
            'title': playlist_title,
            'description': playlist_desc,
            'entries': entries,
        }

    def _extract_camtasia(self, url, video_id, webpage):
        """ Returns None if no camtasia video can be found. """

        camtasia_cfg = self._search_regex(
            r'fo\.addVariable\(\s*"csConfigFile",\s*"([^"]+)"\s*\);',
            webpage, 'camtasia configuration file', default=None)
        if camtasia_cfg is None:
            return None

        title = self._html_search_meta('DC.title', webpage, fatal=True)

        camtasia_url = compat_urlparse.urljoin(url, camtasia_cfg)
        camtasia_cfg = self._download_xml(
            camtasia_url, video_id,
            note='Downloading camtasia configuration',
            errnote='Failed to download camtasia configuration')
        fileset_node = camtasia_cfg.find('./playlist/array/fileset')

        entries = []
        for n in fileset_node.getchildren():
            url_n = n.find('./uri')
            if url_n is None:
                continue

            entries.append({
                'id': os.path.splitext(url_n.text.rpartition('/')[2])[0],
                'title': '%s - %s' % (title, n.tag),
                'url': compat_urlparse.urljoin(url, url_n.text),
                'duration': float_or_none(n.find('./duration').text),
            })

        return {
            '_type': 'playlist',
            'entries': entries,
            'title': title,
        }

    def _kvs_getrealurl(self, video_url, license_code):
        if not video_url.startswith('function/0/'):
            return video_url  # not obfuscated

        url_path, _, url_query = video_url.partition('?')
        urlparts = url_path.split('/')[2:]
        license = self._kvs_getlicensetoken(license_code)
        newmagic = urlparts[5][:32]

        for o in range(len(newmagic) - 1, -1, -1):
            new = ''
            l = (o + sum([int(n) for n in license[o:]])) % 32

            for i in range(0, len(newmagic)):
                if i == o:
                    new += newmagic[l]
                elif i == l:
                    new += newmagic[o]
                else:
                    new += newmagic[i]
            newmagic = new

        urlparts[5] = newmagic + urlparts[5][32:]
        return '/'.join(urlparts) + '?' + url_query

    def _kvs_getlicensetoken(self, license):
        modlicense = license.replace('$', '').replace('0', '1')
        center = int(len(modlicense) / 2)
        fronthalf = int(modlicense[:center + 1])
        backhalf = int(modlicense[center:])

        modlicense = str(4 * abs(fronthalf - backhalf))
        retval = ''
        for o in range(0, center + 1):
            for i in range(1, 5):
                retval += str((int(license[o + i]) + int(modlicense[o])) % 10)
        return retval

    def _real_extract(self, url):
        if url.startswith('//'):
            return self.url_result(self.http_scheme() + url)
        mobj = re.match(r'^view-source:(.+)$', url)
        if mobj:
            self._downloader.report_warning('URL is pasted with "view-source:" prepended')
            return self.url_result(mobj.group(1))

        parsed_url = compat_urlparse.urlparse(url)
        if not parsed_url.scheme:
            default_search = self.get_param('default_search')
            if default_search is None:
                default_search = 'fixup_error'

            if default_search in ('auto', 'auto_warning', 'fixup_error'):
                if re.match(r'^[^\s/]+\.[^\s/]+/', url):
                    self.report_warning('The url doesn\'t specify the protocol, trying with http')
                    return self.url_result('http://' + url)
                elif default_search != 'fixup_error':
                    if default_search == 'auto_warning':
                        if re.match(r'^(?:url|URL)$', url):
                            raise ExtractorError(
                                'Invalid URL:  %r . Call yt-dlp like this:  yt-dlp -v "https://www.youtube.com/watch?v=BaW_jenozKc"  ' % url,
                                expected=True)
                        else:
                            self.report_warning(
                                'Falling back to youtube search for  %s . Set --default-search "auto" to suppress this warning.' % url)
                    return self.url_result('ytsearch:' + url)

            if default_search in ('error', 'fixup_error'):
                raise ExtractorError(
                    '%r is not a valid URL. '
                    'Set --default-search "ytsearch" (or run  yt-dlp "ytsearch:%s" ) to search YouTube'
                    % (url, url), expected=True)
            else:
                if ':' not in default_search:
                    default_search += ':'
                return self.url_result(default_search + url)
        elif parsed_url.scheme.lower() in self._CORRUPTED_SCHEME_CONVERSION_TABLE:
            new_scheme = self._CORRUPTED_SCHEME_CONVERSION_TABLE[parsed_url.scheme.lower()]
            self.report_warning('scheme seems corrupted, correcting to %s' % new_scheme)
            fixed_urlp = parsed_url._replace(scheme=new_scheme)
            fixed_url = compat_urlparse.urlunparse(fixed_urlp)
            return self.url_result(fixed_url)

        host = parsed_url.netloc
        path = parsed_url.path
        if ':' in host:
            host = host[:host.index(':')]
        if host[:4] == 'www.':
            host = host[4:]
        # japan BBS redirect
        if host in ('pinktower.com', 'jump.5ch.net', 'jump.megabbs.info'):
            return self.url_result(compat_urllib_parse_unquote(parsed_url.query))
        # Pixiv redirect (usually requires referer to jump)
        if host in ('pixiv.net', 'www.pixiv.net') and path == '/jump.php':
            # Following URLs are valid and acceptable:
            # 1. https://www.pixiv.net/jump.php?url=URL_HERE (found in profile page)
            # 2. https://www.pixiv.net/jump.php?URL_HERE (found in description in artwork page)
            # I think I previously saw Pixiv jump URLs with mutation, but I can't find it anymore
            link = try_get(
                parsed_url.query,
                (lambda x: compat_parse_qs(x)['url'][0],
                 lambda x: compat_urllib_parse_unquote(x)),
                compat_str)
            if link:
                return self.url_result(link)
        # twpf.jp redirect
        if host == 'twpf.jp' and path == '/home/jump':
            link = try_get(compat_parse_qs(parsed_url.query), lambda qs: qs['p'][0], compat_str)
            if link:
                return self.url_result(link)
        # Firebase Dynamic Link
        # https://firebase.google.com/docs/dynamic-links/create-manually
        if host.endswith('.page.link'):
            link = try_get(compat_parse_qs(parsed_url.query), lambda qs: qs['link'][0], compat_str)
            if link:
                return self.url_result(link)

        url, smuggled_data = unsmuggle_url(url)
        force_videoid = None
        is_intentional = smuggled_data and smuggled_data.get('to_generic')
        if smuggled_data and 'force_videoid' in smuggled_data:
            force_videoid = smuggled_data['force_videoid']
            video_id = force_videoid
        else:
            video_id = self._generic_id(url)

        self.to_screen('%s: Requesting header' % video_id)

        head_req = HEADRequest(url)
        head_response = self._request_webpage(
            head_req, video_id,
            note=False, errnote='Could not send HEAD request to %s' % url,
            fatal=False)

        if head_response is not False:
            # Check for redirect
            new_url = head_response.geturl()
            if url != new_url:
                self.report_following_redirect(new_url)
                if force_videoid:
                    new_url = smuggle_url(
                        new_url, {'force_videoid': force_videoid})
                return self.url_result(new_url)

        full_response = None
        if head_response is False:
            request = sanitized_Request(url)
            request.add_header('Accept-Encoding', '*')
            full_response = self._request_webpage(request, video_id)
            head_response = full_response

        info_dict = {
            'id': video_id,
            'title': self._generic_title(url),
            'timestamp': unified_timestamp(head_response.headers.get('Last-Modified'))
        }

        # Check for direct link to a video
        content_type = head_response.headers.get('Content-Type', '').lower()
        m = re.match(r'^(?P<type>audio|video|application(?=/(?:ogg$|(?:vnd\.apple\.|x-)?mpegurl)))/(?P<format_id>[^;\s]+)', content_type)
        if m:
            self.report_detected('direct video link')
            format_id = compat_str(m.group('format_id'))
            subtitles = {}
            if format_id.endswith('mpegurl'):
                formats, subtitles = self._extract_m3u8_formats_and_subtitles(url, video_id, 'mp4')
            elif format_id.endswith('mpd') or format_id.endswith('dash+xml'):
                formats, subtitles = self._extract_mpd_formats_and_subtitles(url, video_id)
            elif format_id == 'f4m':
                formats = self._extract_f4m_formats(url, video_id)
            else:
                formats = [{
                    'format_id': format_id,
                    'url': url,
                    'vcodec': 'none' if m.group('type') == 'audio' else None
                }]
                info_dict['direct'] = True
            self._sort_formats(formats)
            info_dict['formats'] = formats
            info_dict['subtitles'] = subtitles
            return info_dict

        if not self.get_param('test', False) and not is_intentional:
            force = self.get_param('force_generic_extractor', False)
            self.report_warning(
                '%s on generic information extractor.' % ('Forcing' if force else 'Falling back'))

        if not full_response:
            request = sanitized_Request(url)
            # Some webservers may serve compressed content of rather big size (e.g. gzipped flac)
            # making it impossible to download only chunk of the file (yet we need only 512kB to
            # test whether it's HTML or not). According to yt-dlp default Accept-Encoding
            # that will always result in downloading the whole file that is not desirable.
            # Therefore for extraction pass we have to override Accept-Encoding to any in order
            # to accept raw bytes and being able to download only a chunk.
            # It may probably better to solve this by checking Content-Type for application/octet-stream
            # after HEAD request finishes, but not sure if we can rely on this.
            request.add_header('Accept-Encoding', '*')
            full_response = self._request_webpage(request, video_id)

        first_bytes = full_response.read(512)

        # Is it an M3U playlist?
        if first_bytes.startswith(b'#EXTM3U'):
            self.report_detected('M3U playlist')
            info_dict['formats'], info_dict['subtitles'] = self._extract_m3u8_formats_and_subtitles(url, video_id, 'mp4')
            self._sort_formats(info_dict['formats'])
            return info_dict

        # Maybe it's a direct link to a video?
        # Be careful not to download the whole thing!
        if not is_html(first_bytes):
            self.report_warning(
                'URL could be a direct video link, returning it as such.')
            info_dict.update({
                'direct': True,
                'url': url,
            })
            return info_dict

        webpage = self._webpage_read_content(
            full_response, url, video_id, prefix=first_bytes)

        if '<title>DPG Media Privacy Gate</title>' in webpage:
            webpage = self._download_webpage(url, video_id)

        # Test if the URL is for self-hosted instances
        if not is_intentional:
            from ..extractor import gen_selfhosted_extractor_classes
            _ie = next((ie for ie in gen_selfhosted_extractor_classes()
                        if ie._is_probe_enabled(self._downloader) and ie._probe_selfhosted_service(self, url, host, webpage)), None)
            if _ie:
                return self.url_result(url, ie=_ie.ie_key())

        self.report_extraction(video_id)

        # Is it an RSS feed, a SMIL file, an XSPF playlist or a MPD manifest?
        try:
            try:
                doc = compat_etree_fromstring(webpage)
            except compat_xml_parse_error:
                doc = compat_etree_fromstring(webpage.encode('utf-8'))
            if doc.tag == 'rss':
                self.report_detected('RSS feed')
                return self._extract_rss(url, video_id, doc)
            elif doc.tag == 'SmoothStreamingMedia':
                info_dict['formats'], info_dict['subtitles'] = self._parse_ism_formats_and_subtitles(doc, url)
                self.report_detected('ISM manifest')
                self._sort_formats(info_dict['formats'])
                return info_dict
            elif re.match(r'^(?:{[^}]+})?smil$', doc.tag):
                smil = self._parse_smil(doc, url, video_id)
                self.report_detected('SMIL file')
                self._sort_formats(smil['formats'])
                return smil
            elif doc.tag == '{http://xspf.org/ns/0/}playlist':
                self.report_detected('XSPF playlist')
                return self.playlist_result(
                    self._parse_xspf(
                        doc, video_id, xspf_url=url,
                        xspf_base_url=full_response.geturl()),
                    video_id)
            elif re.match(r'(?i)^(?:{[^}]+})?MPD$', doc.tag):
                info_dict['formats'], info_dict['subtitles'] = self._parse_mpd_formats_and_subtitles(
                    doc,
                    mpd_base_url=full_response.geturl().rpartition('/')[0],
                    mpd_url=url)
                self.report_detected('DASH manifest')
                self._sort_formats(info_dict['formats'])
                return info_dict
            elif re.match(r'^{http://ns\.adobe\.com/f4m/[12]\.0}manifest$', doc.tag):
                info_dict['formats'] = self._parse_f4m_formats(doc, url, video_id)
                self.report_detected('F4M manifest')
                self._sort_formats(info_dict['formats'])
                return info_dict
        except compat_xml_parse_error:
            pass

        # Is it a Camtasia project?
        camtasia_res = self._extract_camtasia(url, video_id, webpage)
        if camtasia_res is not None:
            self.report_detected('Camtasia video')
            return camtasia_res

        # Sometimes embedded video player is hidden behind percent encoding
        # (e.g. https://github.com/ytdl-org/youtube-dl/issues/2448)
        # Unescaping the whole page allows to handle those cases in a generic way
        # FIXME: unescaping the whole page may break URLs, commenting out for now.
        # There probably should be a second run of generic extractor on unescaped webpage.
        # webpage = compat_urllib_parse_unquote(webpage)

        # Unescape squarespace embeds to be detected by generic extractor,
        # see https://github.com/ytdl-org/youtube-dl/issues/21294
        webpage = re.sub(
            r'<div[^>]+class=[^>]*?\bsqs-video-wrapper\b[^>]*>',
            lambda x: unescapeHTML(x.group(0)), webpage)

        # it's tempting to parse this further, but you would
        # have to take into account all the variations like
        #   Video Title - Site Name
        #   Site Name | Video Title
        #   Video Title - Tagline | Site Name
        # and so on and so forth; it's just not practical
        video_title = self._og_search_title(
            webpage, default=None) or self._html_extract_title(
            webpage, 'video title', default='video')

        # Try to detect age limit automatically
        age_limit = self._rta_search(webpage)
        # And then there are the jokers who advertise that they use RTA,
        # but actually don't.
        AGE_LIMIT_MARKERS = [
            r'Proudly Labeled <a href="http://www\.rtalabel\.org/" title="Restricted to Adults">RTA</a>',
        ]
        if any(re.search(marker, webpage) for marker in AGE_LIMIT_MARKERS):
            age_limit = 18

        # video uploader is domain name
        video_uploader = self._search_regex(
            r'^(?:https?://)?([^/]*)/.*', url, 'video uploader')

        video_description = self._og_search_description(webpage, default=None)
        video_thumbnail = self._og_search_thumbnail(webpage, default=None)

        info_dict.update({
            'title': video_title,
            'description': video_description,
            'thumbnail': video_thumbnail,
            'age_limit': age_limit,
        })

        waitlist = []
        self._downloader.write_debug('Looking for video embeds')

        # Look for Brightcove Legacy Studio embeds
        bc_urls = BrightcoveLegacyIE._extract_brightcove_urls(webpage)
        if bc_urls:
            entries = [{
                '_type': 'url',
                'url': smuggle_url(bc_url, {'Referer': url}),
                'ie_key': 'BrightcoveLegacy'
            } for bc_url in bc_urls]

            waitlist.append({
                '_type': 'playlist',
                'title': video_title,
                'id': video_id,
                'entries': entries,
            })

        # Look for Brightcove New Studio embeds
        bc_urls = BrightcoveNewIE._extract_urls(self, webpage)
        if bc_urls:
            waitlist.append(self.playlist_from_matches(
                bc_urls, video_id, video_title,
                getter=lambda x: smuggle_url(x, {'referrer': url}),
                ie='BrightcoveNew'))

        # Look for Nexx embeds
        nexx_urls = NexxIE._extract_urls(webpage)
        if nexx_urls:
            waitlist.append(self.playlist_from_matches(nexx_urls, video_id, video_title, ie=NexxIE.ie_key()))

        # Look for Nexx iFrame embeds
        nexx_embed_urls = NexxEmbedIE._extract_urls(webpage)
        if nexx_embed_urls:
            waitlist.append(self.playlist_from_matches(nexx_embed_urls, video_id, video_title, ie=NexxEmbedIE.ie_key()))

        # Look for ThePlatform embeds
        tp_urls = ThePlatformIE._extract_urls(webpage)
        if tp_urls:
            waitlist.append(self.playlist_from_matches(tp_urls, video_id, video_title, ie='ThePlatform'))

        arc_urls = ArcPublishingIE._extract_urls(webpage)
        if arc_urls:
            waitlist.append(self.playlist_from_matches(arc_urls, video_id, video_title, ie=ArcPublishingIE.ie_key()))

        mychannels_urls = MedialaanIE._extract_urls(webpage)
        if mychannels_urls:
            waitlist.append(self.playlist_from_matches(
                mychannels_urls, video_id, video_title, ie=MedialaanIE.ie_key()))

        # Look for embedded rtl.nl player
        matches = re.findall(
            r'<iframe[^>]+?src="((?:https?:)?//(?:(?:www|static)\.)?rtl\.nl/(?:system/videoplayer/[^"]+(?:video_)?)?embed[^"]+)"',
            webpage)
        if matches:
            waitlist.append(self.playlist_from_matches(matches, video_id, video_title, ie='RtlNl'))

        vimeo_urls = VimeoIE._extract_urls(url, webpage)
        if vimeo_urls:
            waitlist.append(self.playlist_from_matches(vimeo_urls, video_id, video_title, ie=VimeoIE.ie_key()))

        vhx_url = VHXEmbedIE._extract_url(webpage)
        if vhx_url:
            waitlist.append(self.url_result(vhx_url, VHXEmbedIE.ie_key()))

        # Invidious Instances
        # https://github.com/yt-dlp/yt-dlp/issues/195
        # https://github.com/iv-org/invidious/pull/1730
        youtube_url = self._search_regex(
            r'<link rel="alternate" href="(https://www\.youtube\.com/watch\?v=[0-9A-Za-z_-]{11})"',
            webpage, 'youtube link', default=None)
        if youtube_url:
            waitlist.append(self.url_result(youtube_url, YoutubeIE.ie_key()))

        # Look for YouTube embeds
        youtube_urls = YoutubeIE._extract_urls(webpage)
        if youtube_urls:
            waitlist.append(self.playlist_from_matches(
                youtube_urls, video_id, video_title, ie=YoutubeIE.ie_key()))

        matches = DailymotionIE._extract_urls(webpage)
        if matches:
            waitlist.append(self.playlist_from_matches(matches, video_id, video_title))

        # Look for embedded Dailymotion playlist player (#3822)
        m = re.search(
            r'<iframe[^>]+?src=(["\'])(?P<url>(?:https?:)?//(?:www\.)?dailymotion\.[a-z]{2,3}/widget/jukebox\?.+?)\1', webpage)
        if m:
            playlists = re.findall(
                r'list\[\]=/playlist/([^/]+)/', unescapeHTML(m.group('url')))
            if playlists:
                waitlist.append(self.playlist_from_matches(
                    playlists, video_id, video_title, lambda p: '//dailymotion.com/playlist/%s' % p))

        # Look for DailyMail embeds
        dailymail_urls = DailyMailIE._extract_urls(webpage)
        if dailymail_urls:
            waitlist.append(self.playlist_from_matches(
                dailymail_urls, video_id, video_title, ie=DailyMailIE.ie_key()))

        # Look for Teachable embeds, must be before Wistia
        teachable_url = TeachableIE._extract_url(webpage, url)
        if teachable_url:
            waitlist.append(self.url_result(teachable_url))

        # Look for embedded Wistia player
        wistia_urls = WistiaIE._extract_urls(webpage)
        if wistia_urls:
            playlist = self.playlist_from_matches(wistia_urls, video_id, video_title, ie=WistiaIE.ie_key())
            for entry in playlist['entries']:
                entry.update({
                    '_type': 'url_transparent',
                    'uploader': video_uploader,
                })
            waitlist.append(playlist)

        # Look for SVT player
        svt_url = SVTIE._extract_url(webpage)
        if svt_url:
            waitlist.append(self.url_result(svt_url, 'SVT'))

        # Look for Bandcamp pages with custom domain
        mobj = re.search(r'<meta property="og:url"[^>]*?content="(.*?bandcamp\.com.*?)"', webpage)
        if mobj is not None:
            burl = unescapeHTML(mobj.group(1))
            # Don't set the extractor because it can be a track url or an album
            waitlist.append(self.url_result(burl))

        # Look for embedded Vevo player
        mobj = re.search(
            r'<iframe[^>]+?src=(["\'])(?P<url>(?:https?:)?//(?:cache\.)?vevo\.com/.+?)\1', webpage)
        if mobj is not None:
            waitlist.append(self.url_result(mobj.group('url')))

        # Look for embedded Viddler player
        mobj = re.search(
            r'<(?:iframe[^>]+?src|param[^>]+?value)=(["\'])(?P<url>(?:https?:)?//(?:www\.)?viddler\.com/(?:embed|player)/.+?)\1',
            webpage)
        if mobj is not None:
            waitlist.append(self.url_result(mobj.group('url')))

        # Look for NYTimes player
        mobj = re.search(
            r'<iframe[^>]+src=(["\'])(?P<url>(?:https?:)?//graphics8\.nytimes\.com/bcvideo/[^/]+/iframe/embed\.html.+?)\1>',
            webpage)
        if mobj is not None:
            waitlist.append(self.url_result(mobj.group('url')))

        # Look for Libsyn player
        mobj = re.search(
            r'<iframe[^>]+src=(["\'])(?P<url>(?:https?:)?//html5-player\.libsyn\.com/embed/.+?)\1', webpage)
        if mobj is not None:
            waitlist.append(self.url_result(mobj.group('url')))

        # Look for Ooyala videos
        mobj = (re.search(r'player\.ooyala\.com/[^"?]+[?#][^"]*?(?:embedCode|ec)=(?P<ec>[^"&]+)', webpage)
                or re.search(r'OO\.Player\.create\([\'"].*?[\'"],\s*[\'"](?P<ec>.{32})[\'"]', webpage)
                or re.search(r'OO\.Player\.create\.apply\(\s*OO\.Player\s*,\s*op\(\s*\[\s*[\'"][^\'"]*[\'"]\s*,\s*[\'"](?P<ec>.{32})[\'"]', webpage)
                or re.search(r'SBN\.VideoLinkset\.ooyala\([\'"](?P<ec>.{32})[\'"]\)', webpage)
                or re.search(r'data-ooyala-video-id\s*=\s*[\'"](?P<ec>.{32})[\'"]', webpage))
        if mobj is not None:
            embed_token = self._search_regex(
                r'embedToken[\'"]?\s*:\s*[\'"]([^\'"]+)',
                webpage, 'ooyala embed token', default=None)
            waitlist.append(OoyalaIE._build_url_result(smuggle_url(
                mobj.group('ec'), {
                    'domain': url,
                    'embed_token': embed_token,
                })))

        # Look for multiple Ooyala embeds on SBN network websites
        mobj = re.search(r'SBN\.VideoLinkset\.entryGroup\((\[.*?\])', webpage)
        if mobj is not None:
            embeds = self._parse_json(mobj.group(1), video_id, fatal=False)
            if embeds:
                waitlist.append(self.playlist_from_matches(
                    embeds, video_id, video_title,
                    getter=lambda v: OoyalaIE._url_for_embed_code(smuggle_url(v['provider_video_id'], {'domain': url})), ie='Ooyala'))

        # Look for Aparat videos
        mobj = re.search(r'<iframe .*?src="(http://www\.aparat\.com/video/[^"]+)"', webpage)
        if mobj is not None:
            waitlist.append(self.url_result(mobj.group(1), 'Aparat'))

        # Look for MPORA videos
        mobj = re.search(r'<iframe .*?src="(http://mpora\.(?:com|de)/videos/[^"]+)"', webpage)
        if mobj is not None:
            waitlist.append(self.url_result(mobj.group(1), 'Mpora'))

        # Look for embedded Facebook player
        facebook_urls = FacebookIE._extract_urls(webpage)
        if facebook_urls:
            waitlist.append(self.playlist_from_matches(facebook_urls, video_id, video_title))

        # Look for embedded VK player
        mobj = re.search(r'<iframe[^>]+?src=(["\'])(?P<url>https?://vk\.com/video_ext\.php.+?)\1', webpage)
        if mobj is not None:
            waitlist.append(self.url_result(mobj.group('url'), 'VK'))

        # Look for embedded Odnoklassniki player
        odnoklassniki_url = OdnoklassnikiIE._extract_url(webpage)
        if odnoklassniki_url:
            waitlist.append(self.url_result(odnoklassniki_url, OdnoklassnikiIE.ie_key()))

        # Look for sibnet embedded player
        sibnet_urls = VKIE._extract_sibnet_urls(webpage)
        if sibnet_urls:
            waitlist.append(self.playlist_from_matches(sibnet_urls, video_id, video_title))

        # Look for embedded ivi player
        mobj = re.search(r'<embed[^>]+?src=(["\'])(?P<url>https?://(?:www\.)?ivi\.ru/video/player.+?)\1', webpage)
        if mobj is not None:
            waitlist.append(self.url_result(mobj.group('url'), 'Ivi'))

        # Look for embedded Huffington Post player
        mobj = re.search(
            r'<iframe[^>]+?src=(["\'])(?P<url>https?://embed\.live\.huffingtonpost\.com/.+?)\1', webpage)
        if mobj is not None:
            waitlist.append(self.url_result(mobj.group('url'), 'HuffPost'))

        # Look for embed.ly
        mobj = re.search(r'class=["\']embedly-card["\'][^>]href=["\'](?P<url>[^"\']+)', webpage)
        if mobj is not None:
            waitlist.append(self.url_result(mobj.group('url')))
        mobj = re.search(r'class=["\']embedly-embed["\'][^>]src=["\'][^"\']*url=(?P<url>[^&]+)', webpage)
        if mobj is not None:
            waitlist.append(self.url_result(compat_urllib_parse_unquote(mobj.group('url'))))

        # Look for funnyordie embed
        matches = re.findall(r'<iframe[^>]+?src="(https?://(?:www\.)?funnyordie\.com/embed/[^"]+)"', webpage)
        if matches:
            waitlist.append(self.playlist_from_matches(
                matches, video_id, video_title, getter=unescapeHTML, ie='FunnyOrDie'))

        # Look for Simplecast embeds
        simplecast_urls = SimplecastIE._extract_urls(webpage)
        if simplecast_urls:
            waitlist.append(self.playlist_from_matches(
                simplecast_urls, video_id, video_title))

        # Look for BBC iPlayer embed
        matches = re.findall(r'setPlaylist\("(https?://www\.bbc\.co\.uk/iplayer/[^/]+/[\da-z]{8})"\)', webpage)
        if matches:
            waitlist.append(self.playlist_from_matches(matches, video_id, video_title, ie='BBCCoUk'))

        # Look for embedded RUTV player
        rutv_url = RUTVIE._extract_url(webpage)
        if rutv_url:
            waitlist.append(self.url_result(rutv_url, 'RUTV'))

        # Look for embedded TVC player
        tvc_url = TVCIE._extract_url(webpage)
        if tvc_url:
            waitlist.append(self.url_result(tvc_url, 'TVC'))

        # Look for embedded SportBox player
        sportbox_urls = SportBoxIE._extract_urls(webpage)
        if sportbox_urls:
            waitlist.append(self.playlist_from_matches(sportbox_urls, video_id, video_title, ie=SportBoxIE.ie_key()))

        # Look for embedded XHamster player
        xhamster_urls = XHamsterEmbedIE._extract_urls(webpage)
        if xhamster_urls:
            waitlist.append(self.playlist_from_matches(xhamster_urls, video_id, video_title, ie='XHamsterEmbed'))

        # Look for embedded TNAFlixNetwork player
        tnaflix_urls = TNAFlixNetworkEmbedIE._extract_urls(webpage)
        if tnaflix_urls:
            waitlist.append(self.playlist_from_matches(tnaflix_urls, video_id, video_title, ie=TNAFlixNetworkEmbedIE.ie_key()))

        # Look for embedded PornHub player
        pornhub_urls = PornHubIE._extract_urls(webpage)
        if pornhub_urls:
            waitlist.append(self.playlist_from_matches(pornhub_urls, video_id, video_title, ie=PornHubIE.ie_key()))

        # Look for embedded DrTuber player
        drtuber_urls = DrTuberIE._extract_urls(webpage)
        if drtuber_urls:
            waitlist.append(self.playlist_from_matches(drtuber_urls, video_id, video_title, ie=DrTuberIE.ie_key()))

        # Look for embedded RedTube player
        redtube_urls = RedTubeIE._extract_urls(webpage)
        if redtube_urls:
            waitlist.append(self.playlist_from_matches(redtube_urls, video_id, video_title, ie=RedTubeIE.ie_key()))

        # Look for embedded Tube8 player
        tube8_urls = Tube8IE._extract_urls(webpage)
        if tube8_urls:
            waitlist.append(self.playlist_from_matches(tube8_urls, video_id, video_title, ie=Tube8IE.ie_key()))

        # Look for embedded Mofosex player
        mofosex_urls = MofosexEmbedIE._extract_urls(webpage)
        if mofosex_urls:
            waitlist.append(self.playlist_from_matches(mofosex_urls, video_id, video_title, ie=MofosexEmbedIE.ie_key()))

        # Look for embedded Spankwire player
        spankwire_urls = SpankwireIE._extract_urls(webpage)
        if spankwire_urls:
            waitlist.append(self.playlist_from_matches(spankwire_urls, video_id, video_title, ie=SpankwireIE.ie_key()))

        # Look for embedded YouPorn player
        youporn_urls = YouPornIE._extract_urls(webpage)
        if youporn_urls:
            waitlist.append(self.playlist_from_matches(youporn_urls, video_id, video_title, ie=YouPornIE.ie_key()))

        # Look for embedded Tvigle player
        mobj = re.search(
            r'<iframe[^>]+?src=(["\'])(?P<url>(?:https?:)?//cloud\.tvigle\.ru/video/.+?)\1', webpage)
        if mobj is not None:
            waitlist.append(self.url_result(mobj.group('url'), 'Tvigle'))

        # Look for embedded TED player
        ted_urls = TedEmbedIE._extract_urls(webpage)
        if ted_urls:
            waitlist.append(self.playlist_from_matches(ted_urls, video_id, video_title, ie=TedEmbedIE.ie_key()))

        # Look for embedded Ustream videos
        ustream_url = UstreamIE._extract_url(webpage)
        if ustream_url:
            waitlist.append(self.url_result(ustream_url, UstreamIE.ie_key()))

        # Look for embedded arte.tv player
        arte_urls = ArteTVEmbedIE._extract_urls(webpage)
        if arte_urls:
            waitlist.append(self.playlist_from_matches(arte_urls, video_id, video_title))

        # Look for embedded francetv player
        mobj = re.search(
            r'<iframe[^>]+?src=(["\'])(?P<url>(?:https?://)?embed\.francetv\.fr/\?ue=.+?)\1',
            webpage)
        if mobj is not None:
            waitlist.append(self.url_result(mobj.group('url')))

        # Look for embedded Myvi.ru player
        myvi_url = MyviIE._extract_url(webpage)
        if myvi_url:
            waitlist.append(self.url_result(myvi_url))

        # Look for embedded soundcloud player
        soundcloud_urls = SoundcloudEmbedIE._extract_urls(webpage)
        if soundcloud_urls:
            waitlist.append(self.playlist_from_matches(soundcloud_urls, video_id, video_title, getter=unescapeHTML))

        # Look for tunein player
        tunein_urls = TuneInBaseIE._extract_urls(webpage)
        if tunein_urls:
            waitlist.append(self.playlist_from_matches(tunein_urls, video_id, video_title))

        # Look for embedded mtvservices player
        mtvservices_url = MTVServicesEmbeddedIE._extract_url(webpage)
        if mtvservices_url:
            waitlist.append(self.url_result(mtvservices_url, ie='MTVServicesEmbedded'))

        # Look for embedded yahoo player
        mobj = re.search(
            r'<iframe[^>]+?src=(["\'])(?P<url>https?://(?:screen|movies)\.yahoo\.com/.+?\.html\?format=embed)\1',
            webpage)
        if mobj is not None:
            waitlist.append(self.url_result(mobj.group('url'), 'Yahoo'))

        # Look for embedded sbs.com.au player
        mobj = re.search(
            r'''(?x)
            (?:
                <meta\s+property="og:video"\s+content=|
                <iframe[^>]+?src=
            )
            (["\'])(?P<url>https?://(?:www\.)?sbs\.com\.au/ondemand/video/.+?)\1''',
            webpage)
        if mobj is not None:
            waitlist.append(self.url_result(mobj.group('url'), 'SBS'))

        # Look for embedded Cinchcast player
        mobj = re.search(
            r'<iframe[^>]+?src=(["\'])(?P<url>https?://player\.cinchcast\.com/.+?)\1',
            webpage)
        if mobj is not None:
            waitlist.append(self.url_result(mobj.group('url'), 'Cinchcast'))

        mobj = re.search(
            r'<iframe[^>]+?src=(["\'])(?P<url>https?://m(?:lb)?\.mlb\.com/shared/video/embed/embed\.html\?.+?)\1',
            webpage)
        if not mobj:
            mobj = re.search(
                r'data-video-link=["\'](?P<url>http://m\.mlb\.com/video/[^"\']+)',
                webpage)
        if mobj is not None:
            waitlist.append(self.url_result(mobj.group('url'), 'MLB'))

        mobj = re.search(
            r'<(?:iframe|script)[^>]+?src=(["\'])(?P<url>%s)\1' % CondeNastIE.EMBED_URL,
            webpage)
        if mobj is not None:
            waitlist.append(self.url_result(self._proto_relative_url(mobj.group('url'), scheme='http:'), 'CondeNast'))

        mobj = re.search(
            r'<iframe[^>]+src="(?P<url>https?://(?:new\.)?livestream\.com/[^"]+/player[^"]+)"',
            webpage)
        if mobj is not None:
            waitlist.append(self.url_result(mobj.group('url'), 'Livestream'))

        # Look for Zapiks embed
        mobj = re.search(
            r'<iframe[^>]+src="(?P<url>https?://(?:www\.)?zapiks\.fr/index\.php\?.+?)"', webpage)
        if mobj is not None:
            waitlist.append(self.url_result(mobj.group('url'), 'Zapiks'))

        # Look for Kaltura embeds
        kaltura_urls = KalturaIE._extract_urls(webpage)
        if kaltura_urls:
            waitlist.append(self.playlist_from_matches(
                kaltura_urls, video_id, video_title,
                getter=lambda x: smuggle_url(x, {'source_url': url}),
                ie=KalturaIE.ie_key()))

        # Look for EaglePlatform embeds
        eagleplatform_url = EaglePlatformIE._extract_url(webpage)
        if eagleplatform_url:
            waitlist.append(self.url_result(smuggle_url(eagleplatform_url, {'referrer': url}), EaglePlatformIE.ie_key()))

        # Look for ClipYou (uses EaglePlatform) embeds
        mobj = re.search(
            r'<iframe[^>]+src="https?://(?P<host>media\.clipyou\.ru)/index/player\?.*\brecord_id=(?P<id>\d+).*"', webpage)
        if mobj is not None:
            waitlist.append(self.url_result('eagleplatform:%(host)s:%(id)s' % mobj.groupdict(), 'EaglePlatform'))

        # Look for Pladform embeds
        pladform_url = PladformIE._extract_url(webpage)
        if pladform_url:
            waitlist.append(self.url_result(pladform_url))

        # Look for Videomore embeds
        videomore_url = VideomoreIE._extract_url(webpage)
        if videomore_url:
            waitlist.append(self.url_result(videomore_url))

        # Look for Webcaster embeds
        webcaster_url = WebcasterFeedIE._extract_url(self, webpage)
        if webcaster_url:
            waitlist.append(self.url_result(webcaster_url, ie=WebcasterFeedIE.ie_key()))

        # Look for Playwire embeds
        mobj = re.search(
            r'<script[^>]+data-config=(["\'])(?P<url>(?:https?:)?//config\.playwire\.com/.+?)\1', webpage)
        if mobj is not None:
            waitlist.append(self.url_result(mobj.group('url')))

        # Look for Crooks and Liars embeds
        mobj = re.search(
            r'<(?:iframe[^>]+src|param[^>]+value)=(["\'])(?P<url>(?:https?:)?//embed\.crooksandliars\.com/(?:embed|v)/.+?)\1', webpage)
        if mobj is not None:
            waitlist.append(self.url_result(mobj.group('url')))

        # Look for NBC Sports VPlayer embeds
        nbc_sports_url = NBCSportsVPlayerIE._extract_url(webpage)
        if nbc_sports_url:
            waitlist.append(self.url_result(nbc_sports_url, 'NBCSportsVPlayer'))

        # Look for NBC News embeds
        nbc_news_embed_url = re.search(
            r'<iframe[^>]+src=(["\'])(?P<url>(?:https?:)?//www\.nbcnews\.com/widget/video-embed/[^"\']+)\1', webpage)
        if nbc_news_embed_url:
            waitlist.append(self.url_result(nbc_news_embed_url.group('url'), 'NBCNews'))

        # Look for Google Drive embeds
        google_drive_url = GoogleDriveIE._extract_url(webpage)
        if google_drive_url:
            waitlist.append(self.url_result(google_drive_url, 'GoogleDrive'))

        # Look for UDN embeds
        mobj = re.search(
            r'<iframe[^>]+src="(?:https?:)?(?P<url>%s)"' % UDNEmbedIE._PROTOCOL_RELATIVE_VALID_URL, webpage)
        if mobj is not None:
            waitlist.append(self.url_result(
                compat_urlparse.urljoin(url, mobj.group('url')), 'UDNEmbed'))

        # Look for Senate ISVP iframe
        senate_isvp_url = SenateISVPIE._search_iframe_url(webpage)
        if senate_isvp_url:
            waitlist.append(self.url_result(senate_isvp_url, 'SenateISVP'))

        # Look for Kinja embeds
        kinja_embed_urls = KinjaEmbedIE._extract_urls(webpage, url)
        if kinja_embed_urls:
            waitlist.append(self.playlist_from_matches(
                kinja_embed_urls, video_id, video_title))

        # Look for OnionStudios embeds
        onionstudios_url = OnionStudiosIE._extract_url(webpage)
        if onionstudios_url:
            waitlist.append(self.url_result(onionstudios_url))

        # Look for Blogger embeds
        blogger_urls = BloggerIE._extract_urls(webpage)
        if blogger_urls:
            return self.playlist_from_matches(blogger_urls, video_id, video_title, ie=BloggerIE.ie_key())

        # Look for ViewLift embeds
        viewlift_url = ViewLiftEmbedIE._extract_url(webpage)
        if viewlift_url:
            waitlist.append(self.url_result(viewlift_url))

        # Look for JWPlatform embeds
        jwplatform_urls = JWPlatformIE._extract_urls(webpage)
        if jwplatform_urls:
            waitlist.append(self.playlist_from_matches(jwplatform_urls, video_id, video_title, ie=JWPlatformIE.ie_key()))

        # Look for Digiteka embeds
        digiteka_url = DigitekaIE._extract_url(webpage)
        if digiteka_url:
            waitlist.append(self.url_result(self._proto_relative_url(digiteka_url), DigitekaIE.ie_key()))

        # Look for Arkena embeds
        arkena_url = ArkenaIE._extract_url(webpage)
        if arkena_url:
            waitlist.append(self.url_result(arkena_url, ArkenaIE.ie_key()))

        # Look for Piksel embeds
        piksel_url = PikselIE._extract_url(webpage)
        if piksel_url:
            waitlist.append(self.url_result(piksel_url, PikselIE.ie_key()))

        # Look for Limelight embeds
        limelight_urls = LimelightBaseIE._extract_urls(webpage, url)
        if limelight_urls:
            waitlist.append(self.playlist_result(
                limelight_urls, video_id, video_title, video_description))

        # Look for Anvato embeds
        anvato_urls = AnvatoIE._extract_urls(self, webpage, video_id)
        if anvato_urls:
            waitlist.append(self.playlist_result(
                anvato_urls, video_id, video_title, video_description))

        # Look for AdobeTVVideo embeds
        mobj = re.search(
            r'<iframe[^>]+src=[\'"]((?:https?:)?//video\.tv\.adobe\.com/v/\d+[^"]+)[\'"]',
            webpage)
        if mobj is not None:
            waitlist.append(self.url_result(
                self._proto_relative_url(unescapeHTML(mobj.group(1))),
                'AdobeTVVideo'))

        # Look for Vine embeds
        mobj = re.search(
            r'<iframe[^>]+src=[\'"]((?:https?:)?//(?:www\.)?vine\.co/v/[^/]+/embed/(?:simple|postcard))',
            webpage)
        if mobj is not None:
            waitlist.append(self.url_result(
                self._proto_relative_url(unescapeHTML(mobj.group(1))), 'Vine'))

        # Look for VODPlatform embeds
        mobj = re.search(
            r'<iframe[^>]+src=(["\'])(?P<url>(?:https?:)?//(?:(?:www\.)?vod-platform\.net|embed\.kwikmotion\.com)/[eE]mbed/.+?)\1',
            webpage)
        if mobj is not None:
            waitlist.append(self.url_result(
                self._proto_relative_url(unescapeHTML(mobj.group('url'))), 'VODPlatform'))

        # Look for Mangomolo embeds
        mobj = re.search(
            r'''(?x)<iframe[^>]+src=(["\'])(?P<url>(?:https?:)?//
                (?:
                    admin\.mangomolo\.com/analytics/index\.php/customers/embed|
                    player\.mangomolo\.com/v1
                )/
                (?:
                    video\?.*?\bid=(?P<video_id>\d+)|
                    (?:index|live)\?.*?\bchannelid=(?P<channel_id>(?:[A-Za-z0-9+/=]|%2B|%2F|%3D)+)
                ).+?)\1''', webpage)
        if mobj is not None:
            info = {
                '_type': 'url_transparent',
                'url': self._proto_relative_url(unescapeHTML(mobj.group('url'))),
                'title': video_title,
                'description': video_description,
                'thumbnail': video_thumbnail,
                'uploader': video_uploader,
            }
            video_id = mobj.group('video_id')
            if video_id:
                info.update({
                    'ie_key': 'MangomoloVideo',
                    'id': video_id,
                })
            else:
                info.update({
                    'ie_key': 'MangomoloLive',
                    'id': mobj.group('channel_id'),
                })
            waitlist.append(info)

        # Look for Instagram embeds
        instagram_embed_url = InstagramIE._extract_embed_url(webpage)
        if instagram_embed_url is not None:
            waitlist.append(self.url_result(
                self._proto_relative_url(instagram_embed_url), InstagramIE.ie_key()))

        # Look for 3Q SDN embeds
        threeqsdn_url = ThreeQSDNIE._extract_url(webpage)
        if threeqsdn_url:
            waitlist.append({
                '_type': 'url_transparent',
                'ie_key': ThreeQSDNIE.ie_key(),
                'url': self._proto_relative_url(threeqsdn_url),
                'title': video_title,
                'description': video_description,
                'thumbnail': video_thumbnail,
                'uploader': video_uploader,
            })

        # Look for VBOX7 embeds
        vbox7_url = Vbox7IE._extract_url(webpage)
        if vbox7_url:
            waitlist.append(self.url_result(vbox7_url, Vbox7IE.ie_key()))

        # Look for DBTV embeds
        dbtv_urls = DBTVIE._extract_urls(webpage)
        if dbtv_urls:
            waitlist.append(self.playlist_from_matches(dbtv_urls, video_id, video_title, ie=DBTVIE.ie_key()))

        # Look for Videa embeds
        videa_urls = VideaIE._extract_urls(webpage)
        if videa_urls:
            waitlist.append(self.playlist_from_matches(videa_urls, video_id, video_title, ie=VideaIE.ie_key()))

        # Look for 20 minuten embeds
        twentymin_urls = TwentyMinutenIE._extract_urls(webpage)
        if twentymin_urls:
            waitlist.append(self.playlist_from_matches(
                twentymin_urls, video_id, video_title, ie=TwentyMinutenIE.ie_key()))

        # Look for VideoPress embeds
        videopress_urls = VideoPressIE._extract_urls(webpage)
        if videopress_urls:
            waitlist.append(self.playlist_from_matches(
                videopress_urls, video_id, video_title, ie=VideoPressIE.ie_key()))

        # Look for Rutube embeds
        rutube_urls = RutubeIE._extract_urls(webpage)
        if rutube_urls:
            waitlist.append(self.playlist_from_matches(
                rutube_urls, video_id, video_title, ie=RutubeIE.ie_key()))

        # Look for Glomex embeds
        glomex_urls = list(GlomexEmbedIE._extract_urls(webpage, url))
        if glomex_urls:
            return self.playlist_from_matches(
                glomex_urls, video_id, video_title, ie=GlomexEmbedIE.ie_key())

        # Look for megatv.com embeds
        megatvcom_urls = list(MegaTVComEmbedIE._extract_urls(webpage))
        if megatvcom_urls:
            return self.playlist_from_matches(
                megatvcom_urls, video_id, video_title, ie=MegaTVComEmbedIE.ie_key())

        # Look for ant1news.gr embeds
        ant1newsgr_urls = list(Ant1NewsGrEmbedIE._extract_urls(webpage))
        if ant1newsgr_urls:
            return self.playlist_from_matches(
                ant1newsgr_urls, video_id, video_title, ie=Ant1NewsGrEmbedIE.ie_key())

        # Look for WashingtonPost embeds
        wapo_urls = WashingtonPostIE._extract_urls(webpage)
        if wapo_urls:
            waitlist.append(self.playlist_from_matches(
                wapo_urls, video_id, video_title, ie=WashingtonPostIE.ie_key()))

        # Look for Mediaset embeds
        mediaset_urls = MediasetIE._extract_urls(self, webpage)
        if mediaset_urls:
            waitlist.append(self.playlist_from_matches(
                mediaset_urls, video_id, video_title, ie=MediasetIE.ie_key()))

        # Look for JOJ.sk embeds
        joj_urls = JojIE._extract_urls(webpage)
        if joj_urls:
            waitlist.append(self.playlist_from_matches(
                joj_urls, video_id, video_title, ie=JojIE.ie_key()))

        # Look for megaphone.fm embeds
        mpfn_urls = MegaphoneIE._extract_urls(webpage)
        if mpfn_urls:
            waitlist.append(self.playlist_from_matches(
                mpfn_urls, video_id, video_title, ie=MegaphoneIE.ie_key()))

        # Look for vzaar embeds
        vzaar_urls = VzaarIE._extract_urls(webpage)
        if vzaar_urls:
            waitlist.append(self.playlist_from_matches(
                vzaar_urls, video_id, video_title, ie=VzaarIE.ie_key()))

        channel9_urls = Channel9IE._extract_urls(webpage)
        if channel9_urls:
            waitlist.append(self.playlist_from_matches(
                channel9_urls, video_id, video_title, ie=Channel9IE.ie_key()))

        vshare_urls = VShareIE._extract_urls(webpage)
        if vshare_urls:
            waitlist.append(self.playlist_from_matches(
                vshare_urls, video_id, video_title, ie=VShareIE.ie_key()))

        # Look for Mediasite embeds
        mediasite_urls = MediasiteIE._extract_urls(webpage)
        if mediasite_urls:
            entries = [
                self.url_result(smuggle_url(
                    compat_urlparse.urljoin(url, mediasite_url),
                    {'UrlReferrer': url}), ie=MediasiteIE.ie_key())
                for mediasite_url in mediasite_urls]
            waitlist.append(self.playlist_result(entries, video_id, video_title))

        springboardplatform_urls = SpringboardPlatformIE._extract_urls(webpage)
        if springboardplatform_urls:
            waitlist.append(self.playlist_from_matches(
                springboardplatform_urls, video_id, video_title,
                ie=SpringboardPlatformIE.ie_key()))

        yapfiles_urls = YapFilesIE._extract_urls(webpage)
        if yapfiles_urls:
            waitlist.append(self.playlist_from_matches(
                yapfiles_urls, video_id, video_title, ie=YapFilesIE.ie_key()))

        vice_urls = ViceIE._extract_urls(webpage)
        if vice_urls:
            waitlist.append(self.playlist_from_matches(
                vice_urls, video_id, video_title, ie=ViceIE.ie_key()))

        xfileshare_urls = XFileShareIE._extract_urls(webpage)
        if xfileshare_urls:
            waitlist.append(self.playlist_from_matches(
                xfileshare_urls, video_id, video_title, ie=XFileShareIE.ie_key()))

        cloudflarestream_urls = CloudflareStreamIE._extract_urls(webpage)
        if cloudflarestream_urls:
            waitlist.append(self.playlist_from_matches(
                cloudflarestream_urls, video_id, video_title, ie=CloudflareStreamIE.ie_key()))

        peertube_urls = PeerTubeIE._extract_urls(webpage, url)
        if peertube_urls:
            waitlist.append(self.playlist_from_matches(
                peertube_urls, video_id, video_title, ie=PeerTubeIE.ie_key()))

        indavideo_urls = IndavideoEmbedIE._extract_urls(webpage)
        if indavideo_urls:
            waitlist.append(self.playlist_from_matches(
                indavideo_urls, video_id, video_title, ie=IndavideoEmbedIE.ie_key()))

        apa_urls = APAIE._extract_urls(webpage)
        if apa_urls:
            waitlist.append(self.playlist_from_matches(
                apa_urls, video_id, video_title, ie=APAIE.ie_key()))

        foxnews_urls = FoxNewsIE._extract_urls(webpage)
        if foxnews_urls:
            waitlist.append(self.playlist_from_matches(
                foxnews_urls, video_id, video_title, ie=FoxNewsIE.ie_key()))

        sharevideos_urls = [sharevideos_mobj.group('url') for sharevideos_mobj in re.finditer(
            r'<iframe[^>]+?\bsrc\s*=\s*(["\'])(?P<url>(?:https?:)?//embed\.share-videos\.se/auto/embed/\d+\?.*?\buid=\d+.*?)\1',
            webpage)]
        if sharevideos_urls:
            waitlist.append(self.playlist_from_matches(
                sharevideos_urls, video_id, video_title))

        viqeo_urls = ViqeoIE._extract_urls(webpage)
        if viqeo_urls:
            waitlist.append(self.playlist_from_matches(
                viqeo_urls, video_id, video_title, ie=ViqeoIE.ie_key()))

        expressen_urls = ExpressenIE._extract_urls(webpage)
        if expressen_urls:
            waitlist.append(self.playlist_from_matches(
                expressen_urls, video_id, video_title, ie=ExpressenIE.ie_key()))

        zype_urls = ZypeIE._extract_urls(webpage)
        if zype_urls:
            waitlist.append(self.playlist_from_matches(
                zype_urls, video_id, video_title, ie=ZypeIE.ie_key()))

        gedi_urls = GediDigitalIE._extract_urls(webpage)
        if gedi_urls:
            waitlist.append(self.playlist_from_matches(
                gedi_urls, video_id, video_title, ie=GediDigitalIE.ie_key()))

        # Look for RCS media group embeds
        rcs_urls = RCSEmbedsIE._extract_urls(webpage)
        if rcs_urls:
            waitlist.append(self.playlist_from_matches(
                rcs_urls, video_id, video_title, ie=RCSEmbedsIE.ie_key()))

        wimtv_urls = WimTVIE._extract_urls(webpage)
        if wimtv_urls:
            waitlist.append(self.playlist_from_matches(
                wimtv_urls, video_id, video_title, ie=WimTVIE.ie_key()))

        bitchute_urls = BitChuteIE._extract_urls(webpage)
        if bitchute_urls:
            waitlist.append(self.playlist_from_matches(
                bitchute_urls, video_id, video_title, ie=BitChuteIE.ie_key()))

        rumble_urls = RumbleEmbedIE._extract_urls(webpage)
        if len(rumble_urls) == 1:
            waitlist.append(self.url_result(rumble_urls[0], RumbleEmbedIE.ie_key()))
        if rumble_urls:
            waitlist.append(self.playlist_from_matches(
                rumble_urls, video_id, video_title, ie=RumbleEmbedIE.ie_key()))

        # Look for (tvopen|ethnos).gr embeds
        tvopengr_urls = list(TVOpenGrEmbedIE._extract_urls(webpage))
        if tvopengr_urls:
            return self.playlist_from_matches(tvopengr_urls, video_id, video_title, ie=TVOpenGrEmbedIE.ie_key())

        # Look for ert.gr webtv embeds
        ertwebtv_urls = list(ERTWebtvEmbedIE._extract_urls(webpage))
        if len(ertwebtv_urls) == 1:
            return self.url_result(self._proto_relative_url(ertwebtv_urls[0]), video_title=video_title, url_transparent=True)
        elif ertwebtv_urls:
            return self.playlist_from_matches(ertwebtv_urls, video_id, video_title, ie=ERTWebtvEmbedIE.ie_key())

        tvp_urls = TVPEmbedIE._extract_urls(webpage)
        if tvp_urls:
            waitlist.append(self.playlist_from_matches(tvp_urls, video_id, video_title, ie=TVPEmbedIE.ie_key()))

        swipevideo_urls = SwipeVideoIE._extract_urls(webpage)
        if swipevideo_urls:
            waitlist.append(self.playlist_from_matches(swipevideo_urls, video_id, video_title, ie=SwipeVideoIE.ie_key()))

        # Look for MainStreaming embeds
        mainstreaming_urls = MainStreamingIE._extract_urls(webpage)
        if mainstreaming_urls:
            return self.playlist_from_matches(mainstreaming_urls, video_id, video_title, ie=MainStreamingIE.ie_key())

        # Look for Gfycat Embeds
        gfycat_urls = GfycatIE._extract_urls(webpage)
        if gfycat_urls:
            return self.playlist_from_matches(gfycat_urls, video_id, video_title, ie=GfycatIE.ie_key())

        panopto_urls = PanoptoBaseIE._extract_urls(webpage)
        if panopto_urls:
            return self.playlist_from_matches(panopto_urls, video_id, video_title)
        # Look for HTML5 media
        entries = self._parse_html5_media_entries(url, webpage, video_id, m3u8_id='hls')
        if entries:
            self.report_detected('HTML5 media')
            if len(entries) == 1:
                entries[0].update({
                    'id': video_id,
                    'title': video_title,
                })
            else:
                for num, entry in enumerate(entries, start=1):
                    entry.update({
                        'id': '%s-%s' % (video_id, num),
                        'title': '%s (%d)' % (video_title, num),
                    })
            for entry in entries:
                self._sort_formats(entry['formats'])
            waitlist.append(self.playlist_result(entries, video_id, video_title))

        jwplayer_data = self._find_jwplayer_data(
            webpage, video_id, transform_source=js_to_json)
        if jwplayer_data:
            if isinstance(jwplayer_data.get('playlist'), str):
                self.report_detected('JW Player playlist')
                return {
                    **info_dict,
                    '_type': 'url',
                    'ie_key': JWPlatformIE.ie_key(),
                    'url': jwplayer_data['playlist'],
                }
            try:
                info = self._parse_jwplayer_data(
                    jwplayer_data, video_id, require_title=False, base_url=url)
                self.report_detected('JW Player data')
                waitlist.append(merge_dicts(info, info_dict))
            except ExtractorError:
                # See https://github.com/ytdl-org/youtube-dl/pull/16735
                pass

        if len(waitlist) == 1:
            return waitlist[0]
        elif waitlist:
            return self.playlist_result(waitlist, video_id, video_id)

        # Video.js embed
        mobj = re.search(
<<<<<<< HEAD
            r'(?s)\bvideojs\s*\(.+?([a-zA-Z0-9_$]+?)\.src\s*\(\s*((?:\[.+?\]|{.+?}))\s*\)\s*;',
=======
            r'(?s)\bvideojs\s*\(.+?([a-zA-Z0-9_$]+)\.src\s*\(\s*((?:\[.+?\]|{.+?}))\s*\)\s*;',
>>>>>>> ea5ca8e7
            webpage)
        if mobj is not None:
            varname = mobj.group(1)
            sources = self._parse_json(
                mobj.group(2), video_id, transform_source=js_to_json,
                fatal=False) or []
            if not isinstance(sources, list):
                sources = [sources]
            formats = []
            subtitles = {}
            for source in sources:
                src = source.get('src')
                if not src or not isinstance(src, compat_str):
                    continue
                src = compat_urlparse.urljoin(url, src)
                src_type = source.get('type')
                if isinstance(src_type, compat_str):
                    src_type = src_type.lower()
                ext = determine_ext(src).lower()
                if src_type == 'video/youtube':
                    return self.url_result(src, YoutubeIE.ie_key())
                if src_type == 'application/dash+xml' or ext == 'mpd':
                    fmts, subs = self._extract_mpd_formats_and_subtitles(
                        src, video_id, mpd_id='dash', fatal=False)
                    formats.extend(fmts)
                    self._merge_subtitles(subs, target=subtitles)
                elif src_type == 'application/x-mpegurl' or ext == 'm3u8':
                    fmts, subs = self._extract_m3u8_formats_and_subtitles(
                        src, video_id, 'mp4', entry_protocol='m3u8_native',
                        m3u8_id='hls', fatal=False)
                    formats.extend(fmts)
                    self._merge_subtitles(subs, target=subtitles)
                else:
                    formats.append({
                        'url': src,
                        'ext': (mimetype2ext(src_type)
                                or ext if ext in KNOWN_EXTENSIONS else 'mp4'),
                        'http_headers': {
                            'Referer': full_response.geturl(),
                        },
                    })
            # https://docs.videojs.com/player#addRemoteTextTrack
            # https://html.spec.whatwg.org/multipage/media.html#htmltrackelement
<<<<<<< HEAD
            for sub_match in re.finditer(rf'(?s){re.escape(varname)}' r'\.addRemoteTextTrack\(({.+?})\s*(?:,\s*(?:true|false))\)', webpage):
                sub = self._parse_json(
                    sub_match.group(1), video_id, transform_source=js_to_json,
                    fatal=False)
                if not sub or not isinstance(sub, dict):
                    continue
                src = sub.get('src')
                if not src or not isinstance(src, str):
                    continue
                subtitles.setdefault(sub.get('language') or sub.get('srclang') or 'und', []).append({
=======
            for sub_match in re.finditer(rf'(?s){re.escape(varname)}' r'\.addRemoteTextTrack\(({.+?})\s*,\s*(?:true|false)\)', webpage):
                sub = self._parse_json(
                    sub_match.group(1), video_id, transform_source=js_to_json, fatal=False) or {}
                src = str_or_none(sub.get('src'))
                if not src:
                    continue
                subtitles.setdefault(dict_get(sub, ('language', 'srclang')) or 'und', []).append({
>>>>>>> ea5ca8e7
                    'url': compat_urlparse.urljoin(url, src),
                    'name': sub.get('label'),
                    'http_headers': {
                        'Referer': full_response.geturl(),
                    },
                })
            if formats or subtitles:
                self.report_detected('video.js embed')
                self._sort_formats(formats)
                info_dict['formats'] = formats
                info_dict['subtitles'] = subtitles
                return info_dict

        # Looking for http://schema.org/VideoObject
        json_ld = self._search_json_ld(webpage, video_id, default={})
        if json_ld.get('url') not in (url, None):
            self.report_detected('JSON LD')
            if determine_ext(json_ld['url']) == 'm3u8':
                json_ld['formats'], json_ld['subtitles'] = self._extract_m3u8_formats_and_subtitles(
                    json_ld['url'], video_id, 'mp4')
                json_ld.pop('url')
                self._sort_formats(json_ld['formats'])
            else:
                json_ld['_type'] = 'url_transparent'
                json_ld['url'] = smuggle_url(json_ld['url'], {'force_videoid': video_id, 'to_generic': True})
            return merge_dicts(json_ld, info_dict)

        def check_video(vurl):
            if YoutubeIE.suitable(vurl):
                return True
            if RtmpIE.suitable(vurl):
                return True
            vpath = compat_urlparse.urlparse(vurl).path
            vext = determine_ext(vpath)
            return '.' in vpath and vext not in ('swf', 'png', 'jpg', 'srt', 'sbv', 'sub', 'vtt', 'ttml', 'js', 'xml')

        def filter_video(urls):
            return list(filter(check_video, urls))

        # Start with something easy: JW Player in SWFObject
        found = filter_video(re.findall(r'flashvars: [\'"](?:.*&)?file=(http[^\'"&]*)', webpage))
        if found:
            self.report_detected('JW Player in SFWObject')
        else:
            # Look for gorilla-vid style embedding
            found = filter_video(re.findall(r'''(?sx)
                (?:
                    jw_plugins|
                    JWPlayerOptions|
                    jwplayer\s*\(\s*["'][^'"]+["']\s*\)\s*\.setup
                )
                .*?
                ['"]?file['"]?\s*:\s*["\'](.*?)["\']''', webpage))
            if found:
                self.report_detected('JW Player embed')
        if not found:
            # Look for generic KVS player
            found = re.search(r'<script [^>]*?src="https?://.+?/kt_player\.js\?v=(?P<ver>(?P<maj_ver>\d+)(\.\d+)+)".*?>', webpage)
            if found:
                self.report_detected('KWS Player')
                if found.group('maj_ver') not in ['4', '5']:
                    self.report_warning('Untested major version (%s) in player engine--Download may fail.' % found.group('ver'))
                flashvars = re.search(r'(?ms)<script.*?>.*?var\s+flashvars\s*=\s*(\{.*?\});.*?</script>', webpage)
                flashvars = self._parse_json(flashvars.group(1), video_id, transform_source=js_to_json)

                # extract the part after the last / as the display_id from the
                # canonical URL.
                display_id = self._search_regex(
                    r'(?:<link href="https?://[^"]+/(.+?)/?" rel="canonical"\s*/?>'
                    r'|<link rel="canonical" href="https?://[^"]+/(.+?)/?"\s*/?>)',
                    webpage, 'display_id', fatal=False
                )
                title = self._html_search_regex(r'<(?:h1|title)>(?:Video: )?(.+?)</(?:h1|title)>', webpage, 'title')

                thumbnail = flashvars['preview_url']
                if thumbnail.startswith('//'):
                    protocol, _, _ = url.partition('/')
                    thumbnail = protocol + thumbnail

                url_keys = list(filter(re.compile(r'video_url|video_alt_url\d*').fullmatch, flashvars.keys()))
                formats = []
                for key in url_keys:
                    if '/get_file/' not in flashvars[key]:
                        continue
                    format_id = flashvars.get(f'{key}_text', key)
                    formats.append({
                        'url': self._kvs_getrealurl(flashvars[key], flashvars['license_code']),
                        'format_id': format_id,
                        'ext': 'mp4',
                        **(parse_resolution(format_id) or parse_resolution(flashvars[key]))
                    })
                    if not formats[-1].get('height'):
                        formats[-1]['quality'] = 1

                self._sort_formats(formats)

                return {
                    'id': flashvars['video_id'],
                    'display_id': display_id,
                    'title': title,
                    'thumbnail': thumbnail,
                    'formats': formats,
                }
        if not found:
            # Broaden the search a little bit
            found = filter_video(re.findall(r'[^A-Za-z0-9]?(?:file|source)=(http[^\'"&]*)', webpage))
            if found:
                self.report_detected('video file')
        if not found:
            # Broaden the findall a little bit: JWPlayer JS loader
            found = filter_video(re.findall(
                r'[^A-Za-z0-9]?(?:file|video_url)["\']?:\s*["\'](http(?![^\'"]+\.[0-9]+[\'"])[^\'"]+)["\']', webpage))
            if found:
                self.report_detected('JW Player JS loader')
        if not found:
            # Flow player
            found = filter_video(re.findall(r'''(?xs)
                flowplayer\("[^"]+",\s*
                    \{[^}]+?\}\s*,
                    \s*\{[^}]+? ["']?clip["']?\s*:\s*\{\s*
                        ["']?url["']?\s*:\s*["']([^"']+)["']
            ''', webpage))
            if found:
                self.report_detected('Flow Player')
        if not found:
            # Cinerama player
            found = re.findall(
                r"cinerama\.embedPlayer\(\s*\'[^']+\',\s*'([^']+)'", webpage)
            if found:
                self.report_detected('Cinerama player')
        if not found:
            # Try to find twitter cards info
            # twitter:player:stream should be checked before twitter:player since
            # it is expected to contain a raw stream (see
            # https://dev.twitter.com/cards/types/player#On_twitter.com_via_desktop_browser)
            found = filter_video(re.findall(
                r'<meta (?:property|name)="twitter:player:stream" (?:content|value)="(.+?)"', webpage))
            if found:
                self.report_detected('Twitter card')
        if not found:
            # We look for Open Graph info:
            # We have to match any number spaces between elements, some sites try to align them (eg.: statigr.am)
            m_video_type = re.findall(r'<meta.*?property="og:video:type".*?content="video/(.*?)"', webpage)
            # We only look in og:video if the MIME type is a video, don't try if it's a Flash player:
            if m_video_type is not None:
                found = filter_video(re.findall(r'<meta.*?property="og:(?:video|audio)".*?content="(.*?)"', webpage))
                if found:
                    self.report_detected('Open Graph video info')
        if not found:
            REDIRECT_REGEX = r'[0-9]{,2};\s*(?:URL|url)=\'?([^\'"]+)'
            found = re.search(
                r'(?i)<meta\s+(?=(?:[a-z-]+="[^"]+"\s+)*http-equiv="refresh")'
                r'(?:[a-z-]+="[^"]+"\s+)*?content="%s' % REDIRECT_REGEX,
                webpage)
            if not found:
                # Look also in Refresh HTTP header
                refresh_header = head_response.headers.get('Refresh')
                if refresh_header:
                    # In python 2 response HTTP headers are bytestrings
                    if sys.version_info < (3, 0) and isinstance(refresh_header, str):
                        refresh_header = refresh_header.decode('iso-8859-1')
                    found = re.search(REDIRECT_REGEX, refresh_header)
            if found:
                new_url = compat_urlparse.urljoin(url, unescapeHTML(found.group(1)))
                if new_url != url:
                    self.report_following_redirect(new_url)
                    return {
                        '_type': 'url',
                        'url': new_url,
                    }
                else:
                    found = None

        if not found:
            # twitter:player is a https URL to iframe player that may or may not
            # be supported by yt-dlp thus this is checked the very last (see
            # https://dev.twitter.com/cards/types/player#On_twitter.com_via_desktop_browser)
            embed_url = self._html_search_meta('twitter:player', webpage, default=None)
            if embed_url and embed_url != url:
                self.report_detected('twitter:player iframe')
                waitlist.append(self.url_result(embed_url))

        if not found:
            raise UnsupportedError(url)

        entries = []
        for video_url in orderedSet(found):
            video_url = unescapeHTML(video_url)
            video_url = video_url.replace('\\/', '/')
            video_url = compat_urlparse.urljoin(url, video_url)
            video_id = compat_urllib_parse_unquote(os.path.basename(video_url))

            # Sometimes, jwplayer extraction will result in a YouTube URL
            if YoutubeIE.suitable(video_url):
                entries.append(self.url_result(video_url, 'Youtube'))
                continue

            # here's a fun little line of code for you:
            video_id = os.path.splitext(video_id)[0]
            headers = {
                'referer': full_response.geturl()
            }

            entry_info_dict = {
                'id': video_id,
                'uploader': video_uploader,
                'title': video_title,
                'age_limit': age_limit,
                'http_headers': headers,
            }

            if RtmpIE.suitable(video_url):
                entry_info_dict.update({
                    '_type': 'url_transparent',
                    'ie_key': RtmpIE.ie_key(),
                    'url': video_url,
                })
                entries.append(entry_info_dict)
                continue

            ext = determine_ext(video_url)
            if ext == 'smil':
                entry_info_dict = {**self._extract_smil_info(video_url, video_id), **entry_info_dict}
            elif ext == 'xspf':
                entries.append(self.playlist_result(self._extract_xspf_playlist(video_url, video_id), video_id))
            elif ext == 'm3u8':
                entry_info_dict['formats'], entry_info_dict['subtitles'] = self._extract_m3u8_formats_and_subtitles(video_url, video_id, ext='mp4', headers=headers)
            elif ext == 'mpd':
                entry_info_dict['formats'], entry_info_dict['subtitles'] = self._extract_mpd_formats_and_subtitles(video_url, video_id, headers=headers)
            elif ext == 'f4m':
                entry_info_dict['formats'] = self._extract_f4m_formats(video_url, video_id, headers=headers)
            elif re.search(r'(?i)\.(?:ism|smil)/manifest', video_url) and video_url != url:
                # Just matching .ism/manifest is not enough to be reliably sure
                # whether it's actually an ISM manifest or some other streaming
                # manifest since there are various streaming URL formats
                # possible (see [1]) as well as some other shenanigans like
                # .smil/manifest URLs that actually serve an ISM (see [2]) and
                # so on.
                # Thus the most reasonable way to solve this is to delegate
                # to generic extractor in order to look into the contents of
                # the manifest itself.
                # 1. https://azure.microsoft.com/en-us/documentation/articles/media-services-deliver-content-overview/#streaming-url-formats
                # 2. https://svs.itworkscdn.net/lbcivod/smil:itwfcdn/lbci/170976.smil/Manifest
                entry_info_dict = self.url_result(
                    smuggle_url(video_url, {'to_generic': True}),
                    GenericIE.ie_key())
            else:
                entry_info_dict['url'] = video_url

            if entry_info_dict.get('formats'):
                self._sort_formats(entry_info_dict['formats'])

            entries.append(entry_info_dict)

        if len(entries) == 1:
            return entries[0]
        else:
            for num, e in enumerate(entries, start=1):
                # 'url' results don't have a title
                if e.get('title') is not None:
                    e['title'] = '%s (%d)' % (e['title'], num)
            return {
                '_type': 'playlist',
                'entries': entries,
            }<|MERGE_RESOLUTION|>--- conflicted
+++ resolved
@@ -33,11 +33,8 @@
     parse_resolution,
     sanitized_Request,
     smuggle_url,
-<<<<<<< HEAD
     try_get,
-=======
     str_or_none,
->>>>>>> ea5ca8e7
     unescapeHTML,
     unified_timestamp,
     unsmuggle_url,
@@ -3893,11 +3890,7 @@
 
         # Video.js embed
         mobj = re.search(
-<<<<<<< HEAD
-            r'(?s)\bvideojs\s*\(.+?([a-zA-Z0-9_$]+?)\.src\s*\(\s*((?:\[.+?\]|{.+?}))\s*\)\s*;',
-=======
             r'(?s)\bvideojs\s*\(.+?([a-zA-Z0-9_$]+)\.src\s*\(\s*((?:\[.+?\]|{.+?}))\s*\)\s*;',
->>>>>>> ea5ca8e7
             webpage)
         if mobj is not None:
             varname = mobj.group(1)
@@ -3941,18 +3934,6 @@
                     })
             # https://docs.videojs.com/player#addRemoteTextTrack
             # https://html.spec.whatwg.org/multipage/media.html#htmltrackelement
-<<<<<<< HEAD
-            for sub_match in re.finditer(rf'(?s){re.escape(varname)}' r'\.addRemoteTextTrack\(({.+?})\s*(?:,\s*(?:true|false))\)', webpage):
-                sub = self._parse_json(
-                    sub_match.group(1), video_id, transform_source=js_to_json,
-                    fatal=False)
-                if not sub or not isinstance(sub, dict):
-                    continue
-                src = sub.get('src')
-                if not src or not isinstance(src, str):
-                    continue
-                subtitles.setdefault(sub.get('language') or sub.get('srclang') or 'und', []).append({
-=======
             for sub_match in re.finditer(rf'(?s){re.escape(varname)}' r'\.addRemoteTextTrack\(({.+?})\s*,\s*(?:true|false)\)', webpage):
                 sub = self._parse_json(
                     sub_match.group(1), video_id, transform_source=js_to_json, fatal=False) or {}
@@ -3960,7 +3941,6 @@
                 if not src:
                     continue
                 subtitles.setdefault(dict_get(sub, ('language', 'srclang')) or 'und', []).append({
->>>>>>> ea5ca8e7
                     'url': compat_urlparse.urljoin(url, src),
                     'name': sub.get('label'),
                     'http_headers': {
