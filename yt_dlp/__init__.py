--- conflicted
+++ resolved
@@ -415,11 +415,7 @@
         except Exception:
             raise ValueError('unsupported geo-bypass country or ip-block')
 
-<<<<<<< HEAD
-    opts.match_filter = match_filter_func(opts.match_filter, opts.all_match)
-=======
-    opts.match_filter = match_filter_func(opts.match_filter, opts.breaking_match_filter)
->>>>>>> 354d5fca
+    opts.match_filter = match_filter_func(opts.match_filter, opts.breaking_match_filter, opts.all_match)
 
     if opts.download_archive is not None:
         opts.download_archive = expand_path(opts.download_archive)
