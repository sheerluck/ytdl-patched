try:
    import contextvars  # noqa: F401
except Exception:
    raise Exception(
        f'You are using an unsupported version of Python. Only Python versions 3.7 and above are supported by yt-dlp')  # noqa: F541

__license__ = 'Public Domain'

import collections
import getpass
import itertools
import optparse
import os
import re
import sys

from .compat import compat_shlex_quote
from .cookies import SUPPORTED_BROWSERS, SUPPORTED_KEYRINGS
from .downloader.external import get_external_downloader
from .extractor import list_extractor_classes
from .extractor.adobepass import MSO_INFO
from .options import parseOpts
from .postprocessor import (
    FFmpegExtractAudioPP,
    FFmpegMergerPP,
    FFmpegPostProcessor,
    FFmpegSubtitlesConvertorPP,
    FFmpegThumbnailsConvertorPP,
    FFmpegVideoConvertorPP,
    FFmpegVideoRemuxerPP,
    MetadataFromFieldPP,
    MetadataParserPP,
)
from .update import Updater
from .utils import (
    NO_DEFAULT,
    POSTPROCESS_WHEN,
    DateRange,
    DownloadCancelled,
    DownloadError,
    FormatSorter,
    GeoUtils,
    PlaylistEntries,
    SameFileError,
    decodeOption,
    download_range_func,
    expand_path,
    float_or_none,
    format_field,
    int_or_none,
    match_filter_func,
    parse_bytes,
    parse_duration,
    preferredencoding,
    read_batch_urls,
    read_stdin,
    render_table,
    setproctitle,
    std_headers,
    traverse_obj,
    variadic,
    write_string,
)
from .longname import DEFAULT_DELIMITER
from .YoutubeDL import YoutubeDL

_IN_CLI = False


def _exit(status=0, *args):
    for msg in args:
        sys.stderr.write(msg)
    raise SystemExit(status)


def get_urls(urls, batchfile, verbose):
    # Batch file verification
    batch_urls = []
    if batchfile is not None:
        try:
            batch_urls = read_batch_urls(
                read_stdin('URLs') if batchfile == '-'
                else open(expand_path(batchfile), encoding='utf-8', errors='ignore'))
            if verbose:
                write_string('[debug] Batch file urls: ' + repr(batch_urls) + '\n')
        except OSError:
            _exit(f'ERROR: batch file {batchfile} could not be read')
    _enc = preferredencoding()
    return [
        url.strip().decode(_enc, 'ignore') if isinstance(url, bytes) else url.strip()
        for url in batch_urls + urls]


def print_extractor_information(opts, urls):
    out = ''
    if opts.list_extractors:
        # Importing GenericIE is currently slow since it imports YoutubeIE
        from .extractor.generic import GenericIE

        urls = dict.fromkeys(urls, False)
        for ie in list_extractor_classes(opts.age_limit):
            out += ie.IE_NAME + (' (CURRENTLY BROKEN)' if not ie.working() else '') + '\n'
            if ie == GenericIE:
                matched_urls = [url for url, matched in urls.items() if not matched]
            else:
                matched_urls = tuple(filter(ie.suitable, urls.keys()))
                urls.update(dict.fromkeys(matched_urls, True))
            out += ''.join(f'  {url}\n' for url in matched_urls)
    elif opts.list_extractor_descriptions:
        _SEARCHES = ('cute kittens', 'slithering pythons', 'falling cat', 'angry poodle', 'purple fish', 'running tortoise', 'sleeping bunny', 'burping cow')
        out = '\n'.join(
            ie.description(markdown=False, search_examples=_SEARCHES)
            for ie in list_extractor_classes(opts.age_limit) if ie.working() and ie.IE_DESC is not False)
    elif opts.ap_list_mso:
        out = 'Supported TV Providers:\n%s\n' % render_table(
            ['mso', 'mso name'],
            [[mso_id, mso_info['name']] for mso_id, mso_info in MSO_INFO.items()])
    elif opts.rm_longnamedir:
        if not urls:
            urls = [os.getcwd()]
        walker = (x for y in urls for x in os.walk(y, topdown=False))
        for dirpath, _, _ in walker:
            if not dirpath.endswith(DEFAULT_DELIMITER):
                continue
            if os.listdir(dirpath):
                continue
            write_string('Removing %s\n' % dirpath, out=sys.stdout)
            os.rmdir(dirpath)
    else:
        return False
    write_string(out, out=sys.stdout)
    return True


def set_compat_opts(opts):
    def _unused_compat_opt(name):
        if name not in opts.compat_opts:
            return False
        opts.compat_opts.discard(name)
        opts.compat_opts.update(['*%s' % name])
        return True

    def set_default_compat(compat_name, opt_name, default=True, remove_compat=True):
        attr = getattr(opts, opt_name)
        if compat_name in opts.compat_opts:
            if attr is None:
                setattr(opts, opt_name, not default)
                return True
            else:
                if remove_compat:
                    _unused_compat_opt(compat_name)
                return False
        elif attr is None:
            setattr(opts, opt_name, default)
        return None

    set_default_compat('abort-on-error', 'ignoreerrors', 'only_download')
    set_default_compat('no-playlist-metafiles', 'allow_playlist_files')
    set_default_compat('no-clean-infojson', 'clean_infojson')
    if 'no-attach-info-json' in opts.compat_opts:
        if opts.embed_infojson:
            _unused_compat_opt('no-attach-info-json')
        else:
            opts.embed_infojson = False
    if 'format-sort' in opts.compat_opts:
        opts.format_sort.extend(FormatSorter.ytdl_default)
    _video_multistreams_set = set_default_compat('multistreams', 'allow_multiple_video_streams', False, remove_compat=False)
    _audio_multistreams_set = set_default_compat('multistreams', 'allow_multiple_audio_streams', False, remove_compat=False)
    if _video_multistreams_set is False and _audio_multistreams_set is False:
        _unused_compat_opt('multistreams')
    if 'filename' in opts.compat_opts:
        if opts.outtmpl.get('default') is None:
            opts.outtmpl.update({'default': '%(title)s-%(id)s.%(ext)s'})
        else:
            _unused_compat_opt('filename')


def validate_options(opts):
    def validate(cndn, name, value=None, msg=None):
        if cndn:
            return True
        raise ValueError((msg or 'invalid {name} "{value}" given').format(name=name, value=value))

    def validate_in(name, value, items, msg=None):
        return validate(value is None or value in items, name, value, msg)

    def validate_regex(name, value, regex):
        return validate(value is None or re.match(regex, value), name, value)

    def validate_positive(name, value, strict=False):
        return validate(value is None or value > 0 or (not strict and value == 0),
                        name, value, '{name} "{value}" must be positive' + ('' if strict else ' or 0'))

    def validate_minmax(min_val, max_val, min_name, max_name=None):
        if max_val is None or min_val is None or max_val >= min_val:
            return
        if not max_name:
            min_name, max_name = f'min {min_name}', f'max {min_name}'
        raise ValueError(f'{max_name} "{max_val}" must be must be greater than or equal to {min_name} "{min_val}"')

    # Usernames and passwords
    validate(not opts.usenetrc or (opts.username is None and opts.password is None),
             '.netrc', msg='using {name} conflicts with giving username/password')
    validate(opts.password is None or opts.username is not None, 'account username', msg='{name} missing')
    validate(opts.ap_password is None or opts.ap_username is not None,
             'TV Provider account username', msg='{name} missing')
    validate_in('TV Provider', opts.ap_mso, MSO_INFO,
                'Unsupported {name} "{value}", use --ap-list-mso to get a list of supported TV Providers')

    # Numbers
    validate_positive('autonumber start', opts.autonumber_start)
    validate_positive('autonumber size', opts.autonumber_size, True)
    validate_positive('concurrent fragments', opts.concurrent_fragment_downloads, True)
    validate_positive('playlist start', opts.playliststart, True)
    if opts.playlistend != -1:
        validate_minmax(opts.playliststart, opts.playlistend, 'playlist start', 'playlist end')

    # Time ranges
    validate_positive('subtitles sleep interval', opts.sleep_interval_subtitles)
    validate_positive('requests sleep interval', opts.sleep_interval_requests)
    validate_positive('sleep interval', opts.sleep_interval)
    validate_positive('max sleep interval', opts.max_sleep_interval)
    if opts.sleep_interval is None:
        validate(
            opts.max_sleep_interval is None, 'min sleep interval',
            msg='{name} must be specified; use --min-sleep-interval')
    elif opts.max_sleep_interval is None:
        opts.max_sleep_interval = opts.sleep_interval
    else:
        validate_minmax(opts.sleep_interval, opts.max_sleep_interval, 'sleep interval')

    if opts.wait_for_video is not None:
        min_wait, max_wait, *_ = map(parse_duration, opts.wait_for_video.split('-', 1) + [None])
        validate(min_wait is not None and not (max_wait is None and '-' in opts.wait_for_video),
                 'time range to wait for video', opts.wait_for_video)
        validate_minmax(min_wait, max_wait, 'time range to wait for video')
        opts.wait_for_video = (min_wait, max_wait)

    # Format sort
    for f in opts.format_sort:
        validate_regex('format sorting', f, FormatSorter.regex)

    # Postprocessor formats
    validate_regex('merge output format', opts.merge_output_format,
                   r'({0})(/({0}))*'.format('|'.join(map(re.escape, FFmpegMergerPP.SUPPORTED_EXTS))))
    validate_regex('audio format', opts.audioformat, FFmpegExtractAudioPP.FORMAT_RE)
    validate_in('subtitle format', opts.convertsubtitles, FFmpegSubtitlesConvertorPP.SUPPORTED_EXTS)
    validate_regex('thumbnail format', opts.convertthumbnails, FFmpegThumbnailsConvertorPP.FORMAT_RE)
    validate_regex('recode video format', opts.recodevideo, FFmpegVideoConvertorPP.FORMAT_RE)
    validate_regex('remux video format', opts.remuxvideo, FFmpegVideoRemuxerPP.FORMAT_RE)
    if opts.audioquality:
        opts.audioquality = opts.audioquality.strip('k').strip('K')
        # int_or_none prevents inf, nan
        validate_positive('audio quality', int_or_none(float_or_none(opts.audioquality), default=0))

    # Retries
    def parse_retries(name, value):
        if value is None:
            return None
        elif value in ('inf', 'infinite'):
            return float('inf')
        try:
            return int(value)
        except (TypeError, ValueError):
            validate(False, f'{name} retry count', value)

    opts.retries = parse_retries('download', opts.retries)
    opts.fragment_retries = parse_retries('fragment', opts.fragment_retries)
    opts.extractor_retries = parse_retries('extractor', opts.extractor_retries)
    opts.file_access_retries = parse_retries('file access', opts.file_access_retries)

    # Retry sleep function
    def parse_sleep_func(expr):
        NUMBER_RE = r'\d+(?:\.\d+)?'
        op, start, limit, step, *_ = tuple(re.fullmatch(
            rf'(?:(linear|exp)=)?({NUMBER_RE})(?::({NUMBER_RE})?)?(?::({NUMBER_RE}))?',
            expr.strip()).groups()) + (None, None)

        if op == 'exp':
            return lambda n: min(float(start) * (float(step or 2) ** n), float(limit or 'inf'))
        else:
            default_step = start if op or limit else 0
            return lambda n: min(float(start) + float(step or default_step) * n, float(limit or 'inf'))

    for key, expr in opts.retry_sleep.items():
        if not expr:
            del opts.retry_sleep[key]
            continue
        try:
            opts.retry_sleep[key] = parse_sleep_func(expr)
        except AttributeError:
            raise ValueError(f'invalid {key} retry sleep expression {expr!r}')

    # Bytes
    def validate_bytes(name, value):
        if value is None:
            return None
        numeric_limit = parse_bytes(value)
        validate(numeric_limit is not None, 'rate limit', value)
        return numeric_limit

    opts.ratelimit = validate_bytes('rate limit', opts.ratelimit)
    opts.throttledratelimit = validate_bytes('throttled rate limit', opts.throttledratelimit)
    opts.min_filesize = validate_bytes('min filesize', opts.min_filesize)
    opts.max_filesize = validate_bytes('max filesize', opts.max_filesize)
    opts.buffersize = validate_bytes('buffer size', opts.buffersize)
    opts.http_chunk_size = validate_bytes('http chunk size', opts.http_chunk_size)

    # Output templates
    def validate_outtmpl(tmpl, msg):
        err = YoutubeDL.validate_outtmpl(tmpl)
        if err:
            raise ValueError(f'invalid {msg} "{tmpl}": {err}')

    for k, tmpl in opts.outtmpl.items():
        validate_outtmpl(tmpl, f'{k} output template')
    for type_, tmpl_list in opts.forceprint.items():
        for tmpl in tmpl_list:
            validate_outtmpl(tmpl, f'{type_} print template')
    for type_, tmpl_list in opts.print_to_file.items():
        for tmpl, file in tmpl_list:
            validate_outtmpl(tmpl, f'{type_} print to file template')
            validate_outtmpl(file, f'{type_} print to file filename')
    validate_outtmpl(opts.sponsorblock_chapter_title, 'SponsorBlock chapter title')
    for k, tmpl in opts.progress_template.items():
        k = f'{k[:-6]} console title' if '-title' in k else f'{k} progress'
        validate_outtmpl(tmpl, f'{k} template')

    outtmpl_default = opts.outtmpl.get('default')
    if outtmpl_default == '':
        opts.skip_download = None
        del opts.outtmpl['default']
    if outtmpl_default and not os.path.splitext(outtmpl_default)[1] and opts.extractaudio:
        raise ValueError(
            'Cannot download a video and extract audio into the same file! '
            f'Use "{outtmpl_default}.%(ext)s" instead of "{outtmpl_default}" as the output template')

    def parse_chapters(name, value):
        chapters, ranges = [], []
        parse_timestamp = lambda x: float('inf') if x in ('inf', 'infinite') else parse_duration(x)
        for regex in value or []:
            if regex.startswith('*'):
                for range_ in map(str.strip, regex[1:].split(',')):
                    mobj = range_ != '-' and re.fullmatch(r'([^-]+)?\s*-\s*([^-]+)?', range_)
                    dur = mobj and (parse_timestamp(mobj.group(1) or '0'), parse_timestamp(mobj.group(2) or 'inf'))
                    if None in (dur or [None]):
                        raise ValueError(f'invalid {name} time range "{regex}". Must be of the form *start-end')
                    ranges.append(dur)
                continue
            try:
                chapters.append(re.compile(regex))
            except re.error as err:
                raise ValueError(f'invalid {name} regex "{regex}" - {err}')
        return chapters, ranges

    opts.remove_chapters, opts.remove_ranges = parse_chapters('--remove-chapters', opts.remove_chapters)
    opts.download_ranges = download_range_func(*parse_chapters('--download-sections', opts.download_ranges))

    # Cookies from browser
    if opts.cookiesfrombrowser:
        container = None
        mobj = re.fullmatch(r'''(?x)
            (?P<name>[^+:]+)
            (?:\s*\+\s*(?P<keyring>[^:]+))?
            (?:\s*:\s*(?!:)(?P<profile>.+?))?
            (?:\s*::\s*(?P<container>.+))?
        ''', opts.cookiesfrombrowser)
        if mobj is None:
            raise ValueError(f'invalid cookies from browser arguments: {opts.cookiesfrombrowser}')
        browser_name, keyring, profile, container = mobj.group('name', 'keyring', 'profile', 'container')
        browser_name = browser_name.lower()
        if browser_name not in SUPPORTED_BROWSERS:
            raise ValueError(f'unsupported browser specified for cookies: "{browser_name}". '
                             f'Supported browsers are: {", ".join(sorted(SUPPORTED_BROWSERS))}')
        if keyring is not None:
            keyring = keyring.upper()
            if keyring not in SUPPORTED_KEYRINGS:
                raise ValueError(f'unsupported keyring specified for cookies: "{keyring}". '
                                 f'Supported keyrings are: {", ".join(sorted(SUPPORTED_KEYRINGS))}')
        opts.cookiesfrombrowser = (browser_name, profile, keyring, container)

    # MetadataParser
    def metadataparser_actions(f):
        if isinstance(f, str):
            cmd = '--parse-metadata %s' % compat_shlex_quote(f)
            try:
                actions = [MetadataFromFieldPP.to_action(f)]
            except Exception as err:
                raise ValueError(f'{cmd} is invalid; {err}')
        else:
            cmd = '--replace-in-metadata %s' % ' '.join(map(compat_shlex_quote, f))
            actions = ((MetadataParserPP.Actions.REPLACE, x, *f[1:]) for x in f[0].split(','))

        for action in actions:
            try:
                MetadataParserPP.validate_action(*action)
            except Exception as err:
                raise ValueError(f'{cmd} is invalid; {err}')
            yield action

    if opts.metafromtitle is not None:
        opts.parse_metadata.setdefault('pre_process', []).append('title:%s' % opts.metafromtitle)
    opts.parse_metadata = {
        k: list(itertools.chain(*map(metadataparser_actions, v)))
        for k, v in opts.parse_metadata.items()
    }

    # Other options
    if opts.playlist_items is not None:
        try:
            tuple(PlaylistEntries.parse_playlist_items(opts.playlist_items))
        except Exception as err:
            raise ValueError(f'Invalid playlist-items {opts.playlist_items!r}: {err}')

    geo_bypass_code = opts.geo_bypass_ip_block or opts.geo_bypass_country
    if geo_bypass_code is not None:
        try:
            GeoUtils.random_ipv4(geo_bypass_code)
        except Exception:
            raise ValueError('unsupported geo-bypass country or ip-block')

    opts.match_filter = match_filter_func(opts.match_filter, opts.all_match)

    if opts.download_archive is not None:
        opts.download_archive = expand_path(opts.download_archive)

    if opts.ffmpeg_location is not None:
        opts.ffmpeg_location = expand_path(opts.ffmpeg_location)

    if opts.user_agent is not None:
        opts.headers.setdefault('User-Agent', opts.user_agent)
    if opts.referer is not None:
        opts.headers.setdefault('Referer', opts.referer)

    if opts.no_sponsorblock:
        opts.sponsorblock_mark = opts.sponsorblock_remove = set()

    default_downloader = None
    for proto, path in opts.external_downloader.items():
        if path == 'native':
            continue
        ed = get_external_downloader(path)
        if ed is None:
            raise ValueError(
                f'No such {format_field(proto, None, "%s ", ignore="default")}external downloader "{path}"')
        elif ed and proto == 'default':
            default_downloader = ed.get_basename()

    warnings, deprecation_warnings = [], []

    # Common mistake: -f best
    if opts.format == 'best':
        warnings.append('.\n         '.join((
            '"-f best" selects the best pre-merged format which is often not the best option',
            'To let yt-dlp download and merge the best available formats, simply do not pass any format selection',
            'If you know what you are doing and want only the best pre-merged format, use "-f b" instead to suppress this warning')))

    # --(postprocessor/downloader)-args without name
    def report_args_compat(name, value, key1, key2=None, where=None):
        if key1 in value and key2 not in value:
            warnings.append(f'{name.title()} arguments given without specifying name. '
                            f'The arguments will be given to {where or f"all {name}s"}')
            return True
        return False

    if report_args_compat('external downloader', opts.external_downloader_args,
                          'default', where=default_downloader) and default_downloader:
        # Compat with youtube-dl's behavior. See https://github.com/ytdl-org/youtube-dl/commit/49c5293014bc11ec8c009856cd63cffa6296c1e1
        opts.external_downloader_args.setdefault(default_downloader, opts.external_downloader_args.pop('default'))

    if report_args_compat('post-processor', opts.postprocessor_args, 'default-compat', 'default'):
        opts.postprocessor_args['default'] = opts.postprocessor_args.pop('default-compat')
        opts.postprocessor_args.setdefault('sponskrub', [])

    def report_conflict(arg1, opt1, arg2='--allow-unplayable-formats', opt2='allow_unplayable_formats',
                        val1=NO_DEFAULT, val2=NO_DEFAULT, default=False):
        if val2 is NO_DEFAULT:
            val2 = getattr(opts, opt2)
        if not val2:
            return

        if val1 is NO_DEFAULT:
            val1 = getattr(opts, opt1)
        if val1:
            warnings.append(f'{arg1} is ignored since {arg2} was given')
        setattr(opts, opt1, default)

    # Conflicting options
    report_conflict('--playlist-reverse', 'playlist_reverse', '--playlist-random', 'playlist_random')
    report_conflict('--playlist-reverse', 'playlist_reverse', '--lazy-playlist', 'lazy_playlist')
    report_conflict('--playlist-random', 'playlist_random', '--lazy-playlist', 'lazy_playlist')
    report_conflict('--dateafter', 'dateafter', '--date', 'date', default=None)
    report_conflict('--datebefore', 'datebefore', '--date', 'date', default=None)
    report_conflict('--exec-before-download', 'exec_before_dl_cmd',
                    '"--exec before_dl:"', 'exec_cmd', val2=opts.exec_cmd.get('before_dl'))
    report_conflict('--id', 'useid', '--output', 'outtmpl', val2=opts.outtmpl.get('default'))
    report_conflict('--remux-video', 'remuxvideo', '--recode-video', 'recodevideo')
    report_conflict('--sponskrub', 'sponskrub', '--remove-chapters', 'remove_chapters')
    report_conflict('--sponskrub', 'sponskrub', '--sponsorblock-mark', 'sponsorblock_mark')
    report_conflict('--sponskrub', 'sponskrub', '--sponsorblock-remove', 'sponsorblock_remove')
    report_conflict('--sponskrub-cut', 'sponskrub_cut', '--split-chapter', 'split_chapters',
                    val1=opts.sponskrub and opts.sponskrub_cut)

    # Conflicts with --allow-unplayable-formats
    report_conflict('--embed-metadata', 'addmetadata')
    report_conflict('--embed-chapters', 'addchapters')
    report_conflict('--embed-info-json', 'embed_infojson')
    report_conflict('--embed-subs', 'embedsubtitles')
    report_conflict('--embed-thumbnail', 'embedthumbnail')
    report_conflict('--extract-audio', 'extractaudio')
    report_conflict('--fixup', 'fixup', val1=opts.fixup not in (None, 'never', 'ignore'), default='never')
    report_conflict('--recode-video', 'recodevideo')
    report_conflict('--remove-chapters', 'remove_chapters', default=[])
    report_conflict('--remux-video', 'remuxvideo')
    report_conflict('--sponskrub', 'sponskrub')
    report_conflict('--sponsorblock-remove', 'sponsorblock_remove', default=set())
    report_conflict('--xattrs', 'xattrs')

    # Fully deprecated options
    def report_deprecation(val, old, new=None):
        if not val:
            return
        deprecation_warnings.append(
            f'{old} is deprecated and may be removed in a future version. Use {new} instead' if new
            else f'{old} is deprecated and may not work as expected')

    report_deprecation(opts.sponskrub, '--sponskrub', '--sponsorblock-mark or --sponsorblock-remove')
    report_deprecation(not opts.prefer_ffmpeg, '--prefer-avconv', 'ffmpeg')
    # report_deprecation(opts.include_ads, '--include-ads')  # We may re-implement this in future
    # report_deprecation(opts.call_home, '--call-home')  # We may re-implement this in future
    # report_deprecation(opts.writeannotations, '--write-annotations')  # It's just that no website has it

    # Dependent options
    opts.date = DateRange.day(opts.date) if opts.date else DateRange(opts.dateafter, opts.datebefore)

    if opts.exec_before_dl_cmd:
        opts.exec_cmd['before_dl'] = opts.exec_before_dl_cmd

    if opts.useid:  # --id is not deprecated in youtube-dl
        opts.outtmpl['default'] = '%(id)s.%(ext)s'

    if opts.overwrites:  # --force-overwrites implies --no-continue
        opts.continue_dl = False

    if (opts.addmetadata or opts.sponsorblock_mark) and opts.addchapters is None:
        # Add chapters when adding metadata or marking sponsors
        opts.addchapters = True

    if opts.extractaudio and not opts.keepvideo and opts.format is None:
        # Do not unnecessarily download audio
        opts.format = 'bestaudio/best'

    if opts.getcomments and opts.writeinfojson is None and not opts.embed_infojson:
        # If JSON is not printed anywhere, but comments are requested, save it to file
        if not opts.dumpjson or opts.print_json or opts.dump_single_json:
            opts.writeinfojson = True

    if opts.allsubtitles and not (opts.embedsubtitles or opts.writeautomaticsub):
        # --all-sub automatically sets --write-sub if --write-auto-sub is not given
        opts.writesubtitles = True

    if opts.addmetadata and opts.embed_infojson is None:
        # If embedding metadata and infojson is present, embed it
        opts.embed_infojson = 'if_exists'

    # Ask for passwords
    if opts.username is not None and opts.password is None:
        opts.password = getpass.getpass('Type account password and press [Return]: ')
    if opts.ap_username is not None and opts.ap_password is None:
        opts.ap_password = getpass.getpass('Type TV provider account password and press [Return]: ')

    return warnings, deprecation_warnings


def get_postprocessors(opts):
    yield from opts.add_postprocessors

<<<<<<< HEAD
    if opts.metapulator_manual is not None:
        yield {
            'key': 'Metapulator',
            'manual': opts.metapulator_manual,
            'auto': opts.metapulator_auto,
            'when': 'pre_process'
        }
    if opts.parse_metadata:
=======
    for when, actions in opts.parse_metadata.items():
>>>>>>> 9bb85699
        yield {
            'key': 'MetadataParser',
            'actions': actions,
            'when': when
        }
    sponsorblock_query = opts.sponsorblock_mark | opts.sponsorblock_remove
    if sponsorblock_query:
        yield {
            'key': 'SponsorBlock',
            'categories': sponsorblock_query,
            'api': opts.sponsorblock_api,
            'when': 'after_filter'
        }
    if opts.convertsubtitles:
        yield {
            'key': 'FFmpegSubtitlesConvertor',
            'format': opts.convertsubtitles,
            'when': 'before_dl'
        }
    if opts.convertthumbnails:
        yield {
            'key': 'FFmpegThumbnailsConvertor',
            'format': opts.convertthumbnails,
            'when': 'before_dl'
        }
    if opts.extractaudio:
        yield {
            'key': 'FFmpegExtractAudio',
            'preferredcodec': opts.audioformat,
            'preferredquality': opts.audioquality,
            'nopostoverwrites': opts.nopostoverwrites,
        }
    if opts.remuxvideo:
        yield {
            'key': 'FFmpegVideoRemuxer',
            'preferedformat': opts.remuxvideo,
        }
    if opts.recodevideo:
        yield {
            'key': 'FFmpegVideoConvertor',
            'preferedformat': opts.recodevideo,
        }
    # If ModifyChapters is going to remove chapters, subtitles must already be in the container.
    if opts.embedsubtitles:
        keep_subs = 'no-keep-subs' not in opts.compat_opts
        yield {
            'key': 'FFmpegEmbedSubtitle',
            # already_have_subtitle = True prevents the file from being deleted after embedding
            'already_have_subtitle': opts.writesubtitles and keep_subs
        }
        if not opts.writeautomaticsub and keep_subs:
            opts.writesubtitles = True

    # ModifyChapters must run before FFmpegMetadataPP
    if opts.remove_chapters or sponsorblock_query:
        yield {
            'key': 'ModifyChapters',
            'remove_chapters_patterns': opts.remove_chapters,
            'remove_sponsor_segments': opts.sponsorblock_remove,
            'remove_ranges': opts.remove_ranges,
            'sponsorblock_chapter_title': opts.sponsorblock_chapter_title,
            'force_keyframes': opts.force_keyframes_at_cuts
        }
    # FFmpegMetadataPP should be run after FFmpegVideoConvertorPP and
    # FFmpegExtractAudioPP as containers before conversion may not support
    # metadata (3gp, webm, etc.)
    # By default ffmpeg preserves metadata applicable for both
    # source and target containers. From this point the container won't change,
    # so metadata can be added here.
    if opts.addmetadata or opts.addchapters or opts.embed_infojson:
        yield {
            'key': 'FFmpegMetadata',
            'add_chapters': opts.addchapters,
            'add_metadata': opts.addmetadata,
            'add_infojson': opts.embed_infojson,
        }
    # Deprecated
    # This should be above EmbedThumbnail since sponskrub removes the thumbnail attachment
    # but must be below EmbedSubtitle and FFmpegMetadata
    # See https://github.com/yt-dlp/yt-dlp/issues/204 , https://github.com/faissaloo/SponSkrub/issues/29
    # If opts.sponskrub is None, sponskrub is used, but it silently fails if the executable can't be found
    if opts.sponskrub is not False:
        yield {
            'key': 'SponSkrub',
            'path': opts.sponskrub_path,
            'args': opts.sponskrub_args,
            'cut': opts.sponskrub_cut,
            'force': opts.sponskrub_force,
            'ignoreerror': opts.sponskrub is None,
            '_from_cli': True,
        }
    if opts.embedthumbnail:
        yield {
            'key': 'EmbedThumbnail',
            # already_have_thumbnail = True prevents the file from being deleted after embedding
            'already_have_thumbnail': opts.writethumbnail
        }
        if not opts.writethumbnail:
            opts.writethumbnail = True
            opts.outtmpl['pl_thumbnail'] = ''
    if opts.split_chapters:
        yield {
            'key': 'FFmpegSplitChapters',
            'force_keyframes': opts.force_keyframes_at_cuts,
        }
    # XAttrMetadataPP should be run after post-processors that may change file contents
    if opts.xattrs:
        yield {'key': 'XAttrMetadata'}
    if opts.concat_playlist != 'never':
        yield {
            'key': 'FFmpegConcat',
            'only_multi_video': opts.concat_playlist != 'always',
            'when': 'playlist',
        }
    # Exec must be the last PP of each category
    for when, exec_cmd in opts.exec_cmd.items():
        yield {
            'key': 'Exec',
            'exec_cmd': exec_cmd,
            'when': when,
        }


ParsedOptions = collections.namedtuple('ParsedOptions', ('parser', 'options', 'urls', 'ydl_opts'))


def parse_options(argv=None, ignore_config_files='if_override'):
    """@returns ParsedOptions(parser, opts, urls, ydl_opts)"""
    parser, opts, urls = parseOpts(argv, ignore_config_files)
    urls = get_urls(urls, opts.batchfile, opts.verbose)

    set_compat_opts(opts)
    try:
        warnings, deprecation_warnings = validate_options(opts)
    except ValueError as err:
        parser.error(f'{err}\n')

    postprocessors = list(get_postprocessors(opts))

    print_only = bool(opts.forceprint) and all(k not in opts.forceprint for k in POSTPROCESS_WHEN[2:])
    any_getting = any(getattr(opts, k) for k in (
        'dumpjson', 'dump_single_json', 'getdescription', 'getduration', 'getfilename',
        'getformat', 'getid', 'getthumbnail', 'gettitle', 'geturl'
    ))

    playlist_pps = [pp for pp in postprocessors if pp.get('when') == 'playlist']
    write_playlist_infojson = (opts.writeinfojson and not opts.clean_infojson
                               and opts.allow_playlist_files and opts.outtmpl.get('pl_infojson') != '')
    if not any((
        opts.extract_flat,
        opts.dump_single_json,
        opts.forceprint.get('playlist'),
        opts.print_to_file.get('playlist'),
        write_playlist_infojson,
    )):
        if not playlist_pps:
            opts.extract_flat = 'discard'
        elif playlist_pps == [{'key': 'FFmpegConcat', 'only_multi_video': True, 'when': 'playlist'}]:
            opts.extract_flat = 'discard_in_playlist'

    final_ext = (
        opts.recodevideo if opts.recodevideo in FFmpegVideoConvertorPP.SUPPORTED_EXTS
        else opts.remuxvideo if opts.remuxvideo in FFmpegVideoRemuxerPP.SUPPORTED_EXTS
        else opts.audioformat if (opts.extractaudio and opts.audioformat in FFmpegExtractAudioPP.SUPPORTED_EXTS)
        else None)

    return ParsedOptions(parser, opts, urls, {
        'usenetrc': opts.usenetrc,
        'netrc_location': opts.netrc_location,
        'username': opts.username,
        'password': opts.password,
        'twofactor': opts.twofactor,
        'videopassword': opts.videopassword,
        'ap_mso': opts.ap_mso,
        'ap_username': opts.ap_username,
        'ap_password': opts.ap_password,
        'client_certificate': opts.client_certificate,
        'client_certificate_key': opts.client_certificate_key,
        'client_certificate_password': opts.client_certificate_password,
        'quiet': opts.quiet or any_getting or opts.print_json or bool(opts.forceprint),
        'no_warnings': opts.no_warnings,
        'forceurl': opts.geturl,
        'forcetitle': opts.gettitle,
        'forceid': opts.getid,
        'forcethumbnail': opts.getthumbnail,
        'forcedescription': opts.getdescription,
        'forceduration': opts.getduration,
        'forcefilename': opts.getfilename,
        'forceformat': opts.getformat,
        'forceprint': opts.forceprint,
        'print_to_file': opts.print_to_file,
        'forcejson': opts.dumpjson or opts.print_json,
        'dump_single_json': opts.dump_single_json,
        'force_write_download_archive': opts.force_write_download_archive,
        'simulate': (print_only or any_getting or None) if opts.simulate is None else opts.simulate,
        'skip_download': opts.skip_download,
        'format': opts.format,
        'allow_unplayable_formats': opts.allow_unplayable_formats,
        'ignore_no_formats_error': opts.ignore_no_formats_error,
        'format_sort': opts.format_sort,
        'format_sort_force': opts.format_sort_force,
        'allow_multiple_video_streams': opts.allow_multiple_video_streams,
        'allow_multiple_audio_streams': opts.allow_multiple_audio_streams,
        'check_formats': opts.check_formats,
        'listformats': opts.listformats,
        'listformats_table': opts.listformats_table,
        'outtmpl': opts.outtmpl,
        'outtmpl_na_placeholder': opts.outtmpl_na_placeholder,
        'paths': opts.paths,
        'autonumber_size': opts.autonumber_size,
        'autonumber_start': opts.autonumber_start,
        'restrictfilenames': opts.restrictfilenames,
        'windowsfilenames': opts.windowsfilenames,
        'ignoreerrors': opts.ignoreerrors,
        'force_generic_extractor': opts.force_generic_extractor,
        'allowed_extractors': opts.allowed_extractors or ['default'],
        'ratelimit': opts.ratelimit,
        'throttledratelimit': opts.throttledratelimit,
        'overwrites': opts.overwrites,
        'retries': opts.retries,
        'file_access_retries': opts.file_access_retries,
        'fragment_retries': opts.fragment_retries,
        'extractor_retries': opts.extractor_retries,
        'retry_sleep_functions': opts.retry_sleep,
        'skip_unavailable_fragments': opts.skip_unavailable_fragments,
        'keep_fragments': opts.keep_fragments,
        'concurrent_fragment_downloads': opts.concurrent_fragment_downloads,
        'buffersize': opts.buffersize,
        'noresizebuffer': opts.noresizebuffer,
        'http_chunk_size': opts.http_chunk_size,
        'continuedl': opts.continue_dl,
        'noprogress': opts.quiet if opts.noprogress is None else opts.noprogress,
        'progress_with_newline': opts.progress_with_newline,
        'progress_template': opts.progress_template,
        'playliststart': opts.playliststart,
        'playlistend': opts.playlistend,
        'playlistreverse': opts.playlist_reverse,
        'playlistrandom': opts.playlist_random,
        'lazy_playlist': opts.lazy_playlist,
        'noplaylist': opts.noplaylist,
        'logtostderr': opts.outtmpl.get('default') == '-',
        'consoletitle': opts.consoletitle,
        'nopart': opts.nopart,
        'updatetime': opts.updatetime,
        'writedescription': opts.writedescription,
        'writeannotations': opts.writeannotations,
        'writeinfojson': opts.writeinfojson,
        'allow_playlist_files': opts.allow_playlist_files,
        'clean_infojson': opts.clean_infojson,
        'getcomments': opts.getcomments,
        'writethumbnail': opts.writethumbnail is True,
        'write_all_thumbnails': opts.writethumbnail == 'all',
        'writelink': opts.writelink,
        'writeurllink': opts.writeurllink,
        'writewebloclink': opts.writewebloclink,
        'writedesktoplink': opts.writedesktoplink,
        'writesubtitles': opts.writesubtitles,
        'writeautomaticsub': opts.writeautomaticsub,
        'allsubtitles': opts.allsubtitles,
        'listsubtitles': opts.listsubtitles,
        'subtitlesformat': opts.subtitlesformat,
        'subtitleslangs': opts.subtitleslangs,
        'matchtitle': decodeOption(opts.matchtitle),
        'rejecttitle': decodeOption(opts.rejecttitle),
        'max_downloads': opts.max_downloads,
        'prefer_free_formats': opts.prefer_free_formats,
        'trim_file_name': opts.trim_file_name,
        'verbose': opts.verbose,
        'dump_intermediate_pages': opts.dump_intermediate_pages,
        'write_pages': opts.write_pages,
        'load_pages': opts.load_pages,
        'test': opts.test,
        'keepvideo': opts.keepvideo,
        'min_filesize': opts.min_filesize,
        'max_filesize': opts.max_filesize,
        'min_views': opts.min_views,
        'max_views': opts.max_views,
        'daterange': opts.date,
        'cachedir': opts.cachedir,
        'youtube_print_sig_code': opts.youtube_print_sig_code,
        'age_limit': opts.age_limit,
        'download_archive': opts.download_archive,
        'break_on_existing': opts.break_on_existing,
        'break_on_reject': opts.break_on_reject,
        'break_per_url': opts.break_per_url,
        'skip_playlist_after_errors': opts.skip_playlist_after_errors,
        'cookiefile': opts.cookiefile,
        'cookiesfrombrowser': opts.cookiesfrombrowser,
        'legacyserverconnect': opts.legacy_server_connect,
        'nocheckcertificate': opts.no_check_certificate,
        'prefer_insecure': opts.prefer_insecure,
        'http_headers': opts.headers,
        'proxy': opts.proxy,
        'socket_timeout': opts.socket_timeout,
        'bidi_workaround': opts.bidi_workaround,
        'debug_printtraffic': opts.debug_printtraffic,
        'prefer_ffmpeg': opts.prefer_ffmpeg,
        'include_ads': opts.include_ads,
        'default_search': opts.default_search,
        'dynamic_mpd': opts.dynamic_mpd,
        'extractor_args': opts.extractor_args,
        'youtube_include_dash_manifest': opts.youtube_include_dash_manifest,
        'youtube_include_hls_manifest': opts.youtube_include_hls_manifest,
        'encoding': opts.encoding,
        'extract_flat': opts.extract_flat,
        'live_from_start': opts.live_from_start,
        'wait_for_video': opts.wait_for_video,
        'mark_watched': opts.mark_watched,
        'merge_output_format': opts.merge_output_format,
        'final_ext': final_ext,
        'postprocessors': postprocessors,
        'fixup': opts.fixup,
        'source_address': opts.source_address,
        'call_home': opts.call_home,
        'sleep_interval_requests': opts.sleep_interval_requests,
        'sleep_interval': opts.sleep_interval,
        'max_sleep_interval': opts.max_sleep_interval,
        'sleep_before_extract': opts.sleep_before_extract,
        'max_sleep_before_extract': opts.max_sleep_before_extract,
        'sleep_interval_subtitles': opts.sleep_interval_subtitles,
        'external_downloader': opts.external_downloader,
        'download_ranges': opts.download_ranges,
        'force_keyframes_at_cuts': opts.force_keyframes_at_cuts,
        'list_thumbnails': opts.list_thumbnails,
        'playlist_items': opts.playlist_items,
        'xattr_set_filesize': opts.xattr_set_filesize,
        'match_filter': opts.match_filter,
        'no_color': opts.no_color,
        'ffmpeg_location': opts.ffmpeg_location,
        'hls_prefer_native': opts.hls_prefer_native,
        'hls_use_mpegts': opts.hls_use_mpegts,
        'hls_split_discontinuity': opts.hls_split_discontinuity,
        'external_downloader_args': opts.external_downloader_args,
        'postprocessor_args': opts.postprocessor_args,
        'cn_verification_proxy': opts.cn_verification_proxy,
        'geo_verification_proxy': opts.geo_verification_proxy,
        'geo_bypass': opts.geo_bypass,
        'geo_bypass_country': opts.geo_bypass_country,
        'geo_bypass_ip_block': opts.geo_bypass_ip_block,
        '_warnings': warnings,
        '_deprecation_warnings': deprecation_warnings,
        'compat_opts': opts.compat_opts,

        'check_mastodon_instance': opts.check_mastodon_instance,
        'check_peertube_instance': opts.check_peertube_instance,
        'check_misskey_instance': opts.check_misskey_instance,
        'escape_long_names': opts.escape_long_names,
        'test_filename': opts.test_filename,
        'printjsontypes': opts.printjsontypes,
        'live_download_mkv': opts.live_download_mkv,
        'lock_exclusive': opts.lock_exclusive,
        'use_modern_tls_cipher': opts.use_modern_tls_cipher,
        'enable_native_progress': opts.enable_native_progress,
        'env_in_outtmpl': opts.env_in_outtmpl,
    })


def _real_main(argv=None):
    setproctitle('yt-dlp')

    parser, opts, all_urls, ydl_opts = parse_options(argv)

    # Dump user agent
    if opts.dump_user_agent:
        ua = traverse_obj(opts.headers, 'User-Agent', casesense=False, default=std_headers['User-Agent'])
        write_string(f'{ua}\n', out=sys.stdout)
        return

    if print_extractor_information(opts, all_urls):
        return

    # We may need ffmpeg_location without having access to the YoutubeDL instance
    # See https://github.com/yt-dlp/yt-dlp/issues/2191
    if opts.ffmpeg_location:
        FFmpegPostProcessor._ffmpeg_location.set(opts.ffmpeg_location)

    with YoutubeDL(ydl_opts) as ydl:
        pre_process = opts.update_self or opts.rm_cachedir
        actual_use = all_urls or opts.load_info_filename

        if opts.rm_cachedir:
            ydl.cache.remove()

        updater = Updater(ydl)
        if opts.update_self and updater.update() and actual_use:
            if updater.cmd:
                return updater.restart()
            # This code is reachable only for zip variant in py < 3.10
            # It makes sense to exit here, but the old behavior is to continue
            ydl.report_warning('Restart yt-dlp to use the updated version')
            # return 100, 'ERROR: The program must exit for the update to complete'

        if not actual_use:
            if pre_process:
                return ydl._download_retcode

            ydl.warn_if_short_id(sys.argv[1:] if argv is None else argv)
            parser.error(
                'You must provide at least one URL.\n'
                'Type yt-dlp --help to see a list of all options.')

        parser.destroy()
        try:
            if opts.load_info_filename is not None:
                return ydl.download_with_info_file(expand_path(opts.load_info_filename))
            else:
                return ydl.download(all_urls)
        except DownloadCancelled:
            ydl.to_screen('Aborting remaining downloads')
            return 101


def main(argv=None):
    global _IN_CLI
    _IN_CLI = True
    try:
        _exit(*variadic(_real_main(argv)))
    except DownloadError:
        _exit(1)
    except SameFileError as e:
        _exit(f'ERROR: {e}')
    except KeyboardInterrupt:
        _exit('\nERROR: Interrupted by user')
    except BrokenPipeError as e:
        # https://docs.python.org/3/library/signal.html#note-on-sigpipe
        devnull = os.open(os.devnull, os.O_WRONLY)
        os.dup2(devnull, sys.stdout.fileno())
        _exit(f'\nERROR: {e}')
    except optparse.OptParseError as e:
        _exit(2, f'\n{e}')


from .extractor import gen_extractors, list_extractors

__all__ = [
    'main',
    'YoutubeDL',
    'parse_options',
    'gen_extractors',
    'list_extractors',
]<|MERGE_RESOLUTION|>--- conflicted
+++ resolved
@@ -575,7 +575,6 @@
 def get_postprocessors(opts):
     yield from opts.add_postprocessors
 
-<<<<<<< HEAD
     if opts.metapulator_manual is not None:
         yield {
             'key': 'Metapulator',
@@ -583,10 +582,7 @@
             'auto': opts.metapulator_auto,
             'when': 'pre_process'
         }
-    if opts.parse_metadata:
-=======
     for when, actions in opts.parse_metadata.items():
->>>>>>> 9bb85699
         yield {
             'key': 'MetadataParser',
             'actions': actions,
