--- conflicted
+++ resolved
@@ -1124,11 +1124,7 @@
         metavar='URL', dest='referer', default=None,
         help=optparse.SUPPRESS_HELP)
     workarounds.add_option(
-<<<<<<< HEAD
-        '--add-header', '--header', '-H',
-=======
-        '--add-headers',
->>>>>>> 41bd0dc4
+        '--add-headers', '--header', '-H',
         metavar='FIELD:VALUE', dest='headers', default={}, type='str',
         action='callback', callback=_dict_from_options_callback,
         callback_kwargs={'multiple_keys': False},
