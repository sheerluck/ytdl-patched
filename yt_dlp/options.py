--- conflicted
+++ resolved
@@ -88,30 +88,19 @@
         """ Adds config and returns whether to continue """
         if root.parse_known_args()[0].ignoreconfig:
             return False
-<<<<<<< HEAD
         # Multiple package names can be given here
         # E.g. ('yt-dlp', 'youtube-dlc', 'youtube-dl') will look for
         # the configuration file of any of these three packages
         for package in ('yt-dlp', 'ytdl-patched'):
-            if user:
-                args, current_path = _readUserConf(package, default=None)
+            if func:
+                assert path is None
+                args, current_path = func('yt-dlp')
             else:
                 current_path = os.path.join(path, '%s.conf' % package)
                 args = Config.read_file(current_path, default=None)
             if args is not None:
                 root.append_config(args, current_path, label=label)
                 return True
-=======
-        elif func:
-            assert path is None
-            args, current_path = func('yt-dlp')
-        else:
-            current_path = os.path.join(path, 'yt-dlp.conf')
-            args = Config.read_file(current_path, default=None)
-        if args is not None:
-            root.append_config(args, current_path, label=label)
-            return True
->>>>>>> 8300774c
         return True
 
     def load_configs():
@@ -273,6 +262,19 @@
 
         setattr(parser.values, option.dest, set(requested))
 
+    def _constant_set_operation(
+            option, opt_str, value, parser, values, to_add):
+        try:
+            items = getattr(parser.values, option.dest)
+        except ValueError:
+            return
+        requested = set(items)
+        if to_add:
+            requested |= values
+        else:
+            requested -= values
+        setattr(parser.values, option.dest, requested)
+
     def _dict_from_options_callback(
             option, opt_str, value, parser,
             allowed_keys=r'[\w-]+', delimiter=':', default_key=None, process=None, multiple_keys=True,
@@ -548,15 +550,26 @@
              'Download will start even if other process is working on it.')
     general.add_option(
         '--native-progress', '--use-native-progress', '--enable-native-progress',
-        action='store_true', dest='enable_native_progress',
-        default=False,
+        action='callback', callback=_constant_set_operation,
+        dest='compat_opts', default=set(),
+        callback_kwargs={
+            'values': {'no-external-downloader-progress'},
+            'to_add': False,
+        },
         help=('Show some download from external process and some postprocessing progress with built-in progress. '
-              'This is an experimental feature, and disabled on live streams. (see yt-dlp/yt-dlp#1947)'))
+              'This is an experimental feature, and disabled on live streams. (see yt-dlp/yt-dlp#1947) '
+              'Equivalent to --compat-options -no-external-downloader-progress'))
     general.add_option(
         '--no-native-progress', '--disable-native-progress',
-        action='store_false', dest='enable_native_progress',
-        default=False,
-        help='Show direct output for all downloads from external download')
+        action='callback', callback=_constant_set_operation,
+        dest='compat_opts', default=set(),
+        callback_kwargs={
+            'values': {'no-external-downloader-progress'},
+            'to_add': True,
+        },
+        help=(
+            'Show direct output for all downloads from external downloaders. '
+            'Equivalent to --compat-options no-external-downloader-progress'))
 
     network = optparse.OptionGroup(parser, 'Network Options')
     network.add_option(
