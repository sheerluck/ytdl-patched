--- conflicted
+++ resolved
@@ -616,17 +616,13 @@
     video_format.add_option(
         '--no-allow-unplayable-formats',
         action='store_false', dest='allow_unplayable_formats',
-<<<<<<< HEAD
-        help='Do not allow unplayable formats to be listed or downloaded (default)')
+        help=optparse.SUPPRESS_HELP)
     video_format.add_option(
         '--live-download-mkv',
         action='store_true', dest='live_download_mkv', default=False,
         help=(
             'Changes video file format to MKV when downloading a live. '
-            'This is useful if the computer could shutdown while downloading.'))
-=======
-        help=optparse.SUPPRESS_HELP)
->>>>>>> 71dd5d4a
+            'This is useful if the computer might shutdown while downloading.'))
 
     subtitles = optparse.OptionGroup(parser, 'Subtitle Options')
     subtitles.add_option(
