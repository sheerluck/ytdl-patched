--- conflicted
+++ resolved
@@ -121,12 +121,8 @@
     def version_tuple(version_str):
         return tuple(map(int, version_str.split('.')))
 
-<<<<<<< HEAD
     version_id = version_info['name']
-=======
-    version_id = version_info['tag_name']
     ydl.to_screen(f'Latest version: {version_id}, Current version: {__version__}')
->>>>>>> 717216b0
     if version_tuple(__version__) >= version_tuple(version_id):
         ydl.to_screen(f'ytdl-patched is up to date ({__version__})')
         return
