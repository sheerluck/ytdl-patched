from __future__ import unicode_literals

import hashlib
import json
import os
import platform
import subprocess
import sys
import traceback
from zipimport import zipimporter

from .compat import compat_realpath
from .utils import encode_compat_str

from .version import __version__
try:
    from .build_config import variant
except ImportError:
    variant = 'red'


def update_self(to_screen, verbose, opener):
    ''' Exists for backward compatibility. Use run_update(ydl) instead '''

    printfn = to_screen

    class FakeYDL():
        _opener = opener
        to_screen = printfn

        @staticmethod
        def report_warning(msg, *args, **kwargs):
            return printfn('WARNING: %s' % msg, *args, **kwargs)

        @staticmethod
        def report_error(msg, tb=None):
            printfn('ERROR: %s' % msg)
            if not verbose:
                return
            if tb is None:
                # Copied from YoutubeDl.trouble
                if sys.exc_info()[0]:
                    tb = ''
                    if hasattr(sys.exc_info()[1], 'exc_info') and sys.exc_info()[1].exc_info[0]:
                        tb += ''.join(traceback.format_exception(*sys.exc_info()[1].exc_info))
                    tb += encode_compat_str(traceback.format_exc())
                else:
                    tb_data = traceback.format_list(traceback.extract_stack())
                    tb = ''.join(tb_data)
            if tb:
                printfn(tb)

    return run_update(FakeYDL())


def run_update(ydl):
    """
    Update the program file with the latest version from the repository
    Returns whether the program should terminate
    """

    # NOTE: running -U will update to youtube-dl-based version
    JSON_URL = 'https://api.github.com/repos/ytdl-patched/ytdl-patched/releases/latest'

    def report_error(msg, network=False, expected=False, delim=';'):
        if network:
            msg += '%s Visit  https://github.com/ytdl-patched/ytdl-patched/releases/latest' % delim
        ydl.report_error(msg, tb='' if network or expected else None)

    def calc_sha256sum(path):
        h = hashlib.sha256()
        b = bytearray(128 * 1024)
        mv = memoryview(b)
        with open(os.path.realpath(path), 'rb', buffering=0) as f:
            for n in iter(lambda: f.readinto(mv), 0):
                h.update(mv[:n])
        return h.hexdigest()

<<<<<<< HEAD
    if not isinstance(globals().get('__loader__'), zipimporter) and not hasattr(sys, 'frozen'):
        return report_error(
            'It looks like you installed ytdl-patched with a package manager, pip, setup.py or a tarball. '
            'Please use that to update', expected=True)
=======
    err = None
    if isinstance(globals().get('__loader__'), zipimporter):
        # We only support python 3.6 or above
        if sys.version_info < (3, 6):
            err = 'This is the last release of yt-dlp for Python version %d.%d! Please update to Python 3.6 or above' % sys.version_info[:2]
    elif hasattr(sys, 'frozen'):
        # Python 3.6 supports only vista and above
        if sys.getwindowsversion()[0] < 6:
            err = 'This is the last release of yt-dlp for your version of Windows. Please update to Windows Vista or above'
    else:
        err = 'It looks like you installed yt-dlp with a package manager, pip, setup.py or a tarball. Please use that to update'
    if err:
        return report_error(err, expected=True)
>>>>>>> eb038991

    # sys.executable is set to the full pathname of the exe-file for py2exe
    # though symlinks are not followed so that we need to do this manually
    # with help of realpath
    filename = compat_realpath(sys.executable if hasattr(sys, 'frozen') else sys.argv[0])
    ydl.to_screen('Current Build Hash %s' % calc_sha256sum(filename))

    # Download and check versions info
    try:
        version_info = ydl._opener.open(JSON_URL).read().decode('utf-8')
        version_info = json.loads(version_info)
    except Exception:
        return report_error('can\'t obtain versions info. Please try again later ', True, delim='or')

    def version_tuple(version_str):
        return tuple(map(int, version_str.split('.')))

    version_id = version_info['tag_name']
    if version_tuple(__version__) >= version_tuple(version_id):
        ydl.to_screen('ytdl-patched is up to date (%s)' % __version__)
        return

    ydl.to_screen('Updating to version ' + version_id + ' ...')

    version_labels = {
        'zip_3': '',
<<<<<<< HEAD
        'zip_2': '',
        'exe_red': '-red.exe',
        'exe_white': '-white.exe',
=======
        'exe_64': '.exe',
        'exe_32': '_x86.exe',
>>>>>>> eb038991
    }

    def get_bin_info(bin_or_exe, version):
        label = version_labels['%s_%s' % (bin_or_exe, version)]
        return next((i for i in version_info['assets'] if i['name'] == 'youtube-dl%s' % label), {})

    def get_sha256sum(bin_or_exe, version):
        label = version_labels['%s_%s' % (bin_or_exe, version)]
        urlh = next(
            (i for i in version_info['assets'] if i['name'] in ('SHA2-256SUMS')),
            {}).get('browser_download_url')
        if not urlh:
            return None
        hash_data = ydl._opener.open(urlh).read().decode('utf-8')
        hashes = list(map(lambda x: x.split(':'), hash_data.splitlines()))
        return next((i[1] for i in hashes if i[0] == 'youtube-dl%s' % label), None)

    if not os.access(filename, os.W_OK):
        return report_error('no write permissions on %s' % filename, expected=True)

    # PyInstaller
    if hasattr(sys, 'frozen'):
        exe = filename
        directory = os.path.dirname(exe)
        if not os.access(directory, os.W_OK):
            return report_error('no write permissions on %s' % directory, expected=True)
        try:
            if os.path.exists(filename + '.old'):
                os.remove(filename + '.old')
        except (IOError, OSError):
            return report_error('unable to remove the old version')

        try:
            url = get_bin_info('exe', variant).get('browser_download_url')
            if not url:
                return report_error('unable to fetch updates', True)
            urlh = ydl._opener.open(url)
            newcontent = urlh.read()
            urlh.close()
        except (IOError, OSError, StopIteration):
            return report_error('unable to download latest version', True)

        try:
            with open(exe + '.new', 'wb') as outf:
                outf.write(newcontent)
        except (IOError, OSError):
            return report_error('unable to write the new version')

        expected_sum = get_sha256sum('exe', variant)
        if not expected_sum:
            ydl.report_warning('no hash information found for the release')
        elif calc_sha256sum(exe + '.new') != expected_sum:
            report_error('unable to verify the new executable', True)
            try:
                os.remove(exe + '.new')
            except OSError:
                return report_error('unable to remove corrupt download')

        try:
            os.rename(exe, exe + '.old')
        except (IOError, OSError):
            return report_error('unable to move current version')
        try:
            os.rename(exe + '.new', exe)
        except (IOError, OSError):
            report_error('unable to overwrite current version')
            os.rename(exe + '.old', exe)
            return
        try:
            # Continues to run in the background
            subprocess.Popen(
                'ping 127.0.0.1 -n 5 -w 1000 & del /F "%s.old"' % exe,
                shell=True, stdout=subprocess.DEVNULL, stderr=subprocess.DEVNULL)
            ydl.to_screen('Updated ytdl-patched to version %s' % version_id)
            return True  # Exit app
        except OSError:
            report_error('unable to delete old version')

    # Zip unix package
    elif isinstance(globals().get('__loader__'), zipimporter):
        try:
            url = get_bin_info('zip', '3').get('browser_download_url')
            if not url:
                return report_error('unable to fetch updates', True)
            urlh = ydl._opener.open(url)
            newcontent = urlh.read()
            urlh.close()
        except (IOError, OSError, StopIteration):
            return report_error('unable to download latest version', True)

        expected_sum = get_sha256sum('zip', '3')
        if expected_sum and hashlib.sha256(newcontent).hexdigest() != expected_sum:
            return report_error('unable to verify the new zip', True)

        try:
            with open(filename, 'wb') as outf:
                outf.write(newcontent)
        except (IOError, OSError):
            return report_error('unable to overwrite current version')

    ydl.to_screen('Updated ytdl-patched to version %s; Restart ytdl-patched to use the new version' % version_id)<|MERGE_RESOLUTION|>--- conflicted
+++ resolved
@@ -3,7 +3,6 @@
 import hashlib
 import json
 import os
-import platform
 import subprocess
 import sys
 import traceback
@@ -76,12 +75,6 @@
                 h.update(mv[:n])
         return h.hexdigest()
 
-<<<<<<< HEAD
-    if not isinstance(globals().get('__loader__'), zipimporter) and not hasattr(sys, 'frozen'):
-        return report_error(
-            'It looks like you installed ytdl-patched with a package manager, pip, setup.py or a tarball. '
-            'Please use that to update', expected=True)
-=======
     err = None
     if isinstance(globals().get('__loader__'), zipimporter):
         # We only support python 3.6 or above
@@ -95,7 +88,6 @@
         err = 'It looks like you installed yt-dlp with a package manager, pip, setup.py or a tarball. Please use that to update'
     if err:
         return report_error(err, expected=True)
->>>>>>> eb038991
 
     # sys.executable is set to the full pathname of the exe-file for py2exe
     # though symlinks are not followed so that we need to do this manually
@@ -122,14 +114,8 @@
 
     version_labels = {
         'zip_3': '',
-<<<<<<< HEAD
-        'zip_2': '',
         'exe_red': '-red.exe',
         'exe_white': '-white.exe',
-=======
-        'exe_64': '.exe',
-        'exe_32': '_x86.exe',
->>>>>>> eb038991
     }
 
     def get_bin_info(bin_or_exe, version):
