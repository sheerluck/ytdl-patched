--- conflicted
+++ resolved
@@ -135,12 +135,8 @@
     # though symlinks are not followed so that we need to do this manually
     # with help of realpath
     filename = compat_realpath(sys.executable if hasattr(sys, 'frozen') else sys.argv[0])
-<<<<<<< HEAD
-
-    ydl.to_screen(f'Current version {__version__}; Build Hash {calc_sha256sum(filename)}')
-=======
+
     ydl.to_screen(f'Current Build Hash {calc_sha256sum(filename)}')
->>>>>>> 814dfb7e
     ydl.to_screen(f'Updating to version {version_id} ...')
 
     version_labels = {
