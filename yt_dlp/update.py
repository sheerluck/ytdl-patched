--- conflicted
+++ resolved
@@ -14,7 +14,6 @@
     Popen,
     cached_method,
     deprecation_warning,
-    remove_end,
     shell_quote,
     traverse_obj,
     version_tuple,
@@ -43,18 +42,7 @@
             return 'py2exe', path
         elif sys._MEIPASS == os.path.dirname(path):
             return f'{sys.platform}_dir', path
-<<<<<<< HEAD
         return f'exe_{variant}', path
-=======
-        elif sys.platform == 'darwin':
-            machine = '_legacy' if version_tuple(platform.mac_ver()[0]) < (10, 15) else ''
-        else:
-            machine = f'_{platform.machine().lower()}'
-            # Ref: https://en.wikipedia.org/wiki/Uname#Examples
-            if machine[1:] in ('x86', 'x86_64', 'amd64', 'i386', 'i686'):
-                machine = '_x86' if platform.architecture()[0][:2] == '32' else ''
-        return f'{remove_end(sys.platform, "32")}{machine}_exe', path
->>>>>>> 7287ab92
 
     path = os.path.dirname(__file__)
     if isinstance(__loader__, zipimporter):
@@ -283,12 +271,8 @@
                 self._report_error('Unable to overwrite current version')
                 return os.rename(old_filename, self.filename)
 
-<<<<<<< HEAD
-        if detect_variant() in ('win32_exe', 'py2exe', 'exe_red', 'exe_white'):
-=======
         variant = detect_variant()
-        if variant.startswith('win') or variant == 'py2exe':
->>>>>>> 7287ab92
+        if variant.startswith('win') or variant.startswith('exe') or variant == 'py2exe':
             atexit.register(Popen, f'ping 127.0.0.1 -n 5 -w 1000 & del /F "{old_filename}"',
                             shell=True, stdout=subprocess.DEVNULL, stderr=subprocess.DEVNULL)
         elif old_filename:
