--- conflicted
+++ resolved
@@ -6,6 +6,7 @@
 import subprocess
 import sys
 import traceback
+import platform
 from zipimport import zipimporter
 
 from .compat import compat_realpath
@@ -128,18 +129,12 @@
 
     version_labels = {
         'zip_3': '',
-<<<<<<< HEAD
         'exe_red': '-red.exe',
         'exe_white': '-white.exe',
-        'exe_64': '.exe',
-        'exe_32': '_x86.exe',
-        'mac_64': '_macos',
-=======
         'win_exe_64': '.exe',
         'py2exe_64': '_min.exe',
         'win_exe_32': '_x86.exe',
         'mac_exe_64': '_macos',
->>>>>>> d183af3c
     }
 
     def get_bin_info(bin_or_exe, version):
@@ -173,12 +168,8 @@
             return report_unable('remove the old version')
 
         try:
-<<<<<<< HEAD
-            url = get_bin_info('exe', variant).get('browser_download_url')
-=======
             arch = platform.architecture()[0][:2]
             url = get_bin_info(variant, arch).get('browser_download_url')
->>>>>>> d183af3c
             if not url:
                 return report_network_error('fetch updates')
             urlh = ydl._opener.open(url)
@@ -193,11 +184,7 @@
         except (IOError, OSError):
             return report_permission_error(f'{filename}.new')
 
-<<<<<<< HEAD
-        expected_sum = get_sha256sum('exe', variant)
-=======
         expected_sum = get_sha256sum(variant, arch)
->>>>>>> d183af3c
         if not expected_sum:
             ydl.report_warning('no hash information found for the release')
         elif calc_sha256sum(filename + '.new') != expected_sum:
