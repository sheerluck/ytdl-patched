import atexit
import contextlib
import hashlib
import json
import os
import platform
import re
import subprocess
import sys
from zipimport import zipimporter

from .compat import functools  # isort: split
from .compat import compat_realpath, compat_shlex_quote
from .utils import (
    Popen,
    cached_method,
    deprecation_warning,
    remove_end,
    shell_quote,
    traverse_obj,
    version_tuple,
)
from .version import UPDATE_HINT, VARIANT, __version__
try:
    from .build_config import variant
except ImportError:
    variant = 'red'

try:
    from .build_config import is_brew
except ImportError:
    is_brew = False

REPOSITORY = 'ytdl-patched/ytdl-patched'
API_URL = f'https://api.github.com/repos/{REPOSITORY}/releases'


@functools.cache
def _get_variant_and_executable_path():
    """@returns (variant, executable_path)"""
    if hasattr(sys, 'frozen'):
        path = sys.executable
        if not hasattr(sys, '_MEIPASS'):
            return 'py2exe', path
        if sys._MEIPASS == os.path.dirname(path):
            return f'{sys.platform}_dir', path
<<<<<<< HEAD
        if sys.platform == 'darwin' and version_tuple(platform.mac_ver()[0]) < (10, 15):
            return 'darwin_legacy_exe', path
        return f'exe_{variant}', path
=======
        if sys.platform == 'darwin':
            machine = '_legacy' if version_tuple(platform.mac_ver()[0]) < (10, 15) else ''
        else:
            machine = f'_{platform.machine().lower()}'
            # Ref: https://en.wikipedia.org/wiki/Uname#Examples
            if machine[1:] in ('x86', 'x86_64', 'amd64', 'i386', 'i686'):
                machine = '_x86' if platform.architecture()[0][:2] == '32' else ''
        return f'{remove_end(sys.platform, "32")}{machine}_exe', path
>>>>>>> f7fc8d39

    path = os.path.dirname(__file__)
    if isinstance(__loader__, zipimporter):
        return 'zip', os.path.join(path, '..')
    elif (os.path.basename(sys.argv[0]) in ('__main__.py', '-m')
          and os.path.exists(os.path.join(path, '../.git/HEAD'))):
        return 'source', path
    elif is_brew:
        return 'homebrew', path
    return 'unknown', path


def detect_variant():
    return VARIANT or _get_variant_and_executable_path()[0]


@functools.cache
def current_git_head():
    if detect_variant() != 'source':
        return
    with contextlib.suppress(Exception):
        stdout, _, _ = Popen.run(
            ['git', 'rev-parse', '--short', 'HEAD'],
            text=True, cwd=os.path.dirname(os.path.abspath(__file__)),
            stdout=subprocess.PIPE, stderr=subprocess.PIPE)
        if re.fullmatch('[0-9a-f]+', stdout.strip()):
            return stdout.strip()


_FILE_SUFFIXES = {
    'zip': '',
    'homebrew': '',
    'py2exe': '_min.exe',
    'win_exe': '.exe',
    'win_x86_exe': '_x86.exe',
    'darwin_exe': '_macos',
    'darwin_legacy_exe': '_macos_legacy',
    'linux_exe': '_linux',
<<<<<<< HEAD
    'exe_red': '-red.exe',
    'exe_white': '-white.exe',
=======
    'linux_aarch64_exe': '_linux_aarch64',
    'linux_armv7l_exe': '_linux_armv7l',
>>>>>>> f7fc8d39
}

_NON_UPDATEABLE_REASONS = {
    **{variant: None for variant in _FILE_SUFFIXES},  # Updatable
    **{variant: f'Auto-update is not supported for unpackaged {name} executable; Re-download the latest release'
       for variant, name in {'win32_dir': 'Windows', 'darwin_dir': 'MacOS', 'linux_dir': 'Linux'}.items()},
    'source': 'You cannot update when running from source code; Use git to pull the latest changes',
    'unknown': 'You installed yt-dlp with a package manager or setup.py; Use that to update',
    'other': 'You are using an unofficial build of yt-dlp; Build the executable again',
}


def is_non_updateable():
    if UPDATE_HINT:
        return UPDATE_HINT
    return _NON_UPDATEABLE_REASONS.get(
        detect_variant(), _NON_UPDATEABLE_REASONS['unknown' if VARIANT else 'other'])


def _sha256_file(path):
    h = hashlib.sha256()
    mv = memoryview(bytearray(128 * 1024))
    with open(os.path.realpath(path), 'rb', buffering=0) as f:
        for n in iter(lambda: f.readinto(mv), 0):
            h.update(mv[:n])
    return h.hexdigest()


class Updater:
    def __init__(self, ydl):
        self.ydl = ydl

    @functools.cached_property
    def _tag(self):
        # there's no _update_spec in ytdl-patched
        return 'latest'

    @cached_method
    def _get_version_info(self, tag):
        self.ydl.write_debug(f'Fetching release info: {API_URL}/{tag}')
        return json.loads(self.ydl.urlopen(f'{API_URL}/{tag}').read().decode())

    @property
    def current_version(self):
        """Current version"""
        return __version__

    @property
    def new_version(self):
        """Version of the latest release we can update to"""
        if self._tag.startswith('tags/'):
            return self._tag[5:]
        return self._get_version_info(self._tag)['tag_name']

    @property
    def latest_version(self):
        """Version of the latest release"""
        return self._get_version_info('latest')['tag_name']

    @property
    def has_update(self):
        """Whether there is an update available"""
        return version_tuple(__version__) < version_tuple(self.new_version)

    @functools.cached_property
    def filename(self):
        """Filename of the executable"""
        return compat_realpath(_get_variant_and_executable_path()[1])

    def _download(self, name, tag):
        url = traverse_obj(self._get_version_info(tag), (
            'assets', lambda _, v: v['name'] == name, 'browser_download_url'), get_all=False)
        if not url:
            raise Exception('Unable to find download URL')
        self.ydl.write_debug(f'Downloading {name} from {url}')
        return self.ydl.urlopen(url).read()

    @functools.cached_property
    def release_name(self):
        """The release filename"""
<<<<<<< HEAD
        label = _FILE_SUFFIXES[detect_variant()]
        if label and platform.architecture()[0][:2] == '32':
            label = f'_x86{label}'
        return f'ytdl-patched{label}'
=======
        return f'yt-dlp{_FILE_SUFFIXES[detect_variant()]}'
>>>>>>> f7fc8d39

    @functools.cached_property
    def release_hash(self):
        """Hash of the latest release"""
        hash_data = dict(ln.split()[::-1] for ln in self._download('SHA2-256SUMS', self._tag).decode().splitlines())
        return hash_data[self.release_name]

    def _report_error(self, msg, expected=False):
        self.ydl.report_error(msg, tb=False if expected else None)
        self.ydl._download_retcode = 100

    def _report_permission_error(self, file):
        self._report_error(f'Unable to write to {file}; Try running as administrator', True)

    def _report_network_error(self, action, delim=';'):
        self._report_error(f'Unable to {action}{delim} Visit  https://github.com/{REPOSITORY}/releases/latest', True)

    def check_update(self):
        """Report whether there is an update available"""
        try:
            self.ydl.to_screen(
                f'Latest version: {self.latest_version}, Current version: {self.current_version}')
            if not self.has_update:
                if self._tag == 'latest':
                    return self.ydl.to_screen(f'yt-dlp is up to date ({__version__})')
                return self.ydl.report_warning(
                    'yt-dlp cannot be updated any further since you are on an older Python version')
        except Exception:
            return self._report_network_error('obtain version info', delim='; Please try again later or')

        if not is_non_updateable():
            self.ydl.to_screen(f'Current Build Hash {_sha256_file(self.filename)}')
        return True

    def update(self):
        """Update yt-dlp executable to the latest version"""
        if not self.check_update():
            return
        err = is_non_updateable()
        if err:
            return self._report_error(err, True)
        self.ydl.to_screen(f'Updating to version {self.new_version} ...')

        variant = detect_variant()
        if variant == 'homebrew':
            stdout = next(filter(None, Popen(['brew', 'tap'], stdout=subprocess.PIPE, encoding='utf-8').communicate()), '')
            if 'nao20010128nao/my' in stdout:
                self.ydl.to_screen('Fixing taps to point to new one')
                ret = Popen(['brew', 'untap', '-f', 'nao20010128nao/my']).wait()
                if ret != 0:
                    return self._report_error('Unable to untap old tap')
                ret = Popen(['brew', 'tap', 'lesmiscore/my']).wait()
                if ret != 0:
                    return self._report_error('Unable to tap the new tap')
            os.execvp('brew', ['brew', 'upgrade', 'lesmiscore/my/ytdl-patched'])

        directory = os.path.dirname(self.filename)
        if not os.access(self.filename, os.W_OK):
            return self._report_permission_error(self.filename)
        elif not os.access(directory, os.W_OK):
            return self._report_permission_error(directory)

        new_filename, old_filename = f'{self.filename}.new', f'{self.filename}.old'
        if variant == 'zip':  # Can be replaced in-place
            new_filename, old_filename = self.filename, None

        try:
            if os.path.exists(old_filename or ''):
                os.remove(old_filename)
        except OSError:
            return self._report_error('Unable to remove the old version')

        try:
            newcontent = self._download(self.release_name, self._tag)
        except OSError:
            return self._report_network_error('download latest version')
        except Exception:
            return self._report_network_error('fetch updates')

        try:
            expected_hash = self.release_hash
        except Exception:
            self.ydl.report_warning('no hash information found for the release')
        else:
            if hashlib.sha256(newcontent).hexdigest() != expected_hash:
                return self._report_network_error('verify the new executable')

        try:
            with open(new_filename, 'wb') as outf:
                outf.write(newcontent)
        except OSError:
            return self._report_permission_error(new_filename)

        if old_filename:
            try:
                os.rename(self.filename, old_filename)
            except OSError:
                return self._report_error('Unable to move current version')

            try:
                os.rename(new_filename, self.filename)
            except OSError:
                self._report_error('Unable to overwrite current version')
                return os.rename(old_filename, self.filename)

        if detect_variant() in ('win32_exe', 'py2exe', 'exe_red', 'exe_white'):
            atexit.register(Popen, f'ping 127.0.0.1 -n 5 -w 1000 & del /F "{old_filename}"',
                            shell=True, stdout=subprocess.DEVNULL, stderr=subprocess.DEVNULL)
        elif old_filename:
            try:
                os.remove(old_filename)
            except OSError:
                self._report_error('Unable to remove the old version')

            try:
                # 0o555 = r-xr-xr-x
                os.chmod(self.filename, (os.stat(self.filename).st_mode | 0o555) & 0o777)
            except OSError:
                return self._report_error(
                    f'Unable to set permissions. Run: sudo chmod a+rx {compat_shlex_quote(self.filename)}')

        self.ydl.to_screen(f'Updated yt-dlp to version {self.new_version}')
        return True

    @functools.cached_property
    def cmd(self):
        """The command-line to run the executable, if known"""
        # There is no sys.orig_argv in py < 3.10. Also, it can be [] when frozen
        if getattr(sys, 'orig_argv', None):
            return sys.orig_argv
        elif hasattr(sys, 'frozen'):
            return sys.argv

    def restart(self):
        """Restart the executable"""
        assert self.cmd, 'Must be frozen or Py >= 3.10'
        self.ydl.write_debug(f'Restarting: {shell_quote(self.cmd)}')
        _, _, returncode = Popen.run(self.cmd)
        return returncode


def run_update(ydl):
    """Update the program file with the latest version from the repository
    @returns    Whether there was a successful update (No update = False)
    """
    return Updater(ydl).update()


# Deprecated
def update_self(to_screen, verbose, opener):
    import traceback

    deprecation_warning(f'"{__name__}.update_self" is deprecated and may be removed '
                        f'in a future version. Use "{__name__}.run_update(ydl)" instead')

    printfn = to_screen

    class FakeYDL():
        to_screen = printfn

        def report_warning(self, msg, *args, **kwargs):
            return printfn(f'WARNING: {msg}', *args, **kwargs)

        def report_error(self, msg, tb=None):
            printfn(f'ERROR: {msg}')
            if not verbose:
                return
            if tb is None:
                # Copied from YoutubeDL.trouble
                if sys.exc_info()[0]:
                    tb = ''
                    if hasattr(sys.exc_info()[1], 'exc_info') and sys.exc_info()[1].exc_info[0]:
                        tb += ''.join(traceback.format_exception(*sys.exc_info()[1].exc_info))
                    tb += traceback.format_exc()
                else:
                    tb_data = traceback.format_list(traceback.extract_stack())
                    tb = ''.join(tb_data)
            if tb:
                printfn(tb)

        def write_debug(self, msg, *args, **kwargs):
            printfn(f'[debug] {msg}', *args, **kwargs)

        def urlopen(self, url):
            return opener.open(url)

    return run_update(FakeYDL())<|MERGE_RESOLUTION|>--- conflicted
+++ resolved
@@ -3,7 +3,6 @@
 import hashlib
 import json
 import os
-import platform
 import re
 import subprocess
 import sys
@@ -15,7 +14,6 @@
     Popen,
     cached_method,
     deprecation_warning,
-    remove_end,
     shell_quote,
     traverse_obj,
     version_tuple,
@@ -44,20 +42,7 @@
             return 'py2exe', path
         if sys._MEIPASS == os.path.dirname(path):
             return f'{sys.platform}_dir', path
-<<<<<<< HEAD
-        if sys.platform == 'darwin' and version_tuple(platform.mac_ver()[0]) < (10, 15):
-            return 'darwin_legacy_exe', path
         return f'exe_{variant}', path
-=======
-        if sys.platform == 'darwin':
-            machine = '_legacy' if version_tuple(platform.mac_ver()[0]) < (10, 15) else ''
-        else:
-            machine = f'_{platform.machine().lower()}'
-            # Ref: https://en.wikipedia.org/wiki/Uname#Examples
-            if machine[1:] in ('x86', 'x86_64', 'amd64', 'i386', 'i686'):
-                machine = '_x86' if platform.architecture()[0][:2] == '32' else ''
-        return f'{remove_end(sys.platform, "32")}{machine}_exe', path
->>>>>>> f7fc8d39
 
     path = os.path.dirname(__file__)
     if isinstance(__loader__, zipimporter):
@@ -96,13 +81,10 @@
     'darwin_exe': '_macos',
     'darwin_legacy_exe': '_macos_legacy',
     'linux_exe': '_linux',
-<<<<<<< HEAD
     'exe_red': '-red.exe',
     'exe_white': '-white.exe',
-=======
     'linux_aarch64_exe': '_linux_aarch64',
     'linux_armv7l_exe': '_linux_armv7l',
->>>>>>> f7fc8d39
 }
 
 _NON_UPDATEABLE_REASONS = {
@@ -183,14 +165,7 @@
     @functools.cached_property
     def release_name(self):
         """The release filename"""
-<<<<<<< HEAD
-        label = _FILE_SUFFIXES[detect_variant()]
-        if label and platform.architecture()[0][:2] == '32':
-            label = f'_x86{label}'
-        return f'ytdl-patched{label}'
-=======
-        return f'yt-dlp{_FILE_SUFFIXES[detect_variant()]}'
->>>>>>> f7fc8d39
+        return f'ytdl-patched{_FILE_SUFFIXES[detect_variant()]}'
 
     @functools.cached_property
     def release_hash(self):
