--- conflicted
+++ resolved
@@ -163,39 +163,24 @@
         if expr == '':  # Empty expression
             return None
 
-<<<<<<< HEAD
         if expr.startswith('{') and not is_value:
-            inner, outer = self._seperate_at_paren(expr, '}')
-=======
-        if expr.startswith('{'):
             inner, outer = self._separate_at_paren(expr, '}')
->>>>>>> e75bb0d6
             inner, should_abort = self.interpret_statement(inner, local_vars, allow_recursion - 1)
             if not outer or should_abort:
                 return inner
             else:
                 expr = json.dumps(inner) + outer
 
-<<<<<<< HEAD
         if expr.startswith('(') and not is_value:
-            inner, outer = self._seperate_at_paren(expr, ')')
-=======
-        if expr.startswith('('):
             inner, outer = self._separate_at_paren(expr, ')')
->>>>>>> e75bb0d6
             inner = self.interpret_expression(inner, local_vars, allow_recursion)
             if not outer:
                 return inner
             else:
                 expr = json.dumps(inner) + outer
 
-<<<<<<< HEAD
         if expr.startswith('[') and not is_value:
-            inner, outer = self._seperate_at_paren(expr, ']')
-=======
-        if expr.startswith('['):
             inner, outer = self._separate_at_paren(expr, ']')
->>>>>>> e75bb0d6
             name = self._named_object(local_vars, [
                 self.interpret_expression(item, local_vars, allow_recursion)
                 for item in self._separate(inner)])
@@ -277,20 +262,12 @@
                     break
             return self.interpret_statement(expr, local_vars, allow_recursion - 1)[0]
 
-<<<<<<< HEAD
         # Comma seperated statements
         if not is_value:
-            sub_expressions = list(self._seperate(expr))
+            sub_expressions = list(self._separate(expr))
             expr = sub_expressions.pop().strip() if sub_expressions else ''
             for sub_expr in sub_expressions:
                 self.interpret_expression(sub_expr, local_vars, allow_recursion)
-=======
-        # Comma separated statements
-        sub_expressions = list(self._separate(expr))
-        expr = sub_expressions.pop().strip() if sub_expressions else ''
-        for sub_expr in sub_expressions:
-            self.interpret_expression(sub_expr, local_vars, allow_recursion)
->>>>>>> e75bb0d6
 
         for m in re.finditer(rf'''(?x)
                 (?P<pre_sign>\+\+|--)(?P<var1>{_NAME_RE})|
@@ -539,13 +516,8 @@
                 \((?P<args>[^)]*)\)\s*
                 (?P<code>\{(?:(?!};)[^"]|"([^"]|\\")*")+\})''' % (
                 re.escape(funcname), re.escape(funcname), re.escape(funcname)),
-<<<<<<< HEAD
             code)
-        code, _ = self._seperate_at_paren(func_m.group('code'), '}')  # refine the match
-=======
-            self.code)
         code, _ = self._separate_at_paren(func_m.group('code'), '}')  # refine the match
->>>>>>> e75bb0d6
         if func_m is None:
             raise ExtractorError('Could not find JS function %r' % funcname)
         return func_m.group('args').split(','), code
