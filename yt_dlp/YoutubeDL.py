#!/usr/bin/env python3
# coding: utf-8

from __future__ import absolute_import, unicode_literals

import collections
import contextlib
import datetime
import errno
import fileinput
import functools
import io
import itertools
import json
import locale
import operator
import os
import platform
import re
import shutil
import subprocess
import sys
import tempfile
import time
import tokenize
import traceback
import random
import unicodedata

from enum import Enum
from string import ascii_letters

from .compat import (
    compat_basestring,
    compat_get_terminal_size,
    compat_kwargs,
    compat_numeric_types,
    compat_os_name,
    compat_pycrypto_AES,
    compat_shlex_quote,
    compat_str,
    compat_tokenize_tokenize,
    compat_urllib_error,
    compat_urllib_request,
    compat_urllib_request_DataHandler,
    windows_enable_vt_mode,
)
from .cookies import load_cookies
from .utils import (
    ExclusivelyLockedError,
    age_restricted,
    args_to_str,
    compiled_regex_type,
    ContentTooShortError,
    date_from_str,
    DateRange,
    DEFAULT_OUTTMPL,
    determine_ext,
    determine_protocol,
    dig_object_type,
    DownloadCancelled,
    DownloadError,
    encode_compat_str,
    encodeArgument,
    encodeFilename,
    EntryNotInPlaylist,
    error_to_compat_str,
    ExistingVideoReached,
    expand_path,
    ExtractorError,
    float_or_none,
    format_bytes,
    format_field,
    format_decimal_suffix,
    formatSeconds,
    GeoRestrictedError,
    get_domain,
    HEADRequest,
    int_or_none,
    iri_to_uri,
    ISO3166Utils,
    join_nonempty,
    LazyList,
    LINK_TEMPLATES,
    locked_file,
    make_dir,
    make_HTTPS_handler,
    MaxDownloadsReached,
    network_exceptions,
    number_of_digits,
    orderedSet,
    OUTTMPL_TYPES,
    PagedList,
    parse_filesize,
    PerRequestProxyHandler,
    platform_name,
    Popen,
    PostProcessingError,
    preferredencoding,
    prepend_extension,
    ReExtractInfo,
    register_socks_protocols,
    RejectedVideoReached,
    remove_terminal_sequences,
    render_table,
    replace_extension,
    SameFileError,
    sanitize_filename,
    sanitize_open,
    sanitize_path,
    sanitize_url,
    sanitized_Request,
    std_headers,
    STR_FORMAT_RE_TMPL,
    STR_FORMAT_TYPES,
    str_or_none,
    strftime_or_none,
    subtitles_filename,
    supports_terminal_sequences,
    timetuple_from_msec,
    to_high_limit_path,
    traverse_obj,
    try_get,
    UnavailableVideoError,
    url_basename,
    variadic,
    version_tuple,
    write_json_file,
    write_string,
    YoutubeDLCookieProcessor,
    YoutubeDLHandler,
    YoutubeDLRedirectHandler,
)
from .cache import Cache
from .minicurses import format_text
from .extractor import (
    gen_extractor_classes,
    get_info_extractor,
    _LAZY_LOADER,
    _PLUGIN_CLASSES as plugin_extractors
)
from .extractor.openload import PhantomJSwrapper
from .downloader import (
    FFmpegFD,
    LDM_EXCEPTIONS,
    get_suitable_downloader,
    shorten_protocol_name
)
from .downloader.rtmp import rtmpdump_version
from .postprocessor import (
    get_postprocessor,
    FFmpegFixupDuplicateMoovPP,
    FFmpegFixupDurationPP,
    FFmpegFixupM3u8PP,
    FFmpegFixupM4aPP,
    FFmpegFixupStretchedPP,
    FFmpegFixupTimestampPP,
    FFmpegMergerPP,
    FFmpegPostProcessor,
    MoveFilesAfterDownloadPP,
    _PLUGIN_CLASSES as plugin_postprocessors
)
from .longname import (
    escaped_open,
    escaped_path_exists,
    escaped_path_getsize,
    escaped_path_isfile,
    escaped_sanitize_open,
    escaped_stat,
    escaped_unlink,
    escaped_utime,
    escaped_rename,
    escaped_replace,
    escaped_remove,
    escaped_basename,
    escaped_dirname,
    escaped_isabs,
    ensure_directory,
    split_longname,
)
from .update import detect_variant
from .version import __version__
try:
    from .build_config import git_commit, git_upstream_commit
except ImportError:
    git_commit, git_upstream_commit = None, None

if compat_os_name == 'nt':
    import ctypes


class YoutubeDL(object):
    """YoutubeDL class.

    YoutubeDL objects are the ones responsible of downloading the
    actual video file and writing it to disk if the user has requested
    it, among some other tasks. In most cases there should be one per
    program. As, given a video URL, the downloader doesn't know how to
    extract all the needed information, task that InfoExtractors do, it
    has to pass the URL to one of them.

    For this, YoutubeDL objects have a method that allows
    InfoExtractors to be registered in a given order. When it is passed
    a URL, the YoutubeDL object handles it to the first InfoExtractor it
    finds that reports being able to handle it. The InfoExtractor extracts
    all the information about the video or videos the URL refers to, and
    YoutubeDL process the extracted information, possibly using a File
    Downloader to download the video.

    YoutubeDL objects accept a lot of parameters. In order not to saturate
    the object constructor with arguments, it receives a dictionary of
    options instead. These options are available through the params
    attribute for the InfoExtractors to use. The YoutubeDL also
    registers itself as the downloader in charge for the InfoExtractors
    that are added to it, so this is a "mutual registration".

    Available options:

    username:          Username for authentication purposes.
    password:          Password for authentication purposes.
    videopassword:     Password for accessing a video.
    ap_mso:            Adobe Pass multiple-system operator identifier.
    ap_username:       Multiple-system operator account username.
    ap_password:       Multiple-system operator account password.
    usenetrc:          Use netrc for authentication instead.
    verbose:           Print additional info to stdout.
    quiet:             Do not print messages to stdout.
    no_warnings:       Do not print out anything for warnings.
    forceprint:        A list of templates to force print
    forceurl:          Force printing final URL. (Deprecated)
    forcetitle:        Force printing title. (Deprecated)
    forceid:           Force printing ID. (Deprecated)
    forcethumbnail:    Force printing thumbnail URL. (Deprecated)
    forcedescription:  Force printing description. (Deprecated)
    forcefilename:     Force printing final filename. (Deprecated)
    forceduration:     Force printing duration. (Deprecated)
    forcejson:         Force printing info_dict as JSON.
    dump_single_json:  Force printing the info_dict of the whole playlist
                       (or video) as a single JSON line.
    force_write_download_archive: Force writing download archive regardless
                       of 'skip_download' or 'simulate'.
    simulate:          Do not download the video files. If unset (or None),
                       simulate only if listsubtitles, listformats or list_thumbnails is used
    format:            Video format code. see "FORMAT SELECTION" for more details.
                       You can also pass a function. The function takes 'ctx' as
                       argument and returns the formats to download.
                       See "build_format_selector" for an implementation
    allow_unplayable_formats:   Allow unplayable formats to be extracted and downloaded.
    ignore_no_formats_error: Ignore "No video formats" error. Usefull for
                       extracting metadata even if the video is not actually
                       available for download (experimental)
    format_sort:       A list of fields by which to sort the video formats.
                       See "Sorting Formats" for more details.
    format_sort_force: Force the given format_sort. see "Sorting Formats"
                       for more details.
    allow_multiple_video_streams:   Allow multiple video streams to be merged
                       into a single file
    allow_multiple_audio_streams:   Allow multiple audio streams to be merged
                       into a single file
    check_formats      Whether to test if the formats are downloadable.
                       Can be True (check all), False (check none),
                       'selected' (check selected formats),
                       or None (check only if requested by extractor)
    paths:             Dictionary of output paths. The allowed keys are 'home'
                       'temp' and the keys of OUTTMPL_TYPES (in utils.py)
    outtmpl:           Dictionary of templates for output names. Allowed keys
                       are 'default' and the keys of OUTTMPL_TYPES (in utils.py).
                       For compatibility with youtube-dl, a single string can also be used
    outtmpl_na_placeholder: Placeholder for unavailable meta fields.
    restrictfilenames: Do not allow "&" and spaces in file names
    trim_file_name:    Limit length of filename (extension excluded)
    windowsfilenames:  Force the filenames to be windows compatible
    ignoreerrors:      Do not stop on download/postprocessing errors.
                       Can be 'only_download' to ignore only download errors.
                       Default is 'only_download' for CLI, but False for API
    skip_playlist_after_errors: Number of allowed failures until the rest of
                       the playlist is skipped
    force_generic_extractor: Force downloader to use the generic extractor
    overwrites:        Overwrite all video and metadata files if True,
                       overwrite only non-video files if None
                       and don't overwrite any file if False
                       For compatibility with youtube-dl,
                       "nooverwrites" may also be used instead
    playliststart:     Playlist item to start at.
    playlistend:       Playlist item to end at.
    playlist_items:    Specific indices of playlist to download.
    playlistreverse:   Download playlist items in reverse order.
    playlistrandom:    Download playlist items in random order.
    matchtitle:        Download only matching titles.
    rejecttitle:       Reject downloads for matching titles.
    logger:            Log messages to a logging.Logger instance.
    logtostderr:       Log messages to stderr instead of stdout.
    consoletitle:       Display progress in console window's titlebar.
    writedescription:  Write the video description to a .description file
    writeinfojson:     Write the video description to a .info.json file
    clean_infojson:    Remove private fields from the infojson
    getcomments:       Extract video comments. This will not be written to disk
                       unless writeinfojson is also given
    writeannotations:  Write the video annotations to a .annotations.xml file
    writethumbnail:    Write the thumbnail image to a file
    allow_playlist_files: Whether to write playlists' description, infojson etc
                       also to disk when using the 'write*' options
    write_all_thumbnails:  Write all thumbnail formats to files
    writelink:         Write an internet shortcut file, depending on the
                       current platform (.url/.webloc/.desktop)
    writeurllink:      Write a Windows internet shortcut file (.url)
    writewebloclink:   Write a macOS internet shortcut file (.webloc)
    writedesktoplink:  Write a Linux internet shortcut file (.desktop)
    writesubtitles:    Write the video subtitles to a file
    writeautomaticsub: Write the automatically generated subtitles to a file
    allsubtitles:      Deprecated - Use subtitleslangs = ['all']
                       Downloads all the subtitles of the video
                       (requires writesubtitles or writeautomaticsub)
    listsubtitles:     Lists all available subtitles for the video
    subtitlesformat:   The format code for subtitles
    subtitleslangs:    List of languages of the subtitles to download (can be regex).
                       The list may contain "all" to refer to all the available
                       subtitles. The language can be prefixed with a "-" to
                       exclude it from the requested languages. Eg: ['all', '-live_chat']
    keepvideo:         Keep the video file after post-processing
    daterange:         A DateRange object, download only if the upload_date is in the range.
    skip_download:     Skip the actual download of the video file
    cachedir:          Location of the cache files in the filesystem.
                       False to disable filesystem cache.
    noplaylist:        Download single video instead of a playlist if in doubt.
    age_limit:         An integer representing the user's age in years.
                       Unsuitable videos for the given age are skipped.
    min_views:         An integer representing the minimum view count the video
                       must have in order to not be skipped.
                       Videos without view count information are always
                       downloaded. None for no limit.
    max_views:         An integer representing the maximum view count.
                       Videos that are more popular than that are not
                       downloaded.
                       Videos without view count information are always
                       downloaded. None for no limit.
    download_archive:  File name of a file where all downloads are recorded.
                       Videos already present in the file are not downloaded
                       again.
    break_on_existing: Stop the download process after attempting to download a
                       file that is in the archive.
    break_on_reject:   Stop the download process when encountering a video that
                       has been filtered out.
    break_per_url:     Whether break_on_reject and break_on_existing
                       should act on each input URL as opposed to for the entire queue
    cookiefile:        File name where cookies should be read from and dumped to
    cookiesfrombrowser: A tuple containing the name of the browser and the profile
                       name/path from where cookies are loaded.
                       Eg: ('chrome', ) or ('vivaldi', 'default')
    nocheckcertificate:Do not verify SSL certificates
    prefer_insecure:   Use HTTP instead of HTTPS to retrieve information.
                       At the moment, this is only supported by YouTube.
    proxy:             URL of the proxy server to use
    geo_verification_proxy:  URL of the proxy to use for IP address verification
                       on geo-restricted sites.
    socket_timeout:    Time to wait for unresponsive hosts, in seconds
    bidi_workaround:   Work around buggy terminals without bidirectional text
                       support, using fridibi
    debug_printtraffic:Print out sent and received HTTP traffic
    include_ads:       Download ads as well (deprecated)
    default_search:    Prepend this string if an input url is not valid.
                       'auto' for elaborate guessing
    encoding:          Use this encoding instead of the system-specified.
    extract_flat:      Do not resolve URLs, return the immediate result.
                       Pass in 'in_playlist' to only show this behavior for
                       playlist items.
    wait_for_video:    If given, wait for scheduled streams to become available.
                       The value should be a tuple containing the range
                       (min_secs, max_secs) to wait between retries
    postprocessors:    A list of dictionaries, each with an entry
                       * key:  The name of the postprocessor. See
                               yt_dlp/postprocessor/__init__.py for a list.
                       * when: When to run the postprocessor. Can be one of
                               pre_process|before_dl|post_process|after_move.
                               Assumed to be 'post_process' if not given
    post_hooks:        Deprecated - Register a custom postprocessor instead
                       A list of functions that get called as the final step
                       for each video file, after all postprocessors have been
                       called. The filename will be passed as the only argument.
    progress_hooks:    A list of functions that get called on download
                       progress, with a dictionary with the entries
                       * status: One of "downloading", "error", or "finished".
                                 Check this first and ignore unknown values.
                       * info_dict: The extracted info_dict

                       If status is one of "downloading", or "finished", the
                       following properties may also be present:
                       * filename: The final filename (always present)
                       * tmpfilename: The filename we're currently writing to
                       * downloaded_bytes: Bytes on disk
                       * total_bytes: Size of the whole file, None if unknown
                       * total_bytes_estimate: Guess of the eventual file size,
                                               None if unavailable.
                       * elapsed: The number of seconds since download started.
                       * eta: The estimated time in seconds, None if unknown
                       * speed: The download speed in bytes/second, None if
                                unknown
                       * fragment_index: The counter of the currently
                                         downloaded video fragment.
                       * fragment_count: The number of fragments (= individual
                                         files that will be merged)

                       Progress hooks are guaranteed to be called at least once
                       (with status "finished") if the download is successful.
    postprocessor_hooks:  A list of functions that get called on postprocessing
                       progress, with a dictionary with the entries
                       * status: One of "started", "processing", or "finished".
                                 Check this first and ignore unknown values.
                       * postprocessor: Name of the postprocessor
                       * info_dict: The extracted info_dict

                       Progress hooks are guaranteed to be called at least twice
                       (with status "started" and "finished") if the processing is successful.
    merge_output_format: Extension to use when merging formats.
    final_ext:         Expected final extension; used to detect when the file was
                       already downloaded and converted
    fixup:             Automatically correct known faults of the file.
                       One of:
                       - "never": do nothing
                       - "warn": only emit a warning
                       - "detect_or_warn": check whether we can do anything
                                           about it, warn otherwise (default)
    source_address:    Client-side IP address to bind to.
    call_home:         Boolean, true iff we are allowed to contact the
                       yt-dlp servers for debugging. (BROKEN)
    sleep_interval_requests: Number of seconds to sleep between requests
                       during extraction
    sleep_interval:    Number of seconds to sleep before each download when
                       used alone or a lower bound of a range for randomized
                       sleep before each download (minimum possible number
                       of seconds to sleep) when used along with
                       max_sleep_interval.
    max_sleep_interval:Upper bound of a range for randomized sleep before each
                       download (maximum possible number of seconds to sleep).
                       Must only be used along with sleep_interval.
                       Actual sleep time will be a random float from range
                       [sleep_interval; max_sleep_interval].
    sleep_before_extract: Number of seconds to sleep before each extraction when
                          used alone or a lower bound of a range for randomized
                          sleep before each extraction (minimum possible number
                          of seconds to sleep) when used along with
                          max_sleep_before_extract.
    max_sleep_before_extract: Upper bound of a range for randomized sleep before each
                              extraction (maximum possible number of seconds to sleep).
                              Must only be used along with sleep_before_extract.
                              Actual sleep time will be a random float from range
                              [sleep_before_extract; max_sleep_before_extract].
    sleep_interval_subtitles: Number of seconds to sleep before each subtitle download
    listformats:       Print an overview of available video formats and exit.
    list_thumbnails:   Print a table of all thumbnails and exit.
    match_filter:      A function that gets called with the info_dict of
                       every video.
                       If it returns a message, the video is ignored.
                       If it returns None, the video is downloaded.
                       match_filter_func in utils.py is one example for this.
    no_color:          Do not emit color codes in output.
    geo_bypass:        Bypass geographic restriction via faking X-Forwarded-For
                       HTTP header
    geo_bypass_country:
                       Two-letter ISO 3166-2 country code that will be used for
                       explicit geographic restriction bypassing via faking
                       X-Forwarded-For HTTP header
    geo_bypass_ip_block:
                       IP range in CIDR notation that will be used similarly to
                       geo_bypass_country
    escape_long_names: If True, it splits filename into 255-byte chunks in current locale,
                       to avoid "File name too long" error. Most user don't need this.
    live_download_mkv: If True, live will be recorded in MKV format instead of MP4.
    printjsontypes:    DO NOT USE THIS. If True, it shows type of each elements in info_dict.
    check_peertube_instance: If True, generic extractor tests if it's PeerTube instance for
                             requested domain.
    check_mastodon_instance: Same as above, but for Mastodon.
    extractor_retries: Number of retries for known extractor errors. Defaults to 3. Can be "infinite".
    test_filename:     Use this to filter video file using external executable or regex
                        (compiled regex or string starting with "re:").
                       For external executable, return code 0 lets YTDL to start downloading.
                       For regex, download will begin if re.search matches.
    lock_exclusive:    When True, downloading will be locked exclusively to
                       this process by creating .lock file.
                       It'll be removed after download.

    The following options determine which downloader is picked:
    external_downloader: A dictionary of protocol keys and the executable of the
                       external downloader to use for it. The allowed protocols
                       are default|http|ftp|m3u8|dash|rtsp|rtmp|mms.
                       Set the value to 'native' to use the native downloader
    hls_prefer_native: Deprecated - Use external_downloader = {'m3u8': 'native'}
                       or {'m3u8': 'ffmpeg'} instead.
                       Use the native HLS downloader instead of ffmpeg/avconv
                       if True, otherwise use ffmpeg/avconv if False, otherwise
                       use downloader suggested by extractor if None.
    compat_opts:       Compatibility options. See "Differences in default behavior".
                       The following options do not work when used through the API:
                       filename, abort-on-error, multistreams, no-live-chat, format-sort
                       no-clean-infojson, no-playlist-metafiles, no-keep-subs, no-attach-info-json.
                       Refer __init__.py for their implementation
    progress_template: Dictionary of templates for progress outputs.
                       Allowed keys are 'download', 'postprocess',
                       'download-title' (console title) and 'postprocess-title'.
                       The template is mapped on a dictionary with keys 'progress' and 'info'

    The following parameters are not used by YoutubeDL itself, they are used by
    the downloader (see yt_dlp/downloader/common.py):
    nopart, updatetime, buffersize, ratelimit, throttledratelimit, min_filesize,
    max_filesize, test, noresizebuffer, retries, file_access_retries, fragment_retries,
    continuedl, noprogress, xattr_set_filesize, hls_use_mpegts, http_chunk_size,
    external_downloader_args, concurrent_fragment_downloads.

    The following options are used by the post processors:
    prefer_ffmpeg:     If False, use avconv instead of ffmpeg if both are available,
                       otherwise prefer ffmpeg. (avconv support is deprecated)
    ffmpeg_location:   Location of the ffmpeg/avconv binary; either the path
                       to the binary or its containing directory.
    postprocessor_args: A dictionary of postprocessor/executable keys (in lower case)
                       and a list of additional command-line arguments for the
                       postprocessor/executable. The dict can also have "PP+EXE" keys
                       which are used when the given exe is used by the given PP.
                       Use 'default' as the name for arguments to passed to all PP
                       For compatibility with youtube-dl, a single list of args
                       can also be used

    The following options are used by the extractors:
    extractor_retries: Number of times to retry for known errors
    dynamic_mpd:       Whether to process dynamic DASH manifests (default: True)
    hls_split_discontinuity: Split HLS playlists to different formats at
                       discontinuities such as ad breaks (default: False)
    extractor_args:    A dictionary of arguments to be passed to the extractors.
                       See "EXTRACTOR ARGUMENTS" for details.
                       Eg: {'youtube': {'skip': ['dash', 'hls']}}
    youtube_include_dash_manifest: Deprecated - Use extractor_args instead.
                       If True (default), DASH manifests and related
                       data will be downloaded and processed by extractor.
                       You can reduce network I/O by disabling it if you don't
                       care about DASH. (only for youtube)
    youtube_include_hls_manifest: Deprecated - Use extractor_args instead.
                       If True (default), HLS manifests and related
                       data will be downloaded and processed by extractor.
                       You can reduce network I/O by disabling it if you don't
                       care about HLS. (only for youtube)
    """

    _NUMERIC_FIELDS = set((
        'width', 'height', 'tbr', 'abr', 'asr', 'vbr', 'fps', 'filesize', 'filesize_approx',
        'timestamp', 'release_timestamp',
        'duration', 'view_count', 'like_count', 'dislike_count', 'repost_count',
        'average_rating', 'comment_count', 'age_limit',
        'start_time', 'end_time',
        'chapter_number', 'season_number', 'episode_number',
        'track_number', 'disc_number', 'release_year',
    ))

    _format_selection_exts = {
        'audio': {'m4a', 'mp3', 'ogg', 'aac'},
        'video': {'mp4', 'flv', 'webm', '3gp'},
        'storyboards': {'mhtml'},
    }

    params = None
    _ies = {}
    _pps = {'pre_process': [], 'before_dl': [], 'after_move': [], 'post_process': []}
    _printed_messages = set()
    _first_webpage_request = True
    _download_retcode = None
    _num_downloads = None
    _playlist_level = 0
    _playlist_urls = set()
    _screen_file = None

    def __init__(self, params=None, auto_init=True):
        """Create a FileDownloader object with the given options.
        @param auto_init    Whether to load the default extractors and print header (if verbose).
                            Set to 'no_verbose_header' to not print the header
        """
        if params is None:
            params = {}
        self._ies = {}
        self._ies_instances = {}
        self._pps = {'pre_process': [], 'before_dl': [], 'after_move': [], 'post_process': []}
        self._printed_messages = set()
        self._first_webpage_request = True
        self._post_hooks = []
        self._progress_hooks = []
        self._postprocessor_hooks = []
        self._opened_streams = []
        self._download_retcode = 0
        self._num_downloads = 0
        self._screen_file = [sys.stdout, sys.stderr][params.get('logtostderr', False)]
        self._err_file = sys.stderr
        self.params = params
        self.cache = Cache(self)

        windows_enable_vt_mode()
        self._allow_colors = {
            'screen': not self.params.get('no_color') and supports_terminal_sequences(self._screen_file),
            'err': not self.params.get('no_color') and supports_terminal_sequences(self._err_file),
        }

        if sys.version_info < (3, 6):
            self.report_warning(
                'Python version %d.%d is not supported! Please update to Python 3.6 or above' % sys.version_info[:2])

        if self.params.get('allow_unplayable_formats'):
            self.report_warning(
                f'You have asked for {self._format_err("UNPLAYABLE", self.Styles.EMPHASIS)} formats to be listed/downloaded. '
                'This is a developer option intended for debugging. \n'
                '         If you experience any issues while using this option, '
                f'{self._format_err("DO NOT", self.Styles.ERROR)} open a bug report')

        def check_deprecated(param, option, suggestion):
            if self.params.get(param) is not None:
                self.report_warning('%s is deprecated. Use %s instead' % (option, suggestion))
                return True
            return False

        if check_deprecated('cn_verification_proxy', '--cn-verification-proxy', '--geo-verification-proxy'):
            if self.params.get('geo_verification_proxy') is None:
                self.params['geo_verification_proxy'] = self.params['cn_verification_proxy']

        check_deprecated('autonumber', '--auto-number', '-o "%(autonumber)s-%(title)s.%(ext)s"')
        check_deprecated('usetitle', '--title', '-o "%(title)s-%(id)s.%(ext)s"')
        check_deprecated('useid', '--id', '-o "%(id)s.%(ext)s"')

        for msg in self.params.get('_warnings', []):
            self.report_warning(msg)
        for msg in self.params.get('_deprecation_warnings', []):
            self.deprecation_warning(msg)

        if 'list-formats' in self.params.get('compat_opts', []):
            self.params['listformats_table'] = False

        if 'overwrites' not in self.params and self.params.get('nooverwrites') is not None:
            # nooverwrites was unnecessarily changed to overwrites
            # in 0c3d0f51778b153f65c21906031c2e091fcfb641
            # This ensures compatibility with both keys
            self.params['overwrites'] = not self.params['nooverwrites']
        elif self.params.get('overwrites') is None:
            self.params.pop('overwrites', None)
        else:
            self.params['nooverwrites'] = not self.params['overwrites']

        if params.get('bidi_workaround', False):
            try:
                import pty
                master, slave = pty.openpty()
                width = compat_get_terminal_size().columns
                if width is None:
                    width_args = []
                else:
                    width_args = ['-w', str(width)]
                sp_kwargs = dict(
                    stdin=subprocess.PIPE,
                    stdout=slave,
                    stderr=self._err_file)
                try:
                    self._output_process = Popen(['bidiv'] + width_args, **sp_kwargs)
                except OSError:
                    self._output_process = Popen(['fribidi', '-c', 'UTF-8'] + width_args, **sp_kwargs)
                self._output_channel = os.fdopen(master, 'rb')
            except OSError as ose:
                if ose.errno == errno.ENOENT:
                    self.report_warning(
                        'Could not find fribidi executable, ignoring --bidi-workaround. '
                        'Make sure that  fribidi  is an executable file in one of the directories in your $PATH.')
                else:
                    raise

        if (sys.platform != 'win32'
                and sys.getfilesystemencoding() in ['ascii', 'ANSI_X3.4-1968']
                and not params.get('restrictfilenames', False)):
            # Unicode filesystem API will throw errors (#1474, #13027)
            self.report_warning(
                'Assuming --restrict-filenames since file system encoding '
                'cannot encode all characters. '
                'Set the LC_ALL environment variable to fix this.')
            self.params['restrictfilenames'] = True

        self.outtmpl_dict = self.parse_outtmpl()

        # Creating format selector here allows us to catch syntax errors before the extraction
        self.format_selector = (
            self.params.get('format') if self.params.get('format') in (None, '-')
            else self.params['format'] if callable(self.params['format'])
            else self.build_format_selector(self.params['format']))

        self._setup_opener()

        if auto_init:
            if auto_init != 'no_verbose_header':
                self.print_debug_header()
            self.add_default_info_extractors()

        hooks = {
            'post_hooks': self.add_post_hook,
            'progress_hooks': self.add_progress_hook,
            'postprocessor_hooks': self.add_postprocessor_hook,
        }
        for opt, fn in hooks.items():
            for ph in self.params.get(opt, []):
                fn(ph)

        for pp_def_raw in self.params.get('postprocessors', []):
            pp_def = dict(pp_def_raw)
            when = pp_def.pop('when', 'post_process')
            self.add_post_processor(
                get_postprocessor(pp_def.pop('key'))(self, **compat_kwargs(pp_def)),
                when=when)

        register_socks_protocols()

        def preload_download_archive(fn):
            """Preload the archive, if any is specified"""
            if fn is None:
                return False
            self.write_debug(f'Loading archive file {fn!r}')
            try:
                with locked_file(fn, 'r', encoding='utf-8') as archive_file:
                    for line in archive_file:
                        self.archive.add(line.strip())
            except IOError as ioe:
                if ioe.errno != errno.ENOENT:
                    raise
                return False
            return True

        self.archive = set()
        preload_download_archive(self.params.get('download_archive'))

    def warn_if_short_id(self, argv):
        # short YouTube ID starting with dash?
        idxs = [
            i for i, a in enumerate(argv)
            if re.match(r'^-[0-9A-Za-z_-]{10}$', a)]
        if idxs:
            correct_argv = (
                ['yt-dlp']
                + [a for i, a in enumerate(argv) if i not in idxs]
                + ['--'] + [argv[i] for i in idxs]
            )
            self.report_warning(
                'Long argument string detected. '
                'Use -- to separate parameters and URLs, like this:\n%s' %
                args_to_str(correct_argv))

    def add_info_extractor(self, ie):
        """Add an InfoExtractor object to the end of the list."""
        ie_key = ie.ie_key()
        self._ies[ie_key] = ie
        if not isinstance(ie, type):
            self._ies_instances[ie_key] = ie
            ie.set_downloader(self)

    def _get_info_extractor_class(self, ie_key):
        ie = self._ies.get(ie_key)
        if ie is None:
            ie = get_info_extractor(ie_key)
            self.add_info_extractor(ie)
        return ie

    def get_info_extractor(self, ie_key):
        """
        Get an instance of an IE with name ie_key, it will try to get one from
        the _ies list, if there's no instance it will create a new one and add
        it to the extractor list.
        """
        ie = self._ies_instances.get(ie_key)
        if ie is None:
            ie = get_info_extractor(ie_key)()
            self.add_info_extractor(ie)
        return ie

    def add_default_info_extractors(self):
        """
        Add the InfoExtractors returned by gen_extractors to the end of the list
        """
        for ie in gen_extractor_classes():
            self.add_info_extractor(ie)

    def add_post_processor(self, pp, when='post_process'):
        """Add a PostProcessor object to the end of the chain."""
        self._pps[when].append(pp)
        pp.set_downloader(self)

    def add_post_hook(self, ph):
        """Add the post hook"""
        self._post_hooks.append(ph)

    def add_progress_hook(self, ph):
        """Add the download progress hook"""
        self._progress_hooks.append(ph)

    def add_postprocessor_hook(self, ph):
        """Add the postprocessing progress hook"""
        self._postprocessor_hooks.append(ph)
        for pps in self._pps.values():
            for pp in pps:
                pp.add_progress_hook(ph)

    def _bidi_workaround(self, message):
        if not hasattr(self, '_output_channel'):
            return message

        assert hasattr(self, '_output_process')
        assert isinstance(message, compat_str)
        line_count = message.count('\n') + 1
        self._output_process.stdin.write((message + '\n').encode('utf-8'))
        self._output_process.stdin.flush()
        res = ''.join(self._output_channel.readline().decode('utf-8')
                      for _ in range(line_count))
        return res[:-len('\n')]

    def _write_string(self, message, out=None, only_once=False):
        if only_once:
            if message in self._printed_messages:
                return
            self._printed_messages.add(message)
        write_string(message, out=out, encoding=self.params.get('encoding'))

    def to_stdout(self, message, skip_eol=False, quiet=False):
        """Print message to stdout"""
        if self.params.get('logger'):
            self.params['logger'].debug(message)
        elif not quiet or self.params.get('verbose'):
            self._write_string(
                '%s%s' % (self._bidi_workaround(message), ('' if skip_eol else '\n')),
                self._err_file if quiet else self._screen_file)

    def to_stderr(self, message, only_once=False):
        """Print message to stderr"""
        assert isinstance(message, compat_str)
        if self.params.get('logger'):
            self.params['logger'].error(message)
        else:
            self._write_string('%s\n' % self._bidi_workaround(message), self._err_file, only_once=only_once)

    def to_console_title(self, message):
        if not self.params.get('consoletitle', False):
            return
        message = remove_terminal_sequences(message)
        if compat_os_name == 'nt':
            if ctypes.windll.kernel32.GetConsoleWindow():
                # c_wchar_p() might not be necessary if `message` is
                # already of type unicode()
                ctypes.windll.kernel32.SetConsoleTitleW(ctypes.c_wchar_p(message))
        elif 'TERM' in os.environ:
            self._write_string('\033]0;%s\007' % message, self._screen_file)

    def save_console_title(self):
        if not self.params.get('consoletitle', False):
            return
        if self.params.get('simulate'):
            return
        if compat_os_name != 'nt' and 'TERM' in os.environ:
            # Save the title on stack
            self._write_string('\033[22;0t', self._screen_file)

    def restore_console_title(self):
        if not self.params.get('consoletitle', False):
            return
        if self.params.get('simulate'):
            return
        if compat_os_name != 'nt' and 'TERM' in os.environ:
            # Restore the title from stack
            self._write_string('\033[23;0t', self._screen_file)

    def __enter__(self):
        self.save_console_title()
        return self

    def __exit__(self, *args):
        self.restore_console_title()

        if self.params.get('cookiefile') is not None:
            try:
                self.cookiejar.save(ignore_discard=True, ignore_expires=True)
            except BaseException as ex:
                self.report_warning('Failed to save cookies: %s' % ex)

    def trouble(self, message=None, tb=None, is_error=True):
        """Determine action to take when a download problem appears.

        Depending on if the downloader has been configured to ignore
        download errors or not, this method may throw an exception or
        not when errors are found, after printing the message.

        @param tb          If given, is additional traceback information
        @param is_error    Whether to raise error according to ignorerrors
        """
        if message is not None:
            self.to_stderr(message)
        if self.params.get('verbose'):
            if tb is None:
                if sys.exc_info()[0]:  # if .trouble has been called from an except block
                    tb = ''
                    if hasattr(sys.exc_info()[1], 'exc_info') and sys.exc_info()[1].exc_info[0]:
                        tb += ''.join(traceback.format_exception(*sys.exc_info()[1].exc_info))
                    tb += encode_compat_str(traceback.format_exc())
                else:
                    tb_data = traceback.format_list(traceback.extract_stack())
                    tb = ''.join(tb_data)
            if tb:
                self.to_stderr(tb)
        if not is_error:
            return
        if not self.params.get('ignoreerrors'):
            if sys.exc_info()[0] and hasattr(sys.exc_info()[1], 'exc_info') and sys.exc_info()[1].exc_info[0]:
                exc_info = sys.exc_info()[1].exc_info
            else:
                exc_info = sys.exc_info()
            raise DownloadError(message, exc_info)
        self._download_retcode = 1

    def to_screen(self, message, skip_eol=False):
        """Print message to stdout if not in quiet mode"""
        self.to_stdout(
            message, skip_eol, quiet=self.params.get('quiet', False))

    class Styles(Enum):
        HEADERS = 'yellow'
        EMPHASIS = 'light blue'
        ID = 'green'
        DELIM = 'blue'
        ERROR = 'red'
        WARNING = 'yellow'
        SUPPRESS = 'light black'

    def _format_text(self, handle, allow_colors, text, f, fallback=None, *, test_encoding=False):
        if test_encoding:
            original_text = text
            encoding = self.params.get('encoding') or getattr(handle, 'encoding', 'ascii')
            text = text.encode(encoding, 'ignore').decode(encoding)
            if fallback is not None and text != original_text:
                text = fallback
        if isinstance(f, self.Styles):
            f = f.value
        return format_text(text, f) if allow_colors else text if fallback is None else fallback

    def _format_screen(self, *args, **kwargs):
        return self._format_text(
            self._screen_file, self._allow_colors['screen'], *args, **kwargs)

    def _format_err(self, *args, **kwargs):
        return self._format_text(
            self._err_file, self._allow_colors['err'], *args, **kwargs)

    def report_warning(self, message, only_once=False):
        '''
        Print the message to stderr, it will be prefixed with 'WARNING:'
        If stderr is a tty file the 'WARNING:' will be colored
        '''
        if self.params.get('logger') is not None:
            self.params['logger'].warning(message)
        else:
            if self.params.get('no_warnings'):
                return
            self.to_stderr(f'{self._format_err("WARNING:", self.Styles.WARNING)} {message}', only_once)

    def deprecation_warning(self, message):
        if self.params.get('logger') is not None:
            self.params['logger'].warning('DeprecationWarning: {message}')
        else:
            self.to_stderr(f'{self._format_err("DeprecationWarning:", self.Styles.ERROR)} {message}', True)

    def report_error(self, message, *args, **kwargs):
        '''
        Do the same as trouble, but prefixes the message with 'ERROR:', colored
        in red if stderr is a tty file.
        '''
        self.trouble(f'{self._format_err("ERROR:", self.Styles.ERROR)} {message}', *args, **kwargs)

    def write_debug(self, message, only_once=False):
        '''Log debug message or Print message to stderr'''
        if not self.params.get('verbose', False):
            return
        message = '[debug] %s' % message
        if self.params.get('logger'):
            self.params['logger'].debug(message)
        else:
            self.to_stderr(message, only_once)

    def report_file_already_downloaded(self, file_name):
        """Report file has already been fully downloaded."""
        try:
            self.to_screen('[download] %s has already been downloaded' % file_name)
        except UnicodeEncodeError:
            self.to_screen('[download] The file has already been downloaded')

    def report_file_delete(self, file_name):
        """Report that existing file will be deleted."""
        try:
            self.to_screen('Deleting existing file %s' % file_name)
        except UnicodeEncodeError:
            self.to_screen('Deleting existing file')

    def raise_no_formats(self, info, forced=False):
        has_drm = info.get('__has_drm')
        msg = 'This video is DRM protected' if has_drm else 'No video formats found!'
        expected = self.params.get('ignore_no_formats_error')
        if forced or not expected:
            raise ExtractorError(msg, video_id=info['id'], ie=info['extractor'],
                                 expected=has_drm or expected)
        else:
            self.report_warning(msg)

    def parse_outtmpl(self):
        outtmpl_dict = self.params.get('outtmpl', {})
        if not isinstance(outtmpl_dict, dict):
            outtmpl_dict = {'default': outtmpl_dict}
        # Remove spaces in the default template
        if self.params.get('restrictfilenames'):
            sanitize = lambda x: x.replace(' - ', ' ').replace(' ', '-')
        else:
            sanitize = lambda x: x
        outtmpl_dict.update({
            k: sanitize(v) for k, v in DEFAULT_OUTTMPL.items()
            if outtmpl_dict.get(k) is None})
        for key, val in outtmpl_dict.items():
            if isinstance(val, bytes):
                self.report_warning(
                    'Parameter outtmpl is bytes, but should be a unicode string. '
                    'Put  from __future__ import unicode_literals  at the top of your code file or consider switching to Python 3.x.')
        return outtmpl_dict

    def get_output_path(self, dir_type='', filename=None):
        paths = self.params.get('paths', {})
        assert isinstance(paths, dict)
        path = os.path.join(
            expand_path(paths.get('home', '').strip()),
            expand_path(paths.get(dir_type, '').strip()) if dir_type else '',
            filename or '')

        # Temporary fix for #4787
        # 'Treat' all problem characters by passing filename through preferredencoding
        # to workaround encoding issues with subprocess on python2 @ Windows
        if sys.version_info < (3, 0) and sys.platform == 'win32':
            path = encodeFilename(path, True).decode(preferredencoding())
        return sanitize_path(path, force=self.params.get('windowsfilenames'))

    @staticmethod
    def _outtmpl_expandpath(outtmpl):
        # expand_path translates '%%' into '%' and '$$' into '$'
        # correspondingly that is not what we want since we need to keep
        # '%%' intact for template dict substitution step. Working around
        # with boundary-alike separator hack.
        sep = ''.join([random.choice(ascii_letters) for _ in range(32)])
        outtmpl = outtmpl.replace('%%', '%{0}%'.format(sep)).replace('$$', '${0}$'.format(sep))

        # outtmpl should be expand_path'ed before template dict substitution
        # because meta fields may contain env variables we don't want to
        # be expanded. For example, for outtmpl "%(title)s.%(ext)s" and
        # title "Hello $PATH", we don't want `$PATH` to be expanded.
        return expand_path(outtmpl).replace(sep, '')

    @staticmethod
    def escape_outtmpl(outtmpl):
        ''' Escape any remaining strings like %s, %abc% etc. '''
        return re.sub(
            STR_FORMAT_RE_TMPL.format('', '(?![%(\0])'),
            lambda mobj: ('' if mobj.group('has_key') else '%') + mobj.group(0),
            outtmpl)

    @classmethod
    def validate_outtmpl(cls, outtmpl):
        ''' @return None or Exception object '''
        outtmpl = re.sub(
            STR_FORMAT_RE_TMPL.format('[^)]*', '[ljqBUDS]'),
            lambda mobj: f'{mobj.group(0)[:-1]}s',
            cls._outtmpl_expandpath(outtmpl))
        try:
            cls.escape_outtmpl(outtmpl) % collections.defaultdict(int)
            return None
        except ValueError as err:
            return err

    @staticmethod
    def _copy_infodict(info_dict):
        info_dict = dict(info_dict)
        for key in ('__original_infodict', '__postprocessors'):
            info_dict.pop(key, None)
        return info_dict

    def prepare_outtmpl(self, outtmpl, info_dict, sanitize=False):
        """ Make the outtmpl and info_dict suitable for substitution: ydl.escape_outtmpl(outtmpl) % info_dict
        @param sanitize    Whether to sanitize the output as a filename.
                           For backward compatibility, a function can also be passed
        """

        info_dict.setdefault('epoch', int(time.time()))  # keep epoch consistent once set

        info_dict = self._copy_infodict(info_dict)
        info_dict['duration_string'] = (  # %(duration>%H-%M-%S)s is wrong if duration > 24hrs
            formatSeconds(info_dict['duration'], '-' if sanitize else ':')
            if info_dict.get('duration', None) is not None
            else None)
        info_dict['autonumber'] = self.params.get('autonumber_start', 1) - 1 + self._num_downloads
        if info_dict.get('resolution') is None:
            info_dict['resolution'] = self.format_resolution(info_dict, default=None)
        info_dict['thumbnail_filepaths'] = list(filter(None, traverse_obj(info_dict, ('thumbnails', ..., 'filepath'), default=[])))

        # For fields playlist_index, playlist_autonumber and autonumber convert all occurrences
        # of %(field)s to %(field)0Nd for backward compatibility
        field_size_compat_map = {
            'playlist_index': number_of_digits(info_dict.get('_last_playlist_index') or 0),
            'playlist_autonumber': number_of_digits(info_dict.get('n_entries') or 0),
            'autonumber': self.params.get('autonumber_size') or 5,
        }

        TMPL_DICT = {}
        EXTERNAL_FORMAT_RE = re.compile(STR_FORMAT_RE_TMPL.format('[^)]*', f'[{STR_FORMAT_TYPES}ljqBUDS]'))
        MATH_FUNCTIONS = {
            '+': float.__add__,
            '-': float.__sub__,
        }
        # Field is of the form key1.key2...
        # where keys (except first) can be string, int or slice
        FIELD_RE = r'\w*(?:\.(?:\w+|{num}|{num}?(?::{num}?){{1,2}}))*'.format(num=r'(?:-?\d+)')
        MATH_FIELD_RE = r'''(?:{field}|{num})'''.format(field=FIELD_RE, num=r'-?\d+(?:.\d+)?')
        MATH_OPERATORS_RE = r'(?:%s)' % '|'.join(map(re.escape, MATH_FUNCTIONS.keys()))
        INTERNAL_FORMAT_RE = re.compile(r'''(?x)
            (?P<negate>-)?
            (?P<fields>{field})
            (?P<maths>(?:{math_op}{math_field})*)
            (?:>(?P<strf_format>.+?))?
            (?P<alternate>(?<!\\),[^|&)]+)?
            (?:&(?P<replacement>.*?))?
            (?:\|(?P<default>.*?))?
            $'''.format(field=FIELD_RE, math_op=MATH_OPERATORS_RE, math_field=MATH_FIELD_RE))

        def _traverse_infodict(k):
            k = k.split('.')
            if k[0] == '':
                k.pop(0)
            return traverse_obj(info_dict, k, is_user_input=True, traverse_string=True)

        def get_value(mdict):
            # Object traversal
            value = _traverse_infodict(mdict['fields'])
            # Negative
            if mdict['negate']:
                value = float_or_none(value)
                if value is not None:
                    value *= -1
            # Do maths
            offset_key = mdict['maths']
            if offset_key:
                value = float_or_none(value)
                operator = None
                while offset_key:
                    item = re.match(
                        MATH_FIELD_RE if operator else MATH_OPERATORS_RE,
                        offset_key).group(0)
                    offset_key = offset_key[len(item):]
                    if operator is None:
                        operator = MATH_FUNCTIONS[item]
                        continue
                    item, multiplier = (item[1:], -1) if item[0] == '-' else (item, 1)
                    offset = float_or_none(item)
                    if offset is None:
                        offset = float_or_none(_traverse_infodict(item))
                    try:
                        value = operator(value, multiplier * offset)
                    except (TypeError, ZeroDivisionError):
                        return None
                    operator = None
            # Datetime formatting
            if mdict['strf_format']:
                value = strftime_or_none(value, mdict['strf_format'].replace('\\,', ','))

            return value

        na = self.params.get('outtmpl_na_placeholder', 'NA')

        def filename_sanitizer(key, value, restricted=self.params.get('restrictfilenames')):
            return sanitize_filename(str(value), restricted=restricted,
                                     is_id=re.search(r'(^|[_.])id(\.|$)', key))

        sanitizer = sanitize if callable(sanitize) else filename_sanitizer
        sanitize = bool(sanitize)

        def _dumpjson_default(obj):
            if isinstance(obj, (set, LazyList)):
                return list(obj)
            return repr(obj)

        def create_key(outer_mobj):
            if not outer_mobj.group('has_key'):
                return outer_mobj.group(0)
            key = outer_mobj.group('key')
            mobj = re.match(INTERNAL_FORMAT_RE, key)
            initial_field = mobj.group('fields') if mobj else ''
            value, replacement, default = None, None, na
            while mobj:
                mobj = mobj.groupdict()
                default = mobj['default'] if mobj['default'] is not None else default
                value = get_value(mobj)
                replacement = mobj['replacement']
                if value is None and mobj['alternate']:
                    mobj = re.match(INTERNAL_FORMAT_RE, mobj['alternate'][1:])
                else:
                    break

            fmt = outer_mobj.group('format')
            if fmt == 's' and value is not None and key in field_size_compat_map.keys():
                fmt = '0{:d}d'.format(field_size_compat_map[key])

            value = default if value is None else value if replacement is None else replacement

            flags = outer_mobj.group('conversion') or ''
            str_fmt = f'{fmt[:-1]}s'
            if fmt[-1] == 'l':  # list
                delim = '\n' if '#' in flags else ', '
                value, fmt = delim.join(variadic(value, allowed_types=(str, bytes))), str_fmt
            elif fmt[-1] == 'j':  # json
                value, fmt = json.dumps(value, default=_dumpjson_default, indent=4 if '#' in flags else None), str_fmt
            elif fmt[-1] == 'q':  # quoted
                value, fmt = ' '.join(map(compat_shlex_quote, map(str, variadic(value)))), str_fmt
            elif fmt[-1] == 'B':  # bytes
                value = f'%{str_fmt}'.encode('utf-8') % str(value).encode('utf-8')
                value, fmt = value.decode('utf-8', 'ignore'), 's'
            elif fmt[-1] == 'U':  # unicode normalized
                value, fmt = unicodedata.normalize(
                    # "+" = compatibility equivalence, "#" = NFD
                    'NF%s%s' % ('K' if '+' in flags else '', 'D' if '#' in flags else 'C'),
                    value), str_fmt
            elif fmt[-1] == 'D':  # decimal suffix
                value, fmt = format_decimal_suffix(value, f'%{fmt[:-1]}f%s' if fmt[:-1] else '%d%s'), 's'
            elif fmt[-1] == 'S':  # filename sanitization
                value, fmt = filename_sanitizer(initial_field, value, restricted='#' in flags), str_fmt
            elif fmt[-1] == 'c':
                if value:
                    value = str(value)[0]
                else:
                    fmt = str_fmt
            elif fmt[-1] not in 'rs':  # numeric
                value = float_or_none(value)
                if value is None:
                    value, fmt = default, 's'

            if sanitize:
                if fmt[-1] == 'r':
                    # If value is an object, sanitize might convert it to a string
                    # So we convert it to repr first
                    value, fmt = repr(value), str_fmt
                if fmt[-1] in 'csr':
                    value = sanitizer(initial_field, value)

            key = '%s\0%s' % (key.replace('%', '%\0'), outer_mobj.group('format'))
            TMPL_DICT[key] = value
            return '{prefix}%({key}){fmt}'.format(key=key, fmt=fmt, prefix=outer_mobj.group('prefix'))

        return EXTERNAL_FORMAT_RE.sub(create_key, outtmpl), TMPL_DICT

    def evaluate_outtmpl(self, outtmpl, info_dict, *args, **kwargs):
        outtmpl, info_dict = self.prepare_outtmpl(outtmpl, info_dict, *args, **kwargs)
        return self.escape_outtmpl(outtmpl) % info_dict

    def _prepare_filename(self, info_dict, tmpl_type='default'):
        try:
            outtmpl = self._outtmpl_expandpath(self.outtmpl_dict.get(tmpl_type, self.outtmpl_dict['default']))
            filename = self.evaluate_outtmpl(outtmpl, info_dict, True)

            force_ext = OUTTMPL_TYPES.get(tmpl_type)
            if filename and force_ext is not None:
                filename = replace_extension(filename, force_ext, info_dict.get('ext'))

            # https://github.com/blackjack4494/youtube-dlc/issues/85
            trim_file_name = self.params.get('trim_file_name', False)
            if trim_file_name:
                no_ext, *ext = filename.rsplit('.', 2)
                filename = join_nonempty(no_ext[:trim_file_name], *ext, delim='.')

            return filename
        except ValueError as err:
            self.report_error('Error in output template: ' + str(err) + ' (encoding: ' + repr(preferredencoding()) + ')')
            return None

    def prepare_filename(self, info_dict, dir_type='', warn=False):
        """Generate the output filename."""

        filename = self._prepare_filename(info_dict, dir_type or 'default')
        if not filename and dir_type not in ('', 'temp'):
            return ''

        if warn:
            if not self.params.get('paths'):
                pass
            elif filename == '-':
                self.report_warning('--paths is ignored when an outputting to stdout', only_once=True)
            elif self.isabs(filename):
                self.report_warning('--paths is ignored since an absolute path is given in output template', only_once=True)
        if filename == '-' or not filename:
            return filename

        return self.get_output_path(dir_type, filename)

    def _match_entry(self, info_dict, incomplete=False, silent=False):
        """ Returns None if the file should be downloaded """

        video_title = info_dict.get('title', info_dict.get('id', 'video'))

        def check_filter():
            if 'title' in info_dict:
                # This can happen when we're just evaluating the playlist
                title = info_dict['title']
                matchtitle = self.params.get('matchtitle', False)
                if matchtitle:
                    if not re.search(matchtitle, title, re.IGNORECASE):
                        return '"' + title + '" title did not match pattern "' + matchtitle + '"'
                rejecttitle = self.params.get('rejecttitle', False)
                if rejecttitle:
                    if re.search(rejecttitle, title, re.IGNORECASE):
                        return '"' + title + '" title matched reject pattern "' + rejecttitle + '"'
            date = info_dict.get('upload_date')
            if date is not None:
                dateRange = self.params.get('daterange', DateRange())
                if date not in dateRange:
                    return '%s upload date is not in range %s' % (date_from_str(date).isoformat(), dateRange)
            view_count = info_dict.get('view_count')
            if view_count is not None:
                min_views = self.params.get('min_views')
                if min_views is not None and view_count < min_views:
                    return 'Skipping %s, because it has not reached minimum view count (%d/%d)' % (video_title, view_count, min_views)
                max_views = self.params.get('max_views')
                if max_views is not None and view_count > max_views:
                    return 'Skipping %s, because it has exceeded the maximum view count (%d/%d)' % (video_title, view_count, max_views)
            if age_restricted(info_dict.get('age_limit'), self.params.get('age_limit')):
                return 'Skipping "%s" because it is age restricted' % video_title

            match_filter = self.params.get('match_filter')
            if match_filter is not None:
                try:
                    ret = match_filter(info_dict, incomplete=incomplete)
                except TypeError:
                    # For backward compatibility
                    ret = None if incomplete else match_filter(info_dict)
                if ret is not None:
                    return ret
            return None

        if self.in_download_archive(info_dict):
            reason = '%s has already been recorded in the archive' % video_title
            break_opt, break_err = 'break_on_existing', ExistingVideoReached
        else:
            reason = check_filter()
            break_opt, break_err = 'break_on_reject', RejectedVideoReached
        if reason is not None:
            if not silent:
                self.to_screen('[download] ' + reason)
            if self.params.get(break_opt, False):
                raise break_err()
        return reason

    @staticmethod
    def add_extra_info(info_dict, extra_info):
        '''Set the keys from extra_info in info dict if they are missing'''
        for key, value in extra_info.items():
            info_dict.setdefault(key, value)

    def extract_info(self, url, download=True, ie_key=None, extra_info=None,
                     process=True, force_generic_extractor=False):
        """
        Return a list with a dictionary for each video extracted.

        Arguments:
        url -- URL to extract

        Keyword arguments:
        download -- whether to download videos during extraction
        ie_key -- extractor key hint
        extra_info -- dictionary containing the extra values to add to each result
        process -- whether to resolve all unresolved references (URLs, playlist items),
            must be True for download to work.
        force_generic_extractor -- force using the generic extractor
        """

        if extra_info is None:
            extra_info = {}

        if not ie_key and force_generic_extractor:
            ie_key = 'Generic'

        if ie_key:
            ies = {ie_key: self._get_info_extractor_class(ie_key)}
        else:
            ies = self._ies

        for ie_key, ie in ies.items():
            if not ie.suitable(url):
                continue

            if not ie.working():
                self.report_warning('The program functionality for this site has been marked as broken, '
                                    'and will probably not work.')

            temp_id = ie.get_temp_id(url)
            if temp_id is not None and self.in_download_archive({'id': temp_id, 'ie_key': ie_key}):
                self.to_screen(f'[{ie_key}] {temp_id}: has already been recorded in the archive')
                if self.params.get('break_on_existing', False):
                    raise ExistingVideoReached()
                break
            return self.__extract_info(url, self.get_info_extractor(ie_key), download, extra_info, process)
        else:
            self.report_error('no suitable InfoExtractor for URL %s' % url)

    def __handle_extraction_exceptions(func):
        @functools.wraps(func)
        def wrapper(self, *args, **kwargs):
<<<<<<< HEAD
            try:
                return func(self, *args, **kwargs)
            except GeoRestrictedError as e:
                msg = e.msg
                if e.countries:
                    msg += '\nThis video is available in %s.' % ', '.join(
                        map(ISO3166Utils.short2full, e.countries))
                msg += '\nYou might want to use a VPN or a proxy server (with --proxy) to workaround.'
                self.report_error(msg)
            except ExtractorError as e:  # An error we somewhat expected
                self.report_error(compat_str(e), e.format_traceback())
            except (ReExtractInfo, ) as e:
                self.to_stderr('\r')
                self.report_warning(f'{e}; Re-extracting data')
                return wrapper(self, *args, **kwargs)
            except (DownloadCancelled, LazyList.IndexError, PagedList.IndexError):
                raise
            except Exception as e:
                if self.params.get('ignoreerrors'):
                    self.report_error(error_to_compat_str(e), tb=encode_compat_str(traceback.format_exc()))
                else:
=======
            while True:
                try:
                    return func(self, *args, **kwargs)
                except (DownloadCancelled, LazyList.IndexError, PagedList.IndexError):
>>>>>>> 6da22e7d
                    raise
                except ReExtractInfo as e:
                    if e.expected:
                        self.to_screen(f'{e}; Re-extracting data')
                    else:
                        self.to_stderr('\r')
                        self.report_warning(f'{e}; Re-extracting data')
                    continue
                except GeoRestrictedError as e:
                    msg = e.msg
                    if e.countries:
                        msg += '\nThis video is available in %s.' % ', '.join(
                            map(ISO3166Utils.short2full, e.countries))
                    msg += '\nYou might want to use a VPN or a proxy server (with --proxy) to workaround.'
                    self.report_error(msg)
                except ExtractorError as e:  # An error we somewhat expected
                    self.report_error(str(e), e.format_traceback())
                except Exception as e:
                    if self.params.get('ignoreerrors'):
                        self.report_error(str(e), tb=encode_compat_str(traceback.format_exc()))
                    else:
                        raise
                break
        return wrapper

    def _wait_for_video(self, ie_result):
        if (not self.params.get('wait_for_video')
                or ie_result.get('_type', 'video') != 'video'
                or ie_result.get('formats') or ie_result.get('url')):
            return

        format_dur = lambda dur: '%02d:%02d:%02d' % timetuple_from_msec(dur * 1000)[:-1]
        last_msg = ''

        def progress(msg):
            nonlocal last_msg
            self.to_screen(msg + ' ' * (len(last_msg) - len(msg)) + '\r', skip_eol=True)
            last_msg = msg

        min_wait, max_wait = self.params.get('wait_for_video')
        diff = try_get(ie_result, lambda x: x['release_timestamp'] - time.time())
        if diff is None and ie_result.get('live_status') == 'is_upcoming':
            diff = random.randrange(min_wait, max_wait) if (max_wait and min_wait) else (max_wait or min_wait)
            self.report_warning('Release time of video is not known')
        elif (diff or 0) <= 0:
            self.report_warning('Video should already be available according to extracted info')
        diff = min(max(diff or 0, min_wait or 0), max_wait or float('inf'))
        self.to_screen(f'[wait] Waiting for {format_dur(diff)} - Press Ctrl+C to try now')

        wait_till = time.time() + diff
        try:
            while True:
                diff = wait_till - time.time()
                if diff <= 0:
                    progress('')
                    raise ReExtractInfo('[wait] Wait period ended', expected=True)
                progress(f'[wait] Remaining time until next attempt: {self._format_screen(format_dur(diff), self.Styles.EMPHASIS)}')
                time.sleep(1)
        except KeyboardInterrupt:
            progress('')
            raise ReExtractInfo('[wait] Interrupted by user', expected=True)
        except BaseException as e:
            if not isinstance(e, ReExtractInfo):
                self.to_screen('')
            raise

    @__handle_extraction_exceptions
    def __extract_info(self, url, ie, download, extra_info, process):
        min_sleep_interval = self.params.get('sleep_before_extract')
        if min_sleep_interval:
            max_sleep_interval = self.params.get('max_sleep_before_extract') or min_sleep_interval
            sleep_interval = random.uniform(min_sleep_interval, max_sleep_interval)
            self.to_screen(
                '[extraction] Sleeping %s seconds...' % (
                    int(sleep_interval) if sleep_interval.is_integer()
                    else '%.2f' % sleep_interval))
            time.sleep(sleep_interval)

        ie_result = ie.extract(url)
        if ie_result is None:  # Finished already (backwards compatibility; listformats and friends should be moved here)
            return
        if isinstance(ie_result, list):
            # Backwards compatibility: old IE result format
            ie_result = {
                '_type': 'compat_list',
                'entries': ie_result,
            }
        if extra_info.get('original_url'):
            ie_result.setdefault('original_url', extra_info['original_url'])
        self.add_default_extra_info(ie_result, ie, url)
        if process:
            self._wait_for_video(ie_result)
            return self.process_ie_result(ie_result, download, extra_info)
        else:
            return ie_result

    def add_default_extra_info(self, ie_result, ie, url):
        if url is not None:
            self.add_extra_info(ie_result, {
                'webpage_url': url,
                'original_url': url,
                'webpage_url_basename': url_basename(url),
                'webpage_url_domain': get_domain(url),
            })
        if ie is not None:
            self.add_extra_info(ie_result, {
                'extractor': ie.IE_NAME,
                'extractor_key': ie.ie_key(),
            })

    def process_ie_result(self, ie_result, download=True, extra_info=None):
        """
        Take the result of the ie(may be modified) and resolve all unresolved
        references (URLs, playlist items).

        It will also download the videos if 'download'.
        Returns the resolved ie_result.
        """
        if extra_info is None:
            extra_info = {}
        result_type = ie_result.get('_type', 'video')

        if result_type in ('url', 'url_transparent'):
            ie_result['url'] = sanitize_url(ie_result['url'])
            if ie_result.get('original_url'):
                extra_info.setdefault('original_url', ie_result['original_url'])

            extract_flat = self.params.get('extract_flat', False)
            if ((extract_flat == 'in_playlist' and 'playlist' in extra_info)
                    or extract_flat is True):
                info_copy = ie_result.copy()
                ie = try_get(ie_result.get('ie_key'), self.get_info_extractor)
                if ie and not ie_result.get('id'):
                    info_copy['id'] = ie.get_temp_id(ie_result['url'])
                self.add_default_extra_info(info_copy, ie, ie_result['url'])
                self.add_extra_info(info_copy, extra_info)
                info_copy, _ = self.pre_process(info_copy)
                self.__forced_printings(info_copy, self.prepare_filename(info_copy), incomplete=True)
                if self.params.get('force_write_download_archive', False):
                    self.record_download_archive(info_copy)
                return ie_result

        if result_type == 'video':
            self.add_extra_info(ie_result, extra_info)
            ie_result = self.process_video_result(ie_result, download=download)
            additional_urls = (ie_result or {}).get('additional_urls')
            if additional_urls:
                # TODO: Improve MetadataParserPP to allow setting a list
                if isinstance(additional_urls, compat_str):
                    additional_urls = [additional_urls]
                self.to_screen(
                    '[info] %s: %d additional URL(s) requested' % (ie_result['id'], len(additional_urls)))
                self.write_debug('Additional URLs: "%s"' % '", "'.join(additional_urls))
                ie_result['additional_entries'] = [
                    self.extract_info(
                        url, download, extra_info=extra_info,
                        force_generic_extractor=self.params.get('force_generic_extractor'))
                    for url in additional_urls
                ]
            return ie_result
        elif result_type == 'url':
            # We have to add extra_info to the results because it may be
            # contained in a playlist
            return self.extract_info(
                ie_result['url'], download,
                ie_key=ie_result.get('ie_key'),
                extra_info=extra_info)
        elif result_type == 'url_transparent':
            # Use the information from the embedding page
            info = self.extract_info(
                ie_result['url'], ie_key=ie_result.get('ie_key'),
                extra_info=extra_info, download=False, process=False)

            # extract_info may return None when ignoreerrors is enabled and
            # extraction failed with an error, don't crash and return early
            # in this case
            if not info:
                return info

            force_properties = dict(
                (k, v) for k, v in ie_result.items() if v is not None)
            for f in ('_type', 'url', 'id', 'extractor', 'extractor_key', 'ie_key'):
                if f in force_properties:
                    del force_properties[f]
            new_result = info.copy()
            new_result.update(force_properties)

            # Extracted info may not be a video result (i.e.
            # info.get('_type', 'video') != video) but rather an url or
            # url_transparent. In such cases outer metadata (from ie_result)
            # should be propagated to inner one (info). For this to happen
            # _type of info should be overridden with url_transparent. This
            # fixes issue from https://github.com/ytdl-org/youtube-dl/pull/11163.
            if new_result.get('_type') == 'url':
                new_result['_type'] = 'url_transparent'

            return self.process_ie_result(
                new_result, download=download, extra_info=extra_info)
        elif result_type in ('playlist', 'multi_video'):
            # Protect from infinite recursion due to recursively nested playlists
            # (see https://github.com/ytdl-org/youtube-dl/issues/27833)
            webpage_url = ie_result.get('webpage_url')
            if webpage_url and webpage_url in self._playlist_urls:
                self.to_screen(
                    '[download] Skipping already downloaded playlist: %s'
                    % ie_result.get('title') or ie_result.get('id'))
                return

            self._playlist_level += 1
            self._playlist_urls.add(webpage_url)
            self._sanitize_thumbnails(ie_result)
            try:
                return self.__process_playlist(ie_result, download)
            finally:
                self._playlist_level -= 1
                if not self._playlist_level:
                    self._playlist_urls.clear()
        elif result_type == 'compat_list':
            self.report_warning(
                'Extractor %s returned a compat_list result. '
                'It needs to be updated.' % ie_result.get('extractor'))

            def _fixup(r):
                self.add_extra_info(r, {
                    'extractor': ie_result.get('extractor'),
                    'webpage_url': ie_result['webpage_url'],
                    'webpage_url_basename': url_basename(ie_result['webpage_url']),
                    'webpage_url_domain': get_domain(ie_result['webpage_url']),
                    'extractor_key': ie_result['extractor_key'],
                })
                return r
            ie_result['entries'] = [
                self.process_ie_result(_fixup(r), download, extra_info)
                for r in ie_result['entries']
            ]
            return ie_result
        else:
            raise Exception('Invalid result type: %s' % result_type)

    def _ensure_dir_exists(self, path):
        if self.params.get('escape_long_names', False):
            path = split_longname(path)
        return make_dir(path, self.report_error)

    def __process_playlist(self, ie_result, download):
        # We process each entry in the playlist
        playlist = ie_result.get('title') or ie_result.get('id')
        self.to_screen('[download] Downloading playlist: %s' % playlist)

        if 'entries' not in ie_result:
            raise EntryNotInPlaylist('There are no entries')

        MissingEntry = object()
        incomplete_entries = bool(ie_result.get('requested_entries'))
        if incomplete_entries:
            def fill_missing_entries(entries, indices):
                ret = [MissingEntry] * max(indices)
                for i, entry in zip(indices, entries):
                    ret[i - 1] = entry
                return ret
            ie_result['entries'] = fill_missing_entries(ie_result['entries'], ie_result['requested_entries'])

        playlist_results = []

        playliststart = self.params.get('playliststart', 1)
        playlistend = self.params.get('playlistend')
        # For backwards compatibility, interpret -1 as whole list
        if playlistend == -1:
            playlistend = None

        playlistitems_str = self.params.get('playlist_items')
        playlistitems = None
        if playlistitems_str is not None:
            def iter_playlistitems(format):
                for string_segment in format.split(','):
                    if '-' in string_segment:
                        start, end = string_segment.split('-')
                        for item in range(int(start), int(end) + 1):
                            yield int(item)
                    else:
                        yield int(string_segment)
            playlistitems = orderedSet(iter_playlistitems(playlistitems_str))

        ie_entries = ie_result['entries']
        msg = (
            'Downloading %d videos' if not isinstance(ie_entries, list)
            else 'Collected %d videos; downloading %%d of them' % len(ie_entries))

        if isinstance(ie_entries, list):
            def get_entry(i):
                return ie_entries[i - 1]
        else:
            if not isinstance(ie_entries, (PagedList, LazyList)):
                ie_entries = LazyList(ie_entries)

            def get_entry(i):
                return YoutubeDL.__handle_extraction_exceptions(
                    lambda self, i: ie_entries[i - 1]
                )(self, i)

        entries = []
        items = playlistitems if playlistitems is not None else itertools.count(playliststart)
        for i in items:
            if i == 0:
                continue
            if playlistitems is None and playlistend is not None and playlistend < i:
                break
            entry = None
            try:
                entry = get_entry(i)
                if entry is MissingEntry:
                    raise EntryNotInPlaylist()
            except (IndexError, EntryNotInPlaylist):
                if incomplete_entries:
                    raise EntryNotInPlaylist(f'Entry {i} cannot be found')
                elif not playlistitems:
                    break
            entries.append(entry)
            try:
                if entry is not None:
                    self._match_entry(entry, incomplete=True, silent=True)
            except (ExistingVideoReached, RejectedVideoReached):
                break
        ie_result['entries'] = entries

        # Save playlist_index before re-ordering
        entries = [
            ((playlistitems[i - 1] if playlistitems else i + playliststart - 1), entry)
            for i, entry in enumerate(entries, 1)
            if entry is not None]
        n_entries = len(entries)

        if not playlistitems and (playliststart != 1 or playlistend):
            playlistitems = list(range(playliststart, playliststart + n_entries))
        ie_result['requested_entries'] = playlistitems

        _infojson_written = False
        if not self.params.get('simulate') and self.params.get('allow_playlist_files', True):
            ie_copy = {
                'playlist': playlist,
                'playlist_id': ie_result.get('id'),
                'playlist_title': ie_result.get('title'),
                'playlist_uploader': ie_result.get('uploader'),
                'playlist_uploader_id': ie_result.get('uploader_id'),
                'playlist_index': 0,
                'n_entries': n_entries,
            }
            ie_copy.update(dict(ie_result))

            _infojson_written = self._write_info_json(
                'playlist', ie_result, self.prepare_filename(ie_copy, 'pl_infojson'))
            if _infojson_written is None:
                return
            if self._write_description('playlist', ie_result,
                                       self.prepare_filename(ie_copy, 'pl_description')) is None:
                return
            # TODO: This should be passed to ThumbnailsConvertor if necessary
            self._write_thumbnails('playlist', ie_copy, self.prepare_filename(ie_copy, 'pl_thumbnail'))

        if self.params.get('playlistreverse', False):
            entries = entries[::-1]
        if self.params.get('playlistrandom', False):
            random.shuffle(entries)

        x_forwarded_for = ie_result.get('__x_forwarded_for_ip')

        self.to_screen('[%s] playlist %s: %s' % (ie_result.get('extractor'), playlist, msg % n_entries))
        failures = 0
        max_failures = self.params.get('skip_playlist_after_errors') or float('inf')
        for i, entry_tuple in enumerate(entries, 1):
            playlist_index, entry = entry_tuple
            if 'playlist-index' in self.params.get('compat_opts', []):
                playlist_index = playlistitems[i - 1] if playlistitems else i + playliststart - 1
            self.to_screen('[download] Downloading video %s of %s' % (i, n_entries))
            # This __x_forwarded_for_ip thing is a bit ugly but requires
            # minimal changes
            if x_forwarded_for:
                entry['__x_forwarded_for_ip'] = x_forwarded_for
            extra = {
                'n_entries': n_entries,
                '_last_playlist_index': max(playlistitems) if playlistitems else (playlistend or n_entries),
                'playlist_index': playlist_index,
                'playlist_autonumber': i,
                'playlist': playlist,
                'playlist_id': ie_result.get('id'),
                'playlist_title': ie_result.get('title'),
                'playlist_uploader': ie_result.get('uploader'),
                'playlist_uploader_id': ie_result.get('uploader_id'),
                'extractor': ie_result.get('extractor'),
                'webpage_url': ie_result.get('webpage_url'),
                'webpage_url_basename': url_basename(ie_result.get('webpage_url')),
                'webpage_url_domain': get_domain(ie_result.get('webpage_url')),
                'extractor_key': ie_result.get('extractor_key'),
            }

            if self._match_entry(entry, incomplete=True) is not None:
                continue

            entry_result = self.__process_iterable_entry(entry, download, extra)
            if not entry_result:
                failures += 1
            if failures >= max_failures:
                self.report_error(
                    'Skipping the remaining entries in playlist "%s" since %d items failed extraction' % (playlist, failures))
                break
            playlist_results.append(entry_result)
        ie_result['entries'] = playlist_results

        # Write the updated info to json
        if _infojson_written and self._write_info_json(
                'updated playlist', ie_result,
                self.prepare_filename(ie_copy, 'pl_infojson'), overwrite=True) is None:
            return
        self.to_screen('[download] Finished downloading playlist: %s' % playlist)
        return ie_result

    @__handle_extraction_exceptions
    def __process_iterable_entry(self, entry, download, extra_info):
        return self.process_ie_result(
            entry, download=download, extra_info=extra_info)

    def _build_format_filter(self, filter_spec):
        " Returns a function to filter the formats according to the filter_spec "

        OPERATORS = {
            '<': operator.lt,
            '<=': operator.le,
            '>': operator.gt,
            '>=': operator.ge,
            '=': operator.eq,
            '!=': operator.ne,
        }
        operator_rex = re.compile(r'''(?x)\s*
            (?P<key>width|height|tbr|abr|vbr|asr|filesize|filesize_approx|fps)\s*
            (?P<op>%s)(?P<none_inclusive>\s*\?)?\s*
            (?P<value>[0-9.]+(?:[kKmMgGtTpPeEzZyY]i?[Bb]?)?)\s*
            ''' % '|'.join(map(re.escape, OPERATORS.keys())))
        m = operator_rex.fullmatch(filter_spec)
        if m:
            try:
                comparison_value = int(m.group('value'))
            except ValueError:
                comparison_value = parse_filesize(m.group('value'))
                if comparison_value is None:
                    comparison_value = parse_filesize(m.group('value') + 'B')
                if comparison_value is None:
                    raise ValueError(
                        'Invalid value %r in format specification %r' % (
                            m.group('value'), filter_spec))
            op = OPERATORS[m.group('op')]

        if not m:
            STR_OPERATORS = {
                '=': operator.eq,
                '^=': lambda attr, value: attr.startswith(value),
                '$=': lambda attr, value: attr.endswith(value),
                '*=': lambda attr, value: value in attr,
            }
            str_operator_rex = re.compile(r'''(?x)\s*
                (?P<key>[a-zA-Z0-9._-]+)\s*
                (?P<negation>!\s*)?(?P<op>%s)(?P<none_inclusive>\s*\?)?\s*
                (?P<value>[a-zA-Z0-9._-]+)\s*
                ''' % '|'.join(map(re.escape, STR_OPERATORS.keys())))
            m = str_operator_rex.fullmatch(filter_spec)
            if m:
                comparison_value = m.group('value')
                str_op = STR_OPERATORS[m.group('op')]
                if m.group('negation'):
                    op = lambda attr, value: not str_op(attr, value)
                else:
                    op = str_op

        if not m:
            raise SyntaxError('Invalid filter specification %r' % filter_spec)

        def _filter(f):
            actual_value = f.get(m.group('key'))
            if actual_value is None:
                return m.group('none_inclusive')
            return op(actual_value, comparison_value)
        return _filter

    def _check_formats(self, formats):
        for f in formats:
            self.to_screen('[info] Testing format %s' % f['format_id'])
            path = self.get_output_path('temp')
            if not self._ensure_dir_exists(f'{path}/'):
                continue
            temp_file = tempfile.NamedTemporaryFile(suffix='.tmp', delete=False, dir=path or None)
            temp_file.close()
            try:
                success, _ = self.dl(temp_file.name, f, test=True)
            except (DownloadError, IOError, OSError, ValueError) + network_exceptions:
                success = False
            finally:
                if os.path.exists(temp_file.name):
                    try:
                        os.remove(temp_file.name)
                    except OSError:
                        self.report_warning('Unable to delete temporary file "%s"' % temp_file.name)
            if success:
                yield f
            else:
                self.to_screen('[info] Unable to download format %s. Skipping...' % f['format_id'])

    def _default_format_spec(self, info_dict, download=True):

        def can_merge():
            merger = FFmpegMergerPP(self)
            return merger.available and merger.can_merge()

        prefer_best = (
            not self.params.get('simulate')
            and download
            and (
                not can_merge()
                or info_dict.get('is_live', False)
                or self.outtmpl_dict['default'] == '-'))
        compat = (
            prefer_best
            or self.params.get('allow_multiple_audio_streams', False)
            or 'format-spec' in self.params.get('compat_opts', []))

        return (
            'best/bestvideo+bestaudio' if prefer_best
            else 'bestvideo*+bestaudio/best' if not compat
            else 'bestvideo+bestaudio/best')

    def build_format_selector(self, format_spec):
        def syntax_error(note, start):
            message = (
                'Invalid format specification: '
                '{0}\n\t{1}\n\t{2}^'.format(note, format_spec, ' ' * start[1]))
            return SyntaxError(message)

        PICKFIRST = 'PICKFIRST'
        MERGE = 'MERGE'
        SINGLE = 'SINGLE'
        GROUP = 'GROUP'
        FormatSelector = collections.namedtuple('FormatSelector', ['type', 'selector', 'filters'])

        allow_multiple_streams = {'audio': self.params.get('allow_multiple_audio_streams', False),
                                  'video': self.params.get('allow_multiple_video_streams', False)}

        verbose = self.params.get('verbose')
        check_formats = self.params.get('check_formats') == 'selected'

        def _parse_filter(tokens):
            filter_parts = []
            for type, string, start, _, _ in tokens:
                if type == tokenize.OP and string == ']':
                    return ''.join(filter_parts)
                else:
                    filter_parts.append(string)

        def _remove_unused_ops(tokens):
            # Remove operators that we don't use and join them with the surrounding strings
            # for example: 'mp4' '-' 'baseline' '-' '16x9' is converted to 'mp4-baseline-16x9'
            ALLOWED_OPS = ('/', '+', ',', '(', ')')
            last_string, last_start, last_end, last_line = None, None, None, None
            for type, string, start, end, line in tokens:
                if type == tokenize.OP and string == '[':
                    if last_string:
                        yield tokenize.NAME, last_string, last_start, last_end, last_line
                        last_string = None
                    yield type, string, start, end, line
                    # everything inside brackets will be handled by _parse_filter
                    for type, string, start, end, line in tokens:
                        yield type, string, start, end, line
                        if type == tokenize.OP and string == ']':
                            break
                elif type == tokenize.OP and string in ALLOWED_OPS:
                    if last_string:
                        yield tokenize.NAME, last_string, last_start, last_end, last_line
                        last_string = None
                    yield type, string, start, end, line
                elif type in [tokenize.NAME, tokenize.NUMBER, tokenize.OP]:
                    if not last_string:
                        last_string = string
                        last_start = start
                        last_end = end
                    else:
                        last_string += string
            if last_string:
                yield tokenize.NAME, last_string, last_start, last_end, last_line

        def _parse_format_selection(tokens, inside_merge=False, inside_choice=False, inside_group=False):
            selectors = []
            current_selector = None
            for type, string, start, _, _ in tokens:
                # ENCODING is only defined in python 3.x
                if type == getattr(tokenize, 'ENCODING', None):
                    continue
                elif type in [tokenize.NAME, tokenize.NUMBER]:
                    current_selector = FormatSelector(SINGLE, string, [])
                elif type == tokenize.OP:
                    if string == ')':
                        if not inside_group:
                            # ')' will be handled by the parentheses group
                            tokens.restore_last_token()
                        break
                    elif inside_merge and string in ['/', ',']:
                        tokens.restore_last_token()
                        break
                    elif inside_choice and string == ',':
                        tokens.restore_last_token()
                        break
                    elif string == ',':
                        if not current_selector:
                            raise syntax_error('"," must follow a format selector', start)
                        selectors.append(current_selector)
                        current_selector = None
                    elif string == '/':
                        if not current_selector:
                            raise syntax_error('"/" must follow a format selector', start)
                        first_choice = current_selector
                        second_choice = _parse_format_selection(tokens, inside_choice=True)
                        current_selector = FormatSelector(PICKFIRST, (first_choice, second_choice), [])
                    elif string == '[':
                        if not current_selector:
                            current_selector = FormatSelector(SINGLE, 'best', [])
                        format_filter = _parse_filter(tokens)
                        current_selector.filters.append(format_filter)
                    elif string == '(':
                        if current_selector:
                            raise syntax_error('Unexpected "("', start)
                        group = _parse_format_selection(tokens, inside_group=True)
                        current_selector = FormatSelector(GROUP, group, [])
                    elif string == '+':
                        if not current_selector:
                            raise syntax_error('Unexpected "+"', start)
                        selector_1 = current_selector
                        selector_2 = _parse_format_selection(tokens, inside_merge=True)
                        if not selector_2:
                            raise syntax_error('Expected a selector', start)
                        current_selector = FormatSelector(MERGE, (selector_1, selector_2), [])
                    else:
                        raise syntax_error('Operator not recognized: "{0}"'.format(string), start)
                elif type == tokenize.ENDMARKER:
                    break
            if current_selector:
                selectors.append(current_selector)
            return selectors

        def _merge(formats_pair):
            format_1, format_2 = formats_pair

            formats_info = []
            formats_info.extend(format_1.get('requested_formats', (format_1,)))
            formats_info.extend(format_2.get('requested_formats', (format_2,)))

            if not allow_multiple_streams['video'] or not allow_multiple_streams['audio']:
                get_no_more = {'video': False, 'audio': False}
                for (i, fmt_info) in enumerate(formats_info):
                    if fmt_info.get('acodec') == fmt_info.get('vcodec') == 'none':
                        formats_info.pop(i)
                        continue
                    for aud_vid in ['audio', 'video']:
                        if not allow_multiple_streams[aud_vid] and fmt_info.get(aud_vid[0] + 'codec') != 'none':
                            if get_no_more[aud_vid]:
                                formats_info.pop(i)
                                break
                            get_no_more[aud_vid] = True

            if len(formats_info) == 1:
                return formats_info[0]

            video_fmts = [fmt_info for fmt_info in formats_info if fmt_info.get('vcodec') != 'none']
            audio_fmts = [fmt_info for fmt_info in formats_info if fmt_info.get('acodec') != 'none']

            the_only_video = video_fmts[0] if len(video_fmts) == 1 else None
            the_only_audio = audio_fmts[0] if len(audio_fmts) == 1 else None

            # if the merge was requested, force it to merge info MKV
            # when --merge-output-format is not given
            # because this is the behavior what I want
            output_ext = self.params.get('merge_output_format') or 'mkv'

            filtered = lambda *keys: filter(None, (traverse_obj(fmt, *keys) for fmt in formats_info))

            new_dict = {
                'requested_formats': formats_info,
                'format': '+'.join(filtered('format')),
                'format_id': '+'.join(filtered('format_id')),
                'ext': output_ext,
                'protocol': '+'.join(map(determine_protocol, formats_info)),
                'language': '+'.join(orderedSet(filtered('language'))) or None,
                'format_note': '+'.join(orderedSet(filtered('format_note'))) or None,
                'filesize_approx': sum(filtered('filesize', 'filesize_approx')) or None,
                'tbr': sum(filtered('tbr', 'vbr', 'abr')),
            }

            if the_only_video:
                new_dict.update({
                    'width': the_only_video.get('width'),
                    'height': the_only_video.get('height'),
                    'resolution': the_only_video.get('resolution') or self.format_resolution(the_only_video),
                    'fps': the_only_video.get('fps'),
                    'dynamic_range': the_only_video.get('dynamic_range'),
                    'vcodec': the_only_video.get('vcodec'),
                    'vbr': the_only_video.get('vbr'),
                    'stretched_ratio': the_only_video.get('stretched_ratio'),
                })

            if the_only_audio:
                new_dict.update({
                    'acodec': the_only_audio.get('acodec'),
                    'abr': the_only_audio.get('abr'),
                    'asr': the_only_audio.get('asr'),
                })

            return new_dict

        def _check_formats(formats):
            if not check_formats:
                yield from formats
                return
            yield from self._check_formats(formats)

        def _build_selector_function(selector):
            if isinstance(selector, list):  # ,
                fs = [_build_selector_function(s) for s in selector]

                def selector_function(ctx):
                    for f in fs:
                        yield from f(ctx)
                return selector_function

            elif selector.type == GROUP:  # ()
                selector_function = _build_selector_function(selector.selector)

            elif selector.type == PICKFIRST:  # /
                fs = [_build_selector_function(s) for s in selector.selector]

                def selector_function(ctx):
                    for f in fs:
                        picked_formats = list(f(ctx))
                        if picked_formats:
                            return picked_formats
                    return []

            elif selector.type == MERGE:  # +
                selector_1, selector_2 = map(_build_selector_function, selector.selector)

                def selector_function(ctx):
                    for pair in itertools.product(selector_1(ctx), selector_2(ctx)):
                        yield _merge(pair)

            elif selector.type == SINGLE:  # atom
                format_spec = selector.selector or 'best'

                # TODO: Add allvideo, allaudio etc by generalizing the code with best/worst selector
                if format_spec == 'all':
                    def selector_function(ctx):
                        yield from _check_formats(ctx['formats'][::-1])
                elif format_spec == 'mergeall':
                    def selector_function(ctx):
                        formats = list(_check_formats(ctx['formats']))
                        if not formats:
                            return
                        merged_format = formats[-1]
                        for f in formats[-2::-1]:
                            merged_format = _merge((merged_format, f))
                        yield merged_format

                else:
                    format_fallback, format_reverse, format_idx = False, True, 1
                    mobj = re.match(
                        r'(?P<bw>best|worst|b|w)(?P<type>video|audio|v|a)?(?P<mod>\*)?(?:\.(?P<n>[1-9]\d*))?$',
                        format_spec)
                    if mobj is not None:
                        format_idx = int_or_none(mobj.group('n'), default=1)
                        format_reverse = mobj.group('bw')[0] == 'b'
                        format_type = (mobj.group('type') or [None])[0]
                        not_format_type = {'v': 'a', 'a': 'v'}.get(format_type)
                        format_modified = mobj.group('mod') is not None

                        format_fallback = not format_type and not format_modified  # for b, w
                        _filter_f = (
                            (lambda f: f.get('%scodec' % format_type) != 'none')
                            if format_type and format_modified  # bv*, ba*, wv*, wa*
                            else (lambda f: f.get('%scodec' % not_format_type) == 'none')
                            if format_type  # bv, ba, wv, wa
                            else (lambda f: f.get('vcodec') != 'none' and f.get('acodec') != 'none')
                            if not format_modified  # b, w
                            else lambda f: True)  # b*, w*
                        filter_f = lambda f: _filter_f(f) and (
                            f.get('vcodec') != 'none' or f.get('acodec') != 'none')
                    else:
                        if format_spec in self._format_selection_exts['audio']:
                            filter_f = lambda f: f.get('ext') == format_spec and f.get('acodec') != 'none'
                        elif format_spec in self._format_selection_exts['video']:
                            filter_f = lambda f: f.get('ext') == format_spec and f.get('acodec') != 'none' and f.get('vcodec') != 'none'
                        elif format_spec in self._format_selection_exts['storyboards']:
                            filter_f = lambda f: f.get('ext') == format_spec and f.get('acodec') == 'none' and f.get('vcodec') == 'none'
                        else:
                            filter_f = lambda f: f.get('format_id') == format_spec  # id

                    def selector_function(ctx):
                        formats = list(ctx['formats'])
                        matches = list(filter(filter_f, formats)) if filter_f is not None else formats
                        if format_fallback and ctx['incomplete_formats'] and not matches:
                            # for extractors with incomplete formats (audio only (soundcloud)
                            # or video only (imgur)) best/worst will fallback to
                            # best/worst {video,audio}-only format
                            matches = formats
                        matches = LazyList(_check_formats(matches[::-1 if format_reverse else 1]))
                        try:
                            yield matches[format_idx - 1]
                        except IndexError:
                            return

            filters = [self._build_format_filter(f) for f in selector.filters]

            def final_selector(ctx):
                ctx_copy = dict(ctx)
                for _filter in filters:
                    ctx_copy['formats'] = list(filter(_filter, ctx_copy['formats']))
                return selector_function(ctx_copy)
            return final_selector

        def _visit_selectors(selector):
            """
            Selector tree visitor. Only used when -Fv is set
            This yields selectors including non-SINGLE ones, but then it won't be visitor anymore
            """
            if isinstance(selector, list):  # ,
                for n in selector:
                    yield from _visit_selectors(n)

            elif selector.type == GROUP:  # ()
                yield selector
                yield from _visit_selectors(selector.selector)
            elif selector.type == PICKFIRST:  # /
                yield selector
                for n in selector.selector:
                    yield from _visit_selectors(n)
            elif selector.type == MERGE:  # +
                yield selector
                for n in selector.selector:
                    yield from _visit_selectors(n)
            elif selector.type == SINGLE:  # atom
                yield selector

        stream = io.BytesIO(format_spec.encode('utf-8'))
        try:
            tokens = list(_remove_unused_ops(compat_tokenize_tokenize(stream.readline)))
        except tokenize.TokenError:
            raise syntax_error('Missing closing/opening brackets or parenthesis', (0, len(format_spec)))

        class TokenIterator(object):
            def __init__(self, tokens):
                self.tokens = tokens
                self.counter = 0

            def __iter__(self):
                return self

            def __next__(self):
                if self.counter >= len(self.tokens):
                    raise StopIteration()
                value = self.tokens[self.counter]
                self.counter += 1
                return value

            next = __next__

            def restore_last_token(self):
                self.counter -= 1

        parsed_selector = _parse_format_selection(iter(TokenIterator(tokens)))
        final_selector_func = _build_selector_function(parsed_selector)
        if verbose:
            # perform format debugging when -Fv
            all_single_selectors = list(filter(lambda x: x.type == SINGLE, _visit_selectors(parsed_selector)))
            final_selector_func.selectors = list(zip(all_single_selectors, map(_build_selector_function, all_single_selectors)))
        return final_selector_func

    def _calc_headers(self, info_dict):
        res = std_headers.copy()

        add_headers = info_dict.get('http_headers')
        if add_headers:
            res.update(add_headers)

        cookies = self._calc_cookies(info_dict)
        if cookies:
            res['Cookie'] = cookies

        if 'X-Forwarded-For' not in res:
            x_forwarded_for_ip = info_dict.get('__x_forwarded_for_ip')
            if x_forwarded_for_ip:
                res['X-Forwarded-For'] = x_forwarded_for_ip

        return res

    def _calc_cookies(self, info_dict):
        pr = sanitized_Request(info_dict['url'])
        self.cookiejar.add_cookie_header(pr)
        return pr.get_header('Cookie')

    def _sort_thumbnails(self, thumbnails):
        thumbnails.sort(key=lambda t: (
            t.get('preference') if t.get('preference') is not None else -1,
            t.get('width') if t.get('width') is not None else -1,
            t.get('height') if t.get('height') is not None else -1,
            t.get('id') if t.get('id') is not None else '',
            t.get('url')))

    def _sanitize_thumbnails(self, info_dict):
        thumbnails = info_dict.get('thumbnails')
        if thumbnails is None:
            thumbnail = info_dict.get('thumbnail')
            if thumbnail:
                info_dict['thumbnails'] = thumbnails = [{'url': thumbnail}]
        if not thumbnails:
            return

        def check_thumbnails(thumbnails):
            for t in thumbnails:
                self.to_screen(f'[info] Testing thumbnail {t["id"]}')
                try:
                    self.urlopen(HEADRequest(t['url']))
                except network_exceptions as err:
                    self.to_screen(f'[info] Unable to connect to thumbnail {t["id"]} URL {t["url"]!r} - {err}. Skipping...')
                    continue
                yield t

        self._sort_thumbnails(thumbnails)
        for i, t in enumerate(thumbnails):
            if t.get('id') is None:
                t['id'] = '%d' % i
            if t.get('width') and t.get('height'):
                t['resolution'] = '%dx%d' % (t['width'], t['height'])
            t['url'] = sanitize_url(t['url'])

        if self.params.get('check_formats') is True:
            info_dict['thumbnails'] = LazyList(check_thumbnails(thumbnails[::-1]), reverse=True)
        else:
            info_dict['thumbnails'] = thumbnails

    def process_video_result(self, info_dict, download=True):
        assert info_dict.get('_type', 'video') == 'video'

        if 'id' not in info_dict:
            raise ExtractorError('Missing "id" field in extractor result')
        if 'title' not in info_dict:
            raise ExtractorError('Missing "title" field in extractor result',
                                 video_id=info_dict['id'], ie=info_dict['extractor'])

        def report_force_conversion(field, field_not, conversion):
            self.report_warning(
                '"%s" field is not %s - forcing %s conversion, there is an error in extractor'
                % (field, field_not, conversion))

        def sanitize_string_field(info, string_field):
            field = info.get(string_field)
            if field is None or isinstance(field, compat_str):
                return
            report_force_conversion(string_field, 'a string', 'string')
            info[string_field] = compat_str(field)

        def sanitize_numeric_fields(info):
            for numeric_field in self._NUMERIC_FIELDS:
                field = info.get(numeric_field)
                if field is None or isinstance(field, compat_numeric_types):
                    continue
                report_force_conversion(numeric_field, 'numeric', 'int')
                info[numeric_field] = int_or_none(field)

        sanitize_string_field(info_dict, 'id')
        sanitize_numeric_fields(info_dict)

        if 'playlist' not in info_dict:
            # It isn't part of a playlist
            info_dict['playlist'] = None
            info_dict['playlist_index'] = None

        self._sanitize_thumbnails(info_dict)

        thumbnail = info_dict.get('thumbnail')
        thumbnails = info_dict.get('thumbnails')
        if thumbnail:
            info_dict['thumbnail'] = sanitize_url(thumbnail)
        elif thumbnails:
            info_dict['thumbnail'] = thumbnails[-1]['url']

        if info_dict.get('display_id') is None and 'id' in info_dict:
            info_dict['display_id'] = info_dict['id']

        if info_dict.get('duration') is not None:
            info_dict['duration_string'] = formatSeconds(info_dict['duration'])

        for ts_key, date_key in (
                ('timestamp', 'upload_date'),
                ('release_timestamp', 'release_date'),
        ):
            if info_dict.get(date_key) is None and info_dict.get(ts_key) is not None:
                # Working around out-of-range timestamp values (e.g. negative ones on Windows,
                # see http://bugs.python.org/issue1646728)
                try:
                    upload_date = datetime.datetime.utcfromtimestamp(info_dict[ts_key])
                    info_dict[date_key] = upload_date.strftime('%Y%m%d')
                except (ValueError, OverflowError, OSError):
                    pass

        live_keys = ('is_live', 'was_live')
        live_status = info_dict.get('live_status')
        if live_status is None:
            for key in live_keys:
                if info_dict.get(key) is False:
                    continue
                if info_dict.get(key):
                    live_status = key
                break
            if all(info_dict.get(key) is False for key in live_keys):
                live_status = 'not_live'
        if live_status:
            info_dict['live_status'] = live_status
            for key in live_keys:
                if info_dict.get(key) is None:
                    info_dict[key] = (live_status == key)

        # Auto generate title fields corresponding to the *_number fields when missing
        # in order to always have clean titles. This is very common for TV series.
        for field in ('chapter', 'season', 'episode'):
            if info_dict.get('%s_number' % field) is not None and not info_dict.get(field):
                info_dict[field] = '%s %d' % (field.capitalize(), info_dict['%s_number' % field])

        for cc_kind in ('subtitles', 'automatic_captions'):
            cc = info_dict.get(cc_kind)
            if cc:
                for _, subtitle in cc.items():
                    for subtitle_format in subtitle:
                        if subtitle_format.get('url'):
                            subtitle_format['url'] = sanitize_url(subtitle_format['url'])
                        if subtitle_format.get('ext') is None:
                            subtitle_format['ext'] = determine_ext(subtitle_format['url']).lower()

        automatic_captions = info_dict.get('automatic_captions')
        subtitles = info_dict.get('subtitles')

        info_dict['requested_subtitles'] = self.process_subtitles(
            info_dict['id'], subtitles, automatic_captions)

        if info_dict.get('formats') is None:
            # There's only one format available
            formats = [info_dict]
        else:
            formats = info_dict['formats']

        info_dict['__has_drm'] = any(f.get('has_drm') for f in formats)
        if not self.params.get('allow_unplayable_formats'):
            formats = [f for f in formats if not f.get('has_drm')]

        if info_dict.get('is_live'):
            get_from_start = bool(self.params.get('live_from_start'))
            formats = [f for f in formats if bool(f.get('is_from_start')) == get_from_start]

        if not formats:
            self.raise_no_formats(info_dict)

        def is_wellformed(f):
            url = f.get('url')
            if not url:
                self.report_warning(
                    '"url" field is missing or empty - skipping format, '
                    'there is an error in extractor')
                return False
            if isinstance(url, bytes):
                sanitize_string_field(f, 'url')
            return True

        # Filter out malformed formats for better extraction robustness
        formats = list(filter(is_wellformed, formats))

        formats_dict = {}

        # We check that all the formats have the format and format_id fields
        for i, format in enumerate(formats):
            sanitize_string_field(format, 'format_id')
            sanitize_numeric_fields(format)
            format['url'] = sanitize_url(format['url'])
            if not format.get('format_id'):
                format['format_id'] = compat_str(i)
            else:
                # Sanitize format_id from characters used in format selector expression
                format['format_id'] = re.sub(r'[\s,/+\[\]()]', '_', format['format_id'])
            format_id = format['format_id']
            if format_id not in formats_dict:
                formats_dict[format_id] = []
            formats_dict[format_id].append(format)

        # Make sure all formats have unique format_id
        common_exts = set(itertools.chain(*self._format_selection_exts.values()))
        for format_id, ambiguous_formats in formats_dict.items():
            ambigious_id = len(ambiguous_formats) > 1
            for i, format in enumerate(ambiguous_formats):
                if ambigious_id:
                    format['format_id'] = '%s-%d' % (format_id, i)
                if format.get('ext') is None:
                    format['ext'] = determine_ext(format['url']).lower()
                # Ensure there is no conflict between id and ext in format selection
                # See https://github.com/yt-dlp/yt-dlp/issues/1282
                if format['format_id'] != format['ext'] and format['format_id'] in common_exts:
                    format['format_id'] = 'f%s' % format['format_id']

        for i, format in enumerate(formats):
            if format.get('format') is None:
                format['format'] = '{id} - {res}{note}'.format(
                    id=format['format_id'],
                    res=self.format_resolution(format),
                    note=format_field(format, 'format_note', ' (%s)'),
                )
            if format.get('protocol') is None:
                format['protocol'] = determine_protocol(format)
            if format.get('resolution') is None:
                format['resolution'] = self.format_resolution(format, default=None)
            if format.get('dynamic_range') is None and format.get('vcodec') != 'none':
                format['dynamic_range'] = 'SDR'
            if (info_dict.get('duration') and format.get('tbr')
                    and not format.get('filesize') and not format.get('filesize_approx')):
                format['filesize_approx'] = info_dict['duration'] * format['tbr'] * (1024 / 8)

            # Add HTTP headers, so that external programs can use them from the
            # json output
            full_format_info = info_dict.copy()
            full_format_info.update(format)
            format['http_headers'] = self._calc_headers(full_format_info)
        # Remove private housekeeping stuff
        if '__x_forwarded_for_ip' in info_dict:
            del info_dict['__x_forwarded_for_ip']

        # TODO Central sorting goes here

        if self.params.get('check_formats') is True:
            formats = LazyList(self._check_formats(formats[::-1]), reverse=True)

        if not formats or formats[0] is not info_dict:
            # only set the 'formats' fields if the original info_dict list them
            # otherwise we end up with a circular reference, the first (and unique)
            # element in the 'formats' field in info_dict is info_dict itself,
            # which can't be exported to json
            info_dict['formats'] = formats

        info_dict, _ = self.pre_process(info_dict)

        # NOTE: be careful at list_formats
        format_selector = self.format_selector
        if format_selector is None:
            req_format = self._default_format_spec(info_dict, download=download)
            self.write_debug('Default format spec: %s' % req_format)
            format_selector = self.build_format_selector(req_format)

        # The pre-processors may have modified the formats
        formats = info_dict.get('formats', [info_dict])

        list_only = self.params.get('simulate') is None and (
            self.params.get('list_thumbnails') or self.params.get('listformats') or self.params.get('listsubtitles'))
        interactive_format_selection = not list_only and self.format_selector == '-'
        if self.params.get('list_thumbnails'):
            self.list_thumbnails(info_dict)
        if self.params.get('listsubtitles'):
            if 'automatic_captions' in info_dict:
                self.list_subtitles(
                    info_dict['id'], automatic_captions, 'automatic captions')
            self.list_subtitles(info_dict['id'], subtitles, 'subtitles')
        if self.params.get('listformats') or interactive_format_selection:
            self.list_formats(info_dict, format_selector)
        if list_only:
            # Without this printing, -F --print-json will not work
            self.__forced_printings(info_dict, self.prepare_filename(info_dict), incomplete=True)
            return

        format_selector = self.format_selector
        if format_selector is None:
            req_format = self._default_format_spec(info_dict, download=download)
            self.write_debug('Default format spec: %s' % req_format)
            format_selector = self.build_format_selector(req_format)

        while True:
            if interactive_format_selection:
                req_format = input(
                    self._format_screen('\nEnter format selector: ', self.Styles.EMPHASIS))
                try:
                    format_selector = self.build_format_selector(req_format)
                except SyntaxError as err:
                    self.report_error(err, tb=False, is_error=False)
                    continue

            # While in format selection we may need to have an access to the original
            # format set in order to calculate some metrics or do some processing.
            # For now we need to be able to guess whether original formats provided
            # by extractor are incomplete or not (i.e. whether extractor provides only
            # video-only or audio-only formats) for proper formats selection for
            # extractors with such incomplete formats (see
            # https://github.com/ytdl-org/youtube-dl/pull/5556).
            # Since formats may be filtered during format selection and may not match
            # the original formats the results may be incorrect. Thus original formats
            # or pre-calculated metrics should be passed to format selection routines
            # as well.
            # We will pass a context object containing all necessary additional data
            # instead of just formats.
            # This fixes incorrect format selection issue (see
            # https://github.com/ytdl-org/youtube-dl/issues/10083).
            incomplete_formats = (
                # All formats are video-only or
                all(f.get('vcodec') != 'none' and f.get('acodec') == 'none' for f in formats)
                # all formats are audio-only
                or all(f.get('vcodec') == 'none' and f.get('acodec') != 'none' for f in formats))

            ctx = {
                'formats': formats,
                'incomplete_formats': incomplete_formats,
            }

            formats_to_download = list(format_selector(ctx))
            if interactive_format_selection and not formats_to_download:
                self.report_error('Requested format is not available', tb=False, is_error=False)
                continue
            break

        if not formats_to_download:
            if not self.params.get('ignore_no_formats_error'):
                raise ExtractorError('Requested format is not available', expected=True,
                                     video_id=info_dict['id'], ie=info_dict['extractor'])
            else:
                self.report_warning('Requested format is not available')
                # Process what we can, even without any available formats.
                self.process_info(dict(info_dict))
        elif download:
            self.to_screen(
                '[info] %s: Downloading %d format(s): %s' % (
                    info_dict['id'], len(formats_to_download),
                    ", ".join([f['format_id'] for f in formats_to_download])))
            for fmt in formats_to_download:
                new_info = dict(info_dict)
                # Save a reference to the original info_dict so that it can be modified in process_info if needed
                new_info['__original_infodict'] = info_dict
                new_info.update(fmt)
                self.process_info(new_info)
        # We update the info dict with the selected best quality format (backwards compatibility)
        if formats_to_download:
            info_dict.update(formats_to_download[-1])
        return info_dict

    def process_subtitles(self, video_id, normal_subtitles, automatic_captions):
        """Select the requested subtitles and their format"""
        available_subs = {}
        if normal_subtitles and self.params.get('writesubtitles'):
            available_subs.update(normal_subtitles)
        if automatic_captions and self.params.get('writeautomaticsub'):
            for lang, cap_info in automatic_captions.items():
                if lang not in available_subs:
                    available_subs[lang] = cap_info

        if (not self.params.get('writesubtitles') and not
                self.params.get('writeautomaticsub') or not
                available_subs):
            return None

        all_sub_langs = available_subs.keys()
        if self.params.get('allsubtitles', False):
            requested_langs = all_sub_langs
        elif self.params.get('subtitleslangs', False):
            # A list is used so that the order of languages will be the same as
            # given in subtitleslangs. See https://github.com/yt-dlp/yt-dlp/issues/1041
            requested_langs = []
            for lang_re in self.params.get('subtitleslangs'):
                if lang_re == 'all':
                    requested_langs.extend(all_sub_langs)
                    continue
                discard = lang_re[0] == '-'
                if discard:
                    lang_re = lang_re[1:]
                current_langs = filter(re.compile(lang_re + '$').match, all_sub_langs)
                if discard:
                    for lang in current_langs:
                        while lang in requested_langs:
                            requested_langs.remove(lang)
                else:
                    requested_langs.extend(current_langs)
            requested_langs = orderedSet(requested_langs)
        elif 'en' in available_subs:
            requested_langs = ['en']
        else:
            requested_langs = [list(all_sub_langs)[0]]
        if requested_langs:
            self.write_debug('Downloading subtitles: %s' % ', '.join(requested_langs))

        formats_query = self.params.get('subtitlesformat', 'best')
        formats_preference = formats_query.split('/') if formats_query else []
        subs = {}
        for lang in requested_langs:
            formats = available_subs.get(lang)
            if formats is None:
                self.report_warning('%s subtitles not available for %s' % (lang, video_id))
                continue
            for ext in formats_preference:
                if ext == 'best':
                    f = formats[-1]
                    break
                matches = list(filter(lambda f: f['ext'] == ext, formats))
                if matches:
                    f = matches[-1]
                    break
            else:
                f = formats[-1]
                self.report_warning(
                    'No subtitle format found matching "%s" for language %s, '
                    'using %s' % (formats_query, lang, f['ext']))
            subs[lang] = f
        return subs

    def __forced_printings(self, info_dict, filename, incomplete):
        def print_mandatory(field, actual_field=None):
            if actual_field is None:
                actual_field = field
            if (self.params.get('force%s' % field, False)
                    and (not incomplete or info_dict.get(actual_field) is not None)):
                self.to_stdout(info_dict[actual_field])

        def print_optional(field):
            if (self.params.get('force%s' % field, False)
                    and info_dict.get(field) is not None):
                self.to_stdout(info_dict[field])

        info_dict = info_dict.copy()
        if filename is not None:
            info_dict['filename'] = filename
        if info_dict.get('requested_formats') is not None:
            # For RTMP URLs, also include the playpath
            info_dict['urls'] = '\n'.join(f['url'] + f.get('play_path', '') for f in info_dict['requested_formats'])
        elif 'url' in info_dict:
            info_dict['urls'] = info_dict['url'] + info_dict.get('play_path', '')

        if self.params.get('forceprint') or self.params.get('forcejson'):
            self.post_extract(info_dict)
        for tmpl in self.params.get('forceprint', []):
            mobj = re.match(r'\w+(=?)$', tmpl)
            if mobj and mobj.group(1):
                tmpl = f'{tmpl[:-1]} = %({tmpl[:-1]})s'
            elif mobj:
                tmpl = '%({})s'.format(tmpl)
            self.to_stdout(self.evaluate_outtmpl(tmpl, info_dict))

        print_mandatory('title')
        print_mandatory('id')
        print_mandatory('url', 'urls')
        print_optional('thumbnail')
        print_optional('description')
        print_optional('filename')
        if self.params.get('forceduration') and info_dict.get('duration') is not None:
            self.to_stdout(formatSeconds(info_dict['duration']))
        print_mandatory('format')

        if self.params.get('printjsontypes', False):
            self.to_stdout('\n'.join(dig_object_type(info_dict)))

        if self.params.get('forcejson'):
            self.to_stdout(json.dumps(self.sanitize_info(info_dict)))

    def dl(self, name, info, subtitle=False, test=False):
        if not info.get('url'):
            self.raise_no_formats(info, True)

        if test:
            verbose = self.params.get('verbose')
            params = {
                'test': True,
                'quiet': self.params.get('quiet') or not verbose,
                'verbose': verbose,
                'noprogress': not verbose,
                'nopart': True,
                'skip_unavailable_fragments': False,
                'keep_fragments': False,
                'overwrites': True,
                '_no_ytdl_file': True,
            }
        else:
            params = self.params
        fd = get_suitable_downloader(info, params, to_stdout=(name == '-'))(self, params)
        if not test:
            for ph in self._progress_hooks:
                fd.add_progress_hook(ph)
            urls = '", "'.join([f['url'] for f in info.get('requested_formats', [])] or [info['url']])
            self.write_debug('Invoking downloader on "%s"' % urls)

        # Note: Ideally info should be a deep-copied so that hooks cannot modify it.
        # But it may contain objects that are not deep-copyable
        new_info = self._copy_infodict(info)
        if new_info.get('http_headers') is None:
            new_info['http_headers'] = self._calc_headers(new_info)
        return fd.download(name, new_info, subtitle)

    def __process_info_lock(func):
        @functools.wraps(func)
        def process_info(self: 'YoutubeDL', info_dict):
            unlock_file = True
            try:
                self.lock_file(info_dict)
                func(self, info_dict)
            except ExclusivelyLockedError:
                self.report_warning('being downloaded in other process; skipping')
                unlock_file = False
            finally:
                if unlock_file:
                    self.unlock_file(info_dict)

        return process_info

    def __fd(stream_indexing=None):
        def _inner(func):
            def wrapper(self: 'YoutubeDL', *args, **kwargs):
                result = func(self, *args, **kwargs)
                if stream_indexing is not None:
                    self._opened_streams.append(result[stream_indexing])
                else:
                    self._opened_streams.append(result)
                return result
            return wrapper
        return _inner

    def clean_fd(self):
        streams = list(x for x in self._opened_streams if not getattr(x, 'closed', False))
        self._opened_streams[:] = []
        if not streams:
            return
        self.write_debug(f'Cleaning up {len(streams)} streams')
        for st in streams:
            if not st:
                continue
            try:
                st.close()
            except BaseException:
                pass

    def __clean_fd(func):
        @functools.wraps(func)
        def wrapper(self: 'YoutubeDL', *args, **kwargs):
            try:
                return func(self, *args, **kwargs)
            finally:
                self.clean_fd()

        return wrapper

    @__process_info_lock
    @__clean_fd
    def process_info(self, info_dict):
        """Process a single resolved IE result."""

        assert info_dict.get('_type', 'video') == 'video'

        max_downloads = self.params.get('max_downloads')
        if max_downloads is not None:
            if self._num_downloads >= int(max_downloads):
                raise MaxDownloadsReached()

        if info_dict.get('is_live') and not self.params.get('live_from_start'):
            info_dict['title'] += ' ' + datetime.datetime.now().strftime('%Y-%m-%d %H:%M')

        # TODO: backward compatibility, to be removed
        info_dict['fulltitle'] = info_dict['title']

        if 'format' not in info_dict and 'ext' in info_dict:
            info_dict['format'] = info_dict['ext']

        if info_dict.get('ext') == 'mp4' and info_dict.get('is_live', False) and self.params.get('live_download_mkv', False):
            info_dict['format'] = info_dict['ext'] = 'mkv'
            if info_dict['protocol'] not in LDM_EXCEPTIONS:
                info_dict['protocol'] = 'live_ffmpeg'

        if self._match_entry(info_dict) is not None:
            return

        self.post_extract(info_dict)
        self._num_downloads += 1

        # info_dict['_filename'] needs to be set for backward compatibility
        info_dict['_filename'] = full_filename = self.prepare_filename(info_dict, warn=True)
        temp_filename = self.prepare_filename(info_dict, 'temp')
        files_to_move = {}

        # Forced printings
        self.__forced_printings(info_dict, full_filename, incomplete=('format' not in info_dict))

        if self.params.get('simulate'):
            if self.params.get('force_write_download_archive', False):
                self.record_download_archive(info_dict)
            # Do nothing else if in simulate mode
            return

        if full_filename is None:
            return
        if not self._ensure_dir_exists(encodeFilename(full_filename)):
            return
        if not self._ensure_dir_exists(encodeFilename(temp_filename)):
            return

        if self._write_description('video', info_dict,
                                   self.prepare_filename(info_dict, 'description')) is None:
            return

        sub_files = self._write_subtitles(info_dict, temp_filename)
        if sub_files is None:
            return
        files_to_move.update(dict(sub_files))

        thumb_files = self._write_thumbnails(
            'video', info_dict, temp_filename, self.prepare_filename(info_dict, 'thumbnail'))
        if thumb_files is None:
            return
        files_to_move.update(dict(thumb_files))

        infofn = self.prepare_filename(info_dict, 'infojson')
        _infojson_written = self._write_info_json('video', info_dict, infofn)
        if _infojson_written:
            info_dict['infojson_filename'] = infofn
            # For backward compatibility, even though it was a private field
            info_dict['__infojson_filename'] = infofn
        elif _infojson_written is None:
            return

        # Note: Annotations are deprecated
        annofn = None
        if self.params.get('writeannotations', False):
            annofn = self.prepare_filename(info_dict, 'annotation')
        if annofn:
            if not self._ensure_dir_exists(encodeFilename(annofn)):
                return
            if not self.params.get('overwrites', True) and os.path.exists(encodeFilename(annofn)):
                self.to_screen('[info] Video annotations are already present')
            elif not info_dict.get('annotations'):
                self.report_warning('There are no annotations to write.')
            else:
                try:
                    self.to_screen('[info] Writing video annotations to: ' + annofn)
                    with self.open(encodeFilename(annofn), 'w', encoding='utf-8') as annofile:
                        annofile.write(info_dict['annotations'])
                except (KeyError, TypeError):
                    self.report_warning('There are no annotations to write.')
                except (OSError, IOError):
                    self.report_error('Cannot write annotations file: ' + annofn)
                    return

        # Write internet shortcut files
        def _write_link_file(link_type):
            if 'webpage_url' not in info_dict:
                self.report_error('Cannot write internet shortcut file because the "webpage_url" field is missing in the media information')
                return False
            linkfn = replace_extension(self.prepare_filename(info_dict, 'link'), link_type, info_dict.get('ext'))
            if not self._ensure_dir_exists(encodeFilename(linkfn)):
                return False
            if self.params.get('overwrites', True) and self.exists(encodeFilename(linkfn)):
                self.to_screen(f'[info] Internet shortcut (.{link_type}) is already present')
                return True
            try:
                self.to_screen(f'[info] Writing internet shortcut (.{link_type}) to: {linkfn}')
                with self.open(encodeFilename(to_high_limit_path(linkfn)), 'w', encoding='utf-8',
                               newline='\r\n' if link_type == 'url' else '\n') as linkfile:
                    template_vars = {'url': iri_to_uri(info_dict['webpage_url'])}
                    if link_type == 'desktop':
                        template_vars['filename'] = linkfn[:-(len(link_type) + 1)]
                    linkfile.write(LINK_TEMPLATES[link_type] % template_vars)
            except (OSError, IOError):
                self.report_error(f'Cannot write internet shortcut {linkfn}')
                return False
            return True

        write_links = {
            'url': self.params.get('writeurllink'),
            'webloc': self.params.get('writewebloclink'),
            'desktop': self.params.get('writedesktoplink'),
        }
        if self.params.get('writelink'):
            link_type = ('webloc' if sys.platform == 'darwin'
                         else 'desktop' if sys.platform.startswith('linux')
                         else 'url')
            write_links[link_type] = True

        if any(should_write and not _write_link_file(link_type)
               for link_type, should_write in write_links.items()):
            return

        try:
            info_dict, files_to_move = self.pre_process(info_dict, 'before_dl', files_to_move)
        except PostProcessingError as err:
            self.report_error('Preprocessing: %s' % str(err))
            return

        must_record_download_archive = False
        if self.params.get('skip_download', False):
            info_dict['filepath'] = temp_filename
            info_dict['__finaldir'] = os.path.dirname(os.path.abspath(encodeFilename(full_filename)))
            info_dict['__files_to_move'] = files_to_move
            info_dict = self.run_pp(MoveFilesAfterDownloadPP(self, False), info_dict)
        else:
            # Download
            if not self.test_filename_external(full_filename):
                self.to_screen(
                    '[download] %s has rejected by external test process' % full_filename)
                return

            info_dict.setdefault('__postprocessors', [])

            try:
                def existing_file(*filepaths):
                    ext = info_dict.get('ext')
                    final_ext = self.params.get('final_ext', ext)
                    existing_files = []
                    for file in orderedSet(filepaths):
                        if final_ext != ext:
                            converted = replace_extension(file, final_ext, ext)
                            if os.path.exists(encodeFilename(converted)):
                                existing_files.append(converted)
                        if os.path.exists(encodeFilename(file)):
                            existing_files.append(file)

                    if not existing_files or self.params.get('overwrites', False):
                        for file in orderedSet(existing_files):
                            self.report_file_delete(file)
                            os.remove(encodeFilename(file))
                        return None

                    info_dict['ext'] = os.path.splitext(existing_files[0])[1][1:]
                    return existing_files[0]

                success = True
                if info_dict.get('requested_formats') is not None:

                    requested_formats = info_dict['requested_formats']
                    old_ext = info_dict['ext']

                    # merge to mkv without --merge-output-format no matter what
                    if self.params.get('merge_output_format') is None:
                        info_dict['ext'] = 'mkv'
                    new_ext = info_dict['ext']

                    def correct_ext(filename, ext=new_ext):
                        if filename == '-':
                            return filename
                        filename_real_ext = os.path.splitext(filename)[1][1:]
                        filename_wo_ext = (
                            os.path.splitext(filename)[0]
                            if filename_real_ext in (old_ext, new_ext)
                            else filename)
                        return '%s.%s' % (filename_wo_ext, ext)

                    # Ensure filename always has a correct extension for successful merge
                    full_filename = correct_ext(full_filename)
                    temp_filename = correct_ext(temp_filename)
                    dl_filename = existing_file(full_filename, temp_filename)
                    info_dict['__real_download'] = False

                    downloaded = []
                    merger = FFmpegMergerPP(self)

                    fd = get_suitable_downloader(info_dict, self.params, to_stdout=temp_filename == '-')
                    if dl_filename is not None:
                        self.report_file_already_downloaded(dl_filename)
                    elif fd:
                        for f in requested_formats if fd != FFmpegFD else []:
                            f['filepath'] = fname = prepend_extension(
                                correct_ext(temp_filename, info_dict['ext']),
                                'f%s' % f['format_id'], info_dict['ext'])
                            downloaded.append(fname)
                        info_dict['url'] = '\n'.join(f['url'] for f in requested_formats)
                        success, real_download = self.dl(temp_filename, info_dict)
                        info_dict['__real_download'] = real_download
                    else:
                        if self.params.get('allow_unplayable_formats'):
                            self.report_warning(
                                'You have requested merging of multiple formats '
                                'while also allowing unplayable formats to be downloaded. '
                                'The formats won\'t be merged to prevent data corruption.')
                        elif not merger.available:
                            self.report_warning(
                                'You have requested merging of multiple formats but ffmpeg is not installed. '
                                'The formats won\'t be merged.')

                        if temp_filename == '-':
                            reason = ('using a downloader other than ffmpeg' if FFmpegFD.can_merge_formats(info_dict, self.params)
                                      else 'but the formats are incompatible for simultaneous download' if merger.available
                                      else 'but ffmpeg is not installed')
                            self.report_warning(
                                f'You have requested downloading multiple formats to stdout {reason}. '
                                'The formats will be streamed one after the other')
                            fname = temp_filename
                        for f in requested_formats:
                            new_info = dict(info_dict)
                            del new_info['requested_formats']
                            new_info.update(f)
                            if temp_filename != '-':
                                fname = prepend_extension(
                                    correct_ext(temp_filename, new_info['ext']),
                                    'f%s' % f['format_id'], new_info['ext'])
                                if not self._ensure_dir_exists(fname):
                                    return
                                f['filepath'] = fname
                                downloaded.append(fname)
                            partial_success, real_download = self.dl(fname, new_info)
                            info_dict['__real_download'] = info_dict['__real_download'] or real_download
                            success = success and partial_success

                    if downloaded and merger.available and not self.params.get('allow_unplayable_formats'):
                        info_dict['__postprocessors'].append(merger)
                        info_dict['__files_to_merge'] = downloaded
                        # Even if there were no downloads, it is being merged only now
                        info_dict['__real_download'] = True
                    else:
                        for file in downloaded:
                            files_to_move[file] = None
                else:
                    # Just a single file
                    dl_filename = existing_file(full_filename, temp_filename)
                    if dl_filename is None or dl_filename == temp_filename:
                        # dl_filename == temp_filename could mean that the file was partially downloaded with --no-part.
                        # So we should try to resume the download
                        success, real_download = self.dl(temp_filename, info_dict)
                        info_dict['__real_download'] = real_download
                    else:
                        self.report_file_already_downloaded(dl_filename)

                dl_filename = dl_filename or temp_filename
                info_dict['__finaldir'] = os.path.dirname(os.path.abspath(encodeFilename(full_filename)))

            except network_exceptions as err:
                self.report_error('unable to download video data: %s' % error_to_compat_str(err))
                return
            except (OSError, IOError) as err:
                raise UnavailableVideoError(err)
            except (ContentTooShortError, ) as err:
                self.report_error('content too short (expected %s bytes and served %s)' % (err.expected, err.downloaded))
                return

            if success and full_filename != '-':

                def fixup():
                    do_fixup = True
                    fixup_policy = self.params.get('fixup')
                    vid = info_dict['id']

                    if fixup_policy in ('ignore', 'never'):
                        return
                    elif fixup_policy == 'warn':
                        do_fixup = False
                    elif fixup_policy != 'force':
                        assert fixup_policy in ('detect_or_warn', None)
                        if not info_dict.get('__real_download'):
                            do_fixup = False

                    def ffmpeg_fixup(cndn, msg, cls):
                        if not cndn:
                            return
                        if not do_fixup:
                            self.report_warning(f'{vid}: {msg}')
                            return
                        pp = cls(self)
                        if pp.available:
                            info_dict['__postprocessors'].append(pp)
                        else:
                            self.report_warning(f'{vid}: {msg}. Install ffmpeg to fix this automatically')

                    stretched_ratio = info_dict.get('stretched_ratio')
                    ffmpeg_fixup(
                        stretched_ratio not in (1, None),
                        f'Non-uniform pixel ratio {stretched_ratio}',
                        FFmpegFixupStretchedPP)

                    ffmpeg_fixup(
                        (info_dict.get('requested_formats') is None
                         and info_dict.get('container') == 'm4a_dash'
                         and info_dict.get('ext') == 'm4a'),
                        'writing DASH m4a. Only some players support this container',
                        FFmpegFixupM4aPP)

                    downloader = get_suitable_downloader(info_dict, self.params) if 'protocol' in info_dict else None
                    downloader = downloader.__name__ if downloader else None

                    if info_dict.get('requested_formats') is None:  # Not necessary if doing merger
                        ffmpeg_fixup(downloader == 'HlsFD',
                                     'Possible MPEG-TS in MP4 container or malformed AAC timestamps',
                                     FFmpegFixupM3u8PP)
                        ffmpeg_fixup(info_dict.get('is_live') and downloader == 'DashSegmentsFD',
                                     'Possible duplicate MOOV atoms', FFmpegFixupDuplicateMoovPP)

                    ffmpeg_fixup(downloader == 'WebSocketFragmentFD', 'Malformed timestamps detected', FFmpegFixupTimestampPP)
                    ffmpeg_fixup(downloader == 'WebSocketFragmentFD', 'Malformed duration detected', FFmpegFixupDurationPP)

                fixup()
                try:
                    info_dict = self.post_process(dl_filename, info_dict, files_to_move)
                except PostProcessingError as err:
                    self.report_error('Postprocessing: %s' % str(err))
                    return
                try:
                    for ph in self._post_hooks:
                        ph(info_dict['filepath'])
                except Exception as err:
                    self.report_error('post hooks: %s' % str(err))
                    return
                must_record_download_archive = True

        if must_record_download_archive or self.params.get('force_write_download_archive', False):
            self.record_download_archive(info_dict)
        max_downloads = self.params.get('max_downloads')
        if max_downloads is not None and self._num_downloads >= int(max_downloads):
            raise MaxDownloadsReached()

    def __download_wrapper(self, func):
        @functools.wraps(func)
        def wrapper(*args, **kwargs):
            try:
                res = func(*args, **kwargs)
            except UnavailableVideoError as e:
                self.report_error(e)
            except MaxDownloadsReached as e:
                self.to_screen(f'[info] {e}')
                raise
            except DownloadCancelled as e:
                self.to_screen(f'[info] {e}')
                if not self.params.get('break_per_url'):
                    raise
            else:
                if self.params.get('dump_single_json', False):
                    self.post_extract(res)
                    self.to_stdout(json.dumps(self.sanitize_info(res)))
        return wrapper

    @__clean_fd
    def download(self, url_list):
        """Download a given list of URLs."""
        url_list = variadic(url_list)  # Passing a single URL is a common mistake
        outtmpl = self.outtmpl_dict['default']
        if (len(url_list) > 1
                and outtmpl != '-'
                and '%' not in outtmpl
                and self.params.get('max_downloads') != 1):
            raise SameFileError(outtmpl)

        for url in url_list:
            self.__download_wrapper(self.extract_info)(
                url, force_generic_extractor=self.params.get('force_generic_extractor', False))

        return self._download_retcode

    def download_with_info_file(self, info_filename):
        with contextlib.closing(fileinput.FileInput(
                [info_filename], mode='r',
                openhook=fileinput.hook_encoded('utf-8'))) as f:
            # FileInput doesn't have a read method, we can't call json.load
            info = self.sanitize_info(json.loads('\n'.join(f)), self.params.get('clean_infojson', True))
        try:
            self.__download_wrapper(self.process_ie_result)(info, download=True)
        except (DownloadError, EntryNotInPlaylist, ReExtractInfo) as e:
            if not isinstance(e, EntryNotInPlaylist):
                self.to_stderr('\r')
            webpage_url = info.get('webpage_url')
            if webpage_url is not None:
                self.report_warning(f'The info failed to download: {e}; trying with URL {webpage_url}')
                return self.download([webpage_url])
            else:
                raise
        return self._download_retcode

    @staticmethod
    def sanitize_info(info_dict, remove_private_keys=False):
        ''' Sanitize the infodict for converting to json '''
        if info_dict is None:
            return info_dict
        info_dict.setdefault('epoch', int(time.time()))
        remove_keys = {'__original_infodict'}  # Always remove this since this may contain a copy of the entire dict
        keep_keys = ['_type']  # Always keep this to facilitate load-info-json
        if remove_private_keys:
            remove_keys |= {
                'requested_formats', 'requested_subtitles', 'requested_entries', 'entries',
                'filepath', 'infojson_filename', 'original_url', 'playlist_autonumber',
            }
            empty_values = (None, {}, [], set(), tuple())
            reject = lambda k, v: k not in keep_keys and (
                k.startswith('_') or k in remove_keys or v in empty_values)
        else:
            reject = lambda k, v: k in remove_keys

        def filter_fn(obj):
            if isinstance(obj, dict):
                return {k: filter_fn(v) for k, v in obj.items() if not reject(k, v)}
            elif isinstance(obj, (list, tuple, set, LazyList)):
                return list(map(filter_fn, obj))
            elif obj is None or isinstance(obj, (str, int, float, bool)):
                return obj
            else:
                return repr(obj)

        return filter_fn(info_dict)

    @staticmethod
    def filter_requested_info(info_dict, actually_filter=True):
        ''' Alias of sanitize_info for backward compatibility '''
        return YoutubeDL.sanitize_info(info_dict, actually_filter)

    def run_pp(self, pp, infodict):
        files_to_delete = []
        if '__files_to_move' not in infodict:
            infodict['__files_to_move'] = {}
        try:
            files_to_delete, infodict = pp.run(infodict)
        except PostProcessingError as e:
            # Must be True and not 'only_download'
            if self.params.get('ignoreerrors') is True:
                self.report_error(e)
                return infodict
            raise

        if not files_to_delete:
            return infodict
        if self.params.get('keepvideo', False):
            for f in files_to_delete:
                infodict['__files_to_move'].setdefault(f, '')
        else:
            for old_filename in set(files_to_delete):
                self.to_screen('Deleting original file %s (pass -k to keep)' % old_filename)
                try:
                    self.remove(encodeFilename(old_filename))
                except (IOError, OSError):
                    self.report_warning('Unable to remove downloaded original file')
                if old_filename in infodict['__files_to_move']:
                    del infodict['__files_to_move'][old_filename]
        return infodict

    @staticmethod
    def post_extract(info_dict):
        def actual_post_extract(info_dict):
            if info_dict.get('_type') in ('playlist', 'multi_video'):
                for video_dict in info_dict.get('entries', {}):
                    actual_post_extract(video_dict or {})
                return

            post_extractor = info_dict.get('__post_extractor') or (lambda: {})
            extra = post_extractor().items()
            info_dict.update(extra)
            info_dict.pop('__post_extractor', None)

            original_infodict = info_dict.get('__original_infodict') or {}
            original_infodict.update(extra)
            original_infodict.pop('__post_extractor', None)

        actual_post_extract(info_dict or {})

    def pre_process(self, ie_info, key='pre_process', files_to_move=None):
        info = dict(ie_info)
        info['__files_to_move'] = files_to_move or {}
        for pp in self._pps[key]:
            info = self.run_pp(pp, info)
        return info, info.pop('__files_to_move', None)

    def post_process(self, filename, ie_info, files_to_move=None):
        """Run all the postprocessors on the given file."""
        info = dict(ie_info)
        info['filepath'] = filename
        info['__files_to_move'] = files_to_move or {}

        for pp in ie_info.get('__postprocessors', []) + self._pps['post_process']:
            info = self.run_pp(pp, info)
        info = self.run_pp(MoveFilesAfterDownloadPP(self), info)
        del info['__files_to_move']
        for pp in self._pps['after_move']:
            info = self.run_pp(pp, info)
        return info

    def _make_archive_id(self, info_dict):
        video_id = info_dict.get('id')
        if not video_id:
            return
        # Future-proof against any change in case
        # and backwards compatibility with prior versions
        extractor = info_dict.get('extractor_key') or info_dict.get('ie_key')  # key in a playlist
        if extractor is None:
            url = str_or_none(info_dict.get('url'))
            if not url:
                return
            # Try to find matching extractor for the URL and take its ie_key
            for ie_key, ie in self._ies.items():
                if ie.suitable(url):
                    extractor = ie_key
                    break
            else:
                return
        return '%s %s' % (extractor.lower(), video_id)

    def test_filename_external(self, filename):
        cmd = self.params.get('test_filename')
        if not cmd or not isinstance(cmd, (compat_str, compiled_regex_type)):
            return True

        if isinstance(cmd, compiled_regex_type) or cmd.startswith('re:'):
            # allow Patten object or string begins with 're:' to test against regex
            if isinstance(cmd, compat_str):
                cmd = cmd[3:]
            mobj = re.search(cmd, filename)
            return bool(mobj)

        if '{}' not in cmd:
            cmd += ' {}'

        cmd = cmd.replace('{}', compat_shlex_quote(filename))

        self.write_debug('Testing: %s' % cmd)
        try:
            # True when retcode==0
            retCode = subprocess.call(encodeArgument(cmd), shell=True)
            return retCode == 0
        except (IOError, OSError):
            self.write_debug('Skipping: %s' % cmd)
            return True

    def in_download_archive(self, info_dict):
        fn = self.params.get('download_archive')
        if fn is None:
            return False

        vid_id = self._make_archive_id(info_dict)
        if not vid_id:
            return False  # Incomplete video information

        return vid_id in self.archive

    def record_download_archive(self, info_dict):
        fn = self.params.get('download_archive')
        if fn is None:
            return
        vid_id = self._make_archive_id(info_dict)
        assert vid_id
        with locked_file(fn, 'a', encoding='utf-8') as archive_file:
            archive_file.write(vid_id + '\n')
        self.archive.add(vid_id)

    def lock_file(self, info_dict):
        if not self.params.get('lock_exclusive', True):
            return
        vid_id = self._make_archive_id(info_dict)
        if not vid_id:
            return
        vid_id = re.sub(r'[/\\: ]+', '_', vid_id) + '.lock'
        self.write_debug('locking %s' % vid_id)
        if self.exists(vid_id):
            raise ExclusivelyLockedError()
        try:
            with locked_file(vid_id, 'w', encoding='utf-8') as w:
                w.write('%s\n' % vid_id)
                url = info_dict.get('url')
                if url:
                    w.write('%s\n' % url)
        except IOError:
            pass

    def unlock_file(self, info_dict):
        if not self.params.get('lock_exclusive', True):
            return
        vid_id = self._make_archive_id(info_dict)
        if not vid_id:
            return
        vid_id = re.sub(r'[/\\: ]', '_', vid_id) + '.lock'
        self.write_debug('unlocking %s' % vid_id)
        try:
            os.remove(vid_id)
        except IOError:
            pass

    @staticmethod
    def format_resolution(format, default='unknown'):
        if format.get('vcodec') == 'none' and format.get('acodec') != 'none':
            return 'audio only'
        if format.get('resolution') is not None:
            return format['resolution']
        if format.get('width') and format.get('height'):
            return '%dx%d' % (format['width'], format['height'])
        elif format.get('height'):
            return '%sp' % format['height']
        elif format.get('width'):
            return '%dx?' % format['width']
        return default

    def _format_note(self, fdict):
        res = ''
        if fdict.get('ext') in ['f4f', 'f4m']:
            res += '(unsupported)'
        if fdict.get('language'):
            if res:
                res += ' '
            res += '[%s]' % fdict['language']
        if fdict.get('format_note') is not None:
            if res:
                res += ' '
            res += fdict['format_note']
        if fdict.get('tbr') is not None:
            if res:
                res += ', '
            res += '%4dk' % fdict['tbr']
        if fdict.get('container') is not None:
            if res:
                res += ', '
            res += '%s container' % fdict['container']
        if (fdict.get('vcodec') is not None
                and fdict.get('vcodec') != 'none'):
            if res:
                res += ', '
            res += fdict['vcodec']
            if fdict.get('vbr') is not None:
                res += '@'
        elif fdict.get('vbr') is not None and fdict.get('abr') is not None:
            res += 'video@'
        if fdict.get('vbr') is not None:
            res += '%4dk' % fdict['vbr']
        if fdict.get('fps') is not None:
            if res:
                res += ', '
            res += '%sfps' % fdict['fps']
        if fdict.get('acodec') is not None:
            if res:
                res += ', '
            if fdict['acodec'] == 'none':
                res += 'video only'
            else:
                res += '%-5s' % fdict['acodec']
        elif fdict.get('abr') is not None:
            if res:
                res += ', '
            res += 'audio'
        if fdict.get('abr') is not None:
            res += '@%3dk' % fdict['abr']
        if fdict.get('asr') is not None:
            res += ' (%5dHz)' % fdict['asr']
        if fdict.get('filesize') is not None:
            if res:
                res += ', '
            res += format_bytes(fdict['filesize'])
        elif fdict.get('filesize_approx') is not None:
            if res:
                res += ', '
            res += '~' + format_bytes(fdict['filesize_approx'])
        return res

    def _list_format_headers(self, *headers):
        if self.params.get('listformats_table', True) is not False:
            return [self._format_screen(header, self.Styles.HEADERS) for header in headers]
        return headers

    def list_formats(self, info_dict, format_selector):
        if not info_dict.get('formats') and not info_dict.get('url'):
            self.to_screen('%s has no formats' % info_dict['id'])
            return
        self.to_screen('[info] Available formats for %s:' % info_dict['id'])

        formats = info_dict.get('formats', [info_dict])
        verbose = format_selector and self.params.get('verbose') and len(formats) > 1

        new_format = self.params.get('listformats_table', True) is not False

        if verbose:
            # taken from process_video_result
            incomplete_formats = (
                # All formats are video-only or
                all(f.get('vcodec') != 'none' and f.get('acodec') == 'none' for f in formats)
                # all formats are audio-only
                or all(f.get('vcodec') == 'none' and f.get('acodec') != 'none' for f in formats))
            unknown_formats = []

            ctx = {
                'formats': formats,
                'incomplete_formats': incomplete_formats,
            }

            # search this file for "perform format debugging when -Fv" for contents of format_selector.selectors
            found = {}
            for sel, func in format_selector.selectors:
                found_fmt = next(func(ctx), None)
                selector_text = sel.selector
                if sel.filters:
                    selector_text += '[' + ']['.join(sel.filters) + ']'
                if found_fmt:
                    found.setdefault(found_fmt['format_id'], []).append(selector_text)
                else:
                    unknown_formats.append(selector_text)

            def debug_info(f):
                if new_format:
                    columns = ['|']
                else:
                    columns = []
                columns.append(', '.join(found.get(f['format_id']) or []))
                return columns
        else:
            def debug_info(f):
                return []
        debug_info_title = []

        if new_format:
            delim = self._format_screen('\u2502', self.Styles.DELIM, '|', test_encoding=True)

            def format_protocol(f):
                proto = shorten_protocol_name(f.get('protocol', '').replace('native', 'n'))
                exp_proto = shorten_protocol_name(f.get('expected_protocol', '').replace('native', 'n'))
                if exp_proto:
                    return f'{exp_proto} ({proto})'
                else:
                    return proto

            if verbose:
                debug_info_title = ['|', 'DEBUG']
            table = [
                [
                    self._format_screen(format_field(f, 'format_id'), self.Styles.ID),
                    format_field(f, 'ext'),
                    format_field(f, func=self.format_resolution, ignore=('audio only', 'images')),
                    format_field(f, 'fps', '\t%d'),
                    format_field(f, 'dynamic_range', '%s', ignore=(None, 'SDR')).replace('HDR', ''),
                    delim,
                    format_field(f, 'filesize', ' \t%s', func=format_bytes) + format_field(f, 'filesize_approx', '~\t%s', func=format_bytes),
                    format_field(f, 'tbr', '\t%dk'),
                    format_protocol(f),
                    delim,
                    format_field(f, 'vcodec', default='unknown').replace(
                        'none',
                        'images' if f.get('acodec') == 'none'
                        else self._format_screen('audio only', self.Styles.SUPPRESS)),
                    format_field(f, 'vbr', '\t%dk'),
                    format_field(f, 'acodec', default='unknown').replace(
                        'none',
                        '' if f.get('vcodec') == 'none'
                        else self._format_screen('video only', self.Styles.SUPPRESS)),
                    format_field(f, 'abr', '\t%dk'),
                    format_field(f, 'asr', '\t%dHz'),
                    join_nonempty(
                        self._format_screen('UNSUPPORTED', 'light red') if f.get('ext') in ('f4f', 'f4m') else None,
                        format_field(f, 'language', '[%s]'),
                        join_nonempty(
                            format_field(f, 'format_note'),
                            format_field(f, 'container', ignore=(None, f.get('ext'))),
                            delim=', '),
                        *debug_info(f),
                        delim=', '),
                ] for f in formats if f.get('preference') is None or f['preference'] >= -1000]
            header_line = self._list_format_headers(
                'ID', 'EXT', 'RESOLUTION', '\tFPS', 'HDR', delim, '\tFILESIZE', '\tTBR', 'PROTO',
                delim, 'VCODEC', '\tVBR', 'ACODEC', '\tABR', '\tASR', 'MORE INFO', *debug_info_title)
        else:
            if verbose:
                debug_info_title = ['debug']

            table = [
                [
                    format_field(f, 'format_id'),
                    format_field(f, 'ext'),
                    self.format_resolution(f),
                    self._format_note(f)]
                for f in formats
                if f.get('preference') is None or f['preference'] >= -1000]
            header_line = ['format code', 'extension', 'resolution', 'note', *debug_info_title]

        self.to_stdout(render_table(
            header_line, table,
            extra_gap=(0 if new_format else 1),
            hide_empty=new_format,
            delim=new_format and self._format_screen('\u2500', self.Styles.DELIM, '-', test_encoding=True)))

        if verbose and unknown_formats:
            self.to_screen('[debugger] Specs not matched: %s' % ', '.join(unknown_formats))

    def list_thumbnails(self, info_dict):
        thumbnails = list(info_dict.get('thumbnails'))
        if not thumbnails:
            self.to_screen('[info] No thumbnails present for %s' % info_dict['id'])
            return

        self.to_screen(
            '[info] Thumbnails for %s:' % info_dict['id'])
        self.to_stdout(render_table(
            self._list_format_headers('ID', 'Width', 'Height', 'URL'),
            [[t['id'], t.get('width', 'unknown'), t.get('height', 'unknown'), t['url']] for t in thumbnails]))

    def list_subtitles(self, video_id, subtitles, name='subtitles'):
        if not subtitles:
            self.to_screen('%s has no %s' % (video_id, name))
            return
        self.to_screen(
            'Available %s for %s:' % (name, video_id))

        def _row(lang, formats):
            exts, names = zip(*((f['ext'], f.get('name') or 'unknown') for f in reversed(formats)))
            if len(set(names)) == 1:
                names = [] if names[0] == 'unknown' else names[:1]
            return [lang, ', '.join(names), ', '.join(exts)]

        self.to_stdout(render_table(
            self._list_format_headers('Language', 'Name', 'Formats'),
            [_row(lang, formats) for lang, formats in subtitles.items()],
            hide_empty=True))

    @__fd()
    def urlopen(self, req):
        """ Start an HTTP download """
        if isinstance(req, compat_basestring):
            req = sanitized_Request(req)
        return self._opener.open(req, timeout=self._socket_timeout)

    def print_debug_header(self):
        if not self.params.get('verbose'):
            return

        def get_encoding(stream):
            ret = getattr(stream, 'encoding', 'missing (%s)' % type(stream).__name__)
            if not supports_terminal_sequences(stream):
                from .compat import WINDOWS_VT_MODE
                ret += ' (No VT)' if WINDOWS_VT_MODE is False else ' (No ANSI)'
            return ret

        encoding_str = 'Encodings: locale %s, fs %s, out %s, err %s, pref %s' % (
            locale.getpreferredencoding(),
            sys.getfilesystemencoding(),
            get_encoding(self._screen_file), get_encoding(self._err_file),
            self.get_encoding())

        logger = self.params.get('logger')
        if logger:
            write_debug = lambda msg: logger.debug(f'[debug] {msg}')
            write_debug(encoding_str)
        else:
            write_string(f'[debug] {encoding_str}\n', encoding=None)
            write_debug = lambda msg: self._write_string(f'[debug] {msg}\n')

        source = detect_variant()
        write_debug('ytdl-patched version %s %s' % (__version__, '' if source == 'unknown' else f' ({source})'))
        if git_commit:
            write_debug('     from commit %s' % git_commit)
        if git_upstream_commit:
            write_debug('     based on %s' % git_upstream_commit)
        write_debug('** The command you are running is not yt-dlp.')
        write_debug('** Please make bug reports at https://github.com/ytdl-patched/ytdl-patched/issues/new/choose instead.')

        if not _LAZY_LOADER:
            if os.environ.get('YTDLP_NO_LAZY_EXTRACTORS'):
                write_debug('Lazy loading extractors is forcibly disabled')
            else:
                write_debug('Lazy loading extractors is disabled')
        if plugin_extractors or plugin_postprocessors:
            write_debug('Plugins: %s' % [
                '%s%s' % (klass.__name__, '' if klass.__name__ == name else f' as {name}')
                for name, klass in itertools.chain(plugin_extractors.items(), plugin_postprocessors.items())])
        if self.params.get('compat_opts'):
            write_debug('Compatibility options: %s' % ', '.join(self.params.get('compat_opts')))

        if source == 'source':
            try:
                sp = Popen(
                    ['git', 'rev-parse', '--short', 'HEAD'],
                    stdout=subprocess.PIPE, stderr=subprocess.PIPE,
                    cwd=os.path.dirname(os.path.abspath(__file__)))
                out, err = sp.communicate_or_kill()
                out = out.decode().strip()
                if re.match('[0-9a-f]+', out):
                    write_debug('Git HEAD: %s' % out)
            except Exception:
                try:
                    sys.exc_clear()
                except Exception:
                    pass

        def python_implementation():
            impl_name = platform.python_implementation()
            if impl_name == 'PyPy' and hasattr(sys, 'pypy_version_info'):
                return impl_name + ' version %d.%d.%d' % sys.pypy_version_info[:3]
            return impl_name

        write_debug('Python version %s (%s %s) - %s' % (
            platform.python_version(),
            python_implementation(),
            platform.architecture()[0],
            platform_name()))

        exe_versions, ffmpeg_features = FFmpegPostProcessor.get_versions_and_features(self)
        ffmpeg_features = {key for key, val in ffmpeg_features.items() if val}
        if ffmpeg_features:
            exe_versions['ffmpeg'] += ' (%s)' % ','.join(ffmpeg_features)

        exe_versions['rtmpdump'] = rtmpdump_version()
        exe_versions['phantomjs'] = PhantomJSwrapper._version()
        exe_str = ', '.join(
            f'{exe} {v}' for exe, v in sorted(exe_versions.items()) if v
        ) or 'none'
        write_debug('exe versions: %s' % exe_str)

        from .downloader.websocket import has_websockets
        from .postprocessor.embedthumbnail import has_mutagen
        from .cookies import SQLITE_AVAILABLE, KEYRING_AVAILABLE

        lib_str = join_nonempty(
            compat_pycrypto_AES and compat_pycrypto_AES.__name__.split('.')[0],
            KEYRING_AVAILABLE and 'keyring',
            has_mutagen and 'mutagen',
            SQLITE_AVAILABLE and 'sqlite',
            has_websockets and 'websockets',
            delim=', ') or 'none'
        write_debug('Optional libraries: %s' % lib_str)

        proxy_map = {}
        for handler in self._opener.handlers:
            if hasattr(handler, 'proxies'):
                proxy_map.update(handler.proxies)
        write_debug(f'Proxy map: {proxy_map}')

        # Not implemented
        if False and self.params.get('call_home'):
            ipaddr = self.urlopen('https://yt-dl.org/ip').read().decode('utf-8')
            write_debug('Public IP address: %s' % ipaddr)
            latest_version = self.urlopen(
                'https://yt-dl.org/latest/version').read().decode('utf-8')
            if version_tuple(latest_version) > version_tuple(__version__):
                self.report_warning(
                    'You are using an outdated version (newest version: %s)! '
                    'See https://yt-dl.org/update if you need help updating.' %
                    latest_version)

    def _setup_opener(self):
        timeout_val = self.params.get('socket_timeout')
        self._socket_timeout = 20 if timeout_val is None else float(timeout_val)

        opts_cookiesfrombrowser = self.params.get('cookiesfrombrowser')
        opts_cookiefile = self.params.get('cookiefile')
        opts_proxy = self.params.get('proxy')

        self.cookiejar = load_cookies(opts_cookiefile, opts_cookiesfrombrowser, self)

        cookie_processor = YoutubeDLCookieProcessor(self.cookiejar)
        if opts_proxy is not None:
            if opts_proxy == '':
                proxies = {}
            else:
                proxies = {'http': opts_proxy, 'https': opts_proxy}
        else:
            proxies = compat_urllib_request.getproxies()
            # Set HTTPS proxy to HTTP one if given (https://github.com/ytdl-org/youtube-dl/issues/805)
            if 'http' in proxies and 'https' not in proxies:
                proxies['https'] = proxies['http']
        proxy_handler = PerRequestProxyHandler(proxies)

        debuglevel = 1 if self.params.get('debug_printtraffic') else 0
        https_handler = make_HTTPS_handler(self.params, debuglevel=debuglevel)
        ydlh = YoutubeDLHandler(self.params, debuglevel=debuglevel)
        redirect_handler = YoutubeDLRedirectHandler()
        data_handler = compat_urllib_request_DataHandler()

        # When passing our own FileHandler instance, build_opener won't add the
        # default FileHandler and allows us to disable the file protocol, which
        # can be used for malicious purposes (see
        # https://github.com/ytdl-org/youtube-dl/issues/8227)
        file_handler = compat_urllib_request.FileHandler()

        def file_open(*args, **kwargs):
            raise compat_urllib_error.URLError('file:// scheme is explicitly disabled in yt-dlp for security reasons')
        file_handler.file_open = file_open

        opener = compat_urllib_request.build_opener(
            proxy_handler, https_handler, cookie_processor, ydlh, redirect_handler, data_handler, file_handler)

        # Delete the default user-agent header, which would otherwise apply in
        # cases where our custom HTTP handler doesn't come into play
        # (See https://github.com/ytdl-org/youtube-dl/issues/1309 for details)
        opener.addheaders = []
        self._opener = opener

    def add_opener(self, handler):
        ''' Add a handler for opening URLs, like _download_webpage '''
        # https://github.com/python/cpython/blob/main/Lib/urllib/request.py#L426
        # https://github.com/python/cpython/blob/main/Lib/urllib/request.py#L605
        assert isinstance(self._opener, compat_urllib_request.OpenerDirector)
        self._opener.add_handler(handler)

    def remove_opener(self, handler):
        '''
        Remove handler(s) for opening URLs
        @param handler Either handler object itself or handler type.
        Specifying handler type will remove all handler which isinstance returns True.
        '''
        # https://github.com/python/cpython/blob/main/Lib/urllib/request.py#L426
        # https://github.com/python/cpython/blob/main/Lib/urllib/request.py#L605
        opener = self._opener
        assert isinstance(self._opener, compat_urllib_request.OpenerDirector)
        if isinstance(handler, type):
            find_cp = lambda x: isinstance(x, handler)
        else:
            find_cp = lambda x: x is handler

        removed = []
        for meth in dir(handler):
            if meth in ["redirect_request", "do_open", "proxy_open"]:
                # oops, coincidental match
                continue

            i = meth.find("_")
            protocol = meth[:i]
            condition = meth[i + 1:]

            if condition.startswith("error"):
                j = condition.find("_") + i + 1
                kind = meth[j + 1:]
                try:
                    kind = int(kind)
                except ValueError:
                    pass
                lookup = opener.handle_error.get(protocol, {})
                opener.handle_error[protocol] = lookup
            elif condition == "open":
                kind = protocol
                lookup = opener.handle_open
            elif condition == "response":
                kind = protocol
                lookup = opener.process_response
            elif condition == "request":
                kind = protocol
                lookup = opener.process_request
            else:
                continue

            handlers = lookup.setdefault(kind, [])
            if handlers:
                handlers[:] = [x for x in handlers if not find_cp(x)]

            removed.append(x for x in handlers if find_cp(x))

        if removed:
            for x in opener.handlers:
                if find_cp(x):
                    x.add_parent(None)
            opener.handlers[:] = [x for x in opener.handlers if not find_cp(x)]

    def encode(self, s):
        if isinstance(s, bytes):
            return s  # Already encoded

        try:
            return s.encode(self.get_encoding())
        except UnicodeEncodeError as err:
            err.reason = err.reason + '. Check your system encoding configuration or use the --encoding option.'
            raise

    def get_encoding(self):
        encoding = self.params.get('encoding')
        if encoding is None:
            encoding = preferredencoding()
        return encoding

    def _write_info_json(self, label, ie_result, infofn, overwrite=None):
        ''' Write infojson and returns True = written, False = skip, None = error '''
        if overwrite is None:
            overwrite = self.params.get('overwrites', True)
        if not self.params.get('writeinfojson'):
            return False
        elif not infofn:
            self.write_debug(f'Skipping writing {label} infojson')
            return False
        elif not self._ensure_dir_exists(infofn):
            return None
        elif not overwrite and os.path.exists(infofn):
            self.to_screen(f'[info] {label.title()} metadata is already present')
        else:
            self.to_screen(f'[info] Writing {label} metadata as JSON to: {infofn}')
            try:
                write_json_file(self.sanitize_info(ie_result, self.params.get('clean_infojson', True)), infofn)
            except (OSError, IOError):
                self.report_error(f'Cannot write {label} metadata to JSON file {infofn}')
                return None
        return True

    def _write_description(self, label, ie_result, descfn):
        ''' Write description and returns True = written, False = skip, None = error '''
        if not self.params.get('writedescription'):
            return False
        elif not descfn:
            self.write_debug(f'Skipping writing {label} description')
            return False
        elif not self._ensure_dir_exists(descfn):
            return None
        elif not self.params.get('overwrites', True) and os.path.exists(descfn):
            self.to_screen(f'[info] {label.title()} description is already present')
        elif ie_result.get('description') is None:
            self.report_warning(f'There\'s no {label} description to write')
            return False
        else:
            try:
                self.to_screen(f'[info] Writing {label} description to: {descfn}')
                with io.open(encodeFilename(descfn), 'w', encoding='utf-8') as descfile:
                    descfile.write(ie_result['description'])
            except (OSError, IOError):
                self.report_error(f'Cannot write {label} description file {descfn}')
                return None
        return True

    def _write_subtitles(self, info_dict, filename):
        ''' Write subtitles to file and return list of (sub_filename, final_sub_filename); or None if error'''
        ret = []
        subtitles = info_dict.get('requested_subtitles')
        if not subtitles or not (self.params.get('writesubtitles') or self.params.get('writeautomaticsub')):
            # subtitles download errors are already managed as troubles in relevant IE
            # that way it will silently go on when used with unsupporting IE
            return ret

        sub_filename_base = self.prepare_filename(info_dict, 'subtitle')
        if not sub_filename_base:
            self.to_screen('[info] Skipping writing video subtitles')
            return ret
        for sub_lang, sub_info in subtitles.items():
            sub_format = sub_info['ext']
            sub_filename = subtitles_filename(filename, sub_lang, sub_format, info_dict.get('ext'))
            sub_filename_final = subtitles_filename(sub_filename_base, sub_lang, sub_format, info_dict.get('ext'))
            if not self.params.get('overwrites', True) and os.path.exists(sub_filename):
                self.to_screen(f'[info] Video subtitle {sub_lang}.{sub_format} is already present')
                sub_info['filepath'] = sub_filename
                ret.append((sub_filename, sub_filename_final))
                continue

            self.to_screen(f'[info] Writing video subtitles to: {sub_filename}')
            if sub_info.get('data') is not None:
                try:
                    # Use newline='' to prevent conversion of newline characters
                    # See https://github.com/ytdl-org/youtube-dl/issues/10268
                    with io.open(sub_filename, 'w', encoding='utf-8', newline='') as subfile:
                        subfile.write(sub_info['data'])
                    sub_info['filepath'] = sub_filename
                    ret.append((sub_filename, sub_filename_final))
                    continue
                except (OSError, IOError):
                    self.report_error(f'Cannot write video subtitles file {sub_filename}')
                    return None

            try:
                sub_copy = sub_info.copy()
                sub_copy.setdefault('http_headers', info_dict.get('http_headers'))
                self.dl(sub_filename, sub_copy, subtitle=True)
                sub_info['filepath'] = sub_filename
                ret.append((sub_filename, sub_filename_final))
            except (ExtractorError, IOError, OSError, ValueError) + network_exceptions as err:
                self.report_warning(f'Unable to download video subtitles for {sub_lang!r}: {err}')
                continue
        return ret

    def _write_thumbnails(self, label, info_dict, filename, thumb_filename_base=None):
        ''' Write thumbnails to file and return list of (thumb_filename, final_thumb_filename) '''
        write_all = self.params.get('write_all_thumbnails', False)
        thumbnails, ret = [], []
        if write_all or self.params.get('writethumbnail', False):
            thumbnails = info_dict.get('thumbnails') or []
        multiple = write_all and len(thumbnails) > 1

        if thumb_filename_base is None:
            thumb_filename_base = filename
        if thumbnails and not thumb_filename_base:
            self.write_debug(f'Skipping writing {label} thumbnail')
            return ret

        for idx, t in list(enumerate(thumbnails))[::-1]:
            thumb_ext = (f'{t["id"]}.' if multiple else '') + determine_ext(t['url'], 'jpg')
            thumb_display_id = f'{label} thumbnail {t["id"]}'
            thumb_filename = replace_extension(filename, thumb_ext, info_dict.get('ext'))
            thumb_filename_final = replace_extension(thumb_filename_base, thumb_ext, info_dict.get('ext'))

            if not self.params.get('overwrites', True) and os.path.exists(thumb_filename):
                ret.append((thumb_filename, thumb_filename_final))
                t['filepath'] = thumb_filename
                self.to_screen('[info] %s is already present' % (
                    thumb_display_id if multiple else f'{label} thumbnail').capitalize())
            else:
                self.to_screen(f'[info] Downloading {thumb_display_id} ...')
                try:
                    uf = self.urlopen(t['url'])
                    self.to_screen(f'[info] Writing {thumb_display_id} to: {thumb_filename}')
                    with open(encodeFilename(thumb_filename), 'wb') as thumbf:
                        shutil.copyfileobj(uf, thumbf)
                    ret.append((thumb_filename, thumb_filename_final))
                    t['filepath'] = thumb_filename
                except network_exceptions as err:
                    thumbnails.pop(idx)
                    self.report_warning(f'Unable to download {thumb_display_id}: {err}')
            if ret and not write_all:
                break
        return ret

    @__fd()
    def open(self, filename, open_mode, **kwargs):
        if self.params.get('escape_long_names', False):
            return escaped_open(filename, open_mode, **kwargs)
        else:
            return open(filename, open_mode, **kwargs)

    @__fd(stream_indexing=0)
    def sanitize_open(self, filename, open_mode):
        if self.params.get('escape_long_names', False):
            return escaped_sanitize_open(filename, open_mode)
        else:
            return sanitize_open(filename, open_mode)

    def stat(self, path, *args, **kwargs):
        if self.params.get('escape_long_names', False):
            return escaped_stat(path, *args, **kwargs)
        else:
            return os.stat(path, *args, **kwargs)

    def unlink(self, path, *args, **kwargs):
        if self.params.get('escape_long_names', False):
            escaped_unlink(path, *args, **kwargs)
        else:
            os.unlink(path, *args, **kwargs)

    def isfile(self, path):
        if self.params.get('escape_long_names', False):
            return escaped_path_isfile(path)
        else:
            return os.path.isfile(path)

    def exists(self, path):
        if self.params.get('escape_long_names', False):
            return escaped_path_exists(path)
        else:
            return os.path.exists(path)

    def getsize(self, filename):
        if self.params.get('escape_long_names', False):
            return escaped_path_getsize(filename)
        else:
            return os.path.getsize(filename)

    def utime(self, path, *args, **kwargs):
        if self.params.get('escape_long_names', False):
            escaped_utime(path, *args, **kwargs)
        else:
            os.utime(path, *args, **kwargs)

    def rename(self, src, dst, *args, **kwargs):
        if self.params.get('escape_long_names', False):
            escaped_rename(src, dst, *args, **kwargs)
        else:
            os.rename(src, dst, *args, **kwargs)

    def replace(self, src, dst, *args, **kwargs):
        if self.params.get('escape_long_names', False):
            escaped_replace(src, dst, *args, **kwargs)
        else:
            os.replace(src, dst, *args, **kwargs)

    def remove(self, path, *args, **kwargs):
        if self.params.get('escape_long_names', False):
            escaped_remove(path, *args, **kwargs)
        else:
            os.remove(path, *args, **kwargs)

    def basename(self, path, *args, **kwargs):
        if self.params.get('escape_long_names', False):
            return escaped_basename(path)
        else:
            return os.path.basename(path)

    def dirname(self, path, *args, **kwargs):
        if self.params.get('escape_long_names', False):
            return escaped_dirname(path)
        else:
            return os.path.dirname(path)

    def isabs(self, filename):
        if self.params.get('escape_long_names', False):
            return escaped_isabs(filename)
        else:
            return os.path.isabs(filename)

    def ensure_directory(self, filename):
        if self.params.get('escape_long_names', False):
            ensure_directory(filename)<|MERGE_RESOLUTION|>--- conflicted
+++ resolved
@@ -1404,34 +1404,10 @@
     def __handle_extraction_exceptions(func):
         @functools.wraps(func)
         def wrapper(self, *args, **kwargs):
-<<<<<<< HEAD
-            try:
-                return func(self, *args, **kwargs)
-            except GeoRestrictedError as e:
-                msg = e.msg
-                if e.countries:
-                    msg += '\nThis video is available in %s.' % ', '.join(
-                        map(ISO3166Utils.short2full, e.countries))
-                msg += '\nYou might want to use a VPN or a proxy server (with --proxy) to workaround.'
-                self.report_error(msg)
-            except ExtractorError as e:  # An error we somewhat expected
-                self.report_error(compat_str(e), e.format_traceback())
-            except (ReExtractInfo, ) as e:
-                self.to_stderr('\r')
-                self.report_warning(f'{e}; Re-extracting data')
-                return wrapper(self, *args, **kwargs)
-            except (DownloadCancelled, LazyList.IndexError, PagedList.IndexError):
-                raise
-            except Exception as e:
-                if self.params.get('ignoreerrors'):
-                    self.report_error(error_to_compat_str(e), tb=encode_compat_str(traceback.format_exc()))
-                else:
-=======
             while True:
                 try:
                     return func(self, *args, **kwargs)
                 except (DownloadCancelled, LazyList.IndexError, PagedList.IndexError):
->>>>>>> 6da22e7d
                     raise
                 except ReExtractInfo as e:
                     if e.expected:
