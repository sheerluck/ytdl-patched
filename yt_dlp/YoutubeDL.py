--- conflicted
+++ resolved
@@ -3431,8 +3431,8 @@
             delim = self._format_screen('\u2502', self.Styles.DELIM, '|', test_encoding=True)
 
             def format_protocol(f):
-                proto = shorten_protocol_name(f.get('protocol', '').replace("native", "n"))
-                exp_proto = shorten_protocol_name(f.get('expected_protocol', '').replace("native", "n"))
+                proto = shorten_protocol_name(f.get('protocol', '').replace('native', 'n'))
+                exp_proto = shorten_protocol_name(f.get('expected_protocol', '').replace('native', 'n'))
                 if exp_proto:
                     return f'{exp_proto} ({proto})'
                 else:
@@ -3448,15 +3448,9 @@
                     format_field(f, 'fps', '\t%d'),
                     format_field(f, 'dynamic_range', '%s', ignore=(None, 'SDR')).replace('HDR', ''),
                     delim,
-<<<<<<< HEAD
-                    format_field(f, 'filesize', ' %s', func=format_bytes) + format_field(f, 'filesize_approx', '~%s', func=format_bytes),
-                    format_field(f, 'tbr', f'%{tbr_digits}dk'),
-                    format_protocol(f),
-=======
                     format_field(f, 'filesize', ' \t%s', func=format_bytes) + format_field(f, 'filesize_approx', '~\t%s', func=format_bytes),
                     format_field(f, 'tbr', '\t%dk'),
-                    shorten_protocol_name(f.get('protocol', '').replace('native', 'n')),
->>>>>>> 849d699a
+                    format_protocol(f),
                     delim,
                     format_field(f, 'vcodec', default='unknown').replace('none', ''),
                     format_field(f, 'vbr', '\t%dk'),
@@ -3466,26 +3460,16 @@
                     join_nonempty(
                         self._format_screen('UNSUPPORTED', 'light red') if f.get('ext') in ('f4f', 'f4m') else None,
                         format_field(f, 'language', '[%s]'),
-<<<<<<< HEAD
-                        format_field(f, 'format_note'),
-                        format_field(f, 'container', ignore=(None, f.get('ext'))),
+                        join_nonempty(
+                            format_field(f, 'format_note'),
+                            format_field(f, 'container', ignore=(None, f.get('ext'))),
+                            delim=', '),
                         *debug_info(f),
                         delim=', '),
                 ] for f in formats if f.get('preference') is None or f['preference'] >= -1000]
             header_line = self._list_format_headers(
-                'ID', 'EXT', 'RESOLUTION', 'FPS', 'HDR', delim, ' FILESIZE', '  TBR', 'PROTO',
-                delim, 'VCODEC', '  VBR', 'ACODEC', ' ABR', ' ASR', 'MORE INFO', *debug_info_title)
-=======
-                        join_nonempty(
-                            format_field(f, 'format_note'),
-                            format_field(f, 'container', ignore=(None, f.get('ext'))),
-                            delim=', '),
-                        delim=' '),
-                ] for f in formats if f.get('preference') is None or f['preference'] >= -1000]
-            header_line = self._list_format_headers(
                 'ID', 'EXT', 'RESOLUTION', '\tFPS', 'HDR', delim, '\tFILESIZE', '\tTBR', 'PROTO',
-                delim, 'VCODEC', '\tVBR', 'ACODEC', '\tABR', '\tASR', 'MORE INFO')
->>>>>>> 849d699a
+                delim, 'VCODEC', '\tVBR', 'ACODEC', '\tABR', '\tASR', 'MORE INFO', *debug_info_title)
         else:
             if verbose:
                 debug_info_title = ['debug']
