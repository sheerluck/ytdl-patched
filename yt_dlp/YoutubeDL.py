#!/usr/bin/env python3
# coding: utf-8

from __future__ import absolute_import, unicode_literals

import collections
import contextlib
import copy
import datetime
import errno
import fileinput
import functools
import io
import itertools
import json
import locale
import operator
import os
import platform
import re
import shutil
import subprocess
import sys
import tempfile
import time
import tokenize
import traceback
import random
import unicodedata

from string import ascii_letters

from .compat import (
    compat_basestring,
    compat_get_terminal_size,
    compat_kwargs,
    compat_numeric_types,
    compat_os_name,
    compat_pycrypto_AES,
    compat_shlex_quote,
    compat_str,
    compat_tokenize_tokenize,
    compat_urllib_error,
    compat_urllib_request,
    compat_urllib_request_DataHandler,
    windows_enable_vt_mode,
)
from .cookies import load_cookies
from .utils import (
    age_restricted,
    args_to_str,
    compiled_regex_type,
    ContentTooShortError,
    date_from_str,
    DateRange,
    DEFAULT_OUTTMPL,
    determine_ext,
    determine_protocol,
    dig_object_type,
    DOT_DESKTOP_LINK_TEMPLATE,
    DOT_URL_LINK_TEMPLATE,
    DOT_WEBLOC_LINK_TEMPLATE,
    DownloadError,
    encode_compat_str,
    encodeArgument,
    encodeFilename,
    EntryNotInPlaylist,
    error_to_compat_str,
    ExistingVideoReached,
    expand_path,
    ExtractorError,
    float_or_none,
    format_bytes,
    format_field,
    formatSeconds,
    GeoRestrictedError,
    HEADRequest,
    int_or_none,
    iri_to_uri,
    ISO3166Utils,
    LazyList,
    locked_file,
    make_dir,
    make_HTTPS_handler,
    MaxDownloadsReached,
    network_exceptions,
    orderedSet,
    OUTTMPL_TYPES,
    PagedList,
    parse_filesize,
    PerRequestProxyHandler,
    platform_name,
    PostProcessingError,
    preferredencoding,
    prepend_extension,
    process_communicate_or_kill,
    register_socks_protocols,
    RejectedVideoReached,
    render_table,
    replace_extension,
    SameFileError,
    sanitize_filename,
    sanitize_open,
    sanitize_path,
    sanitize_url,
    sanitized_Request,
    std_headers,
    STR_FORMAT_RE_TMPL,
    STR_FORMAT_TYPES,
    str_or_none,
    strftime_or_none,
    subtitles_filename,
    ReextractRequested,
    supports_terminal_sequences,
    TERMINAL_SEQUENCES,
    to_high_limit_path,
    traverse_obj,
    try_get,
    UnavailableVideoError,
    url_basename,
    variadic,
    version_tuple,
    write_json_file,
    write_string,
    YoutubeDLCookieProcessor,
    YoutubeDLHandler,
    YoutubeDLRedirectHandler,
)
from .cache import Cache
from .extractor import (
    gen_extractor_classes,
    get_info_extractor,
    _LAZY_LOADER,
    _PLUGIN_CLASSES as plugin_extractors
)
from .extractor.openload import PhantomJSwrapper
from .downloader import (
    FFmpegFD,
    LDM_EXCEPTIONS,
    get_suitable_downloader,
    shorten_protocol_name
)
from .downloader.rtmp import rtmpdump_version
from .postprocessor import (
    get_postprocessor,
    FFmpegFixupDurationPP,
    FFmpegFixupM3u8PP,
    FFmpegFixupM4aPP,
    FFmpegFixupStretchedPP,
    FFmpegFixupTimestampPP,
    FFmpegMergerPP,
    FFmpegPostProcessor,
    MoveFilesAfterDownloadPP,
    _PLUGIN_CLASSES as plugin_postprocessors
)
from .longname import (
    escaped_open,
    escaped_path_exists,
    escaped_path_getsize,
    escaped_path_isfile,
    escaped_sanitize_open,
    escaped_stat,
    escaped_unlink,
    escaped_utime,
    escaped_rename,
    escaped_replace,
    escaped_remove,
    escaped_basename,
    escaped_dirname,
    escaped_isabs,
    ensure_directory,
    split_longname,
)
from .update import detect_variant
from .version import __version__
try:
    from .build_config import git_commit, git_upstream_commit
except ImportError:
    git_commit, git_upstream_commit = None, None

if compat_os_name == 'nt':
    import ctypes


class YoutubeDL(object):
    """YoutubeDL class.

    YoutubeDL objects are the ones responsible of downloading the
    actual video file and writing it to disk if the user has requested
    it, among some other tasks. In most cases there should be one per
    program. As, given a video URL, the downloader doesn't know how to
    extract all the needed information, task that InfoExtractors do, it
    has to pass the URL to one of them.

    For this, YoutubeDL objects have a method that allows
    InfoExtractors to be registered in a given order. When it is passed
    a URL, the YoutubeDL object handles it to the first InfoExtractor it
    finds that reports being able to handle it. The InfoExtractor extracts
    all the information about the video or videos the URL refers to, and
    YoutubeDL process the extracted information, possibly using a File
    Downloader to download the video.

    YoutubeDL objects accept a lot of parameters. In order not to saturate
    the object constructor with arguments, it receives a dictionary of
    options instead. These options are available through the params
    attribute for the InfoExtractors to use. The YoutubeDL also
    registers itself as the downloader in charge for the InfoExtractors
    that are added to it, so this is a "mutual registration".

    Available options:

    username:          Username for authentication purposes.
    password:          Password for authentication purposes.
    videopassword:     Password for accessing a video.
    ap_mso:            Adobe Pass multiple-system operator identifier.
    ap_username:       Multiple-system operator account username.
    ap_password:       Multiple-system operator account password.
    usenetrc:          Use netrc for authentication instead.
    verbose:           Print additional info to stdout.
    quiet:             Do not print messages to stdout.
    no_warnings:       Do not print out anything for warnings.
    forceprint:        A list of templates to force print
    forceurl:          Force printing final URL. (Deprecated)
    forcetitle:        Force printing title. (Deprecated)
    forceid:           Force printing ID. (Deprecated)
    forcethumbnail:    Force printing thumbnail URL. (Deprecated)
    forcedescription:  Force printing description. (Deprecated)
    forcefilename:     Force printing final filename. (Deprecated)
    forceduration:     Force printing duration. (Deprecated)
    forcejson:         Force printing info_dict as JSON.
    dump_single_json:  Force printing the info_dict of the whole playlist
                       (or video) as a single JSON line.
    force_write_download_archive: Force writing download archive regardless
                       of 'skip_download' or 'simulate'.
    simulate:          Do not download the video files. If unset (or None),
                       simulate only if listsubtitles, listformats or list_thumbnails is used
    format:            Video format code. see "FORMAT SELECTION" for more details.
    allow_unplayable_formats:   Allow unplayable formats to be extracted and downloaded.
    ignore_no_formats_error: Ignore "No video formats" error. Usefull for
                       extracting metadata even if the video is not actually
                       available for download (experimental)
    format_sort:       How to sort the video formats. see "Sorting Formats"
                       for more details.
    format_sort_force: Force the given format_sort. see "Sorting Formats"
                       for more details.
    allow_multiple_video_streams:   Allow multiple video streams to be merged
                       into a single file
    allow_multiple_audio_streams:   Allow multiple audio streams to be merged
                       into a single file
    check_formats      Whether to test if the formats are downloadable.
                       Can be True (check all), False (check none)
                       or None (check only if requested by extractor)
    paths:             Dictionary of output paths. The allowed keys are 'home'
                       'temp' and the keys of OUTTMPL_TYPES (in utils.py)
    outtmpl:           Dictionary of templates for output names. Allowed keys
                       are 'default' and the keys of OUTTMPL_TYPES (in utils.py).
                       For compatibility with youtube-dl, a single string can also be used
    outtmpl_na_placeholder: Placeholder for unavailable meta fields.
    restrictfilenames: Do not allow "&" and spaces in file names
    trim_file_name:    Limit length of filename (extension excluded)
    windowsfilenames:  Force the filenames to be windows compatible
    ignoreerrors:      Do not stop on download/postprocessing errors.
                       Can be 'only_download' to ignore only download errors.
                       Default is 'only_download' for CLI, but False for API
    skip_playlist_after_errors: Number of allowed failures until the rest of
                       the playlist is skipped
    force_generic_extractor: Force downloader to use the generic extractor
    overwrites:        Overwrite all video and metadata files if True,
                       overwrite only non-video files if None
                       and don't overwrite any file if False
                       For compatibility with youtube-dl,
                       "nooverwrites" may also be used instead
    playliststart:     Playlist item to start at.
    playlistend:       Playlist item to end at.
    playlist_items:    Specific indices of playlist to download.
    playlistreverse:   Download playlist items in reverse order.
    playlistrandom:    Download playlist items in random order.
    matchtitle:        Download only matching titles.
    rejecttitle:       Reject downloads for matching titles.
    logger:            Log messages to a logging.Logger instance.
    logtostderr:       Log messages to stderr instead of stdout.
    consoletitle:       Display progress in console window's titlebar.
    writedescription:  Write the video description to a .description file
    writeinfojson:     Write the video description to a .info.json file
    clean_infojson:    Remove private fields from the infojson
    getcomments:       Extract video comments. This will not be written to disk
                       unless writeinfojson is also given
    writeannotations:  Write the video annotations to a .annotations.xml file
    writethumbnail:    Write the thumbnail image to a file
    allow_playlist_files: Whether to write playlists' description, infojson etc
                       also to disk when using the 'write*' options
    write_all_thumbnails:  Write all thumbnail formats to files
    writelink:         Write an internet shortcut file, depending on the
                       current platform (.url/.webloc/.desktop)
    writeurllink:      Write a Windows internet shortcut file (.url)
    writewebloclink:   Write a macOS internet shortcut file (.webloc)
    writedesktoplink:  Write a Linux internet shortcut file (.desktop)
    writesubtitles:    Write the video subtitles to a file
    writeautomaticsub: Write the automatically generated subtitles to a file
    allsubtitles:      Deprecated - Use subtitleslangs = ['all']
                       Downloads all the subtitles of the video
                       (requires writesubtitles or writeautomaticsub)
    listsubtitles:     Lists all available subtitles for the video
    subtitlesformat:   The format code for subtitles
    subtitleslangs:    List of languages of the subtitles to download (can be regex).
                       The list may contain "all" to refer to all the available
                       subtitles. The language can be prefixed with a "-" to
                       exclude it from the requested languages. Eg: ['all', '-live_chat']
    keepvideo:         Keep the video file after post-processing
    daterange:         A DateRange object, download only if the upload_date is in the range.
    skip_download:     Skip the actual download of the video file
    cachedir:          Location of the cache files in the filesystem.
                       False to disable filesystem cache.
    noplaylist:        Download single video instead of a playlist if in doubt.
    age_limit:         An integer representing the user's age in years.
                       Unsuitable videos for the given age are skipped.
    min_views:         An integer representing the minimum view count the video
                       must have in order to not be skipped.
                       Videos without view count information are always
                       downloaded. None for no limit.
    max_views:         An integer representing the maximum view count.
                       Videos that are more popular than that are not
                       downloaded.
                       Videos without view count information are always
                       downloaded. None for no limit.
    download_archive:  File name of a file where all downloads are recorded.
                       Videos already present in the file are not downloaded
                       again.
    break_on_existing: Stop the download process after attempting to download a
                       file that is in the archive.
    break_on_reject:   Stop the download process when encountering a video that
                       has been filtered out.
    cookiefile:        File name where cookies should be read from and dumped to
    cookiesfrombrowser: A tuple containing the name of the browser and the profile
                       name/path from where cookies are loaded.
                       Eg: ('chrome', ) or (vivaldi, 'default')
    nocheckcertificate:Do not verify SSL certificates
    prefer_insecure:   Use HTTP instead of HTTPS to retrieve information.
                       At the moment, this is only supported by YouTube.
    proxy:             URL of the proxy server to use
    geo_verification_proxy:  URL of the proxy to use for IP address verification
                       on geo-restricted sites.
    socket_timeout:    Time to wait for unresponsive hosts, in seconds
    bidi_workaround:   Work around buggy terminals without bidirectional text
                       support, using fridibi
    debug_printtraffic:Print out sent and received HTTP traffic
    include_ads:       Download ads as well
    default_search:    Prepend this string if an input url is not valid.
                       'auto' for elaborate guessing
    encoding:          Use this encoding instead of the system-specified.
    extract_flat:      Do not resolve URLs, return the immediate result.
                       Pass in 'in_playlist' to only show this behavior for
                       playlist items.
    postprocessors:    A list of dictionaries, each with an entry
                       * key:  The name of the postprocessor. See
                               yt_dlp/postprocessor/__init__.py for a list.
                       * when: When to run the postprocessor. Can be one of
                               pre_process|before_dl|post_process|after_move.
                               Assumed to be 'post_process' if not given
    post_hooks:        Deprecated - Register a custom postprocessor instead
                       A list of functions that get called as the final step
                       for each video file, after all postprocessors have been
                       called. The filename will be passed as the only argument.
    progress_hooks:    A list of functions that get called on download
                       progress, with a dictionary with the entries
                       * status: One of "downloading", "error", or "finished".
                                 Check this first and ignore unknown values.
                       * info_dict: The extracted info_dict

                       If status is one of "downloading", or "finished", the
                       following properties may also be present:
                       * filename: The final filename (always present)
                       * tmpfilename: The filename we're currently writing to
                       * downloaded_bytes: Bytes on disk
                       * total_bytes: Size of the whole file, None if unknown
                       * total_bytes_estimate: Guess of the eventual file size,
                                               None if unavailable.
                       * elapsed: The number of seconds since download started.
                       * eta: The estimated time in seconds, None if unknown
                       * speed: The download speed in bytes/second, None if
                                unknown
                       * fragment_index: The counter of the currently
                                         downloaded video fragment.
                       * fragment_count: The number of fragments (= individual
                                         files that will be merged)

                       Progress hooks are guaranteed to be called at least once
                       (with status "finished") if the download is successful.
    postprocessor_hooks:  A list of functions that get called on postprocessing
                       progress, with a dictionary with the entries
                       * status: One of "started", "processing", or "finished".
                                 Check this first and ignore unknown values.
                       * postprocessor: Name of the postprocessor
                       * info_dict: The extracted info_dict

                       Progress hooks are guaranteed to be called at least twice
                       (with status "started" and "finished") if the processing is successful.
    merge_output_format: Extension to use when merging formats.
    final_ext:         Expected final extension; used to detect when the file was
                       already downloaded and converted. "merge_output_format" is
                       replaced by this extension when given
    fixup:             Automatically correct known faults of the file.
                       One of:
                       - "never": do nothing
                       - "warn": only emit a warning
                       - "detect_or_warn": check whether we can do anything
                                           about it, warn otherwise (default)
    source_address:    Client-side IP address to bind to.
    call_home:         Boolean, true iff we are allowed to contact the
                       yt-dlp servers for debugging. (BROKEN)
    sleep_interval_requests: Number of seconds to sleep between requests
                       during extraction
    sleep_interval:    Number of seconds to sleep before each download when
                       used alone or a lower bound of a range for randomized
                       sleep before each download (minimum possible number
                       of seconds to sleep) when used along with
                       max_sleep_interval.
    max_sleep_interval:Upper bound of a range for randomized sleep before each
                       download (maximum possible number of seconds to sleep).
                       Must only be used along with sleep_interval.
                       Actual sleep time will be a random float from range
                       [sleep_interval; max_sleep_interval].
    sleep_before_extract: Number of seconds to sleep before each extraction when
                          used alone or a lower bound of a range for randomized
                          sleep before each extraction (minimum possible number
                          of seconds to sleep) when used along with
                          max_sleep_before_extract.
    max_sleep_before_extract: Upper bound of a range for randomized sleep before each
                              extraction (maximum possible number of seconds to sleep).
                              Must only be used along with sleep_before_extract.
                              Actual sleep time will be a random float from range
                              [sleep_before_extract; max_sleep_before_extract].
    sleep_interval_subtitles: Number of seconds to sleep before each subtitle download
    listformats:       Print an overview of available video formats and exit.
    list_thumbnails:   Print a table of all thumbnails and exit.
    match_filter:      A function that gets called with the info_dict of
                       every video.
                       If it returns a message, the video is ignored.
                       If it returns None, the video is downloaded.
                       match_filter_func in utils.py is one example for this.
    no_color:          Do not emit color codes in output.
    geo_bypass:        Bypass geographic restriction via faking X-Forwarded-For
                       HTTP header
    geo_bypass_country:
                       Two-letter ISO 3166-2 country code that will be used for
                       explicit geographic restriction bypassing via faking
                       X-Forwarded-For HTTP header
    geo_bypass_ip_block:
                       IP range in CIDR notation that will be used similarly to
                       geo_bypass_country
    escape_long_names: If True, it splits filename into 255-byte chunks in current locale,
                       to avoid "File name too long" error. Most user don't need this.
    live_download_mkv: If True, live will be recorded in MKV format instead of MP4.
    printjsontypes:    DO NOT USE THIS. If True, it shows type of each elements in info_dict.
    check_peertube_instance: If True, generic extractor tests if it's PeerTube instance for
                             requested domain.
    check_mastodon_instance: Same as above, but for Mastodon.
    extractor_retries: Number of retries for known extractor errors. Defaults to 3. Can be "infinite".
    test_filename:     Use this to filter video file using external executable or regex
                        (compiled regex or string starting with "re:").
                       For external executable, return code 0 lets YTDL to start downloading.
                       For regex, download will begin if re.search matches.
    lock_exclusive:    When True, downloading will be locked exclusively to
                       this process by creating .lock file.
                       It'll be removed after download.

    The following options determine which downloader is picked:
    external_downloader: A dictionary of protocol keys and the executable of the
                       external downloader to use for it. The allowed protocols
                       are default|http|ftp|m3u8|dash|rtsp|rtmp|mms.
                       Set the value to 'native' to use the native downloader
    hls_prefer_native: Deprecated - Use external_downloader = {'m3u8': 'native'}
                       or {'m3u8': 'ffmpeg'} instead.
                       Use the native HLS downloader instead of ffmpeg/avconv
                       if True, otherwise use ffmpeg/avconv if False, otherwise
                       use downloader suggested by extractor if None.
    compat_opts:       Compatibility options. See "Differences in default behavior".
                       The following options do not work when used through the API:
                       filename, abort-on-error, multistreams, no-live-chat, format-sort
                       no-clean-infojson, no-playlist-metafiles, no-keep-subs.
                       Refer __init__.py for their implementation
    progress_template: Dictionary of templates for progress outputs.
                       Allowed keys are 'download', 'postprocess',
                       'download-title' (console title) and 'postprocess-title'.
                       The template is mapped on a dictionary with keys 'progress' and 'info'

    The following parameters are not used by YoutubeDL itself, they are used by
    the downloader (see yt_dlp/downloader/common.py):
    nopart, updatetime, buffersize, ratelimit, throttledratelimit, min_filesize,
    max_filesize, test, noresizebuffer, retries, fragment_retries, continuedl,
    noprogress, xattr_set_filesize, hls_use_mpegts, http_chunk_size,
    external_downloader_args.

    The following options are used by the post processors:
    prefer_ffmpeg:     If False, use avconv instead of ffmpeg if both are available,
                       otherwise prefer ffmpeg. (avconv support is deprecated)
    ffmpeg_location:   Location of the ffmpeg/avconv binary; either the path
                       to the binary or its containing directory.
    postprocessor_args: A dictionary of postprocessor/executable keys (in lower case)
                       and a list of additional command-line arguments for the
                       postprocessor/executable. The dict can also have "PP+EXE" keys
                       which are used when the given exe is used by the given PP.
                       Use 'default' as the name for arguments to passed to all PP
                       For compatibility with youtube-dl, a single list of args
                       can also be used

    The following options are used by the extractors:
    extractor_retries: Number of times to retry for known errors
    dynamic_mpd:       Whether to process dynamic DASH manifests (default: True)
    hls_split_discontinuity: Split HLS playlists to different formats at
                       discontinuities such as ad breaks (default: False)
    extractor_args:    A dictionary of arguments to be passed to the extractors.
                       See "EXTRACTOR ARGUMENTS" for details.
                       Eg: {'youtube': {'skip': ['dash', 'hls']}}
    youtube_include_dash_manifest: Deprecated - Use extractor_args instead.
                       If True (default), DASH manifests and related
                       data will be downloaded and processed by extractor.
                       You can reduce network I/O by disabling it if you don't
                       care about DASH. (only for youtube)
    youtube_include_hls_manifest: Deprecated - Use extractor_args instead.
                       If True (default), HLS manifests and related
                       data will be downloaded and processed by extractor.
                       You can reduce network I/O by disabling it if you don't
                       care about HLS. (only for youtube)
    """

    _NUMERIC_FIELDS = set((
        'width', 'height', 'tbr', 'abr', 'asr', 'vbr', 'fps', 'filesize', 'filesize_approx',
        'timestamp', 'release_timestamp',
        'duration', 'view_count', 'like_count', 'dislike_count', 'repost_count',
        'average_rating', 'comment_count', 'age_limit',
        'start_time', 'end_time',
        'chapter_number', 'season_number', 'episode_number',
        'track_number', 'disc_number', 'release_year',
    ))

    params = None
    _ies = {}
    _pps = {'pre_process': [], 'before_dl': [], 'after_move': [], 'post_process': []}
    _printed_messages = set()
    _first_webpage_request = True
    _download_retcode = None
    _num_downloads = None
    _playlist_level = 0
    _playlist_urls = set()
    _screen_file = None

    def __init__(self, params=None, auto_init=True):
        """Create a FileDownloader object with the given options.
        @param auto_init    Whether to load the default extractors and print header (if verbose).
                            Set to 'no_verbose_header' to not ptint the header
        """
        if params is None:
            params = {}
        self._ies = {}
        self._ies_instances = {}
        self._pps = {'pre_process': [], 'before_dl': [], 'after_move': [], 'post_process': []}
        self._printed_messages = set()
        self._first_webpage_request = True
        self._post_hooks = []
        self._progress_hooks = []
        self._postprocessor_hooks = []
        self._download_retcode = 0
        self._num_downloads = 0
        self._screen_file = [sys.stdout, sys.stderr][params.get('logtostderr', False)]
        self._err_file = sys.stderr
        self.params = params
        self.cache = Cache(self)

        windows_enable_vt_mode()
        # FIXME: This will break if we ever print color to stdout
        self.params['no_color'] = self.params.get('no_color') or not supports_terminal_sequences(self._err_file)

        if sys.version_info < (3, 6):
            self.report_warning(
                'Python version %d.%d is not supported! Please update to Python 3.6 or above' % sys.version_info[:2])

        if self.params.get('allow_unplayable_formats'):
            self.report_warning(
                f'You have asked for {self._color_text("unplayable formats", "blue")} to be listed/downloaded. '
                'This is a developer option intended for debugging. \n'
                '         If you experience any issues while using this option, '
                f'{self._color_text("DO NOT", "red")} open a bug report')

        def check_deprecated(param, option, suggestion):
            if self.params.get(param) is not None:
                self.report_warning('%s is deprecated. Use %s instead' % (option, suggestion))
                return True
            return False

        if check_deprecated('cn_verification_proxy', '--cn-verification-proxy', '--geo-verification-proxy'):
            if self.params.get('geo_verification_proxy') is None:
                self.params['geo_verification_proxy'] = self.params['cn_verification_proxy']

        check_deprecated('autonumber', '--auto-number', '-o "%(autonumber)s-%(title)s.%(ext)s"')
        check_deprecated('usetitle', '--title', '-o "%(title)s-%(id)s.%(ext)s"')
        check_deprecated('useid', '--id', '-o "%(id)s.%(ext)s"')

        for msg in self.params.get('warnings', []):
            self.report_warning(msg)

        if 'overwrites' not in self.params and self.params.get('nooverwrites') is not None:
            # nooverwrites was unnecessarily changed to overwrites
            # in 0c3d0f51778b153f65c21906031c2e091fcfb641
            # This ensures compatibility with both keys
            self.params['overwrites'] = not self.params['nooverwrites']
        elif self.params.get('overwrites') is None:
            self.params.pop('overwrites', None)
        else:
            self.params['nooverwrites'] = not self.params['overwrites']

        if params.get('bidi_workaround', False):
            try:
                import pty
                master, slave = pty.openpty()
                width = compat_get_terminal_size().columns
                if width is None:
                    width_args = []
                else:
                    width_args = ['-w', str(width)]
                sp_kwargs = dict(
                    stdin=subprocess.PIPE,
                    stdout=slave,
                    stderr=self._err_file)
                try:
                    self._output_process = subprocess.Popen(
                        ['bidiv'] + width_args, **sp_kwargs
                    )
                except OSError:
                    self._output_process = subprocess.Popen(
                        ['fribidi', '-c', 'UTF-8'] + width_args, **sp_kwargs)
                self._output_channel = os.fdopen(master, 'rb')
            except OSError as ose:
                if ose.errno == errno.ENOENT:
                    self.report_warning('Could not find fribidi executable, ignoring --bidi-workaround . Make sure that  fribidi  is an executable file in one of the directories in your $PATH.')
                else:
                    raise

        if (sys.platform != 'win32'
                and sys.getfilesystemencoding() in ['ascii', 'ANSI_X3.4-1968']
                and not params.get('restrictfilenames', False)):
            # Unicode filesystem API will throw errors (#1474, #13027)
            self.report_warning(
                'Assuming --restrict-filenames since file system encoding '
                'cannot encode all characters. '
                'Set the LC_ALL environment variable to fix this.')
            self.params['restrictfilenames'] = True

        self.outtmpl_dict = self.parse_outtmpl()

        # Creating format selector here allows us to catch syntax errors before the extraction
        self.format_selector = (
            None if self.params.get('format') is None
            else self.build_format_selector(self.params['format']))

        self._setup_opener()

        if auto_init:
            if auto_init != 'no_verbose_header':
                self.print_debug_header()
            self.add_default_info_extractors()

        for pp_def_raw in self.params.get('postprocessors', []):
            pp_def = dict(pp_def_raw)
            when = pp_def.pop('when', 'post_process')
            pp_class = get_postprocessor(pp_def.pop('key'))
            pp = pp_class(self, **compat_kwargs(pp_def))
            self.add_post_processor(pp, when=when)

        for ph in self.params.get('post_hooks', []):
            self.add_post_hook(ph)

        for ph in self.params.get('progress_hooks', []):
            self.add_progress_hook(ph)

        register_socks_protocols()

        def preload_download_archive(fn):
            """Preload the archive, if any is specified"""
            if fn is None:
                return False
            self.write_debug('Loading archive file %r\n' % fn)
            try:
                with locked_file(fn, 'r', encoding='utf-8') as archive_file:
                    for line in archive_file:
                        self.archive.add(line.strip())
            except IOError as ioe:
                if ioe.errno != errno.ENOENT:
                    raise
                return False
            return True

        self.archive = set()
        preload_download_archive(self.params.get('download_archive'))

    def warn_if_short_id(self, argv):
        # short YouTube ID starting with dash?
        idxs = [
            i for i, a in enumerate(argv)
            if re.match(r'^-[0-9A-Za-z_-]{10}$', a)]
        if idxs:
            correct_argv = (
                ['yt-dlp']
                + [a for i, a in enumerate(argv) if i not in idxs]
                + ['--'] + [argv[i] for i in idxs]
            )
            self.report_warning(
                'Long argument string detected. '
                'Use -- to separate parameters and URLs, like this:\n%s\n' %
                args_to_str(correct_argv))

    def add_info_extractor(self, ie):
        """Add an InfoExtractor object to the end of the list."""
        ie_key = ie.ie_key()
        self._ies[ie_key] = ie
        if not isinstance(ie, type):
            self._ies_instances[ie_key] = ie
            ie.set_downloader(self)

    def _get_info_extractor_class(self, ie_key):
        ie = self._ies.get(ie_key)
        if ie is None:
            ie = get_info_extractor(ie_key)
            self.add_info_extractor(ie)
        return ie

    def get_info_extractor(self, ie_key):
        """
        Get an instance of an IE with name ie_key, it will try to get one from
        the _ies list, if there's no instance it will create a new one and add
        it to the extractor list.
        """
        ie = self._ies_instances.get(ie_key)
        if ie is None:
            ie = get_info_extractor(ie_key)()
            self.add_info_extractor(ie)
        return ie

    def add_default_info_extractors(self):
        """
        Add the InfoExtractors returned by gen_extractors to the end of the list
        """
        for ie in gen_extractor_classes():
            self.add_info_extractor(ie)

    def add_post_processor(self, pp, when='post_process'):
        """Add a PostProcessor object to the end of the chain."""
        self._pps[when].append(pp)
        pp.set_downloader(self)

    def add_post_hook(self, ph):
        """Add the post hook"""
        self._post_hooks.append(ph)

    def add_progress_hook(self, ph):
        """Add the download progress hook"""
        self._progress_hooks.append(ph)

    def add_postprocessor_hook(self, ph):
        """Add the postprocessing progress hook"""
        self._postprocessor_hooks.append(ph)

    def _bidi_workaround(self, message):
        if not hasattr(self, '_output_channel'):
            return message

        assert hasattr(self, '_output_process')
        assert isinstance(message, compat_str)
        line_count = message.count('\n') + 1
        self._output_process.stdin.write((message + '\n').encode('utf-8'))
        self._output_process.stdin.flush()
        res = ''.join(self._output_channel.readline().decode('utf-8')
                      for _ in range(line_count))
        return res[:-len('\n')]

    def _write_string(self, message, out=None, only_once=False):
        if only_once:
            if message in self._printed_messages:
                return
            self._printed_messages.add(message)
        write_string(message, out=out, encoding=self.params.get('encoding'))

    def to_stdout(self, message, skip_eol=False, quiet=False):
        """Print message to stdout"""
        if self.params.get('logger'):
            self.params['logger'].debug(message)
        elif not quiet or self.params.get('verbose'):
            self._write_string(
                '%s%s' % (self._bidi_workaround(message), ('' if skip_eol else '\n')),
                self._err_file if quiet else self._screen_file)

    def to_stderr(self, message, only_once=False):
        """Print message to stderr"""
        assert isinstance(message, compat_str)
        if self.params.get('logger'):
            self.params['logger'].error(message)
        else:
            self._write_string('%s\n' % self._bidi_workaround(message), self._err_file, only_once=only_once)

    def to_console_title(self, message):
        if not self.params.get('consoletitle', False):
            return
        if compat_os_name == 'nt':
            if ctypes.windll.kernel32.GetConsoleWindow():
                # c_wchar_p() might not be necessary if `message` is
                # already of type unicode()
                ctypes.windll.kernel32.SetConsoleTitleW(ctypes.c_wchar_p(message))
        elif 'TERM' in os.environ:
            self._write_string('\033]0;%s\007' % message, self._screen_file)

    def save_console_title(self):
        if not self.params.get('consoletitle', False):
            return
        if self.params.get('simulate'):
            return
        if compat_os_name != 'nt' and 'TERM' in os.environ:
            # Save the title on stack
            self._write_string('\033[22;0t', self._screen_file)

    def restore_console_title(self):
        if not self.params.get('consoletitle', False):
            return
        if self.params.get('simulate'):
            return
        if compat_os_name != 'nt' and 'TERM' in os.environ:
            # Restore the title from stack
            self._write_string('\033[23;0t', self._screen_file)

    def __enter__(self):
        self.save_console_title()
        return self

    def __exit__(self, *args):
        self.restore_console_title()

        if self.params.get('cookiefile') is not None:
            try:
                self.cookiejar.save(ignore_discard=True, ignore_expires=True)
            except BaseException as ex:
                self.report_warning('Failed to save cookies: %s' % ex)

    def trouble(self, message=None, tb=None):
        """Determine action to take when a download problem appears.

        Depending on if the downloader has been configured to ignore
        download errors or not, this method may throw an exception or
        not when errors are found, after printing the message.

        tb, if given, is additional traceback information.
        """
        if message is not None:
            self.to_stderr(message)
        if self.params.get('verbose'):
            if tb is None:
                if sys.exc_info()[0]:  # if .trouble has been called from an except block
                    tb = ''
                    if hasattr(sys.exc_info()[1], 'exc_info') and sys.exc_info()[1].exc_info[0]:
                        tb += ''.join(traceback.format_exception(*sys.exc_info()[1].exc_info))
                    tb += encode_compat_str(traceback.format_exc())
                else:
                    tb_data = traceback.format_list(traceback.extract_stack())
                    tb = ''.join(tb_data)
            if tb:
                self.to_stderr(tb)
        if not self.params.get('ignoreerrors'):
            if sys.exc_info()[0] and hasattr(sys.exc_info()[1], 'exc_info') and sys.exc_info()[1].exc_info[0]:
                exc_info = sys.exc_info()[1].exc_info
            else:
                exc_info = sys.exc_info()
            raise DownloadError(message, exc_info)
        self._download_retcode = 1

    def to_screen(self, message, skip_eol=False):
        """Print message to stdout if not in quiet mode"""
        self.to_stdout(
            message, skip_eol, quiet=self.params.get('quiet', False))

    def _color_text(self, text, color):
        if self.params.get('no_color'):
            return text
        return f'{TERMINAL_SEQUENCES[color.upper()]}{text}{TERMINAL_SEQUENCES["RESET_STYLE"]}'

    def report_warning(self, message, only_once=False):
        '''
        Print the message to stderr, it will be prefixed with 'WARNING:'
        If stderr is a tty file the 'WARNING:' will be colored
        '''
        if self.params.get('logger') is not None:
            self.params['logger'].warning(message)
        else:
            if self.params.get('no_warnings'):
                return
            self.to_stderr(f'{self._color_text("WARNING:", "yellow")} {message}', only_once)

    def report_error(self, message, tb=None):
        '''
        Do the same as trouble, but prefixes the message with 'ERROR:', colored
        in red if stderr is a tty file.
        '''
        self.trouble(f'{self._color_text("ERROR:", "red")} {message}', tb)

    def write_debug(self, message, only_once=False):
        '''Log debug message or Print message to stderr'''
        if not self.params.get('verbose', False):
            return
        message = '[debug] %s' % message
        if self.params.get('logger'):
            self.params['logger'].debug(message)
        else:
            self.to_stderr(message, only_once)

    def report_file_already_downloaded(self, file_name):
        """Report file has already been fully downloaded."""
        try:
            self.to_screen('[download] %s has already been downloaded' % file_name)
        except UnicodeEncodeError:
            self.to_screen('[download] The file has already been downloaded')

    def report_file_delete(self, file_name):
        """Report that existing file will be deleted."""
        try:
            self.to_screen('Deleting existing file %s' % file_name)
        except UnicodeEncodeError:
            self.to_screen('Deleting existing file')

    def raise_no_formats(self, info, forced=False):
        has_drm = info.get('__has_drm')
        msg = 'This video is DRM protected' if has_drm else 'No video formats found!'
        expected = self.params.get('ignore_no_formats_error')
        if forced or not expected:
            raise ExtractorError(msg, video_id=info['id'], ie=info['extractor'],
                                 expected=has_drm or expected)
        else:
            self.report_warning(msg)

    def parse_outtmpl(self):
        outtmpl_dict = self.params.get('outtmpl', {})
        if not isinstance(outtmpl_dict, dict):
            outtmpl_dict = {'default': outtmpl_dict}
        outtmpl_dict.update({
            k: v for k, v in DEFAULT_OUTTMPL.items()
            if outtmpl_dict.get(k) is None})
        for key, val in outtmpl_dict.items():
            if isinstance(val, bytes):
                self.report_warning(
                    'Parameter outtmpl is bytes, but should be a unicode string. '
                    'Put  from __future__ import unicode_literals  at the top of your code file or consider switching to Python 3.x.')
        return outtmpl_dict

    def get_output_path(self, dir_type='', filename=None):
        paths = self.params.get('paths', {})
        assert isinstance(paths, dict)
        path = os.path.join(
            expand_path(paths.get('home', '').strip()),
            expand_path(paths.get(dir_type, '').strip()) if dir_type else '',
            filename or '')

        # Temporary fix for #4787
        # 'Treat' all problem characters by passing filename through preferredencoding
        # to workaround encoding issues with subprocess on python2 @ Windows
        if sys.version_info < (3, 0) and sys.platform == 'win32':
            path = encodeFilename(path, True).decode(preferredencoding())
        return sanitize_path(path, force=self.params.get('windowsfilenames'))

    @staticmethod
    def _outtmpl_expandpath(outtmpl):
        # expand_path translates '%%' into '%' and '$$' into '$'
        # correspondingly that is not what we want since we need to keep
        # '%%' intact for template dict substitution step. Working around
        # with boundary-alike separator hack.
        sep = ''.join([random.choice(ascii_letters) for _ in range(32)])
        outtmpl = outtmpl.replace('%%', '%{0}%'.format(sep)).replace('$$', '${0}$'.format(sep))

        # outtmpl should be expand_path'ed before template dict substitution
        # because meta fields may contain env variables we don't want to
        # be expanded. For example, for outtmpl "%(title)s.%(ext)s" and
        # title "Hello $PATH", we don't want `$PATH` to be expanded.
        return expand_path(outtmpl).replace(sep, '')

    @staticmethod
    def escape_outtmpl(outtmpl):
        ''' Escape any remaining strings like %s, %abc% etc. '''
        return re.sub(
            STR_FORMAT_RE_TMPL.format('', '(?![%(\0])'),
            lambda mobj: ('' if mobj.group('has_key') else '%') + mobj.group(0),
            outtmpl)

    @classmethod
    def validate_outtmpl(cls, outtmpl):
        ''' @return None or Exception object '''
        outtmpl = re.sub(
            STR_FORMAT_RE_TMPL.format('[^)]*', '[ljqBU]'),
            lambda mobj: f'{mobj.group(0)[:-1]}s',
            cls._outtmpl_expandpath(outtmpl))
        try:
            cls.escape_outtmpl(outtmpl) % collections.defaultdict(int)
            return None
        except ValueError as err:
            return err

    def prepare_outtmpl(self, outtmpl, info_dict, sanitize=None):
        """ Make the outtmpl and info_dict suitable for substitution: ydl.escape_outtmpl(outtmpl) % info_dict """
        info_dict.setdefault('epoch', int(time.time()))  # keep epoch consistent once set

        info_dict = dict(info_dict)  # Do not sanitize so as not to consume LazyList
        for key in ('__original_infodict', '__postprocessors'):
            info_dict.pop(key, None)
        info_dict['duration_string'] = (  # %(duration>%H-%M-%S)s is wrong if duration > 24hrs
            formatSeconds(info_dict['duration'], '-' if sanitize else ':')
            if info_dict.get('duration', None) is not None
            else None)
        info_dict['autonumber'] = self.params.get('autonumber_start', 1) - 1 + self._num_downloads
        if info_dict.get('resolution') is None:
            info_dict['resolution'] = self.format_resolution(info_dict, default=None)

        # For fields playlist_index, playlist_autonumber and autonumber convert all occurrences
        # of %(field)s to %(field)0Nd for backward compatibility
        field_size_compat_map = {
            'playlist_index': len(str(info_dict.get('_last_playlist_index') or '')),
            'playlist_autonumber': len(str(info_dict.get('n_entries') or '')),
            'autonumber': self.params.get('autonumber_size') or 5,
        }

        TMPL_DICT = {}
        EXTERNAL_FORMAT_RE = re.compile(STR_FORMAT_RE_TMPL.format('[^)]*', f'[{STR_FORMAT_TYPES}ljqBU]'))
        MATH_FUNCTIONS = {
            '+': float.__add__,
            '-': float.__sub__,
        }
        # Field is of the form key1.key2...
        # where keys (except first) can be string, int or slice
        FIELD_RE = r'\w*(?:\.(?:\w+|{num}|{num}?(?::{num}?){{1,2}}))*'.format(num=r'(?:-?\d+)')
        MATH_FIELD_RE = r'''{field}|{num}'''.format(field=FIELD_RE, num=r'-?\d+(?:.\d+)?')
        MATH_OPERATORS_RE = r'(?:%s)' % '|'.join(map(re.escape, MATH_FUNCTIONS.keys()))
        INTERNAL_FORMAT_RE = re.compile(r'''(?x)
            (?P<negate>-)?
            (?P<fields>{field})
            (?P<maths>(?:{math_op}{math_field})*)
            (?:>(?P<strf_format>.+?))?
            (?P<alternate>(?<!\\),[^|)]+)?
            (?:\|(?P<default>.*?))?
            $'''.format(field=FIELD_RE, math_op=MATH_OPERATORS_RE, math_field=MATH_FIELD_RE))

        def _traverse_infodict(k):
            k = k.split('.')
            if k[0] == '':
                k.pop(0)
            return traverse_obj(info_dict, k, is_user_input=True, traverse_string=True)

        def get_value(mdict):
            # Object traversal
            value = _traverse_infodict(mdict['fields'])
            # Negative
            if mdict['negate']:
                value = float_or_none(value)
                if value is not None:
                    value *= -1
            # Do maths
            offset_key = mdict['maths']
            if offset_key:
                value = float_or_none(value)
                operator = None
                while offset_key:
                    item = re.match(
                        MATH_FIELD_RE if operator else MATH_OPERATORS_RE,
                        offset_key).group(0)
                    offset_key = offset_key[len(item):]
                    if operator is None:
                        operator = MATH_FUNCTIONS[item]
                        continue
                    item, multiplier = (item[1:], -1) if item[0] == '-' else (item, 1)
                    offset = float_or_none(item)
                    if offset is None:
                        offset = float_or_none(_traverse_infodict(item))
                    try:
                        value = operator(value, multiplier * offset)
                    except (TypeError, ZeroDivisionError):
                        return None
                    operator = None
            # Datetime formatting
            if mdict['strf_format']:
                value = strftime_or_none(value, mdict['strf_format'].replace('\\,', ','))

            return value

        na = self.params.get('outtmpl_na_placeholder', 'NA')

        def _dumpjson_default(obj):
            if isinstance(obj, (set, LazyList)):
                return list(obj)
            raise TypeError(f'Object of type {type(obj).__name__} is not JSON serializable')

        def create_key(outer_mobj):
            if not outer_mobj.group('has_key'):
                return outer_mobj.group(0)
            key = outer_mobj.group('key')
            mobj = re.match(INTERNAL_FORMAT_RE, key)
            initial_field = mobj.group('fields').split('.')[-1] if mobj else ''
            value, default = None, na
            while mobj:
                mobj = mobj.groupdict()
                default = mobj['default'] if mobj['default'] is not None else default
                value = get_value(mobj)
                if value is None and mobj['alternate']:
                    mobj = re.match(INTERNAL_FORMAT_RE, mobj['alternate'][1:])
                else:
                    break

            fmt = outer_mobj.group('format')
            if fmt == 's' and value is not None and key in field_size_compat_map.keys():
                fmt = '0{:d}d'.format(field_size_compat_map[key])

            value = default if value is None else value

            str_fmt = f'{fmt[:-1]}s'
            if fmt[-1] == 'l':  # list
                delim = '\n' if '#' in (outer_mobj.group('conversion') or '') else ', '
                value, fmt = delim.join(variadic(value)), str_fmt
            elif fmt[-1] == 'j':  # json
                value, fmt = json.dumps(value, default=_dumpjson_default), str_fmt
            elif fmt[-1] == 'q':  # quoted
                value, fmt = compat_shlex_quote(str(value)), str_fmt
            elif fmt[-1] == 'B':  # bytes
                value = f'%{str_fmt}'.encode('utf-8') % str(value).encode('utf-8')
                value, fmt = value.decode('utf-8', 'ignore'), 's'
            elif fmt[-1] == 'U':  # unicode normalized
                opts = outer_mobj.group('conversion') or ''
                value, fmt = unicodedata.normalize(
                    # "+" = compatibility equivalence, "#" = NFD
                    'NF%s%s' % ('K' if '+' in opts else '', 'D' if '#' in opts else 'C'),
                    value), str_fmt
            elif fmt[-1] == 'c':
                if value:
                    value = str(value)[0]
                else:
                    fmt = str_fmt
            elif fmt[-1] not in 'rs':  # numeric
                value = float_or_none(value)
                if value is None:
                    value, fmt = default, 's'

            if sanitize:
                if fmt[-1] == 'r':
                    # If value is an object, sanitize might convert it to a string
                    # So we convert it to repr first
                    value, fmt = repr(value), str_fmt
                if fmt[-1] in 'csr':
                    value = sanitize(initial_field, value)

            key = '%s\0%s' % (key.replace('%', '%\0'), outer_mobj.group('format'))
            TMPL_DICT[key] = value
            return '{prefix}%({key}){fmt}'.format(key=key, fmt=fmt, prefix=outer_mobj.group('prefix'))

        return EXTERNAL_FORMAT_RE.sub(create_key, outtmpl), TMPL_DICT

    def evaluate_outtmpl(self, outtmpl, info_dict, *args, **kwargs):
        outtmpl, info_dict = self.prepare_outtmpl(outtmpl, info_dict, *args, **kwargs)
        return self.escape_outtmpl(outtmpl) % info_dict

    def _prepare_filename(self, info_dict, tmpl_type='default'):
        try:
            sanitize = lambda k, v: sanitize_filename(
                compat_str(v),
                restricted=self.params.get('restrictfilenames'),
                is_id=(k == 'id' or k.endswith('_id')))
            outtmpl = self._outtmpl_expandpath(self.outtmpl_dict.get(tmpl_type, self.outtmpl_dict['default']))
            filename = self.evaluate_outtmpl(outtmpl, info_dict, sanitize)

            force_ext = OUTTMPL_TYPES.get(tmpl_type)
            if filename and force_ext is not None:
                filename = replace_extension(filename, force_ext, info_dict.get('ext'))

            # https://github.com/blackjack4494/youtube-dlc/issues/85
            trim_file_name = self.params.get('trim_file_name', False)
            if trim_file_name:
                fn_groups = filename.rsplit('.')
                ext = fn_groups[-1]
                sub_ext = ''
                if len(fn_groups) > 2:
                    sub_ext = fn_groups[-2]
                filename = '.'.join(filter(None, [fn_groups[0][:trim_file_name], sub_ext, ext]))

            return filename
        except ValueError as err:
            self.report_error('Error in output template: ' + str(err) + ' (encoding: ' + repr(preferredencoding()) + ')')
            return None

    def prepare_filename(self, info_dict, dir_type='', warn=False):
        """Generate the output filename."""

        filename = self._prepare_filename(info_dict, dir_type or 'default')
        if not filename and dir_type not in ('', 'temp'):
            return ''

        if warn:
            if not self.params.get('paths'):
                pass
            elif filename == '-':
                self.report_warning('--paths is ignored when an outputting to stdout', only_once=True)
            elif self.isabs(filename):
                self.report_warning('--paths is ignored since an absolute path is given in output template', only_once=True)
        if filename == '-' or not filename:
            return filename

        return self.get_output_path(dir_type, filename)

    def _match_entry(self, info_dict, incomplete=False, silent=False):
        """ Returns None if the file should be downloaded """

        video_title = info_dict.get('title', info_dict.get('id', 'video'))

        def check_filter():
            if 'title' in info_dict:
                # This can happen when we're just evaluating the playlist
                title = info_dict['title']
                matchtitle = self.params.get('matchtitle', False)
                if matchtitle:
                    if not re.search(matchtitle, title, re.IGNORECASE):
                        return '"' + title + '" title did not match pattern "' + matchtitle + '"'
                rejecttitle = self.params.get('rejecttitle', False)
                if rejecttitle:
                    if re.search(rejecttitle, title, re.IGNORECASE):
                        return '"' + title + '" title matched reject pattern "' + rejecttitle + '"'
            date = info_dict.get('upload_date')
            if date is not None:
                dateRange = self.params.get('daterange', DateRange())
                if date not in dateRange:
                    return '%s upload date is not in range %s' % (date_from_str(date).isoformat(), dateRange)
            view_count = info_dict.get('view_count')
            if view_count is not None:
                min_views = self.params.get('min_views')
                if min_views is not None and view_count < min_views:
                    return 'Skipping %s, because it has not reached minimum view count (%d/%d)' % (video_title, view_count, min_views)
                max_views = self.params.get('max_views')
                if max_views is not None and view_count > max_views:
                    return 'Skipping %s, because it has exceeded the maximum view count (%d/%d)' % (video_title, view_count, max_views)
            if age_restricted(info_dict.get('age_limit'), self.params.get('age_limit')):
                return 'Skipping "%s" because it is age restricted' % video_title

            match_filter = self.params.get('match_filter')
            if match_filter is not None:
                try:
                    ret = match_filter(info_dict, incomplete=incomplete)
                except TypeError:
                    # For backward compatibility
                    ret = None if incomplete else match_filter(info_dict)
                if ret is not None:
                    return ret
            return None

        if self.in_download_archive(info_dict):
            reason = '%s has already been recorded in the archive' % video_title
            break_opt, break_err = 'break_on_existing', ExistingVideoReached
        else:
            reason = check_filter()
            break_opt, break_err = 'break_on_reject', RejectedVideoReached
        if reason is not None:
            if not silent:
                self.to_screen('[download] ' + reason)
            if self.params.get(break_opt, False):
                raise break_err()
        return reason

    @staticmethod
    def add_extra_info(info_dict, extra_info):
        '''Set the keys from extra_info in info dict if they are missing'''
        for key, value in extra_info.items():
            info_dict.setdefault(key, value)

    def extract_info(self, url, download=True, ie_key=None, extra_info=None,
                     process=True, force_generic_extractor=False):
        """
        Return a list with a dictionary for each video extracted.

        Arguments:
        url -- URL to extract

        Keyword arguments:
        download -- whether to download videos during extraction
        ie_key -- extractor key hint
        extra_info -- dictionary containing the extra values to add to each result
        process -- whether to resolve all unresolved references (URLs, playlist items),
            must be True for download to work.
        force_generic_extractor -- force using the generic extractor
        """

        if extra_info is None:
            extra_info = {}

        if not ie_key and force_generic_extractor:
            ie_key = 'Generic'

        if ie_key:
            ies = {ie_key: self._get_info_extractor_class(ie_key)}
        else:
            ies = self._ies

        for ie_key, ie in ies.items():
            if not ie.suitable(url):
                continue

            if not ie.working():
                self.report_warning('The program functionality for this site has been marked as broken, '
                                    'and will probably not work.')

            temp_id = ie.get_temp_id(url)
            if temp_id is not None and self.in_download_archive({'id': temp_id, 'ie_key': ie_key}):
                self.to_screen("[%s] %s: has already been recorded in archive" % (
                               ie_key, temp_id))
                break
            return self.__extract_info(url, self.get_info_extractor(ie_key), download, extra_info, process)
        else:
            self.report_error('no suitable InfoExtractor for URL %s' % url)

    def __handle_extraction_exceptions(func):
        @functools.wraps(func)
        def wrapper(self, *args, **kwargs):
            try:
                return func(self, *args, **kwargs)
            except GeoRestrictedError as e:
                msg = e.msg
                if e.countries:
                    msg += '\nThis video is available in %s.' % ', '.join(
                        map(ISO3166Utils.short2full, e.countries))
                msg += '\nYou might want to use a VPN or a proxy server (with --proxy) to workaround.'
                self.report_error(msg)
            except ExtractorError as e:  # An error we somewhat expected
                self.report_error(compat_str(e), e.format_traceback())
            except (ReextractRequested, ) as e:
                self.to_stderr('\r')
                self.report_warning('%s Re-extracting data' % e.msg)
                return wrapper(self, *args, **kwargs)
            except (MaxDownloadsReached, ExistingVideoReached, RejectedVideoReached, LazyList.IndexError):
                raise
            except Exception as e:
                if self.params.get('ignoreerrors'):
                    self.report_error(error_to_compat_str(e), tb=encode_compat_str(traceback.format_exc()))
                else:
                    raise
        return wrapper

    @__handle_extraction_exceptions
    def __extract_info(self, url, ie, download, extra_info, process):
        min_sleep_interval = self.params.get('sleep_before_extract')
        if min_sleep_interval:
            max_sleep_interval = self.params.get('max_sleep_before_extract') or min_sleep_interval
            sleep_interval = random.uniform(min_sleep_interval, max_sleep_interval)
            self.to_screen(
                '[extraction] Sleeping %s seconds...' % (
                    int(sleep_interval) if sleep_interval.is_integer()
                    else '%.2f' % sleep_interval))
            time.sleep(sleep_interval)

        ie_result = ie.extract(url)
        if ie_result is None:  # Finished already (backwards compatibility; listformats and friends should be moved here)
            return
        if isinstance(ie_result, list):
            # Backwards compatibility: old IE result format
            ie_result = {
                '_type': 'compat_list',
                'entries': ie_result,
            }
        if extra_info.get('original_url'):
            ie_result.setdefault('original_url', extra_info['original_url'])
        self.add_default_extra_info(ie_result, ie, url)
        if process:
            return self.process_ie_result(ie_result, download, extra_info)
        else:
            return ie_result

    def add_default_extra_info(self, ie_result, ie, url):
        if url is not None:
            self.add_extra_info(ie_result, {
                'webpage_url': url,
                'original_url': url,
                'webpage_url_basename': url_basename(url),
            })
        if ie is not None:
            self.add_extra_info(ie_result, {
                'extractor': ie.IE_NAME,
                'extractor_key': ie.ie_key(),
            })

    def process_ie_result(self, ie_result, download=True, extra_info=None):
        """
        Take the result of the ie(may be modified) and resolve all unresolved
        references (URLs, playlist items).

        It will also download the videos if 'download'.
        Returns the resolved ie_result.
        """
        if extra_info is None:
            extra_info = {}
        result_type = ie_result.get('_type', 'video')

        if result_type in ('url', 'url_transparent'):
            ie_result['url'] = sanitize_url(ie_result['url'])
            if ie_result.get('original_url'):
                extra_info.setdefault('original_url', ie_result['original_url'])

            extract_flat = self.params.get('extract_flat', False)
            if ((extract_flat == 'in_playlist' and 'playlist' in extra_info)
                    or extract_flat is True):
                info_copy = ie_result.copy()
                ie = try_get(ie_result.get('ie_key'), self.get_info_extractor)
                if ie and not ie_result.get('id'):
                    info_copy['id'] = ie.get_temp_id(ie_result['url'])
                self.add_default_extra_info(info_copy, ie, ie_result['url'])
                self.add_extra_info(info_copy, extra_info)
                self.__forced_printings(info_copy, self.prepare_filename(info_copy), incomplete=True)
                if self.params.get('force_write_download_archive', False):
                    self.record_download_archive(info_copy)
                return ie_result

        if result_type == 'video':
            self.add_extra_info(ie_result, extra_info)
            ie_result = self.process_video_result(ie_result, download=download)
            additional_urls = (ie_result or {}).get('additional_urls')
            if additional_urls:
                # TODO: Improve MetadataParserPP to allow setting a list
                if isinstance(additional_urls, compat_str):
                    additional_urls = [additional_urls]
                self.to_screen(
                    '[info] %s: %d additional URL(s) requested' % (ie_result['id'], len(additional_urls)))
                self.write_debug('Additional URLs: "%s"' % '", "'.join(additional_urls))
                ie_result['additional_entries'] = [
                    self.extract_info(
                        url, download, extra_info,
                        force_generic_extractor=self.params.get('force_generic_extractor'))
                    for url in additional_urls
                ]
            return ie_result
        elif result_type == 'url':
            # We have to add extra_info to the results because it may be
            # contained in a playlist
            return self.extract_info(
                ie_result['url'], download,
                ie_key=ie_result.get('ie_key'),
                extra_info=extra_info)
        elif result_type == 'url_transparent':
            # Use the information from the embedding page
            info = self.extract_info(
                ie_result['url'], ie_key=ie_result.get('ie_key'),
                extra_info=extra_info, download=False, process=False)

            # extract_info may return None when ignoreerrors is enabled and
            # extraction failed with an error, don't crash and return early
            # in this case
            if not info:
                return info

            force_properties = dict(
                (k, v) for k, v in ie_result.items() if v is not None)
            for f in ('_type', 'url', 'id', 'extractor', 'extractor_key', 'ie_key'):
                if f in force_properties:
                    del force_properties[f]
            new_result = info.copy()
            new_result.update(force_properties)

            # Extracted info may not be a video result (i.e.
            # info.get('_type', 'video') != video) but rather an url or
            # url_transparent. In such cases outer metadata (from ie_result)
            # should be propagated to inner one (info). For this to happen
            # _type of info should be overridden with url_transparent. This
            # fixes issue from https://github.com/ytdl-org/youtube-dl/pull/11163.
            if new_result.get('_type') == 'url':
                new_result['_type'] = 'url_transparent'

            return self.process_ie_result(
                new_result, download=download, extra_info=extra_info)
        elif result_type in ('playlist', 'multi_video'):
            # Protect from infinite recursion due to recursively nested playlists
            # (see https://github.com/ytdl-org/youtube-dl/issues/27833)
            webpage_url = ie_result.get('webpage_url')
            if webpage_url and webpage_url in self._playlist_urls:
                self.to_screen(
                    '[download] Skipping already downloaded playlist: %s'
                    % ie_result.get('title') or ie_result.get('id'))
                return

            self._playlist_level += 1
            self._playlist_urls.add(webpage_url)
            self._sanitize_thumbnails(ie_result)
            try:
                return self.__process_playlist(ie_result, download)
            finally:
                self._playlist_level -= 1
                if not self._playlist_level:
                    self._playlist_urls.clear()
        elif result_type == 'compat_list':
            self.report_warning(
                'Extractor %s returned a compat_list result. '
                'It needs to be updated.' % ie_result.get('extractor'))

            def _fixup(r):
                self.add_extra_info(r, {
                    'extractor': ie_result.get('extractor'),
                    'webpage_url': ie_result['webpage_url'],
                    'webpage_url_basename': url_basename(ie_result['webpage_url']),
                    'extractor_key': ie_result['extractor_key'],
                })
                return r
            ie_result['entries'] = [
                self.process_ie_result(_fixup(r), download, extra_info)
                for r in ie_result['entries']
            ]
            return ie_result
        else:
            raise Exception('Invalid result type: %s' % result_type)

    def _ensure_dir_exists(self, path):
        if self.params.get('escape_long_names', False):
            path = split_longname(path)
        return make_dir(path, self.report_error)

    def __process_playlist(self, ie_result, download):
        # We process each entry in the playlist
        playlist = ie_result.get('title') or ie_result.get('id')
        self.to_screen('[download] Downloading playlist: %s' % playlist)

        if 'entries' not in ie_result:
            raise EntryNotInPlaylist()
        incomplete_entries = bool(ie_result.get('requested_entries'))
        if incomplete_entries:
            def fill_missing_entries(entries, indexes):
                ret = [None] * max(*indexes)
                for i, entry in zip(indexes, entries):
                    ret[i - 1] = entry
                return ret
            ie_result['entries'] = fill_missing_entries(ie_result['entries'], ie_result['requested_entries'])

        playlist_results = []

        playliststart = self.params.get('playliststart', 1)
        playlistend = self.params.get('playlistend')
        # For backwards compatibility, interpret -1 as whole list
        if playlistend == -1:
            playlistend = None

        playlistitems_str = self.params.get('playlist_items')
        playlistitems = None
        if playlistitems_str is not None:
            def iter_playlistitems(format):
                for string_segment in format.split(','):
                    if '-' in string_segment:
                        start, end = string_segment.split('-')
                        for item in range(int(start), int(end) + 1):
                            yield int(item)
                    else:
                        yield int(string_segment)
            playlistitems = orderedSet(iter_playlistitems(playlistitems_str))

        ie_entries = ie_result['entries']
        msg = (
            'Downloading %d videos' if not isinstance(ie_entries, list)
            else 'Collected %d videos; downloading %%d of them' % len(ie_entries))

        if isinstance(ie_entries, list):
            def get_entry(i):
                return ie_entries[i - 1]
        else:
            if not isinstance(ie_entries, PagedList):
                ie_entries = LazyList(ie_entries)

            def get_entry(i):
                return YoutubeDL.__handle_extraction_exceptions(
                    lambda self, i: ie_entries[i - 1]
                )(self, i)

        entries = []
        items = playlistitems if playlistitems is not None else itertools.count(playliststart)
        for i in items:
            if i == 0:
                continue
            if playlistitems is None and playlistend is not None and playlistend < i:
                break
            entry = None
            try:
                entry = get_entry(i)
                if entry is None:
                    raise EntryNotInPlaylist()
            except (IndexError, EntryNotInPlaylist):
                if incomplete_entries:
                    raise EntryNotInPlaylist()
                elif not playlistitems:
                    break
            entries.append(entry)
            try:
                if entry is not None:
                    self._match_entry(entry, incomplete=True, silent=True)
            except (ExistingVideoReached, RejectedVideoReached):
                break
        ie_result['entries'] = entries

        # Save playlist_index before re-ordering
        entries = [
            ((playlistitems[i - 1] if playlistitems else i + playliststart - 1), entry)
            for i, entry in enumerate(entries, 1)
            if entry is not None]
        n_entries = len(entries)

        if not playlistitems and (playliststart or playlistend):
            playlistitems = list(range(playliststart, playliststart + n_entries))
        ie_result['requested_entries'] = playlistitems

        if self.params.get('allow_playlist_files', True):
            ie_copy = {
                'playlist': playlist,
                'playlist_id': ie_result.get('id'),
                'playlist_title': ie_result.get('title'),
                'playlist_uploader': ie_result.get('uploader'),
                'playlist_uploader_id': ie_result.get('uploader_id'),
                'playlist_index': 0,
            }
            ie_copy.update(dict(ie_result))

            if self._write_info_json('playlist', ie_result,
                                     self.prepare_filename(ie_copy, 'pl_infojson')) is None:
                return
            if self._write_description('playlist', ie_result,
                                       self.prepare_filename(ie_copy, 'pl_description')) is None:
                return
            # TODO: This should be passed to ThumbnailsConvertor if necessary
            self._write_thumbnails('playlist', ie_copy, self.prepare_filename(ie_copy, 'pl_thumbnail'))

        if self.params.get('playlistreverse', False):
            entries = entries[::-1]
        if self.params.get('playlistrandom', False):
            random.shuffle(entries)

        x_forwarded_for = ie_result.get('__x_forwarded_for_ip')

        self.to_screen('[%s] playlist %s: %s' % (ie_result.get('extractor'), playlist, msg % n_entries))
        failures = 0
        max_failures = self.params.get('skip_playlist_after_errors') or float('inf')
        for i, entry_tuple in enumerate(entries, 1):
            playlist_index, entry = entry_tuple
            if 'playlist-index' in self.params.get('compat_opts', []):
                playlist_index = playlistitems[i - 1] if playlistitems else i + playliststart - 1
            self.to_screen('[download] Downloading video %s of %s' % (i, n_entries))
            # This __x_forwarded_for_ip thing is a bit ugly but requires
            # minimal changes
            if x_forwarded_for:
                entry['__x_forwarded_for_ip'] = x_forwarded_for
            extra = {
                'n_entries': n_entries,
                '_last_playlist_index': max(playlistitems) if playlistitems else (playlistend or n_entries),
                'playlist_index': playlist_index,
                'playlist_autonumber': i,
                'playlist': playlist,
                'playlist_id': ie_result.get('id'),
                'playlist_title': ie_result.get('title'),
                'playlist_uploader': ie_result.get('uploader'),
                'playlist_uploader_id': ie_result.get('uploader_id'),
                'extractor': ie_result.get('extractor'),
                'webpage_url': ie_result.get('webpage_url'),
                'webpage_url_basename': url_basename(ie_result.get('webpage_url')),
                'extractor_key': ie_result.get('extractor_key'),
            }

            if self._match_entry(entry, incomplete=True) is not None:
                continue

            entry_result = self.__process_iterable_entry(entry, download, extra)
            if not entry_result:
                failures += 1
            if failures >= max_failures:
                self.report_error(
                    'Skipping the remaining entries in playlist "%s" since %d items failed extraction' % (playlist, failures))
                break
            # TODO: skip failed (empty) entries?
            playlist_results.append(entry_result)
        ie_result['entries'] = playlist_results
        self.to_screen('[download] Finished downloading playlist: %s' % playlist)
        return ie_result

    @__handle_extraction_exceptions
    def __process_iterable_entry(self, entry, download, extra_info):
        return self.process_ie_result(
            entry, download=download, extra_info=extra_info)

    def _build_format_filter(self, filter_spec):
        " Returns a function to filter the formats according to the filter_spec "

        OPERATORS = {
            '<': operator.lt,
            '<=': operator.le,
            '>': operator.gt,
            '>=': operator.ge,
            '=': operator.eq,
            '!=': operator.ne,
        }
        operator_rex = re.compile(r'''(?x)\s*
            (?P<key>width|height|tbr|abr|vbr|asr|filesize|filesize_approx|fps)\s*
            (?P<op>%s)(?P<none_inclusive>\s*\?)?\s*
            (?P<value>[0-9.]+(?:[kKmMgGtTpPeEzZyY]i?[Bb]?)?)\s*
            ''' % '|'.join(map(re.escape, OPERATORS.keys())))
        m = operator_rex.fullmatch(filter_spec)
        if m:
            try:
                comparison_value = int(m.group('value'))
            except ValueError:
                comparison_value = parse_filesize(m.group('value'))
                if comparison_value is None:
                    comparison_value = parse_filesize(m.group('value') + 'B')
                if comparison_value is None:
                    raise ValueError(
                        'Invalid value %r in format specification %r' % (
                            m.group('value'), filter_spec))
            op = OPERATORS[m.group('op')]

        if not m:
            STR_OPERATORS = {
                '=': operator.eq,
                '^=': lambda attr, value: attr.startswith(value),
                '$=': lambda attr, value: attr.endswith(value),
                '*=': lambda attr, value: value in attr,
            }
            str_operator_rex = re.compile(r'''(?x)\s*
                (?P<key>[a-zA-Z0-9._-]+)\s*
                (?P<negation>!\s*)?(?P<op>%s)(?P<none_inclusive>\s*\?)?\s*
                (?P<value>[a-zA-Z0-9._-]+)\s*
                ''' % '|'.join(map(re.escape, STR_OPERATORS.keys())))
            m = str_operator_rex.fullmatch(filter_spec)
            if m:
                comparison_value = m.group('value')
                str_op = STR_OPERATORS[m.group('op')]
                if m.group('negation'):
                    op = lambda attr, value: not str_op(attr, value)
                else:
                    op = str_op

        if not m:
            raise SyntaxError('Invalid filter specification %r' % filter_spec)

        def _filter(f):
            actual_value = f.get(m.group('key'))
            if actual_value is None:
                return m.group('none_inclusive')
            return op(actual_value, comparison_value)
        return _filter

    def _default_format_spec(self, info_dict, download=True):

        def can_merge():
            merger = FFmpegMergerPP(self)
            return merger.available and merger.can_merge()

        prefer_best = (
            not self.params.get('simulate')
            and download
            and (
                not can_merge()
                or info_dict.get('is_live', False)
                or self.outtmpl_dict['default'] == '-'))
        compat = (
            prefer_best
            or self.params.get('allow_multiple_audio_streams', False)
            or 'format-spec' in self.params.get('compat_opts', []))

        return (
            'best/bestvideo+bestaudio' if prefer_best
            else 'bestvideo*+bestaudio/best' if not compat
            else 'bestvideo+bestaudio/best')

    def build_format_selector(self, format_spec):
        def syntax_error(note, start):
            message = (
                'Invalid format specification: '
                '{0}\n\t{1}\n\t{2}^'.format(note, format_spec, ' ' * start[1]))
            return SyntaxError(message)

        PICKFIRST = 'PICKFIRST'
        MERGE = 'MERGE'
        SINGLE = 'SINGLE'
        GROUP = 'GROUP'
        FormatSelector = collections.namedtuple('FormatSelector', ['type', 'selector', 'filters'])

        allow_multiple_streams = {'audio': self.params.get('allow_multiple_audio_streams', False),
                                  'video': self.params.get('allow_multiple_video_streams', False)}

        check_formats = self.params.get('check_formats')
        verbose = self.params.get('verbose')

        def _parse_filter(tokens):
            filter_parts = []
            for type, string, start, _, _ in tokens:
                if type == tokenize.OP and string == ']':
                    return ''.join(filter_parts)
                else:
                    filter_parts.append(string)

        def _remove_unused_ops(tokens):
            # Remove operators that we don't use and join them with the surrounding strings
            # for example: 'mp4' '-' 'baseline' '-' '16x9' is converted to 'mp4-baseline-16x9'
            ALLOWED_OPS = ('/', '+', ',', '(', ')')
            last_string, last_start, last_end, last_line = None, None, None, None
            for type, string, start, end, line in tokens:
                if type == tokenize.OP and string == '[':
                    if last_string:
                        yield tokenize.NAME, last_string, last_start, last_end, last_line
                        last_string = None
                    yield type, string, start, end, line
                    # everything inside brackets will be handled by _parse_filter
                    for type, string, start, end, line in tokens:
                        yield type, string, start, end, line
                        if type == tokenize.OP and string == ']':
                            break
                elif type == tokenize.OP and string in ALLOWED_OPS:
                    if last_string:
                        yield tokenize.NAME, last_string, last_start, last_end, last_line
                        last_string = None
                    yield type, string, start, end, line
                elif type in [tokenize.NAME, tokenize.NUMBER, tokenize.OP]:
                    if not last_string:
                        last_string = string
                        last_start = start
                        last_end = end
                    else:
                        last_string += string
            if last_string:
                yield tokenize.NAME, last_string, last_start, last_end, last_line

        def _parse_format_selection(tokens, inside_merge=False, inside_choice=False, inside_group=False):
            selectors = []
            current_selector = None
            for type, string, start, _, _ in tokens:
                # ENCODING is only defined in python 3.x
                if type == getattr(tokenize, 'ENCODING', None):
                    continue
                elif type in [tokenize.NAME, tokenize.NUMBER]:
                    current_selector = FormatSelector(SINGLE, string, [])
                elif type == tokenize.OP:
                    if string == ')':
                        if not inside_group:
                            # ')' will be handled by the parentheses group
                            tokens.restore_last_token()
                        break
                    elif inside_merge and string in ['/', ',']:
                        tokens.restore_last_token()
                        break
                    elif inside_choice and string == ',':
                        tokens.restore_last_token()
                        break
                    elif string == ',':
                        if not current_selector:
                            raise syntax_error('"," must follow a format selector', start)
                        selectors.append(current_selector)
                        current_selector = None
                    elif string == '/':
                        if not current_selector:
                            raise syntax_error('"/" must follow a format selector', start)
                        first_choice = current_selector
                        second_choice = _parse_format_selection(tokens, inside_choice=True)
                        current_selector = FormatSelector(PICKFIRST, (first_choice, second_choice), [])
                    elif string == '[':
                        if not current_selector:
                            current_selector = FormatSelector(SINGLE, 'best', [])
                        format_filter = _parse_filter(tokens)
                        current_selector.filters.append(format_filter)
                    elif string == '(':
                        if current_selector:
                            raise syntax_error('Unexpected "("', start)
                        group = _parse_format_selection(tokens, inside_group=True)
                        current_selector = FormatSelector(GROUP, group, [])
                    elif string == '+':
                        if not current_selector:
                            raise syntax_error('Unexpected "+"', start)
                        selector_1 = current_selector
                        selector_2 = _parse_format_selection(tokens, inside_merge=True)
                        if not selector_2:
                            raise syntax_error('Expected a selector', start)
                        current_selector = FormatSelector(MERGE, (selector_1, selector_2), [])
                    else:
                        raise syntax_error('Operator not recognized: "{0}"'.format(string), start)
                elif type == tokenize.ENDMARKER:
                    break
            if current_selector:
                selectors.append(current_selector)
            return selectors

        def _merge(formats_pair):
            format_1, format_2 = formats_pair

            formats_info = []
            formats_info.extend(format_1.get('requested_formats', (format_1,)))
            formats_info.extend(format_2.get('requested_formats', (format_2,)))

            if not allow_multiple_streams['video'] or not allow_multiple_streams['audio']:
                get_no_more = {'video': False, 'audio': False}
                for (i, fmt_info) in enumerate(formats_info):
                    if fmt_info.get('acodec') == fmt_info.get('vcodec') == 'none':
                        formats_info.pop(i)
                        continue
                    for aud_vid in ['audio', 'video']:
                        if not allow_multiple_streams[aud_vid] and fmt_info.get(aud_vid[0] + 'codec') != 'none':
                            if get_no_more[aud_vid]:
                                formats_info.pop(i)
                                break
                            get_no_more[aud_vid] = True

            if len(formats_info) == 1:
                return formats_info[0]

            video_fmts = [fmt_info for fmt_info in formats_info if fmt_info.get('vcodec') != 'none']
            audio_fmts = [fmt_info for fmt_info in formats_info if fmt_info.get('acodec') != 'none']

            the_only_video = video_fmts[0] if len(video_fmts) == 1 else None
            the_only_audio = audio_fmts[0] if len(audio_fmts) == 1 else None

            # if the merge was requested, force it to merge info MKV
            # when --merge-output-format is not given
            # because this is the behavior what I want
            output_ext = self.params.get('merge_output_format') or 'mkv'

            filtered = lambda *keys: filter(None, (traverse_obj(fmt, *keys) for fmt in formats_info))

            new_dict = {
                'requested_formats': formats_info,
                'format': '+'.join(filtered('format')),
                'format_id': '+'.join(filtered('format_id')),
                'ext': output_ext,
                'protocol': '+'.join(map(determine_protocol, formats_info)),
                'language': '+'.join(orderedSet(filtered('language'))),
                'format_note': '+'.join(orderedSet(filtered('format_note'))),
                'filesize_approx': sum(filtered('filesize', 'filesize_approx')),
                'tbr': sum(filtered('tbr', 'vbr', 'abr')),
            }

            if the_only_video:
                new_dict.update({
                    'width': the_only_video.get('width'),
                    'height': the_only_video.get('height'),
                    'resolution': the_only_video.get('resolution') or self.format_resolution(the_only_video),
                    'fps': the_only_video.get('fps'),
                    'vcodec': the_only_video.get('vcodec'),
                    'vbr': the_only_video.get('vbr'),
                    'stretched_ratio': the_only_video.get('stretched_ratio'),
                })

            if the_only_audio:
                new_dict.update({
                    'acodec': the_only_audio.get('acodec'),
                    'abr': the_only_audio.get('abr'),
                    'asr': the_only_audio.get('asr'),
                })

            return new_dict

        def _check_formats(formats):
            if not check_formats:
                yield from formats
                return
            for f in formats:
                self.to_screen('[info] Testing format %s' % f['format_id'])
                temp_file = tempfile.NamedTemporaryFile(
                    suffix='.tmp', delete=False,
                    dir=self.get_output_path('temp') or None)
                temp_file.close()
                try:
                    success, _ = self.dl(temp_file.name, f, test=True)
                except (DownloadError, IOError, OSError, ValueError) + network_exceptions:
                    success = False
                finally:
                    if os.path.exists(temp_file.name):
                        try:
                            os.remove(temp_file.name)
                        except OSError:
                            self.report_warning('Unable to delete temporary file "%s"' % temp_file.name)
                if success:
                    yield f
                else:
                    self.to_screen('[info] Unable to download format %s. Skipping...' % f['format_id'])

        def _build_selector_function(selector):
            if isinstance(selector, list):  # ,
                fs = [_build_selector_function(s) for s in selector]

                def selector_function(ctx):
                    for f in fs:
                        yield from f(ctx)
                return selector_function

            elif selector.type == GROUP:  # ()
                selector_function = _build_selector_function(selector.selector)

            elif selector.type == PICKFIRST:  # /
                fs = [_build_selector_function(s) for s in selector.selector]

                def selector_function(ctx):
                    for f in fs:
                        picked_formats = list(f(ctx))
                        if picked_formats:
                            return picked_formats
                    return []

            elif selector.type == MERGE:  # +
                selector_1, selector_2 = map(_build_selector_function, selector.selector)

                def selector_function(ctx):
                    for pair in itertools.product(
                            selector_1(copy.deepcopy(ctx)), selector_2(copy.deepcopy(ctx))):
                        yield _merge(pair)

            elif selector.type == SINGLE:  # atom
                format_spec = selector.selector or 'best'

                # TODO: Add allvideo, allaudio etc by generalizing the code with best/worst selector
                if format_spec == 'all':
                    def selector_function(ctx):
                        yield from _check_formats(ctx['formats'])
                elif format_spec == 'mergeall':
                    def selector_function(ctx):
                        formats = list(_check_formats(ctx['formats']))
                        if not formats:
                            return
                        merged_format = formats[-1]
                        for f in formats[-2::-1]:
                            merged_format = _merge((merged_format, f))
                        yield merged_format

                else:
                    format_fallback, format_reverse, format_idx = False, True, 1
                    mobj = re.match(
                        r'(?P<bw>best|worst|b|w)(?P<type>video|audio|v|a)?(?P<mod>\*)?(?:\.(?P<n>[1-9]\d*))?$',
                        format_spec)
                    if mobj is not None:
                        format_idx = int_or_none(mobj.group('n'), default=1)
                        format_reverse = mobj.group('bw')[0] == 'b'
                        format_type = (mobj.group('type') or [None])[0]
                        not_format_type = {'v': 'a', 'a': 'v'}.get(format_type)
                        format_modified = mobj.group('mod') is not None

                        format_fallback = not format_type and not format_modified  # for b, w
                        _filter_f = (
                            (lambda f: f.get('%scodec' % format_type) != 'none')
                            if format_type and format_modified  # bv*, ba*, wv*, wa*
                            else (lambda f: f.get('%scodec' % not_format_type) == 'none')
                            if format_type  # bv, ba, wv, wa
                            else (lambda f: f.get('vcodec') != 'none' and f.get('acodec') != 'none')
                            if not format_modified  # b, w
                            else lambda f: True)  # b*, w*
                        filter_f = lambda f: _filter_f(f) and (
                            f.get('vcodec') != 'none' or f.get('acodec') != 'none')
                    else:
                        if format_spec in ('m4a', 'mp3', 'ogg', 'aac'):  # audio extension
                            filter_f = lambda f: f.get('ext') == format_spec and f.get('acodec') != 'none'
                        elif format_spec in ('mp4', 'flv', 'webm', '3gp'):  # video extension
                            filter_f = lambda f: f.get('ext') == format_spec and f.get('acodec') != 'none' and f.get('vcodec') != 'none'
                        elif format_spec in ('mhtml', ):  # storyboards extension
                            filter_f = lambda f: f.get('ext') == format_spec and f.get('acodec') == 'none' and f.get('vcodec') == 'none'
                        else:
                            filter_f = lambda f: f.get('format_id') == format_spec  # id

                    def selector_function(ctx):
                        formats = list(ctx['formats'])
                        matches = list(filter(filter_f, formats)) if filter_f is not None else formats
                        if format_fallback and ctx['incomplete_formats'] and not matches:
                            # for extractors with incomplete formats (audio only (soundcloud)
                            # or video only (imgur)) best/worst will fallback to
                            # best/worst {video,audio}-only format
                            matches = formats
                        matches = LazyList(_check_formats(matches[::-1 if format_reverse else 1]))
                        try:
                            yield matches[format_idx - 1]
                        except IndexError:
                            return

            filters = [self._build_format_filter(f) for f in selector.filters]

            def final_selector(ctx):
                ctx_copy = copy.deepcopy(ctx)
                for _filter in filters:
                    ctx_copy['formats'] = list(filter(_filter, ctx_copy['formats']))
                return selector_function(ctx_copy)
            return final_selector

        def _visit_selectors(selector):
            """
            Selector tree visitor. Only used when -Fv is set
            This yields selectors including non-SINGLE ones, but then it won't be visitor anymore
            """
            if isinstance(selector, list):  # ,
                for n in selector:
                    yield from _visit_selectors(n)

            elif selector.type == GROUP:  # ()
                yield selector
                yield from _visit_selectors(selector.selector)
            elif selector.type == PICKFIRST:  # /
                yield selector
                for n in selector.selector:
                    yield from _visit_selectors(n)
            elif selector.type == MERGE:  # +
                yield selector
                for n in selector.selector:
                    yield from _visit_selectors(n)
            elif selector.type == SINGLE:  # atom
                yield selector

        stream = io.BytesIO(format_spec.encode('utf-8'))
        try:
            tokens = list(_remove_unused_ops(compat_tokenize_tokenize(stream.readline)))
        except tokenize.TokenError:
            raise syntax_error('Missing closing/opening brackets or parenthesis', (0, len(format_spec)))

        class TokenIterator(object):
            def __init__(self, tokens):
                self.tokens = tokens
                self.counter = 0

            def __iter__(self):
                return self

            def __next__(self):
                if self.counter >= len(self.tokens):
                    raise StopIteration()
                value = self.tokens[self.counter]
                self.counter += 1
                return value

            next = __next__

            def restore_last_token(self):
                self.counter -= 1

        parsed_selector = _parse_format_selection(iter(TokenIterator(tokens)))
        final_selector_func = _build_selector_function(parsed_selector)
        if verbose:
            # perform format debugging when -Fv
            all_single_selectors = list(filter(lambda x: x.type == SINGLE, _visit_selectors(parsed_selector)))
            final_selector_func.selectors = list(zip(all_single_selectors, map(_build_selector_function, all_single_selectors)))
        return final_selector_func

    def _calc_headers(self, info_dict):
        res = std_headers.copy()

        add_headers = info_dict.get('http_headers')
        if add_headers:
            res.update(add_headers)

        cookies = self._calc_cookies(info_dict)
        if cookies:
            res['Cookie'] = cookies

        if 'X-Forwarded-For' not in res:
            x_forwarded_for_ip = info_dict.get('__x_forwarded_for_ip')
            if x_forwarded_for_ip:
                res['X-Forwarded-For'] = x_forwarded_for_ip

        return res

    def _calc_cookies(self, info_dict):
        pr = sanitized_Request(info_dict['url'])
        self.cookiejar.add_cookie_header(pr)
        return pr.get_header('Cookie')

    def _sanitize_thumbnails(self, info_dict):
        thumbnails = info_dict.get('thumbnails')
        if thumbnails is None:
            thumbnail = info_dict.get('thumbnail')
            if thumbnail:
                info_dict['thumbnails'] = thumbnails = [{'url': thumbnail}]
        if thumbnails:
            thumbnails.sort(key=lambda t: (
                t.get('preference') if t.get('preference') is not None else -1,
                t.get('width') if t.get('width') is not None else -1,
                t.get('height') if t.get('height') is not None else -1,
                t.get('id') if t.get('id') is not None else '',
                t.get('url')))

            def thumbnail_tester():
                if self.params.get('check_formats'):
                    test_all = True
                    to_screen = lambda msg: self.to_screen(f'[info] {msg}')
                else:
                    test_all = False
                    to_screen = self.write_debug

                def test_thumbnail(t):
                    if not test_all and not t.get('_test_url'):
                        return True
                    to_screen('Testing thumbnail %s' % t['id'])
                    try:
                        self.urlopen(HEADRequest(t['url']))
                    except network_exceptions as err:
                        to_screen('Unable to connect to thumbnail %s URL "%s" - %s. Skipping...' % (
                            t['id'], t['url'], error_to_compat_str(err)))
                        return False
                    return True

                return test_thumbnail

            for i, t in enumerate(thumbnails):
                if t.get('id') is None:
                    t['id'] = '%d' % i
                if t.get('width') and t.get('height'):
                    t['resolution'] = '%dx%d' % (t['width'], t['height'])
                t['url'] = sanitize_url(t['url'])

            if self.params.get('check_formats') is not False:
                info_dict['thumbnails'] = LazyList(filter(thumbnail_tester(), thumbnails[::-1])).reverse()
            else:
                info_dict['thumbnails'] = thumbnails

    def process_video_result(self, info_dict, download=True):
        assert info_dict.get('_type', 'video') == 'video'

        if 'id' not in info_dict:
            raise ExtractorError('Missing "id" field in extractor result')
        if 'title' not in info_dict:
            raise ExtractorError('Missing "title" field in extractor result',
                                 video_id=info_dict['id'], ie=info_dict['extractor'])

        def report_force_conversion(field, field_not, conversion):
            self.report_warning(
                '"%s" field is not %s - forcing %s conversion, there is an error in extractor'
                % (field, field_not, conversion))

        def sanitize_string_field(info, string_field):
            field = info.get(string_field)
            if field is None or isinstance(field, compat_str):
                return
            report_force_conversion(string_field, 'a string', 'string')
            info[string_field] = compat_str(field)

        def sanitize_numeric_fields(info):
            for numeric_field in self._NUMERIC_FIELDS:
                field = info.get(numeric_field)
                if field is None or isinstance(field, compat_numeric_types):
                    continue
                report_force_conversion(numeric_field, 'numeric', 'int')
                info[numeric_field] = int_or_none(field)

        sanitize_string_field(info_dict, 'id')
        sanitize_numeric_fields(info_dict)

        if 'playlist' not in info_dict:
            # It isn't part of a playlist
            info_dict['playlist'] = None
            info_dict['playlist_index'] = None

        self._sanitize_thumbnails(info_dict)

        thumbnail = info_dict.get('thumbnail')
        thumbnails = info_dict.get('thumbnails')
        if thumbnail:
            info_dict['thumbnail'] = sanitize_url(thumbnail)
        elif thumbnails:
            info_dict['thumbnail'] = thumbnails[-1]['url']

        if info_dict.get('display_id') is None and 'id' in info_dict:
            info_dict['display_id'] = info_dict['id']

        for ts_key, date_key in (
                ('timestamp', 'upload_date'),
                ('release_timestamp', 'release_date'),
        ):
            if info_dict.get(date_key) is None and info_dict.get(ts_key) is not None:
                # Working around out-of-range timestamp values (e.g. negative ones on Windows,
                # see http://bugs.python.org/issue1646728)
                try:
                    upload_date = datetime.datetime.utcfromtimestamp(info_dict[ts_key])
                    info_dict[date_key] = upload_date.strftime('%Y%m%d')
                except (ValueError, OverflowError, OSError):
                    pass

        live_keys = ('is_live', 'was_live')
        live_status = info_dict.get('live_status')
        if live_status is None:
            for key in live_keys:
                if info_dict.get(key) is False:
                    continue
                if info_dict.get(key):
                    live_status = key
                break
            if all(info_dict.get(key) is False for key in live_keys):
                live_status = 'not_live'
        if live_status:
            info_dict['live_status'] = live_status
            for key in live_keys:
                if info_dict.get(key) is None:
                    info_dict[key] = (live_status == key)

        # Auto generate title fields corresponding to the *_number fields when missing
        # in order to always have clean titles. This is very common for TV series.
        for field in ('chapter', 'season', 'episode'):
            if info_dict.get('%s_number' % field) is not None and not info_dict.get(field):
                info_dict[field] = '%s %d' % (field.capitalize(), info_dict['%s_number' % field])

        for cc_kind in ('subtitles', 'automatic_captions'):
            cc = info_dict.get(cc_kind)
            if cc:
                for _, subtitle in cc.items():
                    for subtitle_format in subtitle:
                        if subtitle_format.get('url'):
                            subtitle_format['url'] = sanitize_url(subtitle_format['url'])
                        if subtitle_format.get('ext') is None:
                            subtitle_format['ext'] = determine_ext(subtitle_format['url']).lower()

        automatic_captions = info_dict.get('automatic_captions')
        subtitles = info_dict.get('subtitles')

        info_dict['requested_subtitles'] = self.process_subtitles(
            info_dict['id'], subtitles, automatic_captions)

        # We now pick which formats have to be downloaded
        if info_dict.get('formats') is None:
            # There's only one format available
            formats = [info_dict]
        else:
            formats = info_dict['formats']

        info_dict['__has_drm'] = any(f.get('has_drm') for f in formats)
        if not self.params.get('allow_unplayable_formats'):
            formats = [f for f in formats if not f.get('has_drm')]

        if not formats:
            self.raise_no_formats(info_dict)

        def is_wellformed(f):
            url = f.get('url')
            if not url:
                self.report_warning(
                    '"url" field is missing or empty - skipping format, '
                    'there is an error in extractor')
                return False
            if isinstance(url, bytes):
                sanitize_string_field(f, 'url')
            return True

        # Filter out malformed formats for better extraction robustness
        formats = list(filter(is_wellformed, formats))

        formats_dict = {}

        # We check that all the formats have the format and format_id fields
        for i, format in enumerate(formats):
            sanitize_string_field(format, 'format_id')
            sanitize_numeric_fields(format)
            format['url'] = sanitize_url(format['url'])
            if not format.get('format_id'):
                format['format_id'] = compat_str(i)
            else:
                # Sanitize format_id from characters used in format selector expression
                format['format_id'] = re.sub(r'[\s,/+\[\]()]', '_', format['format_id'])
            format_id = format['format_id']
            if format_id not in formats_dict:
                formats_dict[format_id] = []
            formats_dict[format_id].append(format)

        # Make sure all formats have unique format_id
        for format_id, ambiguous_formats in formats_dict.items():
            if len(ambiguous_formats) > 1:
                for i, format in enumerate(ambiguous_formats):
                    format['format_id'] = '%s-%d' % (format_id, i)

        for i, format in enumerate(formats):
            if format.get('format') is None:
                format['format'] = '{id} - {res}{note}'.format(
                    id=format['format_id'],
                    res=self.format_resolution(format),
                    note=format_field(format, 'format_note', ' (%s)'),
                )
            # Automatically determine file extension if missing
            if format.get('ext') is None:
                format['ext'] = determine_ext(format['url']).lower()
            # Automatically determine protocol if missing (useful for format
            # selection purposes)
            if format.get('protocol') is None:
                format['protocol'] = determine_protocol(format)
            # Add HTTP headers, so that external programs can use them from the
            # json output
            full_format_info = info_dict.copy()
            full_format_info.update(format)
            format['http_headers'] = self._calc_headers(full_format_info)
        # Remove private housekeeping stuff
        if '__x_forwarded_for_ip' in info_dict:
            del info_dict['__x_forwarded_for_ip']

        # TODO Central sorting goes here

        if not formats or formats[0] is not info_dict:
            # only set the 'formats' fields if the original info_dict list them
            # otherwise we end up with a circular reference, the first (and unique)
            # element in the 'formats' field in info_dict is info_dict itself,
            # which can't be exported to json
            info_dict['formats'] = formats

        info_dict, _ = self.pre_process(info_dict)

        # NOTE: be careful at list_formats
        format_selector = self.format_selector
        if format_selector is None:
            req_format = self._default_format_spec(info_dict, download=download)
            self.write_debug('Default format spec: %s' % req_format)
            format_selector = self.build_format_selector(req_format)

        if self.params.get('list_thumbnails'):
            self.list_thumbnails(info_dict)
        if self.params.get('listformats'):
            if not info_dict.get('formats') and not info_dict.get('url'):
                self.to_screen('%s has no formats' % info_dict['id'])
            else:
                self.list_formats(info_dict, format_selector if self.params.get('verbose') else None)
        if self.params.get('listsubtitles'):
            if 'automatic_captions' in info_dict:
                self.list_subtitles(
                    info_dict['id'], automatic_captions, 'automatic captions')
            self.list_subtitles(info_dict['id'], subtitles, 'subtitles')
        list_only = self.params.get('simulate') is None and (
            self.params.get('list_thumbnails') or self.params.get('listformats') or self.params.get('listsubtitles'))
        if list_only:
            # Without this printing, -F --print-json will not work
            self.__forced_printings(info_dict, self.prepare_filename(info_dict), incomplete=True)
            return

        # While in format selection we may need to have an access to the original
        # format set in order to calculate some metrics or do some processing.
        # For now we need to be able to guess whether original formats provided
        # by extractor are incomplete or not (i.e. whether extractor provides only
        # video-only or audio-only formats) for proper formats selection for
        # extractors with such incomplete formats (see
        # https://github.com/ytdl-org/youtube-dl/pull/5556).
        # Since formats may be filtered during format selection and may not match
        # the original formats the results may be incorrect. Thus original formats
        # or pre-calculated metrics should be passed to format selection routines
        # as well.
        # We will pass a context object containing all necessary additional data
        # instead of just formats.
        # This fixes incorrect format selection issue (see
        # https://github.com/ytdl-org/youtube-dl/issues/10083).
        incomplete_formats = (
            # NOTE: be careful at list_formats (here too to detect changes as conflict)
            # All formats are video-only or
            all(f.get('vcodec') != 'none' and f.get('acodec') == 'none' for f in formats)
            # all formats are audio-only
            or all(f.get('vcodec') == 'none' and f.get('acodec') != 'none' for f in formats))

        ctx = {
            'formats': formats,
            'incomplete_formats': incomplete_formats,
        }

        formats_to_download = list(format_selector(ctx))
        if not formats_to_download:
            if not self.params.get('ignore_no_formats_error'):
                raise ExtractorError('Requested format is not available', expected=True,
                                     video_id=info_dict['id'], ie=info_dict['extractor'])
            else:
                self.report_warning('Requested format is not available')
                # Process what we can, even without any available formats.
                self.process_info(dict(info_dict))
        elif download:
            self.to_screen(
                '[info] %s: Downloading %d format(s): %s' % (
                    info_dict['id'], len(formats_to_download),
                    ", ".join([f['format_id'] for f in formats_to_download])))
            for fmt in formats_to_download:
                new_info = dict(info_dict)
                # Save a reference to the original info_dict so that it can be modified in process_info if needed
                new_info['__original_infodict'] = info_dict
                new_info.update(fmt)
                self.process_info(new_info)
        # We update the info dict with the best quality format (backwards compatibility)
        if formats_to_download:
            info_dict.update(formats_to_download[-1])
        return info_dict

    def process_subtitles(self, video_id, normal_subtitles, automatic_captions):
        """Select the requested subtitles and their format"""
        available_subs = {}
        if normal_subtitles and self.params.get('writesubtitles'):
            available_subs.update(normal_subtitles)
        if automatic_captions and self.params.get('writeautomaticsub'):
            for lang, cap_info in automatic_captions.items():
                if lang not in available_subs:
                    available_subs[lang] = cap_info

        if (not self.params.get('writesubtitles') and not
                self.params.get('writeautomaticsub') or not
                available_subs):
            return None

        all_sub_langs = available_subs.keys()
        if self.params.get('allsubtitles', False):
            requested_langs = all_sub_langs
        elif self.params.get('subtitleslangs', False):
            # A list is used so that the order of languages will be the same as
            # given in subtitleslangs. See https://github.com/yt-dlp/yt-dlp/issues/1041
            requested_langs = []
            for lang_re in self.params.get('subtitleslangs'):
                if lang_re == 'all':
                    requested_langs.extend(all_sub_langs)
                    continue
                discard = lang_re[0] == '-'
                if discard:
                    lang_re = lang_re[1:]
                current_langs = filter(re.compile(lang_re + '$').match, all_sub_langs)
                if discard:
                    for lang in current_langs:
                        while lang in requested_langs:
                            requested_langs.remove(lang)
                else:
                    requested_langs.extend(current_langs)
            requested_langs = orderedSet(requested_langs)
        elif 'en' in available_subs:
            requested_langs = ['en']
        else:
            requested_langs = [list(all_sub_langs)[0]]
        if requested_langs:
            self.write_debug('Downloading subtitles: %s' % ', '.join(requested_langs))

        formats_query = self.params.get('subtitlesformat', 'best')
        formats_preference = formats_query.split('/') if formats_query else []
        subs = {}
        for lang in requested_langs:
            formats = available_subs.get(lang)
            if formats is None:
                self.report_warning('%s subtitles not available for %s' % (lang, video_id))
                continue
            for ext in formats_preference:
                if ext == 'best':
                    f = formats[-1]
                    break
                matches = list(filter(lambda f: f['ext'] == ext, formats))
                if matches:
                    f = matches[-1]
                    break
            else:
                f = formats[-1]
                self.report_warning(
                    'No subtitle format found matching "%s" for language %s, '
                    'using %s' % (formats_query, lang, f['ext']))
            subs[lang] = f
        return subs

    def __forced_printings(self, info_dict, filename, incomplete):
        def print_mandatory(field, actual_field=None):
            if actual_field is None:
                actual_field = field
            if (self.params.get('force%s' % field, False)
                    and (not incomplete or info_dict.get(actual_field) is not None)):
                self.to_stdout(info_dict[actual_field])

        def print_optional(field):
            if (self.params.get('force%s' % field, False)
                    and info_dict.get(field) is not None):
                self.to_stdout(info_dict[field])

        info_dict = info_dict.copy()
        if filename is not None:
            info_dict['filename'] = filename
        if info_dict.get('requested_formats') is not None:
            # For RTMP URLs, also include the playpath
            info_dict['urls'] = '\n'.join(f['url'] + f.get('play_path', '') for f in info_dict['requested_formats'])
        elif 'url' in info_dict:
            info_dict['urls'] = info_dict['url'] + info_dict.get('play_path', '')

        if self.params.get('forceprint') or self.params.get('forcejson'):
            self.post_extract(info_dict)
        for tmpl in self.params.get('forceprint', []):
            mobj = re.match(r'\w+(=?)$', tmpl)
            if mobj and mobj.group(1):
                tmpl = f'{tmpl[:-1]} = %({tmpl[:-1]})s'
            elif mobj:
                tmpl = '%({})s'.format(tmpl)
            self.to_stdout(self.evaluate_outtmpl(tmpl, info_dict))

        print_mandatory('title')
        print_mandatory('id')
        print_mandatory('url', 'urls')
        print_optional('thumbnail')
        print_optional('description')
        print_optional('filename')
        if self.params.get('forceduration') and info_dict.get('duration') is not None:
            self.to_stdout(formatSeconds(info_dict['duration']))
        print_mandatory('format')

        if self.params.get('printjsontypes', False):
            self.to_stdout('\n'.join(dig_object_type(info_dict)))

        if self.params.get('forcejson'):
            self.to_stdout(json.dumps(self.sanitize_info(info_dict)))

    def dl(self, name, info, subtitle=False, test=False):
        if not info.get('url'):
            self.raise_no_formats(info, True)

        if test:
            verbose = self.params.get('verbose')
            params = {
                'test': True,
                'quiet': self.params.get('quiet') or not verbose,
                'verbose': verbose,
                'noprogress': not verbose,
                'nopart': True,
                'skip_unavailable_fragments': False,
                'keep_fragments': False,
                'overwrites': True,
                '_no_ytdl_file': True,
            }
        else:
            params = self.params
        fd = get_suitable_downloader(info, params, to_stdout=(name == '-'))(self, params)
        if not test:
            for ph in self._progress_hooks:
                fd.add_progress_hook(ph)
            urls = '", "'.join([f['url'] for f in info.get('requested_formats', [])] or [info['url']])
            self.write_debug('Invoking downloader on "%s"' % urls)
        new_info = dict(info)
        if new_info.get('http_headers') is None:
            new_info['http_headers'] = self._calc_headers(new_info)
        return fd.download(name, new_info, subtitle)

    def process_info(self, info_dict):
        """Process a single resolved IE result."""

        assert info_dict.get('_type', 'video') == 'video'

        max_downloads = self.params.get('max_downloads')
        if max_downloads is not None:
            if self._num_downloads >= int(max_downloads):
                raise MaxDownloadsReached()

        # TODO: backward compatibility, to be removed
        info_dict['fulltitle'] = info_dict['title']

        if 'format' not in info_dict and 'ext' in info_dict:
            info_dict['format'] = info_dict['ext']

        if info_dict.get('ext') == 'mp4' and info_dict.get('is_live', False) and self.params.get('live_download_mkv', False):
            info_dict['format'] = info_dict['ext'] = 'mkv'
            if info_dict['protocol'] not in LDM_EXCEPTIONS:
                info_dict['protocol'] = 'live_ffmpeg'

        if self._match_entry(info_dict) is not None:
            return

        self.post_extract(info_dict)
        self._num_downloads += 1

        # info_dict['_filename'] needs to be set for backward compatibility
        info_dict['_filename'] = full_filename = self.prepare_filename(info_dict, warn=True)
        temp_filename = self.prepare_filename(info_dict, 'temp')
        files_to_move = {}

        # Forced printings
        self.__forced_printings(info_dict, full_filename, incomplete=('format' not in info_dict))

        if self.params.get('simulate'):
            if self.params.get('force_write_download_archive', False):
                self.record_download_archive(info_dict)
            # Do nothing else if in simulate mode
            return

        if full_filename is None:
            return
        if not self._ensure_dir_exists(encodeFilename(full_filename)):
            return
        if not self._ensure_dir_exists(encodeFilename(temp_filename)):
            return

        if self._write_description('video', info_dict,
                                   self.prepare_filename(info_dict, 'description')) is None:
            return

        sub_files = self._write_subtitles(info_dict, temp_filename)
        if sub_files is None:
            return
        files_to_move.update(dict(sub_files))

        thumb_files = self._write_thumbnails(
            'video', info_dict, temp_filename, self.prepare_filename(info_dict, 'thumbnail'))
        if thumb_files is None:
            return
        files_to_move.update(dict(thumb_files))

        infofn = self.prepare_filename(info_dict, 'infojson')
        _infojson_written = self._write_info_json('video', info_dict, infofn)
        if _infojson_written:
            info_dict['__infojson_filename'] = infofn
        elif _infojson_written is None:
            return

        # Note: Annotations are deprecated
        annofn = None
        if self.params.get('writeannotations', False):
            annofn = self.prepare_filename(info_dict, 'annotation')
        if annofn:
            if not self._ensure_dir_exists(encodeFilename(annofn)):
                return
            if not self.params.get('overwrites', True) and os.path.exists(encodeFilename(annofn)):
                self.to_screen('[info] Video annotations are already present')
            elif not info_dict.get('annotations'):
                self.report_warning('There are no annotations to write.')
            else:
                try:
                    self.to_screen('[info] Writing video annotations to: ' + annofn)
                    with self.open(encodeFilename(annofn), 'w', encoding='utf-8') as annofile:
                        annofile.write(info_dict['annotations'])
                except (KeyError, TypeError):
                    self.report_warning('There are no annotations to write.')
                except (OSError, IOError):
                    self.report_error('Cannot write annotations file: ' + annofn)
                    return

        # Write internet shortcut files
        url_link = webloc_link = desktop_link = False
        if self.params.get('writelink', False):
            if sys.platform == "darwin":  # macOS.
                webloc_link = True
            elif sys.platform.startswith("linux"):
                desktop_link = True
            else:  # if sys.platform in ['win32', 'cygwin']:
                url_link = True
        if self.params.get('writeurllink', False):
            url_link = True
        if self.params.get('writewebloclink', False):
            webloc_link = True
        if self.params.get('writedesktoplink', False):
            desktop_link = True

        if url_link or webloc_link or desktop_link:
            if 'webpage_url' not in info_dict:
                self.report_error('Cannot write internet shortcut file because the "webpage_url" field is missing in the media information')
                return
            ascii_url = iri_to_uri(info_dict['webpage_url'])

        def _write_link_file(extension, template, newline, embed_filename):
            linkfn = replace_extension(full_filename, extension, info_dict.get('ext'))
            if self.params.get('overwrites', True) and os.path.exists(encodeFilename(linkfn)):
                self.to_screen('[info] Internet shortcut is already present')
            else:
                try:
                    self.to_screen('[info] Writing internet shortcut to: ' + linkfn)
                    with self.open(encodeFilename(to_high_limit_path(linkfn)), 'w', encoding='utf-8', newline=newline) as linkfile:
                        template_vars = {'url': ascii_url}
                        if embed_filename:
                            template_vars['filename'] = linkfn[:-(len(extension) + 1)]
                        linkfile.write(template % template_vars)
                except (OSError, IOError):
                    self.report_error('Cannot write internet shortcut ' + linkfn)
                    return False
            return True

        if url_link:
            if not _write_link_file('url', DOT_URL_LINK_TEMPLATE, '\r\n', embed_filename=False):
                return
        if webloc_link:
            if not _write_link_file('webloc', DOT_WEBLOC_LINK_TEMPLATE, '\n', embed_filename=False):
                return
        if desktop_link:
            if not _write_link_file('desktop', DOT_DESKTOP_LINK_TEMPLATE, '\n', embed_filename=True):
                return

        try:
            info_dict, files_to_move = self.pre_process(info_dict, 'before_dl', files_to_move)
        except PostProcessingError as err:
            self.report_error('Preprocessing: %s' % str(err))
            return

        must_record_download_archive = False
        if self.params.get('skip_download', False):
            info_dict['filepath'] = temp_filename
            info_dict['__finaldir'] = os.path.dirname(os.path.abspath(encodeFilename(full_filename)))
            info_dict['__files_to_move'] = files_to_move
            info_dict = self.run_pp(MoveFilesAfterDownloadPP(self, False), info_dict)
        else:
            # Download
            if not self.test_filename_external(full_filename):
                self.to_screen(
                    '[download] %s has rejected by external test process' % full_filename)
                return

            info_dict.setdefault('__postprocessors', [])

            try:
                self.lock_file(info_dict)

                def existing_file(*filepaths):
                    ext = info_dict.get('ext')
                    final_ext = self.params.get('final_ext', ext)
                    existing_files = []
                    for file in orderedSet(filepaths):
                        if final_ext != ext:
                            converted = replace_extension(file, final_ext, ext)
                            if os.path.exists(encodeFilename(converted)):
                                existing_files.append(converted)
                        if os.path.exists(encodeFilename(file)):
                            existing_files.append(file)

                    if not existing_files or self.params.get('overwrites', False):
                        for file in orderedSet(existing_files):
                            self.report_file_delete(file)
                            os.remove(encodeFilename(file))
                        return None

                    info_dict['ext'] = os.path.splitext(existing_files[0])[1][1:]
                    return existing_files[0]

                success = True
                if info_dict.get('requested_formats') is not None:

                    requested_formats = info_dict['requested_formats']
                    old_ext = info_dict['ext']

                    # merge to mkv without --merge-output-format no matter what
                    if self.params.get('merge_output_format') is None:
                        info_dict['ext'] = 'mkv'
                    new_ext = info_dict['ext']

                    def correct_ext(filename, ext=new_ext):
                        if filename == '-':
                            return filename
                        filename_real_ext = os.path.splitext(filename)[1][1:]
                        filename_wo_ext = (
                            os.path.splitext(filename)[0]
                            if filename_real_ext in (old_ext, new_ext)
                            else filename)
                        return '%s.%s' % (filename_wo_ext, ext)

                    # Ensure filename always has a correct extension for successful merge
                    full_filename = correct_ext(full_filename)
                    temp_filename = correct_ext(temp_filename)
                    dl_filename = existing_file(full_filename, temp_filename)
                    info_dict['__real_download'] = False

                    if dl_filename is not None:
                        self.report_file_already_downloaded(dl_filename)
                    elif get_suitable_downloader(info_dict, self.params, to_stdout=temp_filename == '-'):
                        info_dict['url'] = '\n'.join(f['url'] for f in requested_formats)
                        success, real_download = self.dl(temp_filename, info_dict)
                        info_dict['__real_download'] = real_download
                    else:
                        downloaded = []
                        merger = FFmpegMergerPP(self)
                        if self.params.get('allow_unplayable_formats'):
                            self.report_warning(
                                'You have requested merging of multiple formats '
                                'while also allowing unplayable formats to be downloaded. '
                                'The formats won\'t be merged to prevent data corruption.')
                        elif not merger.available:
                            self.report_warning(
                                'You have requested merging of multiple formats but ffmpeg is not installed. '
                                'The formats won\'t be merged.')

                        if temp_filename == '-':
                            reason = ('using a downloader other than ffmpeg' if FFmpegFD.can_merge_formats(info_dict)
                                      else 'but the formats are incompatible for simultaneous download' if merger.available
                                      else 'but ffmpeg is not installed')
                            self.report_warning(
                                f'You have requested downloading multiple formats to stdout {reason}. '
                                'The formats will be streamed one after the other')
                            fname = temp_filename
                        for f in requested_formats:
                            new_info = dict(info_dict)
                            del new_info['requested_formats']
                            new_info.update(f)
                            if temp_filename != '-':
                                fname = prepend_extension(
                                    correct_ext(temp_filename, new_info['ext']),
                                    'f%s' % f['format_id'], new_info['ext'])
                                if not self._ensure_dir_exists(fname):
                                    return
                                f['filepath'] = fname
                                downloaded.append(fname)
                            partial_success, real_download = self.dl(fname, new_info)
                            info_dict['__real_download'] = info_dict['__real_download'] or real_download
                            success = success and partial_success
                        if merger.available and not self.params.get('allow_unplayable_formats'):
                            info_dict['__postprocessors'].append(merger)
                            info_dict['__files_to_merge'] = downloaded
                            # Even if there were no downloads, it is being merged only now
                            info_dict['__real_download'] = True
                        else:
                            for file in downloaded:
                                files_to_move[file] = None
                else:
                    # Just a single file
                    dl_filename = existing_file(full_filename, temp_filename)
                    if dl_filename is None or dl_filename == temp_filename:
                        # dl_filename == temp_filename could mean that the file was partially downloaded with --no-part.
                        # So we should try to resume the download
                        success, real_download = self.dl(temp_filename, info_dict)
                        info_dict['__real_download'] = real_download
                    else:
                        self.report_file_already_downloaded(dl_filename)

                dl_filename = dl_filename or temp_filename
                info_dict['__finaldir'] = os.path.dirname(os.path.abspath(encodeFilename(full_filename)))

            except network_exceptions as err:
                self.report_error('unable to download video data: %s' % error_to_compat_str(err))
                return
            except (OSError, IOError) as err:
                raise UnavailableVideoError(err)
            except (ContentTooShortError, ) as err:
                self.report_error('content too short (expected %s bytes and served %s)' % (err.expected, err.downloaded))
                return
            finally:
                self.unlock_file(info_dict)

            if success and full_filename != '-':

                def fixup():
                    do_fixup = True
                    fixup_policy = self.params.get('fixup')
                    vid = info_dict['id']

                    if fixup_policy in ('ignore', 'never'):
                        return
                    elif fixup_policy == 'warn':
                        do_fixup = False
                    elif fixup_policy != 'force':
                        assert fixup_policy in ('detect_or_warn', None)
                        if not info_dict.get('__real_download'):
                            do_fixup = False

                    def ffmpeg_fixup(cndn, msg, cls):
                        if not cndn:
                            return
                        if not do_fixup:
                            self.report_warning(f'{vid}: {msg}')
                            return
                        pp = cls(self)
                        if pp.available:
                            info_dict['__postprocessors'].append(pp)
                        else:
                            self.report_warning(f'{vid}: {msg}. Install ffmpeg to fix this automatically')

                    stretched_ratio = info_dict.get('stretched_ratio')
                    ffmpeg_fixup(
                        stretched_ratio not in (1, None),
                        f'Non-uniform pixel ratio {stretched_ratio}',
                        FFmpegFixupStretchedPP)

                    ffmpeg_fixup(
                        (info_dict.get('requested_formats') is None
                         and info_dict.get('container') == 'm4a_dash'
                         and info_dict.get('ext') == 'm4a'),
                        'writing DASH m4a. Only some players support this container',
                        FFmpegFixupM4aPP)

                    downloader = get_suitable_downloader(info_dict, self.params) if 'protocol' in info_dict else None
                    downloader = downloader.__name__ if downloader else None
                    ffmpeg_fixup(info_dict.get('requested_formats') is None and downloader == 'HlsFD',
                                 'malformed AAC bitstream detected', FFmpegFixupM3u8PP)
                    ffmpeg_fixup(downloader == 'WebSocketFragmentFD', 'malformed timestamps detected', FFmpegFixupTimestampPP)
                    ffmpeg_fixup(downloader in ('WebSocketFragmentFD', 'SteamlinkFD'), 'malformed duration detected', FFmpegFixupDurationPP)

                fixup()
                try:
                    info_dict = self.post_process(dl_filename, info_dict, files_to_move)
                except PostProcessingError as err:
                    self.report_error('Postprocessing: %s' % str(err))
                    return
                try:
                    for ph in self._post_hooks:
                        ph(info_dict['filepath'])
                except Exception as err:
                    self.report_error('post hooks: %s' % str(err))
                    return
                must_record_download_archive = True

        if must_record_download_archive or self.params.get('force_write_download_archive', False):
            self.record_download_archive(info_dict)
        max_downloads = self.params.get('max_downloads')
        if max_downloads is not None and self._num_downloads >= int(max_downloads):
            raise MaxDownloadsReached()

    def download(self, url_list):
        """Download a given list of URLs."""
        outtmpl = self.outtmpl_dict['default']
        if (len(url_list) > 1
                and outtmpl != '-'
                and '%' not in outtmpl
                and self.params.get('max_downloads') != 1):
            raise SameFileError(outtmpl)

        for url in url_list:
            try:
                # It also downloads the videos
                res = self.extract_info(
                    url, force_generic_extractor=self.params.get('force_generic_extractor', False))
            except UnavailableVideoError:
                self.report_error('unable to download video')
            except MaxDownloadsReached:
                self.to_screen('[info] Maximum number of downloads reached')
                raise
            except ExistingVideoReached:
                self.to_screen('[info] Encountered a video that is already in the archive, stopping due to --break-on-existing')
                raise
            except RejectedVideoReached:
                self.to_screen('[info] Encountered a video that did not match filter, stopping due to --break-on-reject')
                raise
            else:
                if self.params.get('dump_single_json', False):
                    self.post_extract(res)
                    self.to_stdout(json.dumps(self.sanitize_info(res)))

        return self._download_retcode

    def download_with_info_file(self, info_filename):
        with contextlib.closing(fileinput.FileInput(
                [info_filename], mode='r',
                openhook=fileinput.hook_encoded('utf-8'))) as f:
            # FileInput doesn't have a read method, we can't call json.load
            info = self.sanitize_info(json.loads('\n'.join(f)), self.params.get('clean_infojson', True))
        try:
            self.process_ie_result(info, download=True)
        except (DownloadError, EntryNotInPlaylist, ReextractRequested):
            webpage_url = info.get('webpage_url')
            if webpage_url is not None:
                self.report_warning('The info failed to download, trying with "%s"' % webpage_url)
                return self.download([webpage_url])
            else:
                raise
        return self._download_retcode

    @staticmethod
    def sanitize_info(info_dict, remove_private_keys=False):
        ''' Sanitize the infodict for converting to json '''
        if info_dict is None:
            return info_dict
        info_dict.setdefault('epoch', int(time.time()))
        remove_keys = {'__original_infodict'}  # Always remove this since this may contain a copy of the entire dict
        keep_keys = ['_type'],  # Always keep this to facilitate load-info-json
        if remove_private_keys:
            remove_keys |= {
                'requested_formats', 'requested_subtitles', 'requested_entries',
                'filepath', 'entries', 'original_url', 'playlist_autonumber',
            }
            empty_values = (None, {}, [], set(), tuple())
            reject = lambda k, v: k not in keep_keys and (
                k.startswith('_') or k in remove_keys or v in empty_values)
        else:
            reject = lambda k, v: k in remove_keys
        filter_fn = lambda obj: (
            list(map(filter_fn, obj)) if isinstance(obj, (LazyList, list, tuple, set))
            else obj if not isinstance(obj, dict)
            else dict((k, filter_fn(v)) for k, v in obj.items() if not reject(k, v)))
        return filter_fn(info_dict)

    @staticmethod
    def filter_requested_info(info_dict, actually_filter=True):
        ''' Alias of sanitize_info for backward compatibility '''
        return YoutubeDL.sanitize_info(info_dict, actually_filter)

    def run_pp(self, pp, infodict):
        files_to_delete = []
        if '__files_to_move' not in infodict:
            infodict['__files_to_move'] = {}
        try:
            files_to_delete, infodict = pp.run(infodict)
        except PostProcessingError as e:
            # Must be True and not 'only_download'
            if self.params.get('ignoreerrors') is True:
                self.report_error(e)
                return infodict
            raise

        if not files_to_delete:
            return infodict
        if self.params.get('keepvideo', False):
            for f in files_to_delete:
                infodict['__files_to_move'].setdefault(f, '')
        else:
            for old_filename in set(files_to_delete):
                self.to_screen('Deleting original file %s (pass -k to keep)' % old_filename)
                try:
                    self.remove(encodeFilename(old_filename))
                except (IOError, OSError):
                    self.report_warning('Unable to remove downloaded original file')
                if old_filename in infodict['__files_to_move']:
                    del infodict['__files_to_move'][old_filename]
        return infodict

    @staticmethod
    def post_extract(info_dict):
        def actual_post_extract(info_dict):
            if info_dict.get('_type') in ('playlist', 'multi_video'):
                for video_dict in info_dict.get('entries', {}):
                    actual_post_extract(video_dict or {})
                return

            post_extractor = info_dict.get('__post_extractor') or (lambda: {})
            extra = post_extractor().items()
            info_dict.update(extra)
            info_dict.pop('__post_extractor', None)

            original_infodict = info_dict.get('__original_infodict') or {}
            original_infodict.update(extra)
            original_infodict.pop('__post_extractor', None)

        actual_post_extract(info_dict or {})

    def pre_process(self, ie_info, key='pre_process', files_to_move=None):
        info = dict(ie_info)
        info['__files_to_move'] = files_to_move or {}
        for pp in self._pps[key]:
            info = self.run_pp(pp, info)
        return info, info.pop('__files_to_move', None)

    def post_process(self, filename, ie_info, files_to_move=None):
        """Run all the postprocessors on the given file."""
        info = dict(ie_info)
        info['filepath'] = filename
        info['__files_to_move'] = files_to_move or {}

        for pp in ie_info.get('__postprocessors', []) + self._pps['post_process']:
            info = self.run_pp(pp, info)
        info = self.run_pp(MoveFilesAfterDownloadPP(self), info)
        del info['__files_to_move']
        for pp in self._pps['after_move']:
            info = self.run_pp(pp, info)
        return info

    def _make_archive_id(self, info_dict):
        video_id = info_dict.get('id')
        if not video_id:
            return
        # Future-proof against any change in case
        # and backwards compatibility with prior versions
        extractor = info_dict.get('extractor_key') or info_dict.get('ie_key')  # key in a playlist
        if extractor is None:
            url = str_or_none(info_dict.get('url'))
            if not url:
                return
            # Try to find matching extractor for the URL and take its ie_key
            for ie_key, ie in self._ies.items():
                if ie.suitable(url):
                    extractor = ie_key
                    break
            else:
                return
        return '%s %s' % (extractor.lower(), video_id)

    def test_filename_external(self, filename):
        cmd = self.params.get('test_filename')
        if not cmd or not isinstance(cmd, (compat_str, compiled_regex_type)):
            return True

        if isinstance(cmd, compiled_regex_type) or cmd.startswith('re:'):
            # allow Patten object or string begins with 're:' to test against regex
            if isinstance(cmd, compat_str):
                cmd = cmd[3:]
            mobj = re.search(cmd, filename)
            return bool(mobj)

        if '{}' not in cmd:
            cmd += ' {}'

        cmd = cmd.replace('{}', compat_shlex_quote(filename))

        if self.params.get('verbose'):
            self.to_screen('[debug] Testing: %s' % cmd)
        try:
            # True when retcode==0
            retCode = subprocess.call(encodeArgument(cmd), shell=True)
            return retCode == 0
        except (IOError, OSError):
            if self.params.get('verbose'):
                self.to_screen('[debug] Testing: %s' % cmd)
            return True

    def in_download_archive(self, info_dict):
        fn = self.params.get('download_archive')
        if fn is None:
            return False

        vid_id = self._make_archive_id(info_dict)
        if not vid_id:
            return False  # Incomplete video information

        return vid_id in self.archive

    def record_download_archive(self, info_dict):
        fn = self.params.get('download_archive')
        if fn is None:
            return
        vid_id = self._make_archive_id(info_dict)
        assert vid_id
        with locked_file(fn, 'a', encoding='utf-8') as archive_file:
            archive_file.write(vid_id + '\n')
        self.archive.add(vid_id)

    def lock_file(self, info_dict):
        if not self.params.get('lock_exclusive', True):
            return
        vid_id = self._make_archive_id(info_dict)
        if not vid_id:
            return
        vid_id = re.sub(r'[/\\: ]+', '_', vid_id) + '.lock'
        if self.params.get('verbose'):
            self.to_screen('[debug] locking %s' % vid_id)
        try:
            with locked_file(vid_id, 'w', encoding='utf-8') as w:
                w.write('%s\n' % vid_id)
                url = info_dict.get('url')
                if url:
                    w.write('%s\n' % url)
        except IOError:
            pass

    def unlock_file(self, info_dict):
        if not self.params.get('lock_exclusive', True):
            return
        vid_id = self._make_archive_id(info_dict)
        if not vid_id:
            return
        vid_id = re.sub(r'[/\\: ]', '_', vid_id) + '.lock'
        if self.params.get('verbose'):
            self.to_screen('[debug] unlocking %s' % vid_id)
        try:
            os.remove(vid_id)
        except IOError:
            pass

    @staticmethod
    def format_resolution(format, default='unknown'):
        is_images = format.get('vcodec') == 'none' and format.get('acodec') == 'none'
        if format.get('vcodec') == 'none' and format.get('acodec') != 'none':
            return 'audio only'
        if format.get('resolution') is not None:
            return format['resolution']
        if format.get('width') and format.get('height'):
            res = '%dx%d' % (format['width'], format['height'])
        elif format.get('height'):
            res = '%sp' % format['height']
        elif format.get('width'):
            res = '%dx?' % format['width']
        elif is_images:
            return 'images'
        else:
            return default
        return f'{res} images' if is_images else res

    def _format_note(self, fdict):
        res = ''
        if fdict.get('ext') in ['f4f', 'f4m']:
            res += '(unsupported) '
        if fdict.get('language'):
            if res:
                res += ' '
            res += '[%s] ' % fdict['language']
        if fdict.get('format_note') is not None:
            res += fdict['format_note'] + ' '
        if fdict.get('tbr') is not None:
            res += '%4dk ' % fdict['tbr']
        if fdict.get('container') is not None:
            if res:
                res += ', '
            res += '%s container' % fdict['container']
        if (fdict.get('vcodec') is not None
                and fdict.get('vcodec') != 'none'):
            if res:
                res += ', '
            res += fdict['vcodec']
            if fdict.get('vbr') is not None:
                res += '@'
        elif fdict.get('vbr') is not None and fdict.get('abr') is not None:
            res += 'video@'
        if fdict.get('vbr') is not None:
            res += '%4dk' % fdict['vbr']
        if fdict.get('fps') is not None:
            if res:
                res += ', '
            res += '%sfps' % fdict['fps']
        if fdict.get('acodec') is not None:
            if res:
                res += ', '
            if fdict['acodec'] == 'none':
                res += 'video only'
            else:
                res += '%-5s' % fdict['acodec']
        elif fdict.get('abr') is not None:
            if res:
                res += ', '
            res += 'audio'
        if fdict.get('abr') is not None:
            res += '@%3dk' % fdict['abr']
        if fdict.get('asr') is not None:
            res += ' (%5dHz)' % fdict['asr']
        if fdict.get('filesize') is not None:
            if res:
                res += ', '
            res += format_bytes(fdict['filesize'])
        elif fdict.get('filesize_approx') is not None:
            if res:
                res += ', '
            res += '~' + format_bytes(fdict['filesize_approx'])
        return res

    def list_formats(self, info_dict, format_selector):
        formats = info_dict.get('formats', [info_dict])
        verbose = format_selector and self.params.get('verbose') and len(formats) > 1

        new_format = (
            'list-formats' not in self.params.get('compat_opts', [])
            and self.params.get('listformats_table', True) is not False)

        if verbose:
            # taken from process_video_result
            incomplete_formats = (
                # All formats are video-only or
                all(f.get('vcodec') != 'none' and f.get('acodec') == 'none' for f in formats)
                # all formats are audio-only
                or all(f.get('vcodec') == 'none' and f.get('acodec') != 'none' for f in formats))
            unknown_formats = []

            ctx = {
                'formats': formats,
                'incomplete_formats': incomplete_formats,
            }

            # search this file for "perform format debugging when -Fv" for contents of format_selector.selectors
            found = {}
            for sel, func in format_selector.selectors:
                found_fmt = next(func(ctx), None)
                selector_text = sel.selector
                if sel.filters:
                    selector_text += '[' + ']['.join(sel.filters) + ']'
                if found_fmt:
                    found.setdefault(found_fmt['format_id'], []).append(selector_text)
                else:
                    unknown_formats.append(selector_text)

            def debug_info(f):
                if new_format:
                    columns = ['|']
                else:
                    columns = []
                columns.append(', '.join(found.get(f['format_id']) or []))
                return columns
        else:
            def debug_info(f):
                return []
        debug_info_title = []

        if new_format:
            def format_protocol(f):
                proto = shorten_protocol_name(f.get('protocol', '').replace("native", "n"))
                exp_proto = shorten_protocol_name(f.get('expected_protocol', '').replace("native", "n"))
                if exp_proto:
                    return f'{exp_proto} ({proto})'
                else:
                    return proto

            if verbose:
                debug_info_title = ['|', 'DEBUG']

            table = [
                [
                    format_field(f, 'format_id'),
                    format_field(f, 'ext'),
                    self.format_resolution(f),
                    format_field(f, 'fps', '%d'),
                    '|',
                    format_field(f, 'filesize', ' %s', func=format_bytes) + format_field(f, 'filesize_approx', '~%s', func=format_bytes),
                    format_field(f, 'tbr', '%4dk'),
                    format_protocol(f),
                    '|',
                    format_field(f, 'vcodec', default='unknown').replace('none', ''),
                    format_field(f, 'vbr', '%4dk'),
                    format_field(f, 'acodec', default='unknown').replace('none', ''),
                    format_field(f, 'abr', '%3dk'),
                    format_field(f, 'asr', '%5dHz'),
                    ', '.join(filter(None, (
                        'UNSUPPORTED' if f.get('ext') in ('f4f', 'f4m') else '',
                        format_field(f, 'language', '[%s]'),
                        format_field(f, 'format_note'),
                        format_field(f, 'container', ignore=(None, f.get('ext'))),
                    ))),
                    *debug_info(f),
                ] for f in formats if f.get('preference') is None or f['preference'] >= -1000]
            header_line = ['ID', 'EXT', 'RESOLUTION', 'FPS', '|', ' FILESIZE', '  TBR', 'PROTO',
                           '|', 'VCODEC', '  VBR', 'ACODEC', ' ABR', ' ASR', 'MORE INFO', *debug_info_title]
        else:
            if verbose:
                debug_info_title = ['debug']

            table = [
                [
                    format_field(f, 'format_id'),
                    format_field(f, 'ext'),
                    self.format_resolution(f),
                    self._format_note(f)]
                for f in formats
                if f.get('preference') is None or f['preference'] >= -1000]
            header_line = ['format code', 'extension', 'resolution', 'note', *debug_info_title]

        self.to_screen(
            '[info] Available formats for %s:' % info_dict['id'])
        self.to_stdout(render_table(
            header_line, table, delim=new_format, extraGap=(0 if new_format else 1), hideEmpty=new_format))
        if verbose and unknown_formats:
            self.to_screen('[debugger] Specs not matched: %s' % ', '.join(unknown_formats))

    def list_thumbnails(self, info_dict):
        thumbnails = list(info_dict.get('thumbnails'))
        if not thumbnails:
            self.to_screen('[info] No thumbnails present for %s' % info_dict['id'])
            return

        self.to_screen(
            '[info] Thumbnails for %s:' % info_dict['id'])
        self.to_stdout(render_table(
            ['ID', 'width', 'height', 'URL'],
            [[t['id'], t.get('width', 'unknown'), t.get('height', 'unknown'), t['url']] for t in thumbnails]))

    def list_subtitles(self, video_id, subtitles, name='subtitles'):
        if not subtitles:
            self.to_screen('%s has no %s' % (video_id, name))
            return
        self.to_screen(
            'Available %s for %s:' % (name, video_id))

        def _row(lang, formats):
            exts, names = zip(*((f['ext'], f.get('name') or 'unknown') for f in reversed(formats)))
            if len(set(names)) == 1:
                names = [] if names[0] == 'unknown' else names[:1]
            return [lang, ', '.join(names), ', '.join(exts)]

        self.to_stdout(render_table(
            ['Language', 'Name', 'Formats'],
            [_row(lang, formats) for lang, formats in subtitles.items()],
            hideEmpty=True))

    def urlopen(self, req):
        """ Start an HTTP download """
        if isinstance(req, compat_basestring):
            req = sanitized_Request(req)
        return self._opener.open(req, timeout=self._socket_timeout)

    def print_debug_header(self):
        if not self.params.get('verbose'):
            return
        get_encoding = lambda stream: getattr(stream, 'encoding', 'missing (%s)' % type(stream).__name__)
        encoding_str = (
            '[debug] Encodings: locale %s, fs %s, stdout %s, stderr %s, pref %s\n' % (
                locale.getpreferredencoding(),
                sys.getfilesystemencoding(),
                get_encoding(self._screen_file), get_encoding(self._err_file),
                self.get_encoding()))

        logger = self.params.get('logger')
        if logger:
            write_debug = lambda msg: logger.debug(f'[debug] {msg}')
            write_debug(encoding_str)
        else:
            write_debug = lambda msg: self._write_string(f'[debug] {msg}')
            write_string(encoding_str, encoding=None)

        source = detect_variant()
<<<<<<< HEAD
        self._write_string('[debug] ytdl-patched version %s %s\n' % (__version__, source))
        if git_commit:
            self._write_string('[debug]      from commit %s\n' % git_commit)
        if git_upstream_commit:
            self._write_string('[debug]      based on %s\n' % git_upstream_commit)
        self._write_string('[debug] ** The command you are running is not yt-dlp. \n')
        self._write_string('[debug] ** Please make bug reports at https://github.com/ytdl-patched/ytdl-patched instead. \n')

=======
        write_debug('yt-dlp version %s%s\n' % (__version__, '' if source == 'unknown' else f' ({source})'))
>>>>>>> e3950399
        if _LAZY_LOADER:
            write_debug('Lazy loading extractors enabled\n')
        if plugin_extractors or plugin_postprocessors:
            write_debug('Plugins: %s\n' % [
                '%s%s' % (klass.__name__, '' if klass.__name__ == name else f' as {name}')
                for name, klass in itertools.chain(plugin_extractors.items(), plugin_postprocessors.items())])
        if self.params.get('compat_opts'):
            write_debug('Compatibility options: %s\n' % ', '.join(self.params.get('compat_opts')))
        try:
            sp = subprocess.Popen(
                ['git', 'rev-parse', '--short', 'HEAD'],
                stdout=subprocess.PIPE, stderr=subprocess.PIPE,
                cwd=os.path.dirname(os.path.abspath(__file__)))
            out, err = process_communicate_or_kill(sp)
            out = out.decode().strip()
            if re.match('[0-9a-f]+', out):
                write_debug('Git HEAD: %s\n' % out)
        except Exception:
            try:
                sys.exc_clear()
            except Exception:
                pass

        def python_implementation():
            impl_name = platform.python_implementation()
            if impl_name == 'PyPy' and hasattr(sys, 'pypy_version_info'):
                return impl_name + ' version %d.%d.%d' % sys.pypy_version_info[:3]
            return impl_name

        write_debug('Python version %s (%s %s) - %s\n' % (
            platform.python_version(),
            python_implementation(),
            platform.architecture()[0],
            platform_name()))

        exe_versions = FFmpegPostProcessor.get_versions(self)
        exe_versions['rtmpdump'] = rtmpdump_version()
        exe_versions['phantomjs'] = PhantomJSwrapper._version()
        exe_str = ', '.join(
            f'{exe} {v}' for exe, v in sorted(exe_versions.items()) if v
        ) or 'none'
        write_debug('exe versions: %s\n' % exe_str)

        from .downloader.websocket import has_websockets
        from .postprocessor.embedthumbnail import has_mutagen
        from .cookies import SQLITE_AVAILABLE, KEYRING_AVAILABLE

        lib_str = ', '.join(sorted(filter(None, (
            compat_pycrypto_AES and compat_pycrypto_AES.__name__.split('.')[0],
            has_websockets and 'websockets',
            has_mutagen and 'mutagen',
            SQLITE_AVAILABLE and 'sqlite',
            KEYRING_AVAILABLE and 'keyring',
        )))) or 'none'
        write_debug('Optional libraries: %s\n' % lib_str)
        write_debug('ANSI escape support: stdout = %s, stderr = %s\n' % (
            supports_terminal_sequences(self._screen_file),
            supports_terminal_sequences(self._err_file)))

        proxy_map = {}
        for handler in self._opener.handlers:
            if hasattr(handler, 'proxies'):
                proxy_map.update(handler.proxies)
        write_debug('Proxy map: ' + compat_str(proxy_map) + '\n')

        if self.params.get('call_home', False):
            ipaddr = self.urlopen('https://yt-dl.org/ip').read().decode('utf-8')
            write_debug('Public IP address: %s\n' % ipaddr)
            return
            latest_version = self.urlopen(
                'https://yt-dl.org/latest/version').read().decode('utf-8')
            if version_tuple(latest_version) > version_tuple(__version__):
                self.report_warning(
                    'You are using an outdated version (newest version: %s)! '
                    'See https://yt-dl.org/update if you need help updating.' %
                    latest_version)

    def _setup_opener(self):
        timeout_val = self.params.get('socket_timeout')
        self._socket_timeout = 600 if timeout_val is None else float(timeout_val)

        opts_cookiesfrombrowser = self.params.get('cookiesfrombrowser')
        opts_cookiefile = self.params.get('cookiefile')
        opts_proxy = self.params.get('proxy')

        self.cookiejar = load_cookies(opts_cookiefile, opts_cookiesfrombrowser, self)

        cookie_processor = YoutubeDLCookieProcessor(self.cookiejar)
        if opts_proxy is not None:
            if opts_proxy == '':
                proxies = {}
            else:
                proxies = {'http': opts_proxy, 'https': opts_proxy}
        else:
            proxies = compat_urllib_request.getproxies()
            # Set HTTPS proxy to HTTP one if given (https://github.com/ytdl-org/youtube-dl/issues/805)
            if 'http' in proxies and 'https' not in proxies:
                proxies['https'] = proxies['http']
        proxy_handler = PerRequestProxyHandler(proxies)

        debuglevel = 1 if self.params.get('debug_printtraffic') else 0
        https_handler = make_HTTPS_handler(self.params, debuglevel=debuglevel)
        ydlh = YoutubeDLHandler(self.params, debuglevel=debuglevel)
        redirect_handler = YoutubeDLRedirectHandler()
        data_handler = compat_urllib_request_DataHandler()

        # When passing our own FileHandler instance, build_opener won't add the
        # default FileHandler and allows us to disable the file protocol, which
        # can be used for malicious purposes (see
        # https://github.com/ytdl-org/youtube-dl/issues/8227)
        file_handler = compat_urllib_request.FileHandler()

        def file_open(*args, **kwargs):
            raise compat_urllib_error.URLError('file:// scheme is explicitly disabled in yt-dlp for security reasons')
        file_handler.file_open = file_open

        opener = compat_urllib_request.build_opener(
            proxy_handler, https_handler, cookie_processor, ydlh, redirect_handler, data_handler, file_handler)

        # Delete the default user-agent header, which would otherwise apply in
        # cases where our custom HTTP handler doesn't come into play
        # (See https://github.com/ytdl-org/youtube-dl/issues/1309 for details)
        opener.addheaders = []
        self._opener = opener

    def encode(self, s):
        if isinstance(s, bytes):
            return s  # Already encoded

        try:
            return s.encode(self.get_encoding())
        except UnicodeEncodeError as err:
            err.reason = err.reason + '. Check your system encoding configuration or use the --encoding option.'
            raise

    def get_encoding(self):
        encoding = self.params.get('encoding')
        if encoding is None:
            encoding = preferredencoding()
        return encoding

    def _write_info_json(self, label, ie_result, infofn):
        ''' Write infojson and returns True = written, False = skip, None = error '''
        if not self.params.get('writeinfojson'):
            return False
        elif not infofn:
            self.write_debug(f'Skipping writing {label} infojson')
            return False
        elif not self._ensure_dir_exists(infofn):
            return None
        elif not self.params.get('overwrites', True) and os.path.exists(infofn):
            self.to_screen(f'[info] {label.title()} metadata is already present')
        else:
            self.to_screen(f'[info] Writing {label} metadata as JSON to: {infofn}')
            try:
                write_json_file(self.sanitize_info(ie_result, self.params.get('clean_infojson', True)), infofn)
            except (OSError, IOError):
                self.report_error(f'Cannot write {label} metadata to JSON file {infofn}')
                return None
        return True

    def _write_description(self, label, ie_result, descfn):
        ''' Write description and returns True = written, False = skip, None = error '''
        if not self.params.get('writedescription'):
            return False
        elif not descfn:
            self.write_debug(f'Skipping writing {label} description')
            return False
        elif not self._ensure_dir_exists(descfn):
            return None
        elif not self.params.get('overwrites', True) and os.path.exists(descfn):
            self.to_screen(f'[info] {label.title()} description is already present')
        elif ie_result.get('description') is None:
            self.report_warning(f'There\'s no {label} description to write')
            return False
        else:
            try:
                self.to_screen(f'[info] Writing {label} description to: {descfn}')
                with io.open(encodeFilename(descfn), 'w', encoding='utf-8') as descfile:
                    descfile.write(ie_result['description'])
            except (OSError, IOError):
                self.report_error(f'Cannot write {label} description file {descfn}')
                return None
        return True

    def _write_subtitles(self, info_dict, filename):
        ''' Write subtitles to file and return list of (sub_filename, final_sub_filename); or None if error'''
        ret = []
        subtitles = info_dict.get('requested_subtitles')
        if not subtitles or not (self.params.get('writesubtitles') or self.params.get('writeautomaticsub')):
            # subtitles download errors are already managed as troubles in relevant IE
            # that way it will silently go on when used with unsupporting IE
            return ret

        sub_filename_base = self.prepare_filename(info_dict, 'subtitle')
        if not sub_filename_base:
            self.to_screen('[info] Skipping writing video subtitles')
            return ret
        for sub_lang, sub_info in subtitles.items():
            sub_format = sub_info['ext']
            sub_filename = subtitles_filename(filename, sub_lang, sub_format, info_dict.get('ext'))
            sub_filename_final = subtitles_filename(sub_filename_base, sub_lang, sub_format, info_dict.get('ext'))
            if not self.params.get('overwrites', True) and os.path.exists(sub_filename):
                self.to_screen(f'[info] Video subtitle {sub_lang}.{sub_format} is already present')
                sub_info['filepath'] = sub_filename
                ret.append((sub_filename, sub_filename_final))
                continue

            self.to_screen(f'[info] Writing video subtitles to: {sub_filename}')
            if sub_info.get('data') is not None:
                try:
                    # Use newline='' to prevent conversion of newline characters
                    # See https://github.com/ytdl-org/youtube-dl/issues/10268
                    with io.open(sub_filename, 'w', encoding='utf-8', newline='') as subfile:
                        subfile.write(sub_info['data'])
                    sub_info['filepath'] = sub_filename
                    ret.append((sub_filename, sub_filename_final))
                    continue
                except (OSError, IOError):
                    self.report_error(f'Cannot write video subtitles file {sub_filename}')
                    return None

            try:
                sub_copy = sub_info.copy()
                sub_copy.setdefault('http_headers', info_dict.get('http_headers'))
                self.dl(sub_filename, sub_copy, subtitle=True)
                sub_info['filepath'] = sub_filename
                ret.append((sub_filename, sub_filename_final))
            except (ExtractorError, IOError, OSError, ValueError) + network_exceptions as err:
                self.report_warning(f'Unable to download video subtitles for {sub_lang!r}: {err}')
                continue
        return ret

    def _write_thumbnails(self, label, info_dict, filename, thumb_filename_base=None):
        ''' Write thumbnails to file and return list of (thumb_filename, final_thumb_filename) '''
        write_all = self.params.get('write_all_thumbnails', False)
        thumbnails, ret = [], []
        if write_all or self.params.get('writethumbnail', False):
            thumbnails = info_dict.get('thumbnails') or []
        multiple = write_all and len(thumbnails) > 1

        if thumb_filename_base is None:
            thumb_filename_base = filename
        if thumbnails and not thumb_filename_base:
            self.write_debug(f'Skipping writing {label} thumbnail')
            return ret

        for t in thumbnails[::-1]:
            thumb_ext = (f'{t["id"]}.' if multiple else '') + determine_ext(t['url'], 'jpg')
            thumb_display_id = f'{label} thumbnail' + (f' {t["id"]}' if multiple else '')
            thumb_filename = replace_extension(filename, thumb_ext, info_dict.get('ext'))
            thumb_filename_final = replace_extension(thumb_filename_base, thumb_ext, info_dict.get('ext'))

            if not self.params.get('overwrites', True) and os.path.exists(thumb_filename):
                ret.append((thumb_filename, thumb_filename_final))
                t['filepath'] = thumb_filename
                self.to_screen(f'[info] {thumb_display_id.title()} is already present')
            else:
                self.to_screen(f'[info] Downloading {thumb_display_id} ...')
                try:
                    uf = self.urlopen(t['url'])
                    self.to_screen(f'[info] Writing {thumb_display_id} to: {thumb_filename}')
                    with open(encodeFilename(thumb_filename), 'wb') as thumbf:
                        shutil.copyfileobj(uf, thumbf)
                    ret.append((thumb_filename, thumb_filename_final))
                    t['filepath'] = thumb_filename
                except network_exceptions as err:
                    self.report_warning(f'Unable to download {thumb_display_id}: {err}')
            if ret and not write_all:
                break
        return ret

    def open(self, filename, open_mode, **kwargs):
        if self.params.get('escape_long_names', False):
            return escaped_open(filename, open_mode, **kwargs)
        else:
            return open(filename, open_mode, **kwargs)

    def sanitize_open(self, filename, open_mode):
        if self.params.get('escape_long_names', False):
            return escaped_sanitize_open(filename, open_mode)
        else:
            return sanitize_open(filename, open_mode)

    def stat(self, path, *args, **kwargs):
        if self.params.get('escape_long_names', False):
            return escaped_stat(path, *args, **kwargs)
        else:
            return os.stat(path, *args, **kwargs)

    def unlink(self, path, *args, **kwargs):
        if self.params.get('escape_long_names', False):
            escaped_unlink(path, *args, **kwargs)
        else:
            os.unlink(path, *args, **kwargs)

    def isfile(self, path):
        if self.params.get('escape_long_names', False):
            return escaped_path_isfile(path)
        else:
            return os.path.isfile(path)

    def exists(self, path):
        if self.params.get('escape_long_names', False):
            return escaped_path_exists(path)
        else:
            return os.path.exists(path)

    def getsize(self, filename):
        if self.params.get('escape_long_names', False):
            return escaped_path_getsize(filename)
        else:
            return os.path.getsize(filename)

    def utime(self, path, *args, **kwargs):
        if self.params.get('escape_long_names', False):
            escaped_utime(path, *args, **kwargs)
        else:
            os.utime(path, *args, **kwargs)

    def rename(self, src, dst, *args, **kwargs):
        if self.params.get('escape_long_names', False):
            escaped_rename(src, dst, *args, **kwargs)
        else:
            os.rename(src, dst, *args, **kwargs)

    def replace(self, src, dst, *args, **kwargs):
        if self.params.get('escape_long_names', False):
            escaped_replace(src, dst, *args, **kwargs)
        else:
            os.replace(src, dst, *args, **kwargs)

    def remove(self, path, *args, **kwargs):
        if self.params.get('escape_long_names', False):
            escaped_remove(path, *args, **kwargs)
        else:
            os.remove(path, *args, **kwargs)

    def basename(self, path, *args, **kwargs):
        if self.params.get('escape_long_names', False):
            return escaped_basename(path)
        else:
            return os.path.basename(path)

    def dirname(self, path, *args, **kwargs):
        if self.params.get('escape_long_names', False):
            return escaped_dirname(path)
        else:
            return os.path.dirname(path)

    def isabs(self, filename):
        if self.params.get('escape_long_names', False):
            return escaped_isabs(filename)
        else:
            return os.path.isabs(filename)

    def ensure_directory(self, filename):
        if self.params.get('escape_long_names', False):
            ensure_directory(filename)<|MERGE_RESOLUTION|>--- conflicted
+++ resolved
@@ -3453,18 +3453,14 @@
             write_string(encoding_str, encoding=None)
 
         source = detect_variant()
-<<<<<<< HEAD
-        self._write_string('[debug] ytdl-patched version %s %s\n' % (__version__, source))
+        write_debug('[debug] ytdl-patched version %s %s\n' % (__version__, source))
         if git_commit:
-            self._write_string('[debug]      from commit %s\n' % git_commit)
+            write_debug('[debug]      from commit %s\n' % git_commit)
         if git_upstream_commit:
-            self._write_string('[debug]      based on %s\n' % git_upstream_commit)
-        self._write_string('[debug] ** The command you are running is not yt-dlp. \n')
-        self._write_string('[debug] ** Please make bug reports at https://github.com/ytdl-patched/ytdl-patched instead. \n')
-
-=======
-        write_debug('yt-dlp version %s%s\n' % (__version__, '' if source == 'unknown' else f' ({source})'))
->>>>>>> e3950399
+            write_debug('[debug]      based on %s\n' % git_upstream_commit)
+        write_debug('[debug] ** The command you are running is not yt-dlp. \n')
+        write_debug('[debug] ** Please make bug reports at https://github.com/ytdl-patched/ytdl-patched instead. \n')
+
         if _LAZY_LOADER:
             write_debug('Lazy loading extractors enabled\n')
         if plugin_extractors or plugin_postprocessors:
