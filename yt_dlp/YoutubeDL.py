--- conflicted
+++ resolved
@@ -1774,18 +1774,11 @@
                 'playlist_title': ie_result.get('title'),
                 'playlist_uploader': ie_result.get('uploader'),
                 'playlist_uploader_id': ie_result.get('uploader_id'),
-<<<<<<< HEAD
                 'extractor': ie_result.get('extractor'),
                 'webpage_url': ie_result.get('webpage_url'),
                 'webpage_url_basename': url_basename(ie_result.get('webpage_url')),
+                'webpage_url_domain': get_domain(ie_result.get('webpage_url')),
                 'extractor_key': ie_result.get('extractor_key'),
-=======
-                'extractor': ie_result['extractor'],
-                'webpage_url': ie_result['webpage_url'],
-                'webpage_url_basename': url_basename(ie_result['webpage_url']),
-                'webpage_url_domain': get_domain(ie_result['webpage_url']),
-                'extractor_key': ie_result['extractor_key'],
->>>>>>> 46383212
             }
 
             if self._match_entry(entry, incomplete=True) is not None:
