#!/usr/bin/env python3
# coding: utf-8

from __future__ import absolute_import, unicode_literals

import collections
import contextlib
import copy
import datetime
import errno
import fileinput
import functools
import io
import itertools
import json
import locale
import operator
import os
import platform
import re
import shutil
import subprocess
import sys
import tempfile
import time
import tokenize
import traceback
import random
import unicodedata

from string import ascii_letters

from .compat import (
    compat_basestring,
    compat_get_terminal_size,
    compat_kwargs,
    compat_numeric_types,
    compat_os_name,
    compat_pycrypto_AES,
    compat_shlex_quote,
    compat_str,
    compat_tokenize_tokenize,
    compat_urllib_error,
    compat_urllib_request,
    compat_urllib_request_DataHandler,
    windows_enable_vt_mode,
)
from .cookies import load_cookies
from .utils import (
    age_restricted,
    args_to_str,
    compiled_regex_type,
    ContentTooShortError,
    date_from_str,
    DateRange,
    DEFAULT_OUTTMPL,
    determine_ext,
    determine_protocol,
    dig_object_type,
    DOT_DESKTOP_LINK_TEMPLATE,
    DOT_URL_LINK_TEMPLATE,
    DOT_WEBLOC_LINK_TEMPLATE,
    DownloadError,
    encode_compat_str,
    encodeArgument,
    encodeFilename,
    EntryNotInPlaylist,
    error_to_compat_str,
    ExistingVideoReached,
    expand_path,
    ExtractorError,
    float_or_none,
    format_bytes,
    format_field,
    formatSeconds,
    GeoRestrictedError,
    HEADRequest,
    int_or_none,
    iri_to_uri,
    ISO3166Utils,
    LazyList,
    locked_file,
    make_dir,
    make_HTTPS_handler,
    MaxDownloadsReached,
    network_exceptions,
    orderedSet,
    OUTTMPL_TYPES,
    PagedList,
    parse_filesize,
    PerRequestProxyHandler,
    platform_name,
    PostProcessingError,
    preferredencoding,
    prepend_extension,
    process_communicate_or_kill,
    register_socks_protocols,
    RejectedVideoReached,
    render_table,
    replace_extension,
    SameFileError,
    sanitize_filename,
    sanitize_open,
    sanitize_path,
    sanitize_url,
    sanitized_Request,
    std_headers,
    STR_FORMAT_RE_TMPL,
    STR_FORMAT_TYPES,
    str_or_none,
    strftime_or_none,
    subtitles_filename,
    ReextractRequested,
    supports_terminal_sequences,
    TERMINAL_SEQUENCES,
    to_high_limit_path,
    traverse_obj,
    try_get,
    UnavailableVideoError,
    url_basename,
    variadic,
    version_tuple,
    write_json_file,
    write_string,
    YoutubeDLCookieProcessor,
    YoutubeDLHandler,
    YoutubeDLRedirectHandler,
)
from .cache import Cache
from .extractor import (
    gen_extractor_classes,
    get_info_extractor,
    _LAZY_LOADER,
    _PLUGIN_CLASSES as plugin_extractors
)
from .extractor.openload import PhantomJSwrapper
from .downloader import (
    FFmpegFD,
    LDM_EXCEPTIONS,
    get_suitable_downloader,
    shorten_protocol_name
)
from .downloader.rtmp import rtmpdump_version
from .postprocessor import (
    get_postprocessor,
    EmbedThumbnailPP,
    FFmpegFixupDurationPP,
    FFmpegFixupM3u8PP,
    FFmpegFixupM4aPP,
    FFmpegFixupStretchedPP,
    FFmpegFixupTimestampPP,
    FFmpegMergerPP,
    FFmpegPostProcessor,
    MoveFilesAfterDownloadPP,
    _PLUGIN_CLASSES as plugin_postprocessors
)
from .longname import (
    escaped_open,
    escaped_path_exists,
    escaped_path_getsize,
    escaped_path_isfile,
    escaped_sanitize_open,
    escaped_stat,
    escaped_unlink,
    escaped_utime,
    escaped_rename,
    escaped_replace,
    escaped_remove,
    escaped_basename,
    escaped_dirname,
    escaped_isabs,
    ensure_directory,
    split_longname,
)
from .update import detect_variant
from .version import __version__
try:
    from .build_config import git_commit, git_upstream_commit
except ImportError:
    git_commit, git_upstream_commit = None, None

if compat_os_name == 'nt':
    import ctypes


class YoutubeDL(object):
    """YoutubeDL class.

    YoutubeDL objects are the ones responsible of downloading the
    actual video file and writing it to disk if the user has requested
    it, among some other tasks. In most cases there should be one per
    program. As, given a video URL, the downloader doesn't know how to
    extract all the needed information, task that InfoExtractors do, it
    has to pass the URL to one of them.

    For this, YoutubeDL objects have a method that allows
    InfoExtractors to be registered in a given order. When it is passed
    a URL, the YoutubeDL object handles it to the first InfoExtractor it
    finds that reports being able to handle it. The InfoExtractor extracts
    all the information about the video or videos the URL refers to, and
    YoutubeDL process the extracted information, possibly using a File
    Downloader to download the video.

    YoutubeDL objects accept a lot of parameters. In order not to saturate
    the object constructor with arguments, it receives a dictionary of
    options instead. These options are available through the params
    attribute for the InfoExtractors to use. The YoutubeDL also
    registers itself as the downloader in charge for the InfoExtractors
    that are added to it, so this is a "mutual registration".

    Available options:

    username:          Username for authentication purposes.
    password:          Password for authentication purposes.
    videopassword:     Password for accessing a video.
    ap_mso:            Adobe Pass multiple-system operator identifier.
    ap_username:       Multiple-system operator account username.
    ap_password:       Multiple-system operator account password.
    usenetrc:          Use netrc for authentication instead.
    verbose:           Print additional info to stdout.
    quiet:             Do not print messages to stdout.
    no_warnings:       Do not print out anything for warnings.
    forceprint:        A list of templates to force print
    forceurl:          Force printing final URL. (Deprecated)
    forcetitle:        Force printing title. (Deprecated)
    forceid:           Force printing ID. (Deprecated)
    forcethumbnail:    Force printing thumbnail URL. (Deprecated)
    forcedescription:  Force printing description. (Deprecated)
    forcefilename:     Force printing final filename. (Deprecated)
    forceduration:     Force printing duration. (Deprecated)
    forcejson:         Force printing info_dict as JSON.
    dump_single_json:  Force printing the info_dict of the whole playlist
                       (or video) as a single JSON line.
    force_write_download_archive: Force writing download archive regardless
                       of 'skip_download' or 'simulate'.
    simulate:          Do not download the video files. If unset (or None),
                       simulate only if listsubtitles, listformats or list_thumbnails is used
    format:            Video format code. see "FORMAT SELECTION" for more details.
    allow_unplayable_formats:   Allow unplayable formats to be extracted and downloaded.
    ignore_no_formats_error: Ignore "No video formats" error. Usefull for
                       extracting metadata even if the video is not actually
                       available for download (experimental)
    format_sort:       How to sort the video formats. see "Sorting Formats"
                       for more details.
    format_sort_force: Force the given format_sort. see "Sorting Formats"
                       for more details.
    allow_multiple_video_streams:   Allow multiple video streams to be merged
                       into a single file
    allow_multiple_audio_streams:   Allow multiple audio streams to be merged
                       into a single file
    check_formats      Whether to test if the formats are downloadable.
                       Can be True (check all), False (check none)
                       or None (check only if requested by extractor)
    paths:             Dictionary of output paths. The allowed keys are 'home'
                       'temp' and the keys of OUTTMPL_TYPES (in utils.py)
    outtmpl:           Dictionary of templates for output names. Allowed keys
                       are 'default' and the keys of OUTTMPL_TYPES (in utils.py).
                       For compatibility with youtube-dl, a single string can also be used
    outtmpl_na_placeholder: Placeholder for unavailable meta fields.
    restrictfilenames: Do not allow "&" and spaces in file names
    trim_file_name:    Limit length of filename (extension excluded)
    windowsfilenames:  Force the filenames to be windows compatible
    ignoreerrors:      Do not stop on download/postprocessing errors.
                       Can be 'only_download' to ignore only download errors.
                       Default is 'only_download' for CLI, but False for API
    skip_playlist_after_errors: Number of allowed failures until the rest of
                       the playlist is skipped
    force_generic_extractor: Force downloader to use the generic extractor
    overwrites:        Overwrite all video and metadata files if True,
                       overwrite only non-video files if None
                       and don't overwrite any file if False
                       For compatibility with youtube-dl,
                       "nooverwrites" may also be used instead
    playliststart:     Playlist item to start at.
    playlistend:       Playlist item to end at.
    playlist_items:    Specific indices of playlist to download.
    playlistreverse:   Download playlist items in reverse order.
    playlistrandom:    Download playlist items in random order.
    matchtitle:        Download only matching titles.
    rejecttitle:       Reject downloads for matching titles.
    logger:            Log messages to a logging.Logger instance.
    logtostderr:       Log messages to stderr instead of stdout.
    consoletitle:       Display progress in console window's titlebar.
    writedescription:  Write the video description to a .description file
    writeinfojson:     Write the video description to a .info.json file
    clean_infojson:    Remove private fields from the infojson
    getcomments:       Extract video comments. This will not be written to disk
                       unless writeinfojson is also given
    writeannotations:  Write the video annotations to a .annotations.xml file
    writethumbnail:    Write the thumbnail image to a file
    allow_playlist_files: Whether to write playlists' description, infojson etc
                       also to disk when using the 'write*' options
    write_all_thumbnails:  Write all thumbnail formats to files
    writelink:         Write an internet shortcut file, depending on the
                       current platform (.url/.webloc/.desktop)
    writeurllink:      Write a Windows internet shortcut file (.url)
    writewebloclink:   Write a macOS internet shortcut file (.webloc)
    writedesktoplink:  Write a Linux internet shortcut file (.desktop)
    writesubtitles:    Write the video subtitles to a file
    writeautomaticsub: Write the automatically generated subtitles to a file
    allsubtitles:      Deprecated - Use subtitleslangs = ['all']
                       Downloads all the subtitles of the video
                       (requires writesubtitles or writeautomaticsub)
    listsubtitles:     Lists all available subtitles for the video
    subtitlesformat:   The format code for subtitles
    subtitleslangs:    List of languages of the subtitles to download (can be regex).
                       The list may contain "all" to refer to all the available
                       subtitles. The language can be prefixed with a "-" to
                       exclude it from the requested languages. Eg: ['all', '-live_chat']
    keepvideo:         Keep the video file after post-processing
    daterange:         A DateRange object, download only if the upload_date is in the range.
    skip_download:     Skip the actual download of the video file
    cachedir:          Location of the cache files in the filesystem.
                       False to disable filesystem cache.
    noplaylist:        Download single video instead of a playlist if in doubt.
    age_limit:         An integer representing the user's age in years.
                       Unsuitable videos for the given age are skipped.
    min_views:         An integer representing the minimum view count the video
                       must have in order to not be skipped.
                       Videos without view count information are always
                       downloaded. None for no limit.
    max_views:         An integer representing the maximum view count.
                       Videos that are more popular than that are not
                       downloaded.
                       Videos without view count information are always
                       downloaded. None for no limit.
    download_archive:  File name of a file where all downloads are recorded.
                       Videos already present in the file are not downloaded
                       again.
    break_on_existing: Stop the download process after attempting to download a
                       file that is in the archive.
    break_on_reject:   Stop the download process when encountering a video that
                       has been filtered out.
    cookiefile:        File name where cookies should be read from and dumped to
    cookiesfrombrowser: A tuple containing the name of the browser and the profile
                       name/path from where cookies are loaded.
                       Eg: ('chrome', ) or (vivaldi, 'default')
    nocheckcertificate:Do not verify SSL certificates
    prefer_insecure:   Use HTTP instead of HTTPS to retrieve information.
                       At the moment, this is only supported by YouTube.
    proxy:             URL of the proxy server to use
    geo_verification_proxy:  URL of the proxy to use for IP address verification
                       on geo-restricted sites.
    socket_timeout:    Time to wait for unresponsive hosts, in seconds
    bidi_workaround:   Work around buggy terminals without bidirectional text
                       support, using fridibi
    debug_printtraffic:Print out sent and received HTTP traffic
    include_ads:       Download ads as well
    default_search:    Prepend this string if an input url is not valid.
                       'auto' for elaborate guessing
    encoding:          Use this encoding instead of the system-specified.
    extract_flat:      Do not resolve URLs, return the immediate result.
                       Pass in 'in_playlist' to only show this behavior for
                       playlist items.
    postprocessors:    A list of dictionaries, each with an entry
                       * key:  The name of the postprocessor. See
                               yt_dlp/postprocessor/__init__.py for a list.
                       * when: When to run the postprocessor. Can be one of
                               pre_process|before_dl|post_process|after_move.
                               Assumed to be 'post_process' if not given
    post_hooks:        Deprecated - Register a custom postprocessor instead
                       A list of functions that get called as the final step
                       for each video file, after all postprocessors have been
                       called. The filename will be passed as the only argument.
    progress_hooks:    A list of functions that get called on download
                       progress, with a dictionary with the entries
                       * status: One of "downloading", "error", or "finished".
                                 Check this first and ignore unknown values.
                       * info_dict: The extracted info_dict

                       If status is one of "downloading", or "finished", the
                       following properties may also be present:
                       * filename: The final filename (always present)
                       * tmpfilename: The filename we're currently writing to
                       * downloaded_bytes: Bytes on disk
                       * total_bytes: Size of the whole file, None if unknown
                       * total_bytes_estimate: Guess of the eventual file size,
                                               None if unavailable.
                       * elapsed: The number of seconds since download started.
                       * eta: The estimated time in seconds, None if unknown
                       * speed: The download speed in bytes/second, None if
                                unknown
                       * fragment_index: The counter of the currently
                                         downloaded video fragment.
                       * fragment_count: The number of fragments (= individual
                                         files that will be merged)

                       Progress hooks are guaranteed to be called at least once
                       (with status "finished") if the download is successful.
    postprocessor_hooks:  A list of functions that get called on postprocessing
                       progress, with a dictionary with the entries
                       * status: One of "started", "processing", or "finished".
                                 Check this first and ignore unknown values.
                       * postprocessor: Name of the postprocessor
                       * info_dict: The extracted info_dict

                       Progress hooks are guaranteed to be called at least twice
                       (with status "started" and "finished") if the processing is successful.
    merge_output_format: Extension to use when merging formats.
    final_ext:         Expected final extension; used to detect when the file was
                       already downloaded and converted. "merge_output_format" is
                       replaced by this extension when given
    fixup:             Automatically correct known faults of the file.
                       One of:
                       - "never": do nothing
                       - "warn": only emit a warning
                       - "detect_or_warn": check whether we can do anything
                                           about it, warn otherwise (default)
    source_address:    Client-side IP address to bind to.
    call_home:         Boolean, true iff we are allowed to contact the
                       yt-dlp servers for debugging. (BROKEN)
    sleep_interval_requests: Number of seconds to sleep between requests
                       during extraction
    sleep_interval:    Number of seconds to sleep before each download when
                       used alone or a lower bound of a range for randomized
                       sleep before each download (minimum possible number
                       of seconds to sleep) when used along with
                       max_sleep_interval.
    max_sleep_interval:Upper bound of a range for randomized sleep before each
                       download (maximum possible number of seconds to sleep).
                       Must only be used along with sleep_interval.
                       Actual sleep time will be a random float from range
                       [sleep_interval; max_sleep_interval].
    sleep_before_extract: Number of seconds to sleep before each extraction when
                          used alone or a lower bound of a range for randomized
                          sleep before each extraction (minimum possible number
                          of seconds to sleep) when used along with
                          max_sleep_before_extract.
    max_sleep_before_extract: Upper bound of a range for randomized sleep before each
                              extraction (maximum possible number of seconds to sleep).
                              Must only be used along with sleep_before_extract.
                              Actual sleep time will be a random float from range
                              [sleep_before_extract; max_sleep_before_extract].
    sleep_interval_subtitles: Number of seconds to sleep before each subtitle download
    listformats:       Print an overview of available video formats and exit.
    list_thumbnails:   Print a table of all thumbnails and exit.
    match_filter:      A function that gets called with the info_dict of
                       every video.
                       If it returns a message, the video is ignored.
                       If it returns None, the video is downloaded.
                       match_filter_func in utils.py is one example for this.
    no_color:          Do not emit color codes in output.
    geo_bypass:        Bypass geographic restriction via faking X-Forwarded-For
                       HTTP header
    geo_bypass_country:
                       Two-letter ISO 3166-2 country code that will be used for
                       explicit geographic restriction bypassing via faking
                       X-Forwarded-For HTTP header
    geo_bypass_ip_block:
                       IP range in CIDR notation that will be used similarly to
                       geo_bypass_country
    escape_long_names: If True, it splits filename into 255-byte chunks in current locale,
                       to avoid "File name too long" error. Most user don't need this.
    live_download_mkv: If True, live will be recorded in MKV format instead of MP4.
    printjsontypes:    DO NOT USE THIS. If True, it shows type of each elements in info_dict.
    check_peertube_instance: If True, generic extractor tests if it's PeerTube instance for
                             requested domain.
    check_mastodon_instance: Same as above, but for Mastodon.
    extractor_retries: Number of retries for known extractor errors. Defaults to 3. Can be "infinite".
    test_filename:     Use this to filter video file using external executable or regex
                        (compiled regex or string starting with "re:").
                       For external executable, return code 0 lets YTDL to start downloading.
                       For regex, download will begin if re.search matches.
    lock_exclusive:    When True, downloading will be locked exclusively to
                       this process by creating .lock file.
                       It'll be removed after download.

    The following options determine which downloader is picked:
    external_downloader: A dictionary of protocol keys and the executable of the
                       external downloader to use for it. The allowed protocols
                       are default|http|ftp|m3u8|dash|rtsp|rtmp|mms.
                       Set the value to 'native' to use the native downloader
    hls_prefer_native: Deprecated - Use external_downloader = {'m3u8': 'native'}
                       or {'m3u8': 'ffmpeg'} instead.
                       Use the native HLS downloader instead of ffmpeg/avconv
                       if True, otherwise use ffmpeg/avconv if False, otherwise
                       use downloader suggested by extractor if None.
    compat_opts:       Compatibility options. See "Differences in default behavior".
                       The following options do not work when used through the API:
                       filename, abort-on-error, multistreams, no-live-chat, format-sort
                       no-clean-infojson, no-playlist-metafiles, no-keep-subs.
                       Refer __init__.py for their implementation
    progress_template: Dictionary of templates for progress outputs.
                       Allowed keys are 'download', 'postprocess',
                       'download-title' (console title) and 'postprocess-title'.
                       The template is mapped on a dictionary with keys 'progress' and 'info'

    The following parameters are not used by YoutubeDL itself, they are used by
    the downloader (see yt_dlp/downloader/common.py):
    nopart, updatetime, buffersize, ratelimit, throttledratelimit, min_filesize,
    max_filesize, test, noresizebuffer, retries, fragment_retries, continuedl,
    noprogress, xattr_set_filesize, hls_use_mpegts, http_chunk_size,
    external_downloader_args.

    The following options are used by the post processors:
    prefer_ffmpeg:     If False, use avconv instead of ffmpeg if both are available,
                       otherwise prefer ffmpeg. (avconv support is deprecated)
    ffmpeg_location:   Location of the ffmpeg/avconv binary; either the path
                       to the binary or its containing directory.
    postprocessor_args: A dictionary of postprocessor/executable keys (in lower case)
                       and a list of additional command-line arguments for the
                       postprocessor/executable. The dict can also have "PP+EXE" keys
                       which are used when the given exe is used by the given PP.
                       Use 'default' as the name for arguments to passed to all PP
                       For compatibility with youtube-dl, a single list of args
                       can also be used

    The following options are used by the extractors:
    extractor_retries: Number of times to retry for known errors
    dynamic_mpd:       Whether to process dynamic DASH manifests (default: True)
    hls_split_discontinuity: Split HLS playlists to different formats at
                       discontinuities such as ad breaks (default: False)
    extractor_args:    A dictionary of arguments to be passed to the extractors.
                       See "EXTRACTOR ARGUMENTS" for details.
                       Eg: {'youtube': {'skip': ['dash', 'hls']}}
    youtube_include_dash_manifest: Deprecated - Use extractor_args instead.
                       If True (default), DASH manifests and related
                       data will be downloaded and processed by extractor.
                       You can reduce network I/O by disabling it if you don't
                       care about DASH. (only for youtube)
    youtube_include_hls_manifest: Deprecated - Use extractor_args instead.
                       If True (default), HLS manifests and related
                       data will be downloaded and processed by extractor.
                       You can reduce network I/O by disabling it if you don't
                       care about HLS. (only for youtube)
    """

    _NUMERIC_FIELDS = set((
        'width', 'height', 'tbr', 'abr', 'asr', 'vbr', 'fps', 'filesize', 'filesize_approx',
        'timestamp', 'release_timestamp',
        'duration', 'view_count', 'like_count', 'dislike_count', 'repost_count',
        'average_rating', 'comment_count', 'age_limit',
        'start_time', 'end_time',
        'chapter_number', 'season_number', 'episode_number',
        'track_number', 'disc_number', 'release_year',
    ))

    params = None
    _ies = {}
    _pps = {'pre_process': [], 'before_dl': [], 'after_move': [], 'post_process': []}
    _printed_messages = set()
    _first_webpage_request = True
    _download_retcode = None
    _num_downloads = None
    _playlist_level = 0
    _playlist_urls = set()
    _screen_file = None

    def __init__(self, params=None, auto_init=True):
        """Create a FileDownloader object with the given options."""
        if params is None:
            params = {}
        self._ies = {}
        self._ies_instances = {}
        self._pps = {'pre_process': [], 'before_dl': [], 'after_move': [], 'post_process': []}
        self._printed_messages = set()
        self._first_webpage_request = True
        self._post_hooks = []
        self._progress_hooks = []
        self._postprocessor_hooks = []
        self._download_retcode = 0
        self._num_downloads = 0
        self._screen_file = [sys.stdout, sys.stderr][params.get('logtostderr', False)]
        self._err_file = sys.stderr
        self.params = params
        self.cache = Cache(self)

        windows_enable_vt_mode()
        self.params['no_color'] = self.params.get('no_color') or not supports_terminal_sequences(self._err_file)

        if sys.version_info < (3, 6):
            self.report_warning(
                'Python version %d.%d is not supported! Please update to Python 3.6 or above' % sys.version_info[:2])

        if self.params.get('allow_unplayable_formats'):
            self.report_warning(
                f'You have asked for {self._color_text("unplayable formats", "blue")} to be listed/downloaded. '
                'This is a developer option intended for debugging. \n'
                '         If you experience any issues while using this option, '
                f'{self._color_text("DO NOT", "red")} open a bug report')

        def check_deprecated(param, option, suggestion):
            if self.params.get(param) is not None:
                self.report_warning('%s is deprecated. Use %s instead' % (option, suggestion))
                return True
            return False

        if check_deprecated('cn_verification_proxy', '--cn-verification-proxy', '--geo-verification-proxy'):
            if self.params.get('geo_verification_proxy') is None:
                self.params['geo_verification_proxy'] = self.params['cn_verification_proxy']

        check_deprecated('autonumber', '--auto-number', '-o "%(autonumber)s-%(title)s.%(ext)s"')
        check_deprecated('usetitle', '--title', '-o "%(title)s-%(id)s.%(ext)s"')
        check_deprecated('useid', '--id', '-o "%(id)s.%(ext)s"')

        for msg in self.params.get('warnings', []):
            self.report_warning(msg)

        if 'overwrites' not in self.params and self.params.get('nooverwrites') is not None:
            # nooverwrites was unnecessarily changed to overwrites
            # in 0c3d0f51778b153f65c21906031c2e091fcfb641
            # This ensures compatibility with both keys
            self.params['overwrites'] = not self.params['nooverwrites']
        elif self.params.get('overwrites') is None:
            self.params.pop('overwrites', None)
        else:
            self.params['nooverwrites'] = not self.params['overwrites']

        if params.get('bidi_workaround', False):
            try:
                import pty
                master, slave = pty.openpty()
                width = compat_get_terminal_size().columns
                if width is None:
                    width_args = []
                else:
                    width_args = ['-w', str(width)]
                sp_kwargs = dict(
                    stdin=subprocess.PIPE,
                    stdout=slave,
                    stderr=self._err_file)
                try:
                    self._output_process = subprocess.Popen(
                        ['bidiv'] + width_args, **sp_kwargs
                    )
                except OSError:
                    self._output_process = subprocess.Popen(
                        ['fribidi', '-c', 'UTF-8'] + width_args, **sp_kwargs)
                self._output_channel = os.fdopen(master, 'rb')
            except OSError as ose:
                if ose.errno == errno.ENOENT:
                    self.report_warning('Could not find fribidi executable, ignoring --bidi-workaround . Make sure that  fribidi  is an executable file in one of the directories in your $PATH.')
                else:
                    raise

        if (sys.platform != 'win32'
                and sys.getfilesystemencoding() in ['ascii', 'ANSI_X3.4-1968']
                and not params.get('restrictfilenames', False)):
            # Unicode filesystem API will throw errors (#1474, #13027)
            self.report_warning(
                'Assuming --restrict-filenames since file system encoding '
                'cannot encode all characters. '
                'Set the LC_ALL environment variable to fix this.')
            self.params['restrictfilenames'] = True

        self.outtmpl_dict = self.parse_outtmpl()

        # Creating format selector here allows us to catch syntax errors before the extraction
        self.format_selector = (
            None if self.params.get('format') is None
            else self.build_format_selector(self.params['format']))

        self._setup_opener()

        def preload_download_archive(fn):
            """Preload the archive, if any is specified"""
            if fn is None:
                return False
            self.write_debug('Loading archive file %r\n' % fn)
            try:
                with locked_file(fn, 'r', encoding='utf-8') as archive_file:
                    for line in archive_file:
                        self.archive.add(line.strip())
            except IOError as ioe:
                if ioe.errno != errno.ENOENT:
                    raise
                return False
            return True

        self.archive = set()
        preload_download_archive(self.params.get('download_archive'))

        if auto_init:
            self.print_debug_header()
            self.add_default_info_extractors()

        for pp_def_raw in self.params.get('postprocessors', []):
            pp_def = dict(pp_def_raw)
            when = pp_def.pop('when', 'post_process')
            pp_class = get_postprocessor(pp_def.pop('key'))
            pp = pp_class(self, **compat_kwargs(pp_def))
            self.add_post_processor(pp, when=when)

        for ph in self.params.get('post_hooks', []):
            self.add_post_hook(ph)

        for ph in self.params.get('progress_hooks', []):
            self.add_progress_hook(ph)

        register_socks_protocols()

    def warn_if_short_id(self, argv):
        # short YouTube ID starting with dash?
        idxs = [
            i for i, a in enumerate(argv)
            if re.match(r'^-[0-9A-Za-z_-]{10}$', a)]
        if idxs:
            correct_argv = (
                ['yt-dlp']
                + [a for i, a in enumerate(argv) if i not in idxs]
                + ['--'] + [argv[i] for i in idxs]
            )
            self.report_warning(
                'Long argument string detected. '
                'Use -- to separate parameters and URLs, like this:\n%s\n' %
                args_to_str(correct_argv))

    def add_info_extractor(self, ie):
        """Add an InfoExtractor object to the end of the list."""
        ie_key = ie.ie_key()
        self._ies[ie_key] = ie
        if not isinstance(ie, type):
            self._ies_instances[ie_key] = ie
            ie.set_downloader(self)

    def _get_info_extractor_class(self, ie_key):
        ie = self._ies.get(ie_key)
        if ie is None:
            ie = get_info_extractor(ie_key)
            self.add_info_extractor(ie)
        return ie

    def get_info_extractor(self, ie_key):
        """
        Get an instance of an IE with name ie_key, it will try to get one from
        the _ies list, if there's no instance it will create a new one and add
        it to the extractor list.
        """
        ie = self._ies_instances.get(ie_key)
        if ie is None:
            ie = get_info_extractor(ie_key)()
            self.add_info_extractor(ie)
        return ie

    def add_default_info_extractors(self):
        """
        Add the InfoExtractors returned by gen_extractors to the end of the list
        """
        for ie in gen_extractor_classes():
            self.add_info_extractor(ie)

    def add_post_processor(self, pp, when='post_process'):
        """Add a PostProcessor object to the end of the chain."""
        self._pps[when].append(pp)
        pp.set_downloader(self)

    def add_post_hook(self, ph):
        """Add the post hook"""
        self._post_hooks.append(ph)

    def add_progress_hook(self, ph):
        """Add the download progress hook"""
        self._progress_hooks.append(ph)

    def add_postprocessor_hook(self, ph):
        """Add the postprocessing progress hook"""
        self._postprocessor_hooks.append(ph)

    def _bidi_workaround(self, message):
        if not hasattr(self, '_output_channel'):
            return message

        assert hasattr(self, '_output_process')
        assert isinstance(message, compat_str)
        line_count = message.count('\n') + 1
        self._output_process.stdin.write((message + '\n').encode('utf-8'))
        self._output_process.stdin.flush()
        res = ''.join(self._output_channel.readline().decode('utf-8')
                      for _ in range(line_count))
        return res[:-len('\n')]

    def _write_string(self, message, out=None, only_once=False):
        if only_once:
            if message in self._printed_messages:
                return
            self._printed_messages.add(message)
        write_string(message, out=out, encoding=self.params.get('encoding'))

    def to_stdout(self, message, skip_eol=False, quiet=False):
        """Print message to stdout"""
        if self.params.get('logger'):
            self.params['logger'].debug(message)
        elif not quiet or self.params.get('verbose'):
            self._write_string(
                '%s%s' % (self._bidi_workaround(message), ('' if skip_eol else '\n')),
                self._err_file if quiet else self._screen_file)

    def to_stderr(self, message, only_once=False):
        """Print message to stderr"""
        assert isinstance(message, compat_str)
        if self.params.get('logger'):
            self.params['logger'].error(message)
        else:
            self._write_string('%s\n' % self._bidi_workaround(message), self._err_file, only_once=only_once)

    def to_console_title(self, message):
        if not self.params.get('consoletitle', False):
            return
        if compat_os_name == 'nt':
            if ctypes.windll.kernel32.GetConsoleWindow():
                # c_wchar_p() might not be necessary if `message` is
                # already of type unicode()
                ctypes.windll.kernel32.SetConsoleTitleW(ctypes.c_wchar_p(message))
        elif 'TERM' in os.environ:
            self._write_string('\033]0;%s\007' % message, self._screen_file)

    def save_console_title(self):
        if not self.params.get('consoletitle', False):
            return
        if self.params.get('simulate'):
            return
        if compat_os_name != 'nt' and 'TERM' in os.environ:
            # Save the title on stack
            self._write_string('\033[22;0t', self._screen_file)

    def restore_console_title(self):
        if not self.params.get('consoletitle', False):
            return
        if self.params.get('simulate'):
            return
        if compat_os_name != 'nt' and 'TERM' in os.environ:
            # Restore the title from stack
            self._write_string('\033[23;0t', self._screen_file)

    def __enter__(self):
        self.save_console_title()
        return self

    def __exit__(self, *args):
        self.restore_console_title()

        if self.params.get('cookiefile') is not None:
            self.cookiejar.save(ignore_discard=True, ignore_expires=True)

    def trouble(self, message=None, tb=None):
        """Determine action to take when a download problem appears.

        Depending on if the downloader has been configured to ignore
        download errors or not, this method may throw an exception or
        not when errors are found, after printing the message.

        tb, if given, is additional traceback information.
        """
        if message is not None:
            self.to_stderr(message)
        if self.params.get('verbose'):
            if tb is None:
                if sys.exc_info()[0]:  # if .trouble has been called from an except block
                    tb = ''
                    if hasattr(sys.exc_info()[1], 'exc_info') and sys.exc_info()[1].exc_info[0]:
                        tb += ''.join(traceback.format_exception(*sys.exc_info()[1].exc_info))
                    tb += encode_compat_str(traceback.format_exc())
                else:
                    tb_data = traceback.format_list(traceback.extract_stack())
                    tb = ''.join(tb_data)
            if tb:
                self.to_stderr(tb)
        if not self.params.get('ignoreerrors'):
            if sys.exc_info()[0] and hasattr(sys.exc_info()[1], 'exc_info') and sys.exc_info()[1].exc_info[0]:
                exc_info = sys.exc_info()[1].exc_info
            else:
                exc_info = sys.exc_info()
            raise DownloadError(message, exc_info)
        self._download_retcode = 1

    def to_screen(self, message, skip_eol=False):
        """Print message to stdout if not in quiet mode"""
        self.to_stdout(
            message, skip_eol, quiet=self.params.get('quiet', False))

    def _color_text(self, text, color):
        if self.params.get('no_color'):
            return text
        return f'{TERMINAL_SEQUENCES[color.upper()]}{text}{TERMINAL_SEQUENCES["RESET_STYLE"]}'

    def report_warning(self, message, only_once=False):
        '''
        Print the message to stderr, it will be prefixed with 'WARNING:'
        If stderr is a tty file the 'WARNING:' will be colored
        '''
        if self.params.get('logger') is not None:
            self.params['logger'].warning(message)
        else:
            if self.params.get('no_warnings'):
                return
            self.to_stderr(f'{self._color_text("WARNING:", "yellow")} {message}', only_once)

    def report_error(self, message, tb=None):
        '''
        Do the same as trouble, but prefixes the message with 'ERROR:', colored
        in red if stderr is a tty file.
        '''
        self.trouble(f'{self._color_text("ERROR:", "red")} {message}', tb)

    def write_debug(self, message, only_once=False):
        '''Log debug message or Print message to stderr'''
        if not self.params.get('verbose', False):
            return
        message = '[debug] %s' % message
        if self.params.get('logger'):
            self.params['logger'].debug(message)
        else:
            self.to_stderr(message, only_once)

    def report_file_already_downloaded(self, file_name):
        """Report file has already been fully downloaded."""
        try:
            self.to_screen('[download] %s has already been downloaded' % file_name)
        except UnicodeEncodeError:
            self.to_screen('[download] The file has already been downloaded')

    def report_file_delete(self, file_name):
        """Report that existing file will be deleted."""
        try:
            self.to_screen('Deleting existing file %s' % file_name)
        except UnicodeEncodeError:
            self.to_screen('Deleting existing file')

    def raise_no_formats(self, info, forced=False):
        has_drm = info.get('__has_drm')
        msg = 'This video is DRM protected' if has_drm else 'No video formats found!'
        expected = self.params.get('ignore_no_formats_error')
        if forced or not expected:
            raise ExtractorError(msg, video_id=info['id'], ie=info['extractor'],
                                 expected=has_drm or expected)
        else:
            self.report_warning(msg)

    def parse_outtmpl(self):
        outtmpl_dict = self.params.get('outtmpl', {})
        if not isinstance(outtmpl_dict, dict):
            outtmpl_dict = {'default': outtmpl_dict}
        outtmpl_dict.update({
            k: v for k, v in DEFAULT_OUTTMPL.items()
            if outtmpl_dict.get(k) is None})
        for key, val in outtmpl_dict.items():
            if isinstance(val, bytes):
                self.report_warning(
                    'Parameter outtmpl is bytes, but should be a unicode string. '
                    'Put  from __future__ import unicode_literals  at the top of your code file or consider switching to Python 3.x.')
        return outtmpl_dict

    def get_output_path(self, dir_type='', filename=None):
        paths = self.params.get('paths', {})
        assert isinstance(paths, dict)
        path = os.path.join(
            expand_path(paths.get('home', '').strip()),
            expand_path(paths.get(dir_type, '').strip()) if dir_type else '',
            filename or '')

        # Temporary fix for #4787
        # 'Treat' all problem characters by passing filename through preferredencoding
        # to workaround encoding issues with subprocess on python2 @ Windows
        if sys.version_info < (3, 0) and sys.platform == 'win32':
            path = encodeFilename(path, True).decode(preferredencoding())
        return sanitize_path(path, force=self.params.get('windowsfilenames'))

    @staticmethod
    def _outtmpl_expandpath(outtmpl):
        # expand_path translates '%%' into '%' and '$$' into '$'
        # correspondingly that is not what we want since we need to keep
        # '%%' intact for template dict substitution step. Working around
        # with boundary-alike separator hack.
        sep = ''.join([random.choice(ascii_letters) for _ in range(32)])
        outtmpl = outtmpl.replace('%%', '%{0}%'.format(sep)).replace('$$', '${0}$'.format(sep))

        # outtmpl should be expand_path'ed before template dict substitution
        # because meta fields may contain env variables we don't want to
        # be expanded. For example, for outtmpl "%(title)s.%(ext)s" and
        # title "Hello $PATH", we don't want `$PATH` to be expanded.
        return expand_path(outtmpl).replace(sep, '')

    @staticmethod
    def escape_outtmpl(outtmpl):
        ''' Escape any remaining strings like %s, %abc% etc. '''
        return re.sub(
            STR_FORMAT_RE_TMPL.format('', '(?![%(\0])'),
            lambda mobj: ('' if mobj.group('has_key') else '%') + mobj.group(0),
            outtmpl)

    @classmethod
    def validate_outtmpl(cls, outtmpl):
        ''' @return None or Exception object '''
        outtmpl = re.sub(
            STR_FORMAT_RE_TMPL.format('[^)]*', '[ljqBU]'),
            lambda mobj: f'{mobj.group(0)[:-1]}s',
            cls._outtmpl_expandpath(outtmpl))
        try:
            cls.escape_outtmpl(outtmpl) % collections.defaultdict(int)
            return None
        except ValueError as err:
            return err

    def prepare_outtmpl(self, outtmpl, info_dict, sanitize=None):
        """ Make the outtmpl and info_dict suitable for substitution: ydl.escape_outtmpl(outtmpl) % info_dict """
        info_dict.setdefault('epoch', int(time.time()))  # keep epoch consistent once set

        info_dict = dict(info_dict)  # Do not sanitize so as not to consume LazyList
        for key in ('__original_infodict', '__postprocessors'):
            info_dict.pop(key, None)
        info_dict['duration_string'] = (  # %(duration>%H-%M-%S)s is wrong if duration > 24hrs
            formatSeconds(info_dict['duration'], '-' if sanitize else ':')
            if info_dict.get('duration', None) is not None
            else None)
        info_dict['autonumber'] = self.params.get('autonumber_start', 1) - 1 + self._num_downloads
        if info_dict.get('resolution') is None:
            info_dict['resolution'] = self.format_resolution(info_dict, default=None)

        # For fields playlist_index, playlist_autonumber and autonumber convert all occurrences
        # of %(field)s to %(field)0Nd for backward compatibility
        field_size_compat_map = {
            'playlist_index': len(str(info_dict.get('_last_playlist_index') or '')),
            'playlist_autonumber': len(str(info_dict.get('n_entries') or '')),
            'autonumber': self.params.get('autonumber_size') or 5,
        }

        TMPL_DICT = {}
        EXTERNAL_FORMAT_RE = re.compile(STR_FORMAT_RE_TMPL.format('[^)]*', f'[{STR_FORMAT_TYPES}ljqBU]'))
        MATH_FUNCTIONS = {
            '+': float.__add__,
            '-': float.__sub__,
        }
        # Field is of the form key1.key2...
        # where keys (except first) can be string, int or slice
        FIELD_RE = r'\w*(?:\.(?:\w+|{num}|{num}?(?::{num}?){{1,2}}))*'.format(num=r'(?:-?\d+)')
        MATH_FIELD_RE = r'''{field}|{num}'''.format(field=FIELD_RE, num=r'-?\d+(?:.\d+)?')
        MATH_OPERATORS_RE = r'(?:%s)' % '|'.join(map(re.escape, MATH_FUNCTIONS.keys()))
        INTERNAL_FORMAT_RE = re.compile(r'''(?x)
            (?P<negate>-)?
            (?P<fields>{field})
            (?P<maths>(?:{math_op}{math_field})*)
            (?:>(?P<strf_format>.+?))?
            (?P<alternate>(?<!\\),[^|)]+)?
            (?:\|(?P<default>.*?))?
            $'''.format(field=FIELD_RE, math_op=MATH_OPERATORS_RE, math_field=MATH_FIELD_RE))

        def _traverse_infodict(k):
            k = k.split('.')
            if k[0] == '':
                k.pop(0)
            return traverse_obj(info_dict, k, is_user_input=True, traverse_string=True)

        def get_value(mdict):
            # Object traversal
            value = _traverse_infodict(mdict['fields'])
            # Negative
            if mdict['negate']:
                value = float_or_none(value)
                if value is not None:
                    value *= -1
            # Do maths
            offset_key = mdict['maths']
            if offset_key:
                value = float_or_none(value)
                operator = None
                while offset_key:
                    item = re.match(
                        MATH_FIELD_RE if operator else MATH_OPERATORS_RE,
                        offset_key).group(0)
                    offset_key = offset_key[len(item):]
                    if operator is None:
                        operator = MATH_FUNCTIONS[item]
                        continue
                    item, multiplier = (item[1:], -1) if item[0] == '-' else (item, 1)
                    offset = float_or_none(item)
                    if offset is None:
                        offset = float_or_none(_traverse_infodict(item))
                    try:
                        value = operator(value, multiplier * offset)
                    except (TypeError, ZeroDivisionError):
                        return None
                    operator = None
            # Datetime formatting
            if mdict['strf_format']:
                value = strftime_or_none(value, mdict['strf_format'].replace('\\,', ','))

            return value

        na = self.params.get('outtmpl_na_placeholder', 'NA')

        def _dumpjson_default(obj):
            if isinstance(obj, (set, LazyList)):
                return list(obj)
            raise TypeError(f'Object of type {type(obj).__name__} is not JSON serializable')

        def create_key(outer_mobj):
            if not outer_mobj.group('has_key'):
                return f'%{outer_mobj.group(0)}'
            key = outer_mobj.group('key')
            mobj = re.match(INTERNAL_FORMAT_RE, key)
            initial_field = mobj.group('fields').split('.')[-1] if mobj else ''
            value, default = None, na
            while mobj:
                mobj = mobj.groupdict()
                default = mobj['default'] if mobj['default'] is not None else default
                value = get_value(mobj)
                if value is None and mobj['alternate']:
                    mobj = re.match(INTERNAL_FORMAT_RE, mobj['alternate'][1:])
                else:
                    break

            fmt = outer_mobj.group('format')
            if fmt == 's' and value is not None and key in field_size_compat_map.keys():
                fmt = '0{:d}d'.format(field_size_compat_map[key])

            value = default if value is None else value

            str_fmt = f'{fmt[:-1]}s'
            if fmt[-1] == 'l':  # list
                delim = '\n' if '#' in (outer_mobj.group('conversion') or '') else ', '
                value, fmt = delim.join(variadic(value)), str_fmt
            elif fmt[-1] == 'j':  # json
                value, fmt = json.dumps(value, default=_dumpjson_default), str_fmt
            elif fmt[-1] == 'q':  # quoted
                value, fmt = compat_shlex_quote(str(value)), str_fmt
            elif fmt[-1] == 'B':  # bytes
                value = f'%{str_fmt}'.encode('utf-8') % str(value).encode('utf-8')
                value, fmt = value.decode('utf-8', 'ignore'), 's'
            elif fmt[-1] == 'U':  # unicode normalized
                opts = outer_mobj.group('conversion') or ''
                value, fmt = unicodedata.normalize(
                    # "+" = compatibility equivalence, "#" = NFD
                    'NF%s%s' % ('K' if '+' in opts else '', 'D' if '#' in opts else 'C'),
                    value), str_fmt
            elif fmt[-1] == 'c':
                if value:
                    value = str(value)[0]
                else:
                    fmt = str_fmt
            elif fmt[-1] not in 'rs':  # numeric
                value = float_or_none(value)
                if value is None:
                    value, fmt = default, 's'

            if sanitize:
                if fmt[-1] == 'r':
                    # If value is an object, sanitize might convert it to a string
                    # So we convert it to repr first
                    value, fmt = repr(value), str_fmt
                if fmt[-1] in 'csr':
                    value = sanitize(initial_field, value)

            key = '%s\0%s' % (key.replace('%', '%\0'), outer_mobj.group('format'))
            TMPL_DICT[key] = value
            return '{prefix}%({key}){fmt}'.format(key=key, fmt=fmt, prefix=outer_mobj.group('prefix'))

        return EXTERNAL_FORMAT_RE.sub(create_key, outtmpl), TMPL_DICT

    def evaluate_outtmpl(self, outtmpl, info_dict, *args, **kwargs):
        outtmpl, info_dict = self.prepare_outtmpl(outtmpl, info_dict, *args, **kwargs)
        return self.escape_outtmpl(outtmpl) % info_dict

    def _prepare_filename(self, info_dict, tmpl_type='default'):
        try:
            sanitize = lambda k, v: sanitize_filename(
                compat_str(v),
                restricted=self.params.get('restrictfilenames'),
                is_id=(k == 'id' or k.endswith('_id')))
            outtmpl = self.outtmpl_dict.get(tmpl_type, self.outtmpl_dict['default'])
            outtmpl, template_dict = self.prepare_outtmpl(outtmpl, info_dict, sanitize)
            outtmpl = self.escape_outtmpl(self._outtmpl_expandpath(outtmpl))
            filename = outtmpl % template_dict

            force_ext = OUTTMPL_TYPES.get(tmpl_type)
            if filename and force_ext is not None:
                filename = replace_extension(filename, force_ext, info_dict.get('ext'))

            # https://github.com/blackjack4494/youtube-dlc/issues/85
            trim_file_name = self.params.get('trim_file_name', False)
            if trim_file_name:
                fn_groups = filename.rsplit('.')
                ext = fn_groups[-1]
                sub_ext = ''
                if len(fn_groups) > 2:
                    sub_ext = fn_groups[-2]
                filename = '.'.join(filter(None, [fn_groups[0][:trim_file_name], sub_ext, ext]))

            return filename
        except ValueError as err:
            self.report_error('Error in output template: ' + str(err) + ' (encoding: ' + repr(preferredencoding()) + ')')
            return None

    def prepare_filename(self, info_dict, dir_type='', warn=False):
        """Generate the output filename."""

        filename = self._prepare_filename(info_dict, dir_type or 'default')
        if not filename and dir_type not in ('', 'temp'):
            return ''

        if warn:
            if not self.params.get('paths'):
                pass
            elif filename == '-':
                self.report_warning('--paths is ignored when an outputting to stdout', only_once=True)
            elif self.isabs(filename):
                self.report_warning('--paths is ignored since an absolute path is given in output template', only_once=True)
        if filename == '-' or not filename:
            return filename

        return self.get_output_path(dir_type, filename)

    def _match_entry(self, info_dict, incomplete=False, silent=False):
        """ Returns None if the file should be downloaded """

        video_title = info_dict.get('title', info_dict.get('id', 'video'))

        def check_filter():
            if 'title' in info_dict:
                # This can happen when we're just evaluating the playlist
                title = info_dict['title']
                matchtitle = self.params.get('matchtitle', False)
                if matchtitle:
                    if not re.search(matchtitle, title, re.IGNORECASE):
                        return '"' + title + '" title did not match pattern "' + matchtitle + '"'
                rejecttitle = self.params.get('rejecttitle', False)
                if rejecttitle:
                    if re.search(rejecttitle, title, re.IGNORECASE):
                        return '"' + title + '" title matched reject pattern "' + rejecttitle + '"'
            date = info_dict.get('upload_date')
            if date is not None:
                dateRange = self.params.get('daterange', DateRange())
                if date not in dateRange:
                    return '%s upload date is not in range %s' % (date_from_str(date).isoformat(), dateRange)
            view_count = info_dict.get('view_count')
            if view_count is not None:
                min_views = self.params.get('min_views')
                if min_views is not None and view_count < min_views:
                    return 'Skipping %s, because it has not reached minimum view count (%d/%d)' % (video_title, view_count, min_views)
                max_views = self.params.get('max_views')
                if max_views is not None and view_count > max_views:
                    return 'Skipping %s, because it has exceeded the maximum view count (%d/%d)' % (video_title, view_count, max_views)
            if age_restricted(info_dict.get('age_limit'), self.params.get('age_limit')):
                return 'Skipping "%s" because it is age restricted' % video_title

            match_filter = self.params.get('match_filter')
            if match_filter is not None:
                try:
                    ret = match_filter(info_dict, incomplete=incomplete)
                except TypeError:
                    # For backward compatibility
                    ret = None if incomplete else match_filter(info_dict)
                if ret is not None:
                    return ret
            return None

        if self.in_download_archive(info_dict):
            reason = '%s has already been recorded in the archive' % video_title
            break_opt, break_err = 'break_on_existing', ExistingVideoReached
        else:
            reason = check_filter()
            break_opt, break_err = 'break_on_reject', RejectedVideoReached
        if reason is not None:
            if not silent:
                self.to_screen('[download] ' + reason)
            if self.params.get(break_opt, False):
                raise break_err()
        return reason

    @staticmethod
    def add_extra_info(info_dict, extra_info):
        '''Set the keys from extra_info in info dict if they are missing'''
        for key, value in extra_info.items():
            info_dict.setdefault(key, value)

    def extract_info(self, url, download=True, ie_key=None, extra_info=None,
                     process=True, force_generic_extractor=False):
        """
        Return a list with a dictionary for each video extracted.

        Arguments:
        url -- URL to extract

        Keyword arguments:
        download -- whether to download videos during extraction
        ie_key -- extractor key hint
        extra_info -- dictionary containing the extra values to add to each result
        process -- whether to resolve all unresolved references (URLs, playlist items),
            must be True for download to work.
        force_generic_extractor -- force using the generic extractor
        """

        if extra_info is None:
            extra_info = {}

        if not ie_key and force_generic_extractor:
            ie_key = 'Generic'

        if ie_key:
            ies = {ie_key: self._get_info_extractor_class(ie_key)}
        else:
            ies = self._ies

        for ie_key, ie in ies.items():
            if not ie.suitable(url):
                continue

            if not ie.working():
                self.report_warning('The program functionality for this site has been marked as broken, '
                                    'and will probably not work.')

            temp_id = ie.get_temp_id(url)
            if temp_id is not None and self.in_download_archive({'id': temp_id, 'ie_key': ie_key}):
                self.to_screen("[%s] %s: has already been recorded in archive" % (
                               ie_key, temp_id))
                break
            return self.__extract_info(url, self.get_info_extractor(ie_key), download, extra_info, process)
        else:
            self.report_error('no suitable InfoExtractor for URL %s' % url)

    def __handle_extraction_exceptions(func):
        @functools.wraps(func)
        def wrapper(self, *args, **kwargs):
            try:
                return func(self, *args, **kwargs)
            except GeoRestrictedError as e:
                msg = e.msg
                if e.countries:
                    msg += '\nThis video is available in %s.' % ', '.join(
                        map(ISO3166Utils.short2full, e.countries))
                msg += '\nYou might want to use a VPN or a proxy server (with --proxy) to workaround.'
                self.report_error(msg)
            except ExtractorError as e:  # An error we somewhat expected
                self.report_error(compat_str(e), e.format_traceback())
            except (ReextractRequested, ) as e:
                self.to_stderr('\r')
                self.report_warning('%s Re-extracting data' % e.msg)
                return wrapper(self, *args, **kwargs)
            except (MaxDownloadsReached, ExistingVideoReached, RejectedVideoReached, LazyList.IndexError):
                raise
            except Exception as e:
                if self.params.get('ignoreerrors'):
                    self.report_error(error_to_compat_str(e), tb=encode_compat_str(traceback.format_exc()))
                else:
                    raise
        return wrapper

    @__handle_extraction_exceptions
    def __extract_info(self, url, ie, download, extra_info, process):
        min_sleep_interval = self.params.get('sleep_before_extract')
        if min_sleep_interval:
            max_sleep_interval = self.params.get('max_sleep_before_extract') or min_sleep_interval
            sleep_interval = random.uniform(min_sleep_interval, max_sleep_interval)
            self.to_screen(
                '[extraction] Sleeping %s seconds...' % (
                    int(sleep_interval) if sleep_interval.is_integer()
                    else '%.2f' % sleep_interval))
            time.sleep(sleep_interval)

        ie_result = ie.extract(url)
        if ie_result is None:  # Finished already (backwards compatibility; listformats and friends should be moved here)
            return
        if isinstance(ie_result, list):
            # Backwards compatibility: old IE result format
            ie_result = {
                '_type': 'compat_list',
                'entries': ie_result,
            }
        if extra_info.get('original_url'):
            ie_result.setdefault('original_url', extra_info['original_url'])
        self.add_default_extra_info(ie_result, ie, url)
        if process:
            return self.process_ie_result(ie_result, download, extra_info)
        else:
            return ie_result

    def add_default_extra_info(self, ie_result, ie, url):
        if url is not None:
            self.add_extra_info(ie_result, {
                'webpage_url': url,
                'original_url': url,
                'webpage_url_basename': url_basename(url),
            })
        if ie is not None:
            self.add_extra_info(ie_result, {
                'extractor': ie.IE_NAME,
                'extractor_key': ie.ie_key(),
            })

    def process_ie_result(self, ie_result, download=True, extra_info=None):
        """
        Take the result of the ie(may be modified) and resolve all unresolved
        references (URLs, playlist items).

        It will also download the videos if 'download'.
        Returns the resolved ie_result.
        """
        if extra_info is None:
            extra_info = {}
        result_type = ie_result.get('_type', 'video')

        if result_type in ('url', 'url_transparent'):
            ie_result['url'] = sanitize_url(ie_result['url'])
            if ie_result.get('original_url'):
                extra_info.setdefault('original_url', ie_result['original_url'])

            extract_flat = self.params.get('extract_flat', False)
            if ((extract_flat == 'in_playlist' and 'playlist' in extra_info)
                    or extract_flat is True):
                info_copy = ie_result.copy()
                ie = try_get(ie_result.get('ie_key'), self.get_info_extractor)
                if ie and not ie_result.get('id'):
                    info_copy['id'] = ie.get_temp_id(ie_result['url'])
                self.add_default_extra_info(info_copy, ie, ie_result['url'])
                self.add_extra_info(info_copy, extra_info)
                self.__forced_printings(info_copy, self.prepare_filename(info_copy), incomplete=True)
                if self.params.get('force_write_download_archive', False):
                    self.record_download_archive(info_copy)
                return ie_result

        if result_type == 'video':
            self.add_extra_info(ie_result, extra_info)
            ie_result = self.process_video_result(ie_result, download=download)
            additional_urls = (ie_result or {}).get('additional_urls')
            if additional_urls:
                # TODO: Improve MetadataParserPP to allow setting a list
                if isinstance(additional_urls, compat_str):
                    additional_urls = [additional_urls]
                self.to_screen(
                    '[info] %s: %d additional URL(s) requested' % (ie_result['id'], len(additional_urls)))
                self.write_debug('Additional URLs: "%s"' % '", "'.join(additional_urls))
                ie_result['additional_entries'] = [
                    self.extract_info(
                        url, download, extra_info,
                        force_generic_extractor=self.params.get('force_generic_extractor'))
                    for url in additional_urls
                ]
            return ie_result
        elif result_type == 'url':
            # We have to add extra_info to the results because it may be
            # contained in a playlist
            return self.extract_info(
                ie_result['url'], download,
                ie_key=ie_result.get('ie_key'),
                extra_info=extra_info)
        elif result_type == 'url_transparent':
            # Use the information from the embedding page
            info = self.extract_info(
                ie_result['url'], ie_key=ie_result.get('ie_key'),
                extra_info=extra_info, download=False, process=False)

            # extract_info may return None when ignoreerrors is enabled and
            # extraction failed with an error, don't crash and return early
            # in this case
            if not info:
                return info

            force_properties = dict(
                (k, v) for k, v in ie_result.items() if v is not None)
            for f in ('_type', 'url', 'id', 'extractor', 'extractor_key', 'ie_key'):
                if f in force_properties:
                    del force_properties[f]
            new_result = info.copy()
            new_result.update(force_properties)

            # Extracted info may not be a video result (i.e.
            # info.get('_type', 'video') != video) but rather an url or
            # url_transparent. In such cases outer metadata (from ie_result)
            # should be propagated to inner one (info). For this to happen
            # _type of info should be overridden with url_transparent. This
            # fixes issue from https://github.com/ytdl-org/youtube-dl/pull/11163.
            if new_result.get('_type') == 'url':
                new_result['_type'] = 'url_transparent'

            return self.process_ie_result(
                new_result, download=download, extra_info=extra_info)
        elif result_type in ('playlist', 'multi_video'):
            # Protect from infinite recursion due to recursively nested playlists
            # (see https://github.com/ytdl-org/youtube-dl/issues/27833)
            webpage_url = ie_result.get('webpage_url')
            if webpage_url and webpage_url in self._playlist_urls:
                self.to_screen(
                    '[download] Skipping already downloaded playlist: %s'
                    % ie_result.get('title') or ie_result.get('id'))
                return

            self._playlist_level += 1
            self._playlist_urls.add(webpage_url)
            self._sanitize_thumbnails(ie_result)
            try:
                return self.__process_playlist(ie_result, download)
            finally:
                self._playlist_level -= 1
                if not self._playlist_level:
                    self._playlist_urls.clear()
        elif result_type == 'compat_list':
            self.report_warning(
                'Extractor %s returned a compat_list result. '
                'It needs to be updated.' % ie_result.get('extractor'))

            def _fixup(r):
                self.add_extra_info(r, {
                    'extractor': ie_result.get('extractor'),
                    'webpage_url': ie_result['webpage_url'],
                    'webpage_url_basename': url_basename(ie_result['webpage_url']),
                    'extractor_key': ie_result['extractor_key'],
                })
                return r
            ie_result['entries'] = [
                self.process_ie_result(_fixup(r), download, extra_info)
                for r in ie_result['entries']
            ]
            return ie_result
        else:
            raise Exception('Invalid result type: %s' % result_type)

    def _ensure_dir_exists(self, path):
        if self.params.get('escape_long_names', False):
            path = split_longname(path)
        return make_dir(path, self.report_error)

    def __process_playlist(self, ie_result, download):
        # We process each entry in the playlist
        playlist = ie_result.get('title') or ie_result.get('id')
        self.to_screen('[download] Downloading playlist: %s' % playlist)

        if 'entries' not in ie_result:
            raise EntryNotInPlaylist()
        incomplete_entries = bool(ie_result.get('requested_entries'))
        if incomplete_entries:
            def fill_missing_entries(entries, indexes):
                ret = [None] * max(*indexes)
                for i, entry in zip(indexes, entries):
                    ret[i - 1] = entry
                return ret
            ie_result['entries'] = fill_missing_entries(ie_result['entries'], ie_result['requested_entries'])

        playlist_results = []

        playliststart = self.params.get('playliststart', 1)
        playlistend = self.params.get('playlistend')
        # For backwards compatibility, interpret -1 as whole list
        if playlistend == -1:
            playlistend = None

        playlistitems_str = self.params.get('playlist_items')
        playlistitems = None
        if playlistitems_str is not None:
            def iter_playlistitems(format):
                for string_segment in format.split(','):
                    if '-' in string_segment:
                        start, end = string_segment.split('-')
                        for item in range(int(start), int(end) + 1):
                            yield int(item)
                    else:
                        yield int(string_segment)
            playlistitems = orderedSet(iter_playlistitems(playlistitems_str))

        ie_entries = ie_result['entries']
        msg = (
            'Downloading %d videos' if not isinstance(ie_entries, list)
            else 'Collected %d videos; downloading %%d of them' % len(ie_entries))

        if isinstance(ie_entries, list):
            def get_entry(i):
                return ie_entries[i - 1]
        else:
            if not isinstance(ie_entries, PagedList):
                ie_entries = LazyList(ie_entries)

            def get_entry(i):
                return YoutubeDL.__handle_extraction_exceptions(
                    lambda self, i: ie_entries[i - 1]
                )(self, i)

        entries = []
        items = playlistitems if playlistitems is not None else itertools.count(playliststart)
        for i in items:
            if i == 0:
                continue
            if playlistitems is None and playlistend is not None and playlistend < i:
                break
            entry = None
            try:
                entry = get_entry(i)
                if entry is None:
                    raise EntryNotInPlaylist()
            except (IndexError, EntryNotInPlaylist):
                if incomplete_entries:
                    raise EntryNotInPlaylist()
                elif not playlistitems:
                    break
            entries.append(entry)
            try:
                if entry is not None:
                    self._match_entry(entry, incomplete=True, silent=True)
            except (ExistingVideoReached, RejectedVideoReached):
                break
        ie_result['entries'] = entries

        # Save playlist_index before re-ordering
        entries = [
            ((playlistitems[i - 1] if playlistitems else i + playliststart - 1), entry)
            for i, entry in enumerate(entries, 1)
            if entry is not None]
        n_entries = len(entries)

        if not playlistitems and (playliststart or playlistend):
            playlistitems = list(range(playliststart, playliststart + n_entries))
        ie_result['requested_entries'] = playlistitems

        if self.params.get('allow_playlist_files', True):
            ie_copy = {
                'playlist': playlist,
                'playlist_id': ie_result.get('id'),
                'playlist_title': ie_result.get('title'),
                'playlist_uploader': ie_result.get('uploader'),
                'playlist_uploader_id': ie_result.get('uploader_id'),
                'playlist_index': 0,
            }
            ie_copy.update(dict(ie_result))

            if self._write_info_json('playlist', ie_result,
                                     self.prepare_filename(ie_copy, 'pl_infojson')) is None:
                return
            if self._write_description('playlist', ie_result,
                                       self.prepare_filename(ie_copy, 'pl_description')) is None:
                return
            # TODO: This should be passed to ThumbnailsConvertor if necessary
            self._write_thumbnails('playlist', ie_copy, self.prepare_filename(ie_copy, 'pl_thumbnail'))

        if self.params.get('playlistreverse', False):
            entries = entries[::-1]
        if self.params.get('playlistrandom', False):
            random.shuffle(entries)

        x_forwarded_for = ie_result.get('__x_forwarded_for_ip')

        self.to_screen('[%s] playlist %s: %s' % (ie_result.get('extractor'), playlist, msg % n_entries))
        failures = 0
        max_failures = self.params.get('skip_playlist_after_errors') or float('inf')
        for i, entry_tuple in enumerate(entries, 1):
            playlist_index, entry = entry_tuple
            if 'playlist-index' in self.params.get('compat_opts', []):
                playlist_index = playlistitems[i - 1] if playlistitems else i + playliststart - 1
            self.to_screen('[download] Downloading video %s of %s' % (i, n_entries))
            # This __x_forwarded_for_ip thing is a bit ugly but requires
            # minimal changes
            if x_forwarded_for:
                entry['__x_forwarded_for_ip'] = x_forwarded_for
            extra = {
                'n_entries': n_entries,
                '_last_playlist_index': max(playlistitems) if playlistitems else (playlistend or n_entries),
                'playlist_index': playlist_index,
                'playlist_autonumber': i,
                'playlist': playlist,
                'playlist_id': ie_result.get('id'),
                'playlist_title': ie_result.get('title'),
                'playlist_uploader': ie_result.get('uploader'),
                'playlist_uploader_id': ie_result.get('uploader_id'),
                'extractor': ie_result.get('extractor'),
                'webpage_url': ie_result.get('webpage_url'),
                'webpage_url_basename': url_basename(ie_result.get('webpage_url')),
                'extractor_key': ie_result.get('extractor_key'),
            }

            if self._match_entry(entry, incomplete=True) is not None:
                continue

            entry_result = self.__process_iterable_entry(entry, download, extra)
            if not entry_result:
                failures += 1
            if failures >= max_failures:
                self.report_error(
                    'Skipping the remaining entries in playlist "%s" since %d items failed extraction' % (playlist, failures))
                break
            # TODO: skip failed (empty) entries?
            playlist_results.append(entry_result)
        ie_result['entries'] = playlist_results
        self.to_screen('[download] Finished downloading playlist: %s' % playlist)
        return ie_result

    @__handle_extraction_exceptions
    def __process_iterable_entry(self, entry, download, extra_info):
        return self.process_ie_result(
            entry, download=download, extra_info=extra_info)

    def _build_format_filter(self, filter_spec):
        " Returns a function to filter the formats according to the filter_spec "

        OPERATORS = {
            '<': operator.lt,
            '<=': operator.le,
            '>': operator.gt,
            '>=': operator.ge,
            '=': operator.eq,
            '!=': operator.ne,
        }
        operator_rex = re.compile(r'''(?x)\s*
            (?P<key>width|height|tbr|abr|vbr|asr|filesize|filesize_approx|fps)\s*
            (?P<op>%s)(?P<none_inclusive>\s*\?)?\s*
            (?P<value>[0-9.]+(?:[kKmMgGtTpPeEzZyY]i?[Bb]?)?)\s*
            ''' % '|'.join(map(re.escape, OPERATORS.keys())))
        m = operator_rex.fullmatch(filter_spec)
        if m:
            try:
                comparison_value = int(m.group('value'))
            except ValueError:
                comparison_value = parse_filesize(m.group('value'))
                if comparison_value is None:
                    comparison_value = parse_filesize(m.group('value') + 'B')
                if comparison_value is None:
                    raise ValueError(
                        'Invalid value %r in format specification %r' % (
                            m.group('value'), filter_spec))
            op = OPERATORS[m.group('op')]

        if not m:
            STR_OPERATORS = {
                '=': operator.eq,
                '^=': lambda attr, value: attr.startswith(value),
                '$=': lambda attr, value: attr.endswith(value),
                '*=': lambda attr, value: value in attr,
            }
            str_operator_rex = re.compile(r'''(?x)\s*
                (?P<key>[a-zA-Z0-9._-]+)\s*
                (?P<negation>!\s*)?(?P<op>%s)(?P<none_inclusive>\s*\?)?\s*
                (?P<value>[a-zA-Z0-9._-]+)\s*
                ''' % '|'.join(map(re.escape, STR_OPERATORS.keys())))
            m = str_operator_rex.fullmatch(filter_spec)
            if m:
                comparison_value = m.group('value')
                str_op = STR_OPERATORS[m.group('op')]
                if m.group('negation'):
                    op = lambda attr, value: not str_op(attr, value)
                else:
                    op = str_op

        if not m:
            raise SyntaxError('Invalid filter specification %r' % filter_spec)

        def _filter(f):
            actual_value = f.get(m.group('key'))
            if actual_value is None:
                return m.group('none_inclusive')
            return op(actual_value, comparison_value)
        return _filter

    def _default_format_spec(self, info_dict, download=True):

        def can_merge():
            merger = FFmpegMergerPP(self)
            return merger.available and merger.can_merge()

        prefer_best = (
            not self.params.get('simulate')
            and download
            and (
                not can_merge()
                or info_dict.get('is_live', False)
                or self.outtmpl_dict['default'] == '-'))
        compat = (
            prefer_best
            or self.params.get('allow_multiple_audio_streams', False)
            or 'format-spec' in self.params.get('compat_opts', []))

        return (
            'best/bestvideo+bestaudio' if prefer_best
            else 'bestvideo*+bestaudio/best' if not compat
            else 'bestvideo+bestaudio/best')

    def build_format_selector(self, format_spec):
        def syntax_error(note, start):
            message = (
                'Invalid format specification: '
                '{0}\n\t{1}\n\t{2}^'.format(note, format_spec, ' ' * start[1]))
            return SyntaxError(message)

        PICKFIRST = 'PICKFIRST'
        MERGE = 'MERGE'
        SINGLE = 'SINGLE'
        GROUP = 'GROUP'
        FormatSelector = collections.namedtuple('FormatSelector', ['type', 'selector', 'filters'])

        allow_multiple_streams = {'audio': self.params.get('allow_multiple_audio_streams', False),
                                  'video': self.params.get('allow_multiple_video_streams', False)}

        check_formats = self.params.get('check_formats')
        verbose = self.params.get('verbose')

        def _parse_filter(tokens):
            filter_parts = []
            for type, string, start, _, _ in tokens:
                if type == tokenize.OP and string == ']':
                    return ''.join(filter_parts)
                else:
                    filter_parts.append(string)

        def _remove_unused_ops(tokens):
            # Remove operators that we don't use and join them with the surrounding strings
            # for example: 'mp4' '-' 'baseline' '-' '16x9' is converted to 'mp4-baseline-16x9'
            ALLOWED_OPS = ('/', '+', ',', '(', ')')
            last_string, last_start, last_end, last_line = None, None, None, None
            for type, string, start, end, line in tokens:
                if type == tokenize.OP and string == '[':
                    if last_string:
                        yield tokenize.NAME, last_string, last_start, last_end, last_line
                        last_string = None
                    yield type, string, start, end, line
                    # everything inside brackets will be handled by _parse_filter
                    for type, string, start, end, line in tokens:
                        yield type, string, start, end, line
                        if type == tokenize.OP and string == ']':
                            break
                elif type == tokenize.OP and string in ALLOWED_OPS:
                    if last_string:
                        yield tokenize.NAME, last_string, last_start, last_end, last_line
                        last_string = None
                    yield type, string, start, end, line
                elif type in [tokenize.NAME, tokenize.NUMBER, tokenize.OP]:
                    if not last_string:
                        last_string = string
                        last_start = start
                        last_end = end
                    else:
                        last_string += string
            if last_string:
                yield tokenize.NAME, last_string, last_start, last_end, last_line

        def _parse_format_selection(tokens, inside_merge=False, inside_choice=False, inside_group=False):
            selectors = []
            current_selector = None
            for type, string, start, _, _ in tokens:
                # ENCODING is only defined in python 3.x
                if type == getattr(tokenize, 'ENCODING', None):
                    continue
                elif type in [tokenize.NAME, tokenize.NUMBER]:
                    current_selector = FormatSelector(SINGLE, string, [])
                elif type == tokenize.OP:
                    if string == ')':
                        if not inside_group:
                            # ')' will be handled by the parentheses group
                            tokens.restore_last_token()
                        break
                    elif inside_merge and string in ['/', ',']:
                        tokens.restore_last_token()
                        break
                    elif inside_choice and string == ',':
                        tokens.restore_last_token()
                        break
                    elif string == ',':
                        if not current_selector:
                            raise syntax_error('"," must follow a format selector', start)
                        selectors.append(current_selector)
                        current_selector = None
                    elif string == '/':
                        if not current_selector:
                            raise syntax_error('"/" must follow a format selector', start)
                        first_choice = current_selector
                        second_choice = _parse_format_selection(tokens, inside_choice=True)
                        current_selector = FormatSelector(PICKFIRST, (first_choice, second_choice), [])
                    elif string == '[':
                        if not current_selector:
                            current_selector = FormatSelector(SINGLE, 'best', [])
                        format_filter = _parse_filter(tokens)
                        current_selector.filters.append(format_filter)
                    elif string == '(':
                        if current_selector:
                            raise syntax_error('Unexpected "("', start)
                        group = _parse_format_selection(tokens, inside_group=True)
                        current_selector = FormatSelector(GROUP, group, [])
                    elif string == '+':
                        if not current_selector:
                            raise syntax_error('Unexpected "+"', start)
                        selector_1 = current_selector
                        selector_2 = _parse_format_selection(tokens, inside_merge=True)
                        if not selector_2:
                            raise syntax_error('Expected a selector', start)
                        current_selector = FormatSelector(MERGE, (selector_1, selector_2), [])
                    else:
                        raise syntax_error('Operator not recognized: "{0}"'.format(string), start)
                elif type == tokenize.ENDMARKER:
                    break
            if current_selector:
                selectors.append(current_selector)
            return selectors

        def _merge(formats_pair):
            format_1, format_2 = formats_pair

            formats_info = []
            formats_info.extend(format_1.get('requested_formats', (format_1,)))
            formats_info.extend(format_2.get('requested_formats', (format_2,)))

            if not allow_multiple_streams['video'] or not allow_multiple_streams['audio']:
                get_no_more = {'video': False, 'audio': False}
                for (i, fmt_info) in enumerate(formats_info):
                    if fmt_info.get('acodec') == fmt_info.get('vcodec') == 'none':
                        formats_info.pop(i)
                        continue
                    for aud_vid in ['audio', 'video']:
                        if not allow_multiple_streams[aud_vid] and fmt_info.get(aud_vid[0] + 'codec') != 'none':
                            if get_no_more[aud_vid]:
                                formats_info.pop(i)
                                break
                            get_no_more[aud_vid] = True

            if len(formats_info) == 1:
                return formats_info[0]

            video_fmts = [fmt_info for fmt_info in formats_info if fmt_info.get('vcodec') != 'none']
            audio_fmts = [fmt_info for fmt_info in formats_info if fmt_info.get('acodec') != 'none']

            the_only_video = video_fmts[0] if len(video_fmts) == 1 else None
            the_only_audio = audio_fmts[0] if len(audio_fmts) == 1 else None

            # if the merge was requested, force it to merge info MKV
            # when --merge-output-format is not given
            # because this is the behavior what I want
            output_ext = self.params.get('merge_output_format') or 'mkv'

            new_dict = {
                'requested_formats': formats_info,
                'format': '+'.join(fmt_info.get('format') for fmt_info in formats_info),
                'format_id': '+'.join(fmt_info.get('format_id') for fmt_info in formats_info),
                'ext': output_ext,
            }

            if the_only_video:
                new_dict.update({
                    'width': the_only_video.get('width'),
                    'height': the_only_video.get('height'),
                    'resolution': the_only_video.get('resolution') or self.format_resolution(the_only_video),
                    'fps': the_only_video.get('fps'),
                    'vcodec': the_only_video.get('vcodec'),
                    'vbr': the_only_video.get('vbr'),
                    'stretched_ratio': the_only_video.get('stretched_ratio'),
                })

            if the_only_audio:
                new_dict.update({
                    'acodec': the_only_audio.get('acodec'),
                    'abr': the_only_audio.get('abr'),
                })

            return new_dict

        def _check_formats(formats):
            if not check_formats:
                yield from formats
                return
            for f in formats:
                self.to_screen('[info] Testing format %s' % f['format_id'])
                temp_file = tempfile.NamedTemporaryFile(
                    suffix='.tmp', delete=False,
                    dir=self.get_output_path('temp') or None)
                temp_file.close()
                try:
                    success, _ = self.dl(temp_file.name, f, test=True)
                except (DownloadError, IOError, OSError, ValueError) + network_exceptions:
                    success = False
                finally:
                    if os.path.exists(temp_file.name):
                        try:
                            os.remove(temp_file.name)
                        except OSError:
                            self.report_warning('Unable to delete temporary file "%s"' % temp_file.name)
                if success:
                    yield f
                else:
                    self.to_screen('[info] Unable to download format %s. Skipping...' % f['format_id'])

        def _build_selector_function(selector):
            if isinstance(selector, list):  # ,
                fs = [_build_selector_function(s) for s in selector]

                def selector_function(ctx):
                    for f in fs:
                        yield from f(ctx)
                return selector_function

            elif selector.type == GROUP:  # ()
                selector_function = _build_selector_function(selector.selector)

            elif selector.type == PICKFIRST:  # /
                fs = [_build_selector_function(s) for s in selector.selector]

                def selector_function(ctx):
                    for f in fs:
                        picked_formats = list(f(ctx))
                        if picked_formats:
                            return picked_formats
                    return []

            elif selector.type == MERGE:  # +
                selector_1, selector_2 = map(_build_selector_function, selector.selector)

                def selector_function(ctx):
                    for pair in itertools.product(
                            selector_1(copy.deepcopy(ctx)), selector_2(copy.deepcopy(ctx))):
                        yield _merge(pair)

            elif selector.type == SINGLE:  # atom
                format_spec = selector.selector or 'best'

                # TODO: Add allvideo, allaudio etc by generalizing the code with best/worst selector
                if format_spec == 'all':
                    def selector_function(ctx):
                        yield from _check_formats(ctx['formats'])
                elif format_spec == 'mergeall':
                    def selector_function(ctx):
                        formats = list(_check_formats(ctx['formats']))
                        if not formats:
                            return
                        merged_format = formats[-1]
                        for f in formats[-2::-1]:
                            merged_format = _merge((merged_format, f))
                        yield merged_format

                else:
                    format_fallback, format_reverse, format_idx = False, True, 1
                    mobj = re.match(
                        r'(?P<bw>best|worst|b|w)(?P<type>video|audio|v|a)?(?P<mod>\*)?(?:\.(?P<n>[1-9]\d*))?$',
                        format_spec)
                    if mobj is not None:
                        format_idx = int_or_none(mobj.group('n'), default=1)
                        format_reverse = mobj.group('bw')[0] == 'b'
                        format_type = (mobj.group('type') or [None])[0]
                        not_format_type = {'v': 'a', 'a': 'v'}.get(format_type)
                        format_modified = mobj.group('mod') is not None

                        format_fallback = not format_type and not format_modified  # for b, w
                        _filter_f = (
                            (lambda f: f.get('%scodec' % format_type) != 'none')
                            if format_type and format_modified  # bv*, ba*, wv*, wa*
                            else (lambda f: f.get('%scodec' % not_format_type) == 'none')
                            if format_type  # bv, ba, wv, wa
                            else (lambda f: f.get('vcodec') != 'none' and f.get('acodec') != 'none')
                            if not format_modified  # b, w
                            else lambda f: True)  # b*, w*
                        filter_f = lambda f: _filter_f(f) and (
                            f.get('vcodec') != 'none' or f.get('acodec') != 'none')
                    else:
                        if format_spec in ('m4a', 'mp3', 'ogg', 'aac'):  # audio extension
                            filter_f = lambda f: f.get('ext') == format_spec and f.get('acodec') != 'none'
                        elif format_spec in ('mp4', 'flv', 'webm', '3gp'):  # video extension
                            filter_f = lambda f: f.get('ext') == format_spec and f.get('acodec') != 'none' and f.get('vcodec') != 'none'
                        elif format_spec in ('mhtml', ):  # storyboards extension
                            filter_f = lambda f: f.get('ext') == format_spec and f.get('acodec') == 'none' and f.get('vcodec') == 'none'
                        else:
                            filter_f = lambda f: f.get('format_id') == format_spec  # id

                    def selector_function(ctx):
                        formats = list(ctx['formats'])
                        matches = list(filter(filter_f, formats)) if filter_f is not None else formats
                        if format_fallback and ctx['incomplete_formats'] and not matches:
                            # for extractors with incomplete formats (audio only (soundcloud)
                            # or video only (imgur)) best/worst will fallback to
                            # best/worst {video,audio}-only format
                            matches = formats
                        matches = LazyList(_check_formats(matches[::-1 if format_reverse else 1]))
                        try:
                            yield matches[format_idx - 1]
                        except IndexError:
                            return

            filters = [self._build_format_filter(f) for f in selector.filters]

            def final_selector(ctx):
                ctx_copy = copy.deepcopy(ctx)
                for _filter in filters:
                    ctx_copy['formats'] = list(filter(_filter, ctx_copy['formats']))
                return selector_function(ctx_copy)
            return final_selector

        def _visit_selectors(selector):
            """
            Selector tree visitor. Only used when -Fv is set
            This yields selectors including non-SINGLE ones, but then it won't be visitor anymore
            """
            if isinstance(selector, list):  # ,
                for n in selector:
                    yield from _visit_selectors(n)

            elif selector.type == GROUP:  # ()
                yield selector
                yield from _visit_selectors(selector.selector)
            elif selector.type == PICKFIRST:  # /
                yield selector
                for n in selector.selector:
                    yield from _visit_selectors(n)
            elif selector.type == MERGE:  # +
                yield selector
                for n in selector.selector:
                    yield from _visit_selectors(n)
            elif selector.type == SINGLE:  # atom
                yield selector

        stream = io.BytesIO(format_spec.encode('utf-8'))
        try:
            tokens = list(_remove_unused_ops(compat_tokenize_tokenize(stream.readline)))
        except tokenize.TokenError:
            raise syntax_error('Missing closing/opening brackets or parenthesis', (0, len(format_spec)))

        class TokenIterator(object):
            def __init__(self, tokens):
                self.tokens = tokens
                self.counter = 0

            def __iter__(self):
                return self

            def __next__(self):
                if self.counter >= len(self.tokens):
                    raise StopIteration()
                value = self.tokens[self.counter]
                self.counter += 1
                return value

            next = __next__

            def restore_last_token(self):
                self.counter -= 1

        parsed_selector = _parse_format_selection(iter(TokenIterator(tokens)))
        final_selector_func = _build_selector_function(parsed_selector)
        if verbose:
            # perform format debugging when -Fv
            all_single_selectors = list(filter(lambda x: x.type == SINGLE, _visit_selectors(parsed_selector)))
            final_selector_func.selectors = list(zip(all_single_selectors, map(_build_selector_function, all_single_selectors)))
        return final_selector_func

    def _calc_headers(self, info_dict):
        res = std_headers.copy()

        add_headers = info_dict.get('http_headers')
        if add_headers:
            res.update(add_headers)

        cookies = self._calc_cookies(info_dict)
        if cookies:
            res['Cookie'] = cookies

        if 'X-Forwarded-For' not in res:
            x_forwarded_for_ip = info_dict.get('__x_forwarded_for_ip')
            if x_forwarded_for_ip:
                res['X-Forwarded-For'] = x_forwarded_for_ip

        return res

    def _calc_cookies(self, info_dict):
        pr = sanitized_Request(info_dict['url'])
        self.cookiejar.add_cookie_header(pr)
        return pr.get_header('Cookie')

    def _sanitize_thumbnails(self, info_dict):
        thumbnails = info_dict.get('thumbnails')
        if thumbnails is None:
            thumbnail = info_dict.get('thumbnail')
            if thumbnail:
                info_dict['thumbnails'] = thumbnails = [{'url': thumbnail}]
        if thumbnails:
            thumbnails.sort(key=lambda t: (
                t.get('preference') if t.get('preference') is not None else -1,
                t.get('width') if t.get('width') is not None else -1,
                t.get('height') if t.get('height') is not None else -1,
                t.get('id') if t.get('id') is not None else '',
                t.get('url')))

            def thumbnail_tester():
                if self.params.get('check_formats'):
                    test_all = True
                    to_screen = lambda msg: self.to_screen(f'[info] {msg}')
                else:
                    test_all = False
                    to_screen = self.write_debug

                def test_thumbnail(t):
                    if not test_all and not t.get('_test_url'):
                        return True
                    to_screen('Testing thumbnail %s' % t['id'])
                    try:
                        self.urlopen(HEADRequest(t['url']))
                    except network_exceptions as err:
                        to_screen('Unable to connect to thumbnail %s URL "%s" - %s. Skipping...' % (
                            t['id'], t['url'], error_to_compat_str(err)))
                        return False
                    return True

                return test_thumbnail

            for i, t in enumerate(thumbnails):
                if t.get('id') is None:
                    t['id'] = '%d' % i
                if t.get('width') and t.get('height'):
                    t['resolution'] = '%dx%d' % (t['width'], t['height'])
                t['url'] = sanitize_url(t['url'])

            if self.params.get('check_formats') is not False:
                info_dict['thumbnails'] = LazyList(filter(thumbnail_tester(), thumbnails[::-1])).reverse()
            else:
                info_dict['thumbnails'] = thumbnails

    def process_video_result(self, info_dict, download=True):
        assert info_dict.get('_type', 'video') == 'video'

        if 'id' not in info_dict:
            raise ExtractorError('Missing "id" field in extractor result')
        if 'title' not in info_dict:
            raise ExtractorError('Missing "title" field in extractor result',
                                 video_id=info_dict['id'], ie=info_dict['extractor'])

        def report_force_conversion(field, field_not, conversion):
            self.report_warning(
                '"%s" field is not %s - forcing %s conversion, there is an error in extractor'
                % (field, field_not, conversion))

        def sanitize_string_field(info, string_field):
            field = info.get(string_field)
            if field is None or isinstance(field, compat_str):
                return
            report_force_conversion(string_field, 'a string', 'string')
            info[string_field] = compat_str(field)

        def sanitize_numeric_fields(info):
            for numeric_field in self._NUMERIC_FIELDS:
                field = info.get(numeric_field)
                if field is None or isinstance(field, compat_numeric_types):
                    continue
                report_force_conversion(numeric_field, 'numeric', 'int')
                info[numeric_field] = int_or_none(field)

        sanitize_string_field(info_dict, 'id')
        sanitize_numeric_fields(info_dict)

        if 'playlist' not in info_dict:
            # It isn't part of a playlist
            info_dict['playlist'] = None
            info_dict['playlist_index'] = None

        self._sanitize_thumbnails(info_dict)

        thumbnail = info_dict.get('thumbnail')
        thumbnails = info_dict.get('thumbnails')
        if thumbnail:
            info_dict['thumbnail'] = sanitize_url(thumbnail)
        elif thumbnails:
            info_dict['thumbnail'] = thumbnails[-1]['url']

        if info_dict.get('display_id') is None and 'id' in info_dict:
            info_dict['display_id'] = info_dict['id']

        for ts_key, date_key in (
                ('timestamp', 'upload_date'),
                ('release_timestamp', 'release_date'),
        ):
            if info_dict.get(date_key) is None and info_dict.get(ts_key) is not None:
                # Working around out-of-range timestamp values (e.g. negative ones on Windows,
                # see http://bugs.python.org/issue1646728)
                try:
                    upload_date = datetime.datetime.utcfromtimestamp(info_dict[ts_key])
                    info_dict[date_key] = upload_date.strftime('%Y%m%d')
                except (ValueError, OverflowError, OSError):
                    pass

        live_keys = ('is_live', 'was_live')
        live_status = info_dict.get('live_status')
        if live_status is None:
            for key in live_keys:
                if info_dict.get(key) is False:
                    continue
                if info_dict.get(key):
                    live_status = key
                break
            if all(info_dict.get(key) is False for key in live_keys):
                live_status = 'not_live'
        if live_status:
            info_dict['live_status'] = live_status
            for key in live_keys:
                if info_dict.get(key) is None:
                    info_dict[key] = (live_status == key)

        # Auto generate title fields corresponding to the *_number fields when missing
        # in order to always have clean titles. This is very common for TV series.
        for field in ('chapter', 'season', 'episode'):
            if info_dict.get('%s_number' % field) is not None and not info_dict.get(field):
                info_dict[field] = '%s %d' % (field.capitalize(), info_dict['%s_number' % field])

        for cc_kind in ('subtitles', 'automatic_captions'):
            cc = info_dict.get(cc_kind)
            if cc:
                for _, subtitle in cc.items():
                    for subtitle_format in subtitle:
                        if subtitle_format.get('url'):
                            subtitle_format['url'] = sanitize_url(subtitle_format['url'])
                        if subtitle_format.get('ext') is None:
                            subtitle_format['ext'] = determine_ext(subtitle_format['url']).lower()

        automatic_captions = info_dict.get('automatic_captions')
        subtitles = info_dict.get('subtitles')

        info_dict['requested_subtitles'] = self.process_subtitles(
            info_dict['id'], subtitles, automatic_captions)

        # We now pick which formats have to be downloaded
        if info_dict.get('formats') is None:
            # There's only one format available
            formats = [info_dict]
        else:
            formats = info_dict['formats']

        info_dict['__has_drm'] = any(f.get('has_drm') for f in formats)
        if not self.params.get('allow_unplayable_formats'):
            formats = [f for f in formats if not f.get('has_drm')]

        if not formats:
            self.raise_no_formats(info_dict)

        def is_wellformed(f):
            url = f.get('url')
            if not url:
                self.report_warning(
                    '"url" field is missing or empty - skipping format, '
                    'there is an error in extractor')
                return False
            if isinstance(url, bytes):
                sanitize_string_field(f, 'url')
            return True

        # Filter out malformed formats for better extraction robustness
        formats = list(filter(is_wellformed, formats))

        formats_dict = {}

        # We check that all the formats have the format and format_id fields
        for i, format in enumerate(formats):
            sanitize_string_field(format, 'format_id')
            sanitize_numeric_fields(format)
            format['url'] = sanitize_url(format['url'])
            if not format.get('format_id'):
                format['format_id'] = compat_str(i)
            else:
                # Sanitize format_id from characters used in format selector expression
                format['format_id'] = re.sub(r'[\s,/+\[\]()]', '_', format['format_id'])
            format_id = format['format_id']
            if format_id not in formats_dict:
                formats_dict[format_id] = []
            formats_dict[format_id].append(format)

        # Make sure all formats have unique format_id
        for format_id, ambiguous_formats in formats_dict.items():
            if len(ambiguous_formats) > 1:
                for i, format in enumerate(ambiguous_formats):
                    format['format_id'] = '%s-%d' % (format_id, i)

        for i, format in enumerate(formats):
            if format.get('format') is None:
                format['format'] = '{id} - {res}{note}'.format(
                    id=format['format_id'],
                    res=self.format_resolution(format),
                    note=format_field(format, 'format_note', ' (%s)'),
                )
            # Automatically determine file extension if missing
            if format.get('ext') is None:
                format['ext'] = determine_ext(format['url']).lower()
            # Automatically determine protocol if missing (useful for format
            # selection purposes)
            if format.get('protocol') is None:
                format['protocol'] = determine_protocol(format)
            # Add HTTP headers, so that external programs can use them from the
            # json output
            full_format_info = info_dict.copy()
            full_format_info.update(format)
            format['http_headers'] = self._calc_headers(full_format_info)
        # Remove private housekeeping stuff
        if '__x_forwarded_for_ip' in info_dict:
            del info_dict['__x_forwarded_for_ip']

        # TODO Central sorting goes here

        if not formats or formats[0] is not info_dict:
            # only set the 'formats' fields if the original info_dict list them
            # otherwise we end up with a circular reference, the first (and unique)
            # element in the 'formats' field in info_dict is info_dict itself,
            # which can't be exported to json
            info_dict['formats'] = formats

        info_dict, _ = self.pre_process(info_dict)

        # NOTE: be careful at list_formats
        format_selector = self.format_selector
        if format_selector is None:
            req_format = self._default_format_spec(info_dict, download=download)
            self.write_debug('Default format spec: %s' % req_format)
            format_selector = self.build_format_selector(req_format)

        if self.params.get('list_thumbnails'):
            self.list_thumbnails(info_dict)
        if self.params.get('listformats'):
            if not info_dict.get('formats') and not info_dict.get('url'):
                self.to_screen('%s has no formats' % info_dict['id'])
            else:
                self.list_formats(info_dict, format_selector if self.params.get('verbose') else None)
        if self.params.get('listsubtitles'):
            if 'automatic_captions' in info_dict:
                self.list_subtitles(
                    info_dict['id'], automatic_captions, 'automatic captions')
            self.list_subtitles(info_dict['id'], subtitles, 'subtitles')
        list_only = self.params.get('simulate') is None and (
            self.params.get('list_thumbnails') or self.params.get('listformats') or self.params.get('listsubtitles'))
        if list_only:
            # Without this printing, -F --print-json will not work
            self.__forced_printings(info_dict, self.prepare_filename(info_dict), incomplete=True)
            return

        # While in format selection we may need to have an access to the original
        # format set in order to calculate some metrics or do some processing.
        # For now we need to be able to guess whether original formats provided
        # by extractor are incomplete or not (i.e. whether extractor provides only
        # video-only or audio-only formats) for proper formats selection for
        # extractors with such incomplete formats (see
        # https://github.com/ytdl-org/youtube-dl/pull/5556).
        # Since formats may be filtered during format selection and may not match
        # the original formats the results may be incorrect. Thus original formats
        # or pre-calculated metrics should be passed to format selection routines
        # as well.
        # We will pass a context object containing all necessary additional data
        # instead of just formats.
        # This fixes incorrect format selection issue (see
        # https://github.com/ytdl-org/youtube-dl/issues/10083).
        incomplete_formats = (
            # NOTE: be careful at list_formats (here too to detect changes as conflict)
            # All formats are video-only or
            all(f.get('vcodec') != 'none' and f.get('acodec') == 'none' for f in formats)
            # all formats are audio-only
            or all(f.get('vcodec') == 'none' and f.get('acodec') != 'none' for f in formats))

        ctx = {
            'formats': formats,
            'incomplete_formats': incomplete_formats,
        }

        formats_to_download = list(format_selector(ctx))
        if not formats_to_download:
            if not self.params.get('ignore_no_formats_error'):
                raise ExtractorError('Requested format is not available', expected=True,
                                     video_id=info_dict['id'], ie=info_dict['extractor'])
            else:
                self.report_warning('Requested format is not available')
                # Process what we can, even without any available formats.
                self.process_info(dict(info_dict))
        elif download:
            self.to_screen(
                '[info] %s: Downloading %d format(s): %s' % (
                    info_dict['id'], len(formats_to_download),
                    ", ".join([f['format_id'] for f in formats_to_download])))
            for fmt in formats_to_download:
                new_info = dict(info_dict)
                # Save a reference to the original info_dict so that it can be modified in process_info if needed
                new_info['__original_infodict'] = info_dict
                new_info.update(fmt)
                self.process_info(new_info)
        # We update the info dict with the best quality format (backwards compatibility)
        if formats_to_download:
            info_dict.update(formats_to_download[-1])
        return info_dict

    def process_subtitles(self, video_id, normal_subtitles, automatic_captions):
        """Select the requested subtitles and their format"""
        available_subs = {}
        if normal_subtitles and self.params.get('writesubtitles'):
            available_subs.update(normal_subtitles)
        if automatic_captions and self.params.get('writeautomaticsub'):
            for lang, cap_info in automatic_captions.items():
                if lang not in available_subs:
                    available_subs[lang] = cap_info

        if (not self.params.get('writesubtitles') and not
                self.params.get('writeautomaticsub') or not
                available_subs):
            return None

        all_sub_langs = available_subs.keys()
        if self.params.get('allsubtitles', False):
            requested_langs = all_sub_langs
        elif self.params.get('subtitleslangs', False):
            # A list is used so that the order of languages will be the same as
            # given in subtitleslangs. See https://github.com/yt-dlp/yt-dlp/issues/1041
            requested_langs = []
            for lang_re in self.params.get('subtitleslangs'):
                if lang_re == 'all':
                    requested_langs.extend(all_sub_langs)
                    continue
                discard = lang_re[0] == '-'
                if discard:
                    lang_re = lang_re[1:]
                current_langs = filter(re.compile(lang_re + '$').match, all_sub_langs)
                if discard:
                    for lang in current_langs:
                        while lang in requested_langs:
                            requested_langs.remove(lang)
                else:
                    requested_langs.extend(current_langs)
            requested_langs = orderedSet(requested_langs)
        elif 'en' in available_subs:
            requested_langs = ['en']
        else:
            requested_langs = [list(all_sub_langs)[0]]
        if requested_langs:
            self.write_debug('Downloading subtitles: %s' % ', '.join(requested_langs))

        formats_query = self.params.get('subtitlesformat', 'best')
        formats_preference = formats_query.split('/') if formats_query else []
        subs = {}
        for lang in requested_langs:
            formats = available_subs.get(lang)
            if formats is None:
                self.report_warning('%s subtitles not available for %s' % (lang, video_id))
                continue
            for ext in formats_preference:
                if ext == 'best':
                    f = formats[-1]
                    break
                matches = list(filter(lambda f: f['ext'] == ext, formats))
                if matches:
                    f = matches[-1]
                    break
            else:
                f = formats[-1]
                self.report_warning(
                    'No subtitle format found matching "%s" for language %s, '
                    'using %s' % (formats_query, lang, f['ext']))
            subs[lang] = f
        return subs

    def __forced_printings(self, info_dict, filename, incomplete):
        def print_mandatory(field, actual_field=None):
            if actual_field is None:
                actual_field = field
            if (self.params.get('force%s' % field, False)
                    and (not incomplete or info_dict.get(actual_field) is not None)):
                self.to_stdout(info_dict[actual_field])

        def print_optional(field):
            if (self.params.get('force%s' % field, False)
                    and info_dict.get(field) is not None):
                self.to_stdout(info_dict[field])

        info_dict = info_dict.copy()
        if filename is not None:
            info_dict['filename'] = filename
        if info_dict.get('requested_formats') is not None:
            # For RTMP URLs, also include the playpath
            info_dict['urls'] = '\n'.join(f['url'] + f.get('play_path', '') for f in info_dict['requested_formats'])
        elif 'url' in info_dict:
            info_dict['urls'] = info_dict['url'] + info_dict.get('play_path', '')

        if self.params.get('forceprint') or self.params.get('forcejson'):
            self.post_extract(info_dict)
        for tmpl in self.params.get('forceprint', []):
            mobj = re.match(r'\w+(=?)$', tmpl)
            if mobj and mobj.group(1):
                tmpl = f'{tmpl[:-1]} = %({tmpl[:-1]})s'
            elif mobj:
                tmpl = '%({})s'.format(tmpl)
            self.to_stdout(self.evaluate_outtmpl(tmpl, info_dict))

        print_mandatory('title')
        print_mandatory('id')
        print_mandatory('url', 'urls')
        print_optional('thumbnail')
        print_optional('description')
        print_optional('filename')
        if self.params.get('forceduration') and info_dict.get('duration') is not None:
            self.to_stdout(formatSeconds(info_dict['duration']))
        print_mandatory('format')

        if self.params.get('printjsontypes', False):
            self.to_stdout('\n'.join(dig_object_type(info_dict)))

        if self.params.get('forcejson'):
            self.to_stdout(json.dumps(self.sanitize_info(info_dict)))

    def dl(self, name, info, subtitle=False, test=False):
        if not info.get('url'):
            self.raise_no_formats(info, True)

        if test:
            verbose = self.params.get('verbose')
            params = {
                'test': True,
                'quiet': not verbose,
                'verbose': verbose,
                'noprogress': not verbose,
                'nopart': True,
                'skip_unavailable_fragments': False,
                'keep_fragments': False,
                'overwrites': True,
                '_no_ytdl_file': True,
            }
        else:
            params = self.params
        fd = get_suitable_downloader(info, params, to_stdout=(name == '-'))(self, params)
        if not test:
            for ph in self._progress_hooks:
                fd.add_progress_hook(ph)
            urls = '", "'.join([f['url'] for f in info.get('requested_formats', [])] or [info['url']])
            self.write_debug('Invoking downloader on "%s"' % urls)
        new_info = dict(info)
        if new_info.get('http_headers') is None:
            new_info['http_headers'] = self._calc_headers(new_info)
        return fd.download(name, new_info, subtitle)

    def process_info(self, info_dict):
        """Process a single resolved IE result."""

        assert info_dict.get('_type', 'video') == 'video'

        max_downloads = self.params.get('max_downloads')
        if max_downloads is not None:
            if self._num_downloads >= int(max_downloads):
                raise MaxDownloadsReached()

        # TODO: backward compatibility, to be removed
        info_dict['fulltitle'] = info_dict['title']

        if 'format' not in info_dict and 'ext' in info_dict:
            info_dict['format'] = info_dict['ext']

        if info_dict.get('ext') == 'mp4' and info_dict.get('is_live', False) and self.params.get('live_download_mkv', False):
            info_dict['format'] = info_dict['ext'] = 'mkv'
            if info_dict['protocol'] not in LDM_EXCEPTIONS:
                info_dict['protocol'] = 'live_ffmpeg'

        if self._match_entry(info_dict) is not None:
            return

        self.post_extract(info_dict)
        self._num_downloads += 1

        # info_dict['_filename'] needs to be set for backward compatibility
        info_dict['_filename'] = full_filename = self.prepare_filename(info_dict, warn=True)
        temp_filename = self.prepare_filename(info_dict, 'temp')
        files_to_move = {}

        # Forced printings
        self.__forced_printings(info_dict, full_filename, incomplete=('format' not in info_dict))

        if self.params.get('simulate'):
            if self.params.get('force_write_download_archive', False):
                self.record_download_archive(info_dict)
            # Do nothing else if in simulate mode
            return

        if full_filename is None:
            return
        if not self._ensure_dir_exists(encodeFilename(full_filename)):
            return
        if not self._ensure_dir_exists(encodeFilename(temp_filename)):
            return

        if self._write_description('video', info_dict,
                                   self.prepare_filename(info_dict, 'description')) is None:
            return

        sub_files = self._write_subtitles(info_dict, temp_filename)
        if sub_files is None:
            return
        files_to_move.update(dict(sub_files))

        thumb_files = self._write_thumbnails(
            'video', info_dict, temp_filename, self.prepare_filename(info_dict, 'thumbnail'))
        if thumb_files is None:
            return
        files_to_move.update(dict(thumb_files))

        infofn = self.prepare_filename(info_dict, 'infojson')
        _infojson_written = self._write_info_json('video', info_dict, infofn)
        if _infojson_written:
            info_dict['__infojson_filename'] = infofn
        elif _infojson_written is None:
            return

        # Note: Annotations are deprecated
        annofn = None
        if self.params.get('writeannotations', False):
            annofn = self.prepare_filename(info_dict, 'annotation')
        if annofn:
            if not self._ensure_dir_exists(encodeFilename(annofn)):
                return
            if not self.params.get('overwrites', True) and os.path.exists(encodeFilename(annofn)):
                self.to_screen('[info] Video annotations are already present')
            elif not info_dict.get('annotations'):
                self.report_warning('There are no annotations to write.')
            else:
                try:
                    self.to_screen('[info] Writing video annotations to: ' + annofn)
                    with self.open(encodeFilename(annofn), 'w', encoding='utf-8') as annofile:
                        annofile.write(info_dict['annotations'])
                except (KeyError, TypeError):
                    self.report_warning('There are no annotations to write.')
                except (OSError, IOError):
                    self.report_error('Cannot write annotations file: ' + annofn)
                    return

        # Write internet shortcut files
        url_link = webloc_link = desktop_link = False
        if self.params.get('writelink', False):
            if sys.platform == "darwin":  # macOS.
                webloc_link = True
            elif sys.platform.startswith("linux"):
                desktop_link = True
            else:  # if sys.platform in ['win32', 'cygwin']:
                url_link = True
        if self.params.get('writeurllink', False):
            url_link = True
        if self.params.get('writewebloclink', False):
            webloc_link = True
        if self.params.get('writedesktoplink', False):
            desktop_link = True

        if url_link or webloc_link or desktop_link:
            if 'webpage_url' not in info_dict:
                self.report_error('Cannot write internet shortcut file because the "webpage_url" field is missing in the media information')
                return
            ascii_url = iri_to_uri(info_dict['webpage_url'])

        def _write_link_file(extension, template, newline, embed_filename):
            linkfn = replace_extension(full_filename, extension, info_dict.get('ext'))
            if self.params.get('overwrites', True) and os.path.exists(encodeFilename(linkfn)):
                self.to_screen('[info] Internet shortcut is already present')
            else:
                try:
                    self.to_screen('[info] Writing internet shortcut to: ' + linkfn)
                    with self.open(encodeFilename(to_high_limit_path(linkfn)), 'w', encoding='utf-8', newline=newline) as linkfile:
                        template_vars = {'url': ascii_url}
                        if embed_filename:
                            template_vars['filename'] = linkfn[:-(len(extension) + 1)]
                        linkfile.write(template % template_vars)
                except (OSError, IOError):
                    self.report_error('Cannot write internet shortcut ' + linkfn)
                    return False
            return True

        if url_link:
            if not _write_link_file('url', DOT_URL_LINK_TEMPLATE, '\r\n', embed_filename=False):
                return
        if webloc_link:
            if not _write_link_file('webloc', DOT_WEBLOC_LINK_TEMPLATE, '\n', embed_filename=False):
                return
        if desktop_link:
            if not _write_link_file('desktop', DOT_DESKTOP_LINK_TEMPLATE, '\n', embed_filename=True):
                return

        try:
            info_dict, files_to_move = self.pre_process(info_dict, 'before_dl', files_to_move)
        except PostProcessingError as err:
            self.report_error('Preprocessing: %s' % str(err))
            return

        must_record_download_archive = False
        if self.params.get('skip_download', False):
            info_dict['filepath'] = temp_filename
            info_dict['__finaldir'] = os.path.dirname(os.path.abspath(encodeFilename(full_filename)))
            info_dict['__files_to_move'] = files_to_move
            info_dict = self.run_pp(MoveFilesAfterDownloadPP(self, False), info_dict)
        else:
            # Download
            if not self.test_filename_external(full_filename):
                self.to_screen(
                    '[download] %s has rejected by external test process' % full_filename)
                return

            info_dict.setdefault('__postprocessors', [])

            try:
                self.lock_file(info_dict)

                def existing_file(*filepaths):
                    ext = info_dict.get('ext')
                    final_ext = self.params.get('final_ext', ext)
                    existing_files = []
                    for file in orderedSet(filepaths):
                        if final_ext != ext:
                            converted = replace_extension(file, final_ext, ext)
                            if os.path.exists(encodeFilename(converted)):
                                existing_files.append(converted)
                        if os.path.exists(encodeFilename(file)):
                            existing_files.append(file)

                    if not existing_files or self.params.get('overwrites', False):
                        for file in orderedSet(existing_files):
                            self.report_file_delete(file)
                            os.remove(encodeFilename(file))
                        return None

                    info_dict['ext'] = os.path.splitext(existing_files[0])[1][1:]
                    return existing_files[0]

                success = True
                if info_dict.get('requested_formats') is not None:

                    requested_formats = info_dict['requested_formats']
                    old_ext = info_dict['ext']
<<<<<<< HEAD

                    # merge to mkv without --merge-output-format no matter what
                    if self.params.get('merge_output_format') is None:
                        info_dict['ext'] = 'mkv'
=======
                    if self.params.get('merge_output_format') is None:
                        if not compatible_formats(requested_formats):
                            info_dict['ext'] = 'mkv'
                            self.report_warning(
                                'Requested formats are incompatible for merge and will be merged into mkv')
                        if (info_dict['ext'] == 'webm'
                                and info_dict.get('thumbnails')
                                # check with type instead of pp_key, __name__, or isinstance
                                # since we dont want any custom PPs to trigger this
                                and any(type(pp) == EmbedThumbnailPP for pp in self._pps['post_process'])):
                            info_dict['ext'] = 'mkv'
                            self.report_warning(
                                'webm doesn\'t support embedding a thumbnail, mkv will be used')
>>>>>>> 2e01ba62
                    new_ext = info_dict['ext']

                    def correct_ext(filename, ext=new_ext):
                        if filename == '-':
                            return filename
                        filename_real_ext = os.path.splitext(filename)[1][1:]
                        filename_wo_ext = (
                            os.path.splitext(filename)[0]
                            if filename_real_ext in (old_ext, new_ext)
                            else filename)
                        return '%s.%s' % (filename_wo_ext, ext)

                    # Ensure filename always has a correct extension for successful merge
                    full_filename = correct_ext(full_filename)
                    temp_filename = correct_ext(temp_filename)
                    dl_filename = existing_file(full_filename, temp_filename)
                    info_dict['__real_download'] = False

                    _protocols = set(determine_protocol(f) for f in requested_formats)
                    if len(_protocols) == 1:  # All requested formats have same protocol
                        info_dict['protocol'] = _protocols.pop()
                    directly_mergable = FFmpegFD.can_merge_formats(info_dict, self.params)
                    if dl_filename is not None:
                        self.report_file_already_downloaded(dl_filename)
                    elif (directly_mergable and get_suitable_downloader(
                            info_dict, self.params, to_stdout=(temp_filename == '-')) == FFmpegFD):
                        info_dict['url'] = '\n'.join(f['url'] for f in requested_formats)
                        success, real_download = self.dl(temp_filename, info_dict)
                        info_dict['__real_download'] = real_download
                    else:
                        downloaded = []
                        merger = FFmpegMergerPP(self)
                        if self.params.get('allow_unplayable_formats'):
                            self.report_warning(
                                'You have requested merging of multiple formats '
                                'while also allowing unplayable formats to be downloaded. '
                                'The formats won\'t be merged to prevent data corruption.')
                        elif not merger.available:
                            self.report_warning(
                                'You have requested merging of multiple formats but ffmpeg is not installed. '
                                'The formats won\'t be merged.')

                        if temp_filename == '-':
                            reason = ('using a downloader other than ffmpeg' if directly_mergable
                                      else 'but the formats are incompatible for simultaneous download' if merger.available
                                      else 'but ffmpeg is not installed')
                            self.report_warning(
                                f'You have requested downloading multiple formats to stdout {reason}. '
                                'The formats will be streamed one after the other')
                            fname = temp_filename
                        for f in requested_formats:
                            new_info = dict(info_dict)
                            del new_info['requested_formats']
                            new_info.update(f)
                            if temp_filename != '-':
                                fname = prepend_extension(
                                    correct_ext(temp_filename, new_info['ext']),
                                    'f%s' % f['format_id'], new_info['ext'])
                                if not self._ensure_dir_exists(fname):
                                    return
                                f['filepath'] = fname
                                downloaded.append(fname)
                            partial_success, real_download = self.dl(fname, new_info)
                            info_dict['__real_download'] = info_dict['__real_download'] or real_download
                            success = success and partial_success
                        if merger.available and not self.params.get('allow_unplayable_formats'):
                            info_dict['__postprocessors'].append(merger)
                            info_dict['__files_to_merge'] = downloaded
                            # Even if there were no downloads, it is being merged only now
                            info_dict['__real_download'] = True
                        else:
                            for file in downloaded:
                                files_to_move[file] = None
                else:
                    # Just a single file
                    dl_filename = existing_file(full_filename, temp_filename)
                    if dl_filename is None or dl_filename == temp_filename:
                        # dl_filename == temp_filename could mean that the file was partially downloaded with --no-part.
                        # So we should try to resume the download
                        success, real_download = self.dl(temp_filename, info_dict)
                        info_dict['__real_download'] = real_download
                    else:
                        self.report_file_already_downloaded(dl_filename)

                dl_filename = dl_filename or temp_filename
                info_dict['__finaldir'] = os.path.dirname(os.path.abspath(encodeFilename(full_filename)))

            except network_exceptions as err:
                self.report_error('unable to download video data: %s' % error_to_compat_str(err))
                return
            except (OSError, IOError) as err:
                raise UnavailableVideoError(err)
            except (ContentTooShortError, ) as err:
                self.report_error('content too short (expected %s bytes and served %s)' % (err.expected, err.downloaded))
                return
            finally:
                self.unlock_file(info_dict)

            if success and full_filename != '-':

                def fixup():
                    do_fixup = True
                    fixup_policy = self.params.get('fixup')
                    vid = info_dict['id']

                    if fixup_policy in ('ignore', 'never'):
                        return
                    elif fixup_policy == 'warn':
                        do_fixup = False
                    elif fixup_policy != 'force':
                        assert fixup_policy in ('detect_or_warn', None)
                        if not info_dict.get('__real_download'):
                            do_fixup = False

                    def ffmpeg_fixup(cndn, msg, cls):
                        if not cndn:
                            return
                        if not do_fixup:
                            self.report_warning(f'{vid}: {msg}')
                            return
                        pp = cls(self)
                        if pp.available:
                            info_dict['__postprocessors'].append(pp)
                        else:
                            self.report_warning(f'{vid}: {msg}. Install ffmpeg to fix this automatically')

                    stretched_ratio = info_dict.get('stretched_ratio')
                    ffmpeg_fixup(
                        stretched_ratio not in (1, None),
                        f'Non-uniform pixel ratio {stretched_ratio}',
                        FFmpegFixupStretchedPP)

                    ffmpeg_fixup(
                        (info_dict.get('requested_formats') is None
                         and info_dict.get('container') == 'm4a_dash'
                         and info_dict.get('ext') == 'm4a'),
                        'writing DASH m4a. Only some players support this container',
                        FFmpegFixupM4aPP)

                    downloader = (get_suitable_downloader(info_dict, self.params).__name__
                                  if 'protocol' in info_dict else None)
                    ffmpeg_fixup(info_dict.get('requested_formats') is None and downloader == 'HlsFD',
                                 'malformed AAC bitstream detected', FFmpegFixupM3u8PP)
                    ffmpeg_fixup(downloader == 'WebSocketFragmentFD', 'malformed timestamps detected', FFmpegFixupTimestampPP)
                    ffmpeg_fixup(downloader in ('WebSocketFragmentFD', 'SteamlinkFD'), 'malformed duration detected', FFmpegFixupDurationPP)

                fixup()
                try:
                    info_dict = self.post_process(dl_filename, info_dict, files_to_move)
                except PostProcessingError as err:
                    self.report_error('Postprocessing: %s' % str(err))
                    return
                try:
                    for ph in self._post_hooks:
                        ph(info_dict['filepath'])
                except Exception as err:
                    self.report_error('post hooks: %s' % str(err))
                    return
                must_record_download_archive = True

        if must_record_download_archive or self.params.get('force_write_download_archive', False):
            self.record_download_archive(info_dict)
        max_downloads = self.params.get('max_downloads')
        if max_downloads is not None and self._num_downloads >= int(max_downloads):
            raise MaxDownloadsReached()

    def download(self, url_list):
        """Download a given list of URLs."""
        outtmpl = self.outtmpl_dict['default']
        if (len(url_list) > 1
                and outtmpl != '-'
                and '%' not in outtmpl
                and self.params.get('max_downloads') != 1):
            raise SameFileError(outtmpl)

        for url in url_list:
            try:
                # It also downloads the videos
                res = self.extract_info(
                    url, force_generic_extractor=self.params.get('force_generic_extractor', False))
            except UnavailableVideoError:
                self.report_error('unable to download video')
            except MaxDownloadsReached:
                self.to_screen('[info] Maximum number of downloads reached')
                raise
            except ExistingVideoReached:
                self.to_screen('[info] Encountered a video that is already in the archive, stopping due to --break-on-existing')
                raise
            except RejectedVideoReached:
                self.to_screen('[info] Encountered a video that did not match filter, stopping due to --break-on-reject')
                raise
            else:
                if self.params.get('dump_single_json', False):
                    self.post_extract(res)
                    self.to_stdout(json.dumps(self.sanitize_info(res)))

        return self._download_retcode

    def download_with_info_file(self, info_filename):
        with contextlib.closing(fileinput.FileInput(
                [info_filename], mode='r',
                openhook=fileinput.hook_encoded('utf-8'))) as f:
            # FileInput doesn't have a read method, we can't call json.load
            info = self.sanitize_info(json.loads('\n'.join(f)), self.params.get('clean_infojson', True))
        try:
            self.process_ie_result(info, download=True)
        except (DownloadError, EntryNotInPlaylist, ReextractRequested):
            webpage_url = info.get('webpage_url')
            if webpage_url is not None:
                self.report_warning('The info failed to download, trying with "%s"' % webpage_url)
                return self.download([webpage_url])
            else:
                raise
        return self._download_retcode

    @staticmethod
    def sanitize_info(info_dict, remove_private_keys=False):
        ''' Sanitize the infodict for converting to json '''
        if info_dict is None:
            return info_dict
        info_dict.setdefault('epoch', int(time.time()))
        remove_keys = {'__original_infodict'}  # Always remove this since this may contain a copy of the entire dict
        keep_keys = ['_type'],  # Always keep this to facilitate load-info-json
        if remove_private_keys:
            remove_keys |= {
                'requested_formats', 'requested_subtitles', 'requested_entries',
                'filepath', 'entries', 'original_url', 'playlist_autonumber',
            }
            empty_values = (None, {}, [], set(), tuple())
            reject = lambda k, v: k not in keep_keys and (
                k.startswith('_') or k in remove_keys or v in empty_values)
        else:
            reject = lambda k, v: k in remove_keys
        filter_fn = lambda obj: (
            list(map(filter_fn, obj)) if isinstance(obj, (LazyList, list, tuple, set))
            else obj if not isinstance(obj, dict)
            else dict((k, filter_fn(v)) for k, v in obj.items() if not reject(k, v)))
        return filter_fn(info_dict)

    @staticmethod
    def filter_requested_info(info_dict, actually_filter=True):
        ''' Alias of sanitize_info for backward compatibility '''
        return YoutubeDL.sanitize_info(info_dict, actually_filter)

    def run_pp(self, pp, infodict):
        files_to_delete = []
        if '__files_to_move' not in infodict:
            infodict['__files_to_move'] = {}
        try:
            files_to_delete, infodict = pp.run(infodict)
        except PostProcessingError as e:
            # Must be True and not 'only_download'
            if self.params.get('ignoreerrors') is True:
                self.report_error(e)
                return infodict
            raise

        if not files_to_delete:
            return infodict
        if self.params.get('keepvideo', False):
            for f in files_to_delete:
                infodict['__files_to_move'].setdefault(f, '')
        else:
            for old_filename in set(files_to_delete):
                self.to_screen('Deleting original file %s (pass -k to keep)' % old_filename)
                try:
                    self.remove(encodeFilename(old_filename))
                except (IOError, OSError):
                    self.report_warning('Unable to remove downloaded original file')
                if old_filename in infodict['__files_to_move']:
                    del infodict['__files_to_move'][old_filename]
        return infodict

    @staticmethod
    def post_extract(info_dict):
        def actual_post_extract(info_dict):
            if info_dict.get('_type') in ('playlist', 'multi_video'):
                for video_dict in info_dict.get('entries', {}):
                    actual_post_extract(video_dict or {})
                return

            post_extractor = info_dict.get('__post_extractor') or (lambda: {})
            extra = post_extractor().items()
            info_dict.update(extra)
            info_dict.pop('__post_extractor', None)

            original_infodict = info_dict.get('__original_infodict') or {}
            original_infodict.update(extra)
            original_infodict.pop('__post_extractor', None)

        actual_post_extract(info_dict or {})

    def pre_process(self, ie_info, key='pre_process', files_to_move=None):
        info = dict(ie_info)
        info['__files_to_move'] = files_to_move or {}
        for pp in self._pps[key]:
            info = self.run_pp(pp, info)
        return info, info.pop('__files_to_move', None)

    def post_process(self, filename, ie_info, files_to_move=None):
        """Run all the postprocessors on the given file."""
        info = dict(ie_info)
        info['filepath'] = filename
        info['__files_to_move'] = files_to_move or {}

        for pp in ie_info.get('__postprocessors', []) + self._pps['post_process']:
            info = self.run_pp(pp, info)
        info = self.run_pp(MoveFilesAfterDownloadPP(self), info)
        del info['__files_to_move']
        for pp in self._pps['after_move']:
            info = self.run_pp(pp, info)
        return info

    def _make_archive_id(self, info_dict):
        video_id = info_dict.get('id')
        if not video_id:
            return
        # Future-proof against any change in case
        # and backwards compatibility with prior versions
        extractor = info_dict.get('extractor_key') or info_dict.get('ie_key')  # key in a playlist
        if extractor is None:
            url = str_or_none(info_dict.get('url'))
            if not url:
                return
            # Try to find matching extractor for the URL and take its ie_key
            for ie_key, ie in self._ies.items():
                if ie.suitable(url):
                    extractor = ie_key
                    break
            else:
                return
        return '%s %s' % (extractor.lower(), video_id)

    def test_filename_external(self, filename):
        cmd = self.params.get('test_filename')
        if not cmd or not isinstance(cmd, (compat_str, compiled_regex_type)):
            return True

        if isinstance(cmd, compiled_regex_type) or cmd.startswith('re:'):
            # allow Patten object or string begins with 're:' to test against regex
            if isinstance(cmd, compat_str):
                cmd = cmd[3:]
            mobj = re.search(cmd, filename)
            return bool(mobj)

        if '{}' not in cmd:
            cmd += ' {}'

        cmd = cmd.replace('{}', compat_shlex_quote(filename))

        if self.params.get('verbose'):
            self.to_screen('[debug] Testing: %s' % cmd)
        try:
            # True when retcode==0
            retCode = subprocess.call(encodeArgument(cmd), shell=True)
            return retCode == 0
        except (IOError, OSError):
            if self.params.get('verbose'):
                self.to_screen('[debug] Testing: %s' % cmd)
            return True

    def in_download_archive(self, info_dict):
        fn = self.params.get('download_archive')
        if fn is None:
            return False

        vid_id = self._make_archive_id(info_dict)
        if not vid_id:
            return False  # Incomplete video information

        return vid_id in self.archive

    def record_download_archive(self, info_dict):
        fn = self.params.get('download_archive')
        if fn is None:
            return
        vid_id = self._make_archive_id(info_dict)
        assert vid_id
        with locked_file(fn, 'a', encoding='utf-8') as archive_file:
            archive_file.write(vid_id + '\n')
        self.archive.add(vid_id)

    def lock_file(self, info_dict):
        if not self.params.get('lock_exclusive', True):
            return
        vid_id = self._make_archive_id(info_dict)
        if not vid_id:
            return
        vid_id = re.sub(r'[/\\: ]+', '_', vid_id) + '.lock'
        if self.params.get('verbose'):
            self.to_screen('[debug] locking %s' % vid_id)
        try:
            with locked_file(vid_id, 'w', encoding='utf-8') as w:
                w.write('%s\n' % vid_id)
                url = info_dict.get('url')
                if url:
                    w.write('%s\n' % url)
        except IOError:
            pass

    def unlock_file(self, info_dict):
        if not self.params.get('lock_exclusive', True):
            return
        vid_id = self._make_archive_id(info_dict)
        if not vid_id:
            return
        vid_id = re.sub(r'[/\\: ]', '_', vid_id) + '.lock'
        if self.params.get('verbose'):
            self.to_screen('[debug] unlocking %s' % vid_id)
        try:
            os.remove(vid_id)
        except IOError:
            pass

    @staticmethod
    def format_resolution(format, default='unknown'):
        if format.get('vcodec') == 'none' and format.get('acodec') != 'none':
            return 'audio only'
        if format.get('resolution') is not None:
            return format['resolution']
        if format.get('width') and format.get('height'):
            res = '%dx%d' % (format['width'], format['height'])
        elif format.get('height'):
            res = '%sp' % format['height']
        elif format.get('width'):
            res = '%dx?' % format['width']
        else:
            res = default
        if format.get('vcodec') == 'none' and format.get('acodec') == 'none':
            res += ' (images)'
        return res

    def _format_note(self, fdict):
        res = ''
        if fdict.get('ext') in ['f4f', 'f4m']:
            res += '(unsupported) '
        if fdict.get('language'):
            if res:
                res += ' '
            res += '[%s] ' % fdict['language']
        if fdict.get('format_note') is not None:
            res += fdict['format_note'] + ' '
        if fdict.get('tbr') is not None:
            res += '%4dk ' % fdict['tbr']
        if fdict.get('container') is not None:
            if res:
                res += ', '
            res += '%s container' % fdict['container']
        if (fdict.get('vcodec') is not None
                and fdict.get('vcodec') != 'none'):
            if res:
                res += ', '
            res += fdict['vcodec']
            if fdict.get('vbr') is not None:
                res += '@'
        elif fdict.get('vbr') is not None and fdict.get('abr') is not None:
            res += 'video@'
        if fdict.get('vbr') is not None:
            res += '%4dk' % fdict['vbr']
        if fdict.get('fps') is not None:
            if res:
                res += ', '
            res += '%sfps' % fdict['fps']
        if fdict.get('acodec') is not None:
            if res:
                res += ', '
            if fdict['acodec'] == 'none':
                res += 'video only'
            else:
                res += '%-5s' % fdict['acodec']
        elif fdict.get('abr') is not None:
            if res:
                res += ', '
            res += 'audio'
        if fdict.get('abr') is not None:
            res += '@%3dk' % fdict['abr']
        if fdict.get('asr') is not None:
            res += ' (%5dHz)' % fdict['asr']
        if fdict.get('filesize') is not None:
            if res:
                res += ', '
            res += format_bytes(fdict['filesize'])
        elif fdict.get('filesize_approx') is not None:
            if res:
                res += ', '
            res += '~' + format_bytes(fdict['filesize_approx'])
        return res

    def list_formats(self, info_dict, format_selector):
        formats = info_dict.get('formats', [info_dict])
        verbose = format_selector and self.params.get('verbose') and len(formats) > 1

        new_format = (
            'list-formats' not in self.params.get('compat_opts', [])
            and self.params.get('listformats_table', True) is not False)

        if verbose:
            # taken from process_video_result
            incomplete_formats = (
                # All formats are video-only or
                all(f.get('vcodec') != 'none' and f.get('acodec') == 'none' for f in formats)
                # all formats are audio-only
                or all(f.get('vcodec') == 'none' and f.get('acodec') != 'none' for f in formats))
            unknown_formats = []

            ctx = {
                'formats': formats,
                'incomplete_formats': incomplete_formats,
            }

            # search this file for "perform format debugging when -Fv" for contents of format_selector.selectors
            found = {}
            for sel, func in format_selector.selectors:
                found_fmt = next(func(ctx), None)
                selector_text = sel.selector
                if sel.filters:
                    selector_text += '[' + ']['.join(sel.filters) + ']'
                if found_fmt:
                    found.setdefault(found_fmt['format_id'], []).append(selector_text)
                else:
                    unknown_formats.append(selector_text)

            def debug_info(f):
                if new_format:
                    columns = ['|']
                else:
                    columns = []
                columns.append(', '.join(found.get(f['format_id']) or []))
                return columns
        else:
            def debug_info(f):
                return []
        debug_info_title = []

        if new_format:
            def format_protocol(f):
                proto = shorten_protocol_name(f.get('protocol', '').replace("native", "n"))
                exp_proto = shorten_protocol_name(f.get('expected_protocol', '').replace("native", "n"))
                if exp_proto:
                    return f'{exp_proto} ({proto})'
                else:
                    return proto

            if verbose:
                debug_info_title = ['|', 'DEBUG']

            table = [
                [
                    format_field(f, 'format_id'),
                    format_field(f, 'ext'),
                    self.format_resolution(f),
                    format_field(f, 'fps', '%d'),
                    '|',
                    format_field(f, 'filesize', ' %s', func=format_bytes) + format_field(f, 'filesize_approx', '~%s', func=format_bytes),
                    format_field(f, 'tbr', '%4dk'),
                    format_protocol(f),
                    '|',
                    format_field(f, 'vcodec', default='unknown').replace('none', ''),
                    format_field(f, 'vbr', '%4dk'),
                    format_field(f, 'acodec', default='unknown').replace('none', ''),
                    format_field(f, 'abr', '%3dk'),
                    format_field(f, 'asr', '%5dHz'),
                    ', '.join(filter(None, (
                        'UNSUPPORTED' if f.get('ext') in ('f4f', 'f4m') else '',
                        format_field(f, 'language', '[%s]'),
                        format_field(f, 'format_note'),
                        format_field(f, 'container', ignore=(None, f.get('ext'))),
                    ))),
                    *debug_info(f),
                ] for f in formats if f.get('preference') is None or f['preference'] >= -1000]
            header_line = ['ID', 'EXT', 'RESOLUTION', 'FPS', '|', ' FILESIZE', '  TBR', 'PROTO',
                           '|', 'VCODEC', '  VBR', 'ACODEC', ' ABR', ' ASR', 'MORE INFO', *debug_info_title]
        else:
            if verbose:
                debug_info_title = ['debug']

            table = [
                [
                    format_field(f, 'format_id'),
                    format_field(f, 'ext'),
                    self.format_resolution(f),
                    self._format_note(f)]
                for f in formats
                if f.get('preference') is None or f['preference'] >= -1000]
            header_line = ['format code', 'extension', 'resolution', 'note', *debug_info_title]

        self.to_screen(
            '[info] Available formats for %s:' % info_dict['id'])
        self.to_stdout(render_table(
            header_line, table, delim=new_format, extraGap=(0 if new_format else 1), hideEmpty=new_format))
        if verbose and unknown_formats:
            self.to_screen('[debugger] Specs not matched: %s' % ', '.join(unknown_formats))

    def list_thumbnails(self, info_dict):
        thumbnails = list(info_dict.get('thumbnails'))
        if not thumbnails:
            self.to_screen('[info] No thumbnails present for %s' % info_dict['id'])
            return

        self.to_screen(
            '[info] Thumbnails for %s:' % info_dict['id'])
        self.to_stdout(render_table(
            ['ID', 'width', 'height', 'URL'],
            [[t['id'], t.get('width', 'unknown'), t.get('height', 'unknown'), t['url']] for t in thumbnails]))

    def list_subtitles(self, video_id, subtitles, name='subtitles'):
        if not subtitles:
            self.to_screen('%s has no %s' % (video_id, name))
            return
        self.to_screen(
            'Available %s for %s:' % (name, video_id))

        def _row(lang, formats):
            exts, names = zip(*((f['ext'], f.get('name') or 'unknown') for f in reversed(formats)))
            if len(set(names)) == 1:
                names = [] if names[0] == 'unknown' else names[:1]
            return [lang, ', '.join(names), ', '.join(exts)]

        self.to_stdout(render_table(
            ['Language', 'Name', 'Formats'],
            [_row(lang, formats) for lang, formats in subtitles.items()],
            hideEmpty=True))

    def urlopen(self, req):
        """ Start an HTTP download """
        if isinstance(req, compat_basestring):
            req = sanitized_Request(req)
        return self._opener.open(req, timeout=self._socket_timeout)

    def print_debug_header(self):
        if not self.params.get('verbose'):
            return

        stdout_encoding = getattr(
            sys.stdout, 'encoding', 'missing (%s)' % type(sys.stdout).__name__)
        encoding_str = (
            '[debug] Encodings: locale %s, fs %s, out %s, pref %s\n' % (
                locale.getpreferredencoding(),
                sys.getfilesystemencoding(),
                stdout_encoding,
                self.get_encoding()))
        write_string(encoding_str, encoding=None)

        source = detect_variant()
        self._write_string('[debug] ytdl-patched version %s %s\n' % (__version__, source))
        if git_commit:
            self._write_string('[debug]      from commit %s\n' % git_commit)
        if git_upstream_commit:
            self._write_string('[debug]      based on %s\n' % git_upstream_commit)
        self._write_string('[debug] ** The command you are running is not yt-dlp. \n')
        self._write_string('[debug] ** Please make bug reports at https://github.com/ytdl-patched/ytdl-patched instead. \n')

        if _LAZY_LOADER:
            self._write_string('[debug] Lazy loading extractors enabled\n')
        if plugin_extractors or plugin_postprocessors:
            self._write_string('[debug] Plugins: %s\n' % [
                '%s%s' % (klass.__name__, '' if klass.__name__ == name else f' as {name}')
                for name, klass in itertools.chain(plugin_extractors.items(), plugin_postprocessors.items())])
        if self.params.get('compat_opts'):
            self._write_string(
                '[debug] Compatibility options: %s\n' % ', '.join(self.params.get('compat_opts')))
        try:
            sp = subprocess.Popen(
                ['git', 'rev-parse', '--short', 'HEAD'],
                stdout=subprocess.PIPE, stderr=subprocess.PIPE,
                cwd=os.path.dirname(os.path.abspath(__file__)))
            out, err = process_communicate_or_kill(sp)
            out = out.decode().strip()
            if re.match('[0-9a-f]+', out):
                self._write_string('[debug] Git HEAD: %s\n' % out)
        except Exception:
            try:
                sys.exc_clear()
            except Exception:
                pass

        def python_implementation():
            impl_name = platform.python_implementation()
            if impl_name == 'PyPy' and hasattr(sys, 'pypy_version_info'):
                return impl_name + ' version %d.%d.%d' % sys.pypy_version_info[:3]
            return impl_name

        self._write_string('[debug] Python version %s (%s %s) - %s\n' % (
            platform.python_version(),
            python_implementation(),
            platform.architecture()[0],
            platform_name()))

        exe_versions = FFmpegPostProcessor.get_versions(self)
        exe_versions['rtmpdump'] = rtmpdump_version()
        exe_versions['phantomjs'] = PhantomJSwrapper._version()
        exe_str = ', '.join(
            f'{exe} {v}' for exe, v in sorted(exe_versions.items()) if v
        ) or 'none'
        self._write_string('[debug] exe versions: %s\n' % exe_str)

        from .downloader.websocket import has_websockets
        from .postprocessor.embedthumbnail import has_mutagen
        from .cookies import SQLITE_AVAILABLE, KEYRING_AVAILABLE

        lib_str = ', '.join(sorted(filter(None, (
            compat_pycrypto_AES and compat_pycrypto_AES.__name__.split('.')[0],
            has_websockets and 'websockets',
            has_mutagen and 'mutagen',
            SQLITE_AVAILABLE and 'sqlite',
            KEYRING_AVAILABLE and 'keyring',
        )))) or 'none'
        self._write_string('[debug] Optional libraries: %s\n' % lib_str)

        proxy_map = {}
        for handler in self._opener.handlers:
            if hasattr(handler, 'proxies'):
                proxy_map.update(handler.proxies)
        self._write_string('[debug] Proxy map: ' + compat_str(proxy_map) + '\n')

        if self.params.get('call_home', False):
            ipaddr = self.urlopen('https://yt-dl.org/ip').read().decode('utf-8')
            self._write_string('[debug] Public IP address: %s\n' % ipaddr)
            return
            latest_version = self.urlopen(
                'https://yt-dl.org/latest/version').read().decode('utf-8')
            if version_tuple(latest_version) > version_tuple(__version__):
                self.report_warning(
                    'You are using an outdated version (newest version: %s)! '
                    'See https://yt-dl.org/update if you need help updating.' %
                    latest_version)

    def _setup_opener(self):
        timeout_val = self.params.get('socket_timeout')
        self._socket_timeout = 600 if timeout_val is None else float(timeout_val)

        opts_cookiesfrombrowser = self.params.get('cookiesfrombrowser')
        opts_cookiefile = self.params.get('cookiefile')
        opts_proxy = self.params.get('proxy')

        self.cookiejar = load_cookies(opts_cookiefile, opts_cookiesfrombrowser, self)

        cookie_processor = YoutubeDLCookieProcessor(self.cookiejar)
        if opts_proxy is not None:
            if opts_proxy == '':
                proxies = {}
            else:
                proxies = {'http': opts_proxy, 'https': opts_proxy}
        else:
            proxies = compat_urllib_request.getproxies()
            # Set HTTPS proxy to HTTP one if given (https://github.com/ytdl-org/youtube-dl/issues/805)
            if 'http' in proxies and 'https' not in proxies:
                proxies['https'] = proxies['http']
        proxy_handler = PerRequestProxyHandler(proxies)

        debuglevel = 1 if self.params.get('debug_printtraffic') else 0
        https_handler = make_HTTPS_handler(self.params, debuglevel=debuglevel)
        ydlh = YoutubeDLHandler(self.params, debuglevel=debuglevel)
        redirect_handler = YoutubeDLRedirectHandler()
        data_handler = compat_urllib_request_DataHandler()

        # When passing our own FileHandler instance, build_opener won't add the
        # default FileHandler and allows us to disable the file protocol, which
        # can be used for malicious purposes (see
        # https://github.com/ytdl-org/youtube-dl/issues/8227)
        file_handler = compat_urllib_request.FileHandler()

        def file_open(*args, **kwargs):
            raise compat_urllib_error.URLError('file:// scheme is explicitly disabled in yt-dlp for security reasons')
        file_handler.file_open = file_open

        opener = compat_urllib_request.build_opener(
            proxy_handler, https_handler, cookie_processor, ydlh, redirect_handler, data_handler, file_handler)

        # Delete the default user-agent header, which would otherwise apply in
        # cases where our custom HTTP handler doesn't come into play
        # (See https://github.com/ytdl-org/youtube-dl/issues/1309 for details)
        opener.addheaders = []
        self._opener = opener

    def encode(self, s):
        if isinstance(s, bytes):
            return s  # Already encoded

        try:
            return s.encode(self.get_encoding())
        except UnicodeEncodeError as err:
            err.reason = err.reason + '. Check your system encoding configuration or use the --encoding option.'
            raise

    def get_encoding(self):
        encoding = self.params.get('encoding')
        if encoding is None:
            encoding = preferredencoding()
        return encoding

    def _write_info_json(self, label, ie_result, infofn):
        ''' Write infojson and returns True = written, False = skip, None = error '''
        if not self.params.get('writeinfojson'):
            return False
        elif not infofn:
            self.write_debug(f'Skipping writing {label} infojson')
            return False
        elif not self._ensure_dir_exists(infofn):
            return None
        elif not self.params.get('overwrites', True) and os.path.exists(infofn):
            self.to_screen(f'[info] {label.title()} metadata is already present')
        else:
            self.to_screen(f'[info] Writing {label} metadata as JSON to: {infofn}')
            try:
                write_json_file(self.sanitize_info(ie_result, self.params.get('clean_infojson', True)), infofn)
            except (OSError, IOError):
                self.report_error(f'Cannot write {label} metadata to JSON file {infofn}')
                return None
        return True

    def _write_description(self, label, ie_result, descfn):
        ''' Write description and returns True = written, False = skip, None = error '''
        if not self.params.get('writedescription'):
            return False
        elif not descfn:
            self.write_debug(f'Skipping writing {label} description')
            return False
        elif not self._ensure_dir_exists(descfn):
            return None
        elif not self.params.get('overwrites', True) and os.path.exists(descfn):
            self.to_screen(f'[info] {label.title()} description is already present')
        elif ie_result.get('description') is None:
            self.report_warning(f'There\'s no {label} description to write')
            return False
        else:
            try:
                self.to_screen(f'[info] Writing {label} description to: {descfn}')
                with io.open(encodeFilename(descfn), 'w', encoding='utf-8') as descfile:
                    descfile.write(ie_result['description'])
            except (OSError, IOError):
                self.report_error(f'Cannot write {label} description file {descfn}')
                return None
        return True

    def _write_subtitles(self, info_dict, filename):
        ''' Write subtitles to file and return list of (sub_filename, final_sub_filename); or None if error'''
        ret = []
        subtitles = info_dict.get('requested_subtitles')
        if not subtitles or not (self.params.get('writesubtitles') or self.params.get('writeautomaticsub')):
            # subtitles download errors are already managed as troubles in relevant IE
            # that way it will silently go on when used with unsupporting IE
            return ret

        sub_filename_base = self.prepare_filename(info_dict, 'subtitle')
        if not sub_filename_base:
            self.to_screen('[info] Skipping writing video subtitles')
            return ret
        for sub_lang, sub_info in subtitles.items():
            sub_format = sub_info['ext']
            sub_filename = subtitles_filename(filename, sub_lang, sub_format, info_dict.get('ext'))
            sub_filename_final = subtitles_filename(sub_filename_base, sub_lang, sub_format, info_dict.get('ext'))
            if not self.params.get('overwrites', True) and os.path.exists(sub_filename):
                self.to_screen(f'[info] Video subtitle {sub_lang}.{sub_format} is already present')
                sub_info['filepath'] = sub_filename
                ret.append((sub_filename, sub_filename_final))
                continue

            self.to_screen(f'[info] Writing video subtitles to: {sub_filename}')
            if sub_info.get('data') is not None:
                try:
                    # Use newline='' to prevent conversion of newline characters
                    # See https://github.com/ytdl-org/youtube-dl/issues/10268
                    with io.open(sub_filename, 'w', encoding='utf-8', newline='') as subfile:
                        subfile.write(sub_info['data'])
                    sub_info['filepath'] = sub_filename
                    ret.append((sub_filename, sub_filename_final))
                    continue
                except (OSError, IOError):
                    self.report_error(f'Cannot write video subtitles file {sub_filename}')
                    return None

            try:
                sub_copy = sub_info.copy()
                sub_copy.setdefault('http_headers', info_dict.get('http_headers'))
                self.dl(sub_filename, sub_copy, subtitle=True)
                sub_info['filepath'] = sub_filename
                ret.append((sub_filename, sub_filename_final))
            except (ExtractorError, IOError, OSError, ValueError) + network_exceptions as err:
                self.report_warning(f'Unable to download video subtitles for {sub_lang!r}: {err}')
                continue
        return ret

    def _write_thumbnails(self, label, info_dict, filename, thumb_filename_base=None):
        ''' Write thumbnails to file and return list of (thumb_filename, final_thumb_filename) '''
        write_all = self.params.get('write_all_thumbnails', False)
        thumbnails, ret = [], []
        if write_all or self.params.get('writethumbnail', False):
            thumbnails = info_dict.get('thumbnails') or []
        multiple = write_all and len(thumbnails) > 1

        if thumb_filename_base is None:
            thumb_filename_base = filename
        if thumbnails and not thumb_filename_base:
            self.write_debug(f'Skipping writing {label} thumbnail')
            return ret

        for t in thumbnails[::-1]:
            thumb_ext = (f'{t["id"]}.' if multiple else '') + determine_ext(t['url'], 'jpg')
            thumb_display_id = f'{label} thumbnail' + (f' {t["id"]}' if multiple else '')
            thumb_filename = replace_extension(filename, thumb_ext, info_dict.get('ext'))
            thumb_filename_final = replace_extension(thumb_filename_base, thumb_ext, info_dict.get('ext'))

            if not self.params.get('overwrites', True) and os.path.exists(thumb_filename):
                ret.append((thumb_filename, thumb_filename_final))
                t['filepath'] = thumb_filename
                self.to_screen(f'[info] {thumb_display_id.title()} is already present')
            else:
                self.to_screen(f'[info] Downloading {thumb_display_id} ...')
                try:
                    uf = self.urlopen(t['url'])
                    self.to_screen(f'[info] Writing {thumb_display_id} to: {thumb_filename}')
                    with open(encodeFilename(thumb_filename), 'wb') as thumbf:
                        shutil.copyfileobj(uf, thumbf)
                    ret.append((thumb_filename, thumb_filename_final))
                    t['filepath'] = thumb_filename
                except network_exceptions as err:
                    self.report_warning(f'Unable to download {thumb_display_id}: {err}')
            if ret and not write_all:
                break
        return ret

    def open(self, filename, open_mode, **kwargs):
        if self.params.get('escape_long_names', False):
            return escaped_open(filename, open_mode, **kwargs)
        else:
            return open(filename, open_mode, **kwargs)

    def sanitize_open(self, filename, open_mode):
        if self.params.get('escape_long_names', False):
            return escaped_sanitize_open(filename, open_mode)
        else:
            return sanitize_open(filename, open_mode)

    def stat(self, path, *args, **kwargs):
        if self.params.get('escape_long_names', False):
            return escaped_stat(path, *args, **kwargs)
        else:
            return os.stat(path, *args, **kwargs)

    def unlink(self, path, *args, **kwargs):
        if self.params.get('escape_long_names', False):
            escaped_unlink(path, *args, **kwargs)
        else:
            os.unlink(path, *args, **kwargs)

    def isfile(self, path):
        if self.params.get('escape_long_names', False):
            return escaped_path_isfile(path)
        else:
            return os.path.isfile(path)

    def exists(self, path):
        if self.params.get('escape_long_names', False):
            return escaped_path_exists(path)
        else:
            return os.path.exists(path)

    def getsize(self, filename):
        if self.params.get('escape_long_names', False):
            return escaped_path_getsize(filename)
        else:
            return os.path.getsize(filename)

    def utime(self, path, *args, **kwargs):
        if self.params.get('escape_long_names', False):
            escaped_utime(path, *args, **kwargs)
        else:
            os.utime(path, *args, **kwargs)

    def rename(self, src, dst, *args, **kwargs):
        if self.params.get('escape_long_names', False):
            escaped_rename(src, dst, *args, **kwargs)
        else:
            os.rename(src, dst, *args, **kwargs)

    def replace(self, src, dst, *args, **kwargs):
        if self.params.get('escape_long_names', False):
            escaped_replace(src, dst, *args, **kwargs)
        else:
            os.replace(src, dst, *args, **kwargs)

    def remove(self, path, *args, **kwargs):
        if self.params.get('escape_long_names', False):
            escaped_remove(path, *args, **kwargs)
        else:
            os.remove(path, *args, **kwargs)

    def basename(self, path, *args, **kwargs):
        if self.params.get('escape_long_names', False):
            return escaped_basename(path)
        else:
            return os.path.basename(path)

    def dirname(self, path, *args, **kwargs):
        if self.params.get('escape_long_names', False):
            return escaped_dirname(path)
        else:
            return os.path.dirname(path)

    def isabs(self, filename):
        if self.params.get('escape_long_names', False):
            return escaped_isabs(filename)
        else:
            return os.path.isabs(filename)

    def ensure_directory(self, filename):
        if self.params.get('escape_long_names', False):
            ensure_directory(filename)<|MERGE_RESOLUTION|>--- conflicted
+++ resolved
@@ -143,7 +143,6 @@
 from .downloader.rtmp import rtmpdump_version
 from .postprocessor import (
     get_postprocessor,
-    EmbedThumbnailPP,
     FFmpegFixupDurationPP,
     FFmpegFixupM3u8PP,
     FFmpegFixupM4aPP,
@@ -2791,26 +2790,10 @@
 
                     requested_formats = info_dict['requested_formats']
                     old_ext = info_dict['ext']
-<<<<<<< HEAD
 
                     # merge to mkv without --merge-output-format no matter what
                     if self.params.get('merge_output_format') is None:
                         info_dict['ext'] = 'mkv'
-=======
-                    if self.params.get('merge_output_format') is None:
-                        if not compatible_formats(requested_formats):
-                            info_dict['ext'] = 'mkv'
-                            self.report_warning(
-                                'Requested formats are incompatible for merge and will be merged into mkv')
-                        if (info_dict['ext'] == 'webm'
-                                and info_dict.get('thumbnails')
-                                # check with type instead of pp_key, __name__, or isinstance
-                                # since we dont want any custom PPs to trigger this
-                                and any(type(pp) == EmbedThumbnailPP for pp in self._pps['post_process'])):
-                            info_dict['ext'] = 'mkv'
-                            self.report_warning(
-                                'webm doesn\'t support embedding a thumbnail, mkv will be used')
->>>>>>> 2e01ba62
                     new_ext = info_dict['ext']
 
                     def correct_ext(filename, ext=new_ext):
