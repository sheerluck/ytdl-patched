import collections
import contextlib
import datetime
import errno
import fileinput
import functools
import io
import itertools
import json
import locale
import operator
import os
import random
import re
import shutil
import subprocess
import sys
import tempfile
import time
import tokenize
import traceback
import unicodedata
import urllib.request
from string import ascii_letters

from .cache import Cache
from .compat import compat_os_name, compat_shlex_quote
from .cookies import load_cookies
from .downloader import LDM_EXCEPTIONS, FFmpegFD, get_suitable_downloader, shorten_protocol_name
from .downloader.rtmp import rtmpdump_version
from .extractor import gen_extractor_classes, get_info_extractor
from .extractor.openload import PhantomJSwrapper
from .minicurses import format_text
from .postprocessor import _PLUGIN_CLASSES as plugin_postprocessors
from .postprocessor import (
    FFmpegFixupDuplicateMoovPP,
    FFmpegFixupDurationPP,
    FFmpegFixupM3u8PP,
    FFmpegFixupM4aPP,
    FFmpegFixupStretchedPP,
    FFmpegFixupTimestampPP,
    FFmpegMergerPP,
    FFmpegPostProcessor,
    FFmpegVideoConvertorPP,
    MoveFilesAfterDownloadPP,
    get_postprocessor,
)
from .postprocessor.ffmpeg import resolve_mapping as resolve_recode_mapping
from .update import detect_variant
from .utils import (
    DEFAULT_OUTTMPL,
    IDENTITY,
    LINK_TEMPLATES,
    NO_DEFAULT,
    NUMBER_RE,
    OUTTMPL_TYPES,
    POSTPROCESS_WHEN,
    STR_FORMAT_RE_TMPL,
    STR_FORMAT_TYPES,
    ContentTooShortError,
    DateRange,
    DownloadCancelled,
    DownloadError,
    EntryNotInPlaylist,
    ExclusivelyLockedError,
    ExistingVideoReached,
    ExtractorError,
    GeoRestrictedError,
    HEADRequest,
    ISO3166Utils,
    LazyList,
    MaxDownloadsReached,
    Namespace,
    PagedList,
    PerRequestProxyHandler,
    PlaylistEntries,
    Popen,
    PostProcessingError,
    ReExtractInfo,
    RejectedVideoReached,
    SameFileError,
    UnavailableVideoError,
    UserNotLive,
    YoutubeDLCookieProcessor,
    YoutubeDLHandler,
    YoutubeDLRedirectHandler,
    age_restricted,
    args_to_str,
    bug_reports_message,
    date_from_str,
    determine_ext,
    determine_protocol,
    dig_object_type,
    encode_compat_str,
    encodeArgument,
    encodeFilename,
    error_to_compat_str,
    escapeHTML,
    expand_path,
    filter_dict,
    float_or_none,
    format_bytes,
    format_decimal_suffix,
    format_field,
    formatSeconds,
    get_domain,
    int_or_none,
    iri_to_uri,
    join_nonempty,
    locked_file,
    make_dir,
    make_HTTPS_handler,
    merge_headers,
    network_exceptions,
    number_of_digits,
    orderedSet,
    parse_filesize,
    preferredencoding,
    prepend_extension,
    register_socks_protocols,
    remove_terminal_sequences,
    render_table,
    replace_extension,
    sanitize_filename,
    sanitize_open,
    sanitize_path,
    sanitize_url,
    sanitized_Request,
    std_headers,
    str_or_none,
    strftime_or_none,
    subtitles_filename,
    supports_terminal_sequences,
    system_identifier,
    timetuple_from_msec,
    to_high_limit_path,
    traverse_obj,
    try_get,
    url_basename,
    variadic,
    version_tuple,
    windows_enable_vt_mode,
    write_json_file,
    write_string,
)
from .version import __version__
from .longname import (
    escaped_open,
    escaped_path_exists,
    escaped_path_getsize,
    escaped_path_isfile,
    escaped_sanitize_open,
    escaped_stat,
    escaped_unlink,
    escaped_utime,
    escaped_rename,
    escaped_replace,
    escaped_remove,
    escaped_basename,
    escaped_dirname,
    escaped_isabs,
    ensure_directory,
    split_longname,
)
try:
    from .build_config import git_commit, git_upstream_commit
except ImportError:
    git_commit, git_upstream_commit = None, None

if compat_os_name == 'nt':
    import ctypes


class YoutubeDL:
    """YoutubeDL class.

    YoutubeDL objects are the ones responsible of downloading the
    actual video file and writing it to disk if the user has requested
    it, among some other tasks. In most cases there should be one per
    program. As, given a video URL, the downloader doesn't know how to
    extract all the needed information, task that InfoExtractors do, it
    has to pass the URL to one of them.

    For this, YoutubeDL objects have a method that allows
    InfoExtractors to be registered in a given order. When it is passed
    a URL, the YoutubeDL object handles it to the first InfoExtractor it
    finds that reports being able to handle it. The InfoExtractor extracts
    all the information about the video or videos the URL refers to, and
    YoutubeDL process the extracted information, possibly using a File
    Downloader to download the video.

    YoutubeDL objects accept a lot of parameters. In order not to saturate
    the object constructor with arguments, it receives a dictionary of
    options instead. These options are available through the params
    attribute for the InfoExtractors to use. The YoutubeDL also
    registers itself as the downloader in charge for the InfoExtractors
    that are added to it, so this is a "mutual registration".

    Available options:

    username:          Username for authentication purposes.
    password:          Password for authentication purposes.
    videopassword:     Password for accessing a video.
    ap_mso:            Adobe Pass multiple-system operator identifier.
    ap_username:       Multiple-system operator account username.
    ap_password:       Multiple-system operator account password.
    usenetrc:          Use netrc for authentication instead.
    verbose:           Print additional info to stdout.
    quiet:             Do not print messages to stdout.
    no_warnings:       Do not print out anything for warnings.
    forceprint:        A dict with keys WHEN mapped to a list of templates to
                       print to stdout. The allowed keys are video or any of the
                       items in utils.POSTPROCESS_WHEN.
                       For compatibility, a single list is also accepted
    print_to_file:     A dict with keys WHEN (same as forceprint) mapped to
                       a list of tuples with (template, filename)
    forcejson:         Force printing info_dict as JSON.
    dump_single_json:  Force printing the info_dict of the whole playlist
                       (or video) as a single JSON line.
    force_write_download_archive: Force writing download archive regardless
                       of 'skip_download' or 'simulate'.
    simulate:          Do not download the video files. If unset (or None),
                       simulate only if listsubtitles, listformats or list_thumbnails is used
    format:            Video format code. see "FORMAT SELECTION" for more details.
                       You can also pass a function. The function takes 'ctx' as
                       argument and returns the formats to download.
                       See "build_format_selector" for an implementation
    allow_unplayable_formats:   Allow unplayable formats to be extracted and downloaded.
    ignore_no_formats_error: Ignore "No video formats" error. Usefull for
                       extracting metadata even if the video is not actually
                       available for download (experimental)
    format_sort:       A list of fields by which to sort the video formats.
                       See "Sorting Formats" for more details.
    format_sort_force: Force the given format_sort. see "Sorting Formats"
                       for more details.
    prefer_free_formats: Whether to prefer video formats with free containers
                       over non-free ones of same quality.
    allow_multiple_video_streams:   Allow multiple video streams to be merged
                       into a single file
    allow_multiple_audio_streams:   Allow multiple audio streams to be merged
                       into a single file
    check_formats      Whether to test if the formats are downloadable.
                       Can be True (check all), False (check none),
                       'selected' (check selected formats),
                       or None (check only if requested by extractor)
    paths:             Dictionary of output paths. The allowed keys are 'home'
                       'temp' and the keys of OUTTMPL_TYPES (in utils.py)
    outtmpl:           Dictionary of templates for output names. Allowed keys
                       are 'default' and the keys of OUTTMPL_TYPES (in utils.py).
                       For compatibility with youtube-dl, a single string can also be used
    outtmpl_na_placeholder: Placeholder for unavailable meta fields.
    restrictfilenames: Do not allow "&" and spaces in file names
    trim_file_name:    Limit length of filename (extension excluded)
    windowsfilenames:  Force the filenames to be windows compatible
    ignoreerrors:      Do not stop on download/postprocessing errors.
                       Can be 'only_download' to ignore only download errors.
                       Default is 'only_download' for CLI, but False for API
    skip_playlist_after_errors: Number of allowed failures until the rest of
                       the playlist is skipped
    force_generic_extractor: Force downloader to use the generic extractor
    overwrites:        Overwrite all video and metadata files if True,
                       overwrite only non-video files if None
                       and don't overwrite any file if False
                       For compatibility with youtube-dl,
                       "nooverwrites" may also be used instead
    playlist_items:    Specific indices of playlist to download.
    playlistrandom:    Download playlist items in random order.
    lazy_playlist:     Process playlist entries as they are received.
    matchtitle:        Download only matching titles.
    rejecttitle:       Reject downloads for matching titles.
    logger:            Log messages to a logging.Logger instance.
    logtostderr:       Log messages to stderr instead of stdout.
    consoletitle:       Display progress in console window's titlebar.
    writedescription:  Write the video description to a .description file
    writeinfojson:     Write the video description to a .info.json file
    clean_infojson:    Remove private fields from the infojson
    getcomments:       Extract video comments. This will not be written to disk
                       unless writeinfojson is also given
    writeannotations:  Write the video annotations to a .annotations.xml file
    writethumbnail:    Write the thumbnail image to a file
    allow_playlist_files: Whether to write playlists' description, infojson etc
                       also to disk when using the 'write*' options
    write_all_thumbnails:  Write all thumbnail formats to files
    writelink:         Write an internet shortcut file, depending on the
                       current platform (.url/.webloc/.desktop)
    writeurllink:      Write a Windows internet shortcut file (.url)
    writewebloclink:   Write a macOS internet shortcut file (.webloc)
    writedesktoplink:  Write a Linux internet shortcut file (.desktop)
    writesubtitles:    Write the video subtitles to a file
    writeautomaticsub: Write the automatically generated subtitles to a file
    listsubtitles:     Lists all available subtitles for the video
    subtitlesformat:   The format code for subtitles
    subtitleslangs:    List of languages of the subtitles to download (can be regex).
                       The list may contain "all" to refer to all the available
                       subtitles. The language can be prefixed with a "-" to
                       exclude it from the requested languages. Eg: ['all', '-live_chat']
    keepvideo:         Keep the video file after post-processing
    daterange:         A DateRange object, download only if the upload_date is in the range.
    skip_download:     Skip the actual download of the video file
    cachedir:          Location of the cache files in the filesystem.
                       False to disable filesystem cache.
    noplaylist:        Download single video instead of a playlist if in doubt.
    age_limit:         An integer representing the user's age in years.
                       Unsuitable videos for the given age are skipped.
    min_views:         An integer representing the minimum view count the video
                       must have in order to not be skipped.
                       Videos without view count information are always
                       downloaded. None for no limit.
    max_views:         An integer representing the maximum view count.
                       Videos that are more popular than that are not
                       downloaded.
                       Videos without view count information are always
                       downloaded. None for no limit.
    download_archive:  File name of a file where all downloads are recorded.
                       Videos already present in the file are not downloaded
                       again.
    break_on_existing: Stop the download process after attempting to download a
                       file that is in the archive.
    break_on_reject:   Stop the download process when encountering a video that
                       has been filtered out.
    break_per_url:     Whether break_on_reject and break_on_existing
                       should act on each input URL as opposed to for the entire queue
    cookiefile:        File name or text stream from where cookies should be read and dumped to
    cookiesfrombrowser:  A tuple containing the name of the browser, the profile
                       name/pathfrom where cookies are loaded, and the name of the
                       keyring. Eg: ('chrome', ) or ('vivaldi', 'default', 'BASICTEXT')
    legacyserverconnect: Explicitly allow HTTPS connection to servers that do not
                       support RFC 5746 secure renegotiation
    nocheckcertificate:  Do not verify SSL certificates
    client_certificate:  Path to client certificate file in PEM format. May include the private key
    client_certificate_key:  Path to private key file for client certificate
    client_certificate_password:  Password for client certificate private key, if encrypted.
                        If not provided and the key is encrypted, yt-dlp will ask interactively
    prefer_insecure:   Use HTTP instead of HTTPS to retrieve information.
                       (Only supported by some extractors)
    http_headers:      A dictionary of custom headers to be used for all requests
    proxy:             URL of the proxy server to use
    geo_verification_proxy:  URL of the proxy to use for IP address verification
                       on geo-restricted sites.
    socket_timeout:    Time to wait for unresponsive hosts, in seconds
    bidi_workaround:   Work around buggy terminals without bidirectional text
                       support, using fridibi
    debug_printtraffic:Print out sent and received HTTP traffic
    default_search:    Prepend this string if an input url is not valid.
                       'auto' for elaborate guessing
    encoding:          Use this encoding instead of the system-specified.
    extract_flat:      Whether to resolve and process url_results further
                       * False:     Always process (default)
                       * True:      Never process
                       * 'in_playlist': Do not process inside playlist/multi_video
                       * 'discard': Always process, but don't return the result
                                    from inside playlist/multi_video
                       * 'discard_in_playlist': Same as "discard", but only for
                                    playlists (not multi_video)
    wait_for_video:    If given, wait for scheduled streams to become available.
                       The value should be a tuple containing the range
                       (min_secs, max_secs) to wait between retries
    postprocessors:    A list of dictionaries, each with an entry
                       * key:  The name of the postprocessor. See
                               yt_dlp/postprocessor/__init__.py for a list.
                       * when: When to run the postprocessor. Allowed values are
                               the entries of utils.POSTPROCESS_WHEN
                               Assumed to be 'post_process' if not given
    progress_hooks:    A list of functions that get called on download
                       progress, with a dictionary with the entries
                       * status: One of "downloading", "error", or "finished".
                                 Check this first and ignore unknown values.
                       * info_dict: The extracted info_dict

                       If status is one of "downloading", or "finished", the
                       following properties may also be present:
                       * filename: The final filename (always present)
                       * tmpfilename: The filename we're currently writing to
                       * downloaded_bytes: Bytes on disk
                       * total_bytes: Size of the whole file, None if unknown
                       * total_bytes_estimate: Guess of the eventual file size,
                                               None if unavailable.
                       * elapsed: The number of seconds since download started.
                       * eta: The estimated time in seconds, None if unknown
                       * speed: The download speed in bytes/second, None if
                                unknown
                       * fragment_index: The counter of the currently
                                         downloaded video fragment.
                       * fragment_count: The number of fragments (= individual
                                         files that will be merged)

                       Progress hooks are guaranteed to be called at least once
                       (with status "finished") if the download is successful.
    postprocessor_hooks:  A list of functions that get called on postprocessing
                       progress, with a dictionary with the entries
                       * status: One of "started", "processing", or "finished".
                                 Check this first and ignore unknown values.
                       * postprocessor: Name of the postprocessor
                       * info_dict: The extracted info_dict

                       Progress hooks are guaranteed to be called at least twice
                       (with status "started" and "finished") if the processing is successful.
    merge_output_format: Extension to use when merging formats.
    final_ext:         Expected final extension; used to detect when the file was
                       already downloaded and converted
    fixup:             Automatically correct known faults of the file.
                       One of:
                       - "never": do nothing
                       - "warn": only emit a warning
                       - "detect_or_warn": check whether we can do anything
                                           about it, warn otherwise (default)
    source_address:    Client-side IP address to bind to.
    sleep_interval_requests: Number of seconds to sleep between requests
                       during extraction
    sleep_interval:    Number of seconds to sleep before each download when
                       used alone or a lower bound of a range for randomized
                       sleep before each download (minimum possible number
                       of seconds to sleep) when used along with
                       max_sleep_interval.
    max_sleep_interval:Upper bound of a range for randomized sleep before each
                       download (maximum possible number of seconds to sleep).
                       Must only be used along with sleep_interval.
                       Actual sleep time will be a random float from range
                       [sleep_interval; max_sleep_interval].
    sleep_before_extract: Number of seconds to sleep before each extraction when
                          used alone or a lower bound of a range for randomized
                          sleep before each extraction (minimum possible number
                          of seconds to sleep) when used along with
                          max_sleep_before_extract.
    max_sleep_before_extract: Upper bound of a range for randomized sleep before each
                              extraction (maximum possible number of seconds to sleep).
                              Must only be used along with sleep_before_extract.
                              Actual sleep time will be a random float from range
                              [sleep_before_extract; max_sleep_before_extract].
    sleep_interval_subtitles: Number of seconds to sleep before each subtitle download
    listformats:       Print an overview of available video formats and exit.
    list_thumbnails:   Print a table of all thumbnails and exit.
    match_filter:      A function that gets called for every video with the signature
                       (info_dict, *, incomplete: bool) -> Optional[str]
                       For backward compatibility with youtube-dl, the signature
                       (info_dict) -> Optional[str] is also allowed.
                       - If it returns a message, the video is ignored.
                       - If it returns None, the video is downloaded.
                       - If it returns utils.NO_DEFAULT, the user is interactively
                         asked whether to download the video.
                       match_filter_func in utils.py is one example for this.
    no_color:          Do not emit color codes in output.
    geo_bypass:        Bypass geographic restriction via faking X-Forwarded-For
                       HTTP header
    geo_bypass_country:
                       Two-letter ISO 3166-2 country code that will be used for
                       explicit geographic restriction bypassing via faking
                       X-Forwarded-For HTTP header
    geo_bypass_ip_block:
                       IP range in CIDR notation that will be used similarly to
                       geo_bypass_country
    external_downloader: A dictionary of protocol keys and the executable of the
                       external downloader to use for it. The allowed protocols
                       are default|http|ftp|m3u8|dash|rtsp|rtmp|mms.
                       Set the value to 'native' to use the native downloader
    compat_opts:       Compatibility options. See "Differences in default behavior".
                       The following options do not work when used through the API:
                       filename, abort-on-error, multistreams, no-live-chat, format-sort
                       no-clean-infojson, no-playlist-metafiles, no-keep-subs, no-attach-info-json.
                       Refer __init__.py for their implementation
    progress_template: Dictionary of templates for progress outputs.
                       Allowed keys are 'download', 'postprocess',
                       'download-title' (console title) and 'postprocess-title'.
                       The template is mapped on a dictionary with keys 'progress' and 'info'
    retry_sleep_functions: Dictionary of functions that takes the number of attempts
                       as argument and returns the time to sleep in seconds.
                       Allowed keys are 'http', 'fragment', 'file_access'
    download_ranges:   A callback function that gets called for every video with
                       the signature (info_dict, ydl) -> Iterable[Section].
                       Only the returned sections will be downloaded.
                       Each Section is a dict with the following keys:
                       * start_time: Start time of the section in seconds
                       * end_time: End time of the section in seconds
                       * title: Section title (Optional)
                       * index: Section number (Optional)
    force_keyframes_at_cuts: Re-encode the video when downloading ranges to get precise cuts
    noprogress:        Do not print the progress bar


    escape_long_names: If True, it splits filename into 255-byte chunks in current locale,
                       to avoid "File name too long" error. Most user don't need this.
    live_download_mkv: If True, live will be recorded in MKV format instead of MP4.
    printjsontypes:    DO NOT USE THIS. If True, it shows type of each elements in info_dict.
    check_peertube_instance: If True, generic extractor tests if it's PeerTube instance for
                             requested domain.
    check_mastodon_instance: Same as above, but for Mastodon.
    extractor_retries: Number of retries for known extractor errors. Defaults to 3. Can be "infinite".
    test_filename:     Use this to filter video file using external executable or regex
                        (compiled regex or string starting with "re:").
                       For external executable, return code 0 lets YTDL to start downloading.
                       For regex, download will begin if re.search matches.
    lock_exclusive:    When True, downloading will be locked exclusively to
                       this process by creating .lock file.
                       It'll be removed after download.

    The following parameters are not used by YoutubeDL itself, they are used by
    the downloader (see yt_dlp/downloader/common.py):
    nopart, updatetime, buffersize, ratelimit, throttledratelimit, min_filesize,
    max_filesize, test, noresizebuffer, retries, file_access_retries, fragment_retries,
    continuedl, xattr_set_filesize, hls_use_mpegts, http_chunk_size,
    external_downloader_args, concurrent_fragment_downloads.

    The following options are used by the post processors:
    ffmpeg_location:   Location of the ffmpeg/avconv binary; either the path
                       to the binary or its containing directory.
    postprocessor_args: A dictionary of postprocessor/executable keys (in lower case)
                       and a list of additional command-line arguments for the
                       postprocessor/executable. The dict can also have "PP+EXE" keys
                       which are used when the given exe is used by the given PP.
                       Use 'default' as the name for arguments to passed to all PP
                       For compatibility with youtube-dl, a single list of args
                       can also be used

    The following options are used by the extractors:
    extractor_retries: Number of times to retry for known errors
    dynamic_mpd:       Whether to process dynamic DASH manifests (default: True)
    hls_split_discontinuity: Split HLS playlists to different formats at
                       discontinuities such as ad breaks (default: False)
    extractor_args:    A dictionary of arguments to be passed to the extractors.
                       See "EXTRACTOR ARGUMENTS" for details.
                       Eg: {'youtube': {'skip': ['dash', 'hls']}}
    mark_watched:      Mark videos watched (even with --simulate). Only for YouTube

    The following options are deprecated and may be removed in the future:

    playliststart:     - Use playlist_items
                       Playlist item to start at.
    playlistend:       - Use playlist_items
                       Playlist item to end at.
    playlistreverse:   - Use playlist_items
                       Download playlist items in reverse order.
    forceurl:          - Use forceprint
                       Force printing final URL.
    forcetitle:        - Use forceprint
                       Force printing title.
    forceid:           - Use forceprint
                       Force printing ID.
    forcethumbnail:    - Use forceprint
                       Force printing thumbnail URL.
    forcedescription:  - Use forceprint
                       Force printing description.
    forcefilename:     - Use forceprint
                       Force printing final filename.
    forceduration:     - Use forceprint
                       Force printing duration.
    allsubtitles:      - Use subtitleslangs = ['all']
                       Downloads all the subtitles of the video
                       (requires writesubtitles or writeautomaticsub)
    include_ads:       - Doesn't work
                       Download ads as well
    call_home:         - Not implemented
                       Boolean, true iff we are allowed to contact the
                       yt-dlp servers for debugging.
    post_hooks:        - Register a custom postprocessor
                       A list of functions that get called as the final step
                       for each video file, after all postprocessors have been
                       called. The filename will be passed as the only argument.
    hls_prefer_native: - Use external_downloader = {'m3u8': 'native'} or {'m3u8': 'ffmpeg'}.
                       Use the native HLS downloader instead of ffmpeg/avconv
                       if True, otherwise use ffmpeg/avconv if False, otherwise
                       use downloader suggested by extractor if None.
    prefer_ffmpeg:     - avconv support is deprecated
                       If False, use avconv instead of ffmpeg if both are available,
                       otherwise prefer ffmpeg.
    youtube_include_dash_manifest: - Use extractor_args
                       If True (default), DASH manifests and related
                       data will be downloaded and processed by extractor.
                       You can reduce network I/O by disabling it if you don't
                       care about DASH. (only for youtube)
    youtube_include_hls_manifest: - Use extractor_args
                       If True (default), HLS manifests and related
                       data will be downloaded and processed by extractor.
                       You can reduce network I/O by disabling it if you don't
                       care about HLS. (only for youtube)
    """

    _NUMERIC_FIELDS = {
        'width', 'height', 'tbr', 'abr', 'asr', 'vbr', 'fps', 'filesize', 'filesize_approx',
        'timestamp', 'release_timestamp',
        'duration', 'view_count', 'like_count', 'dislike_count', 'repost_count',
        'average_rating', 'comment_count', 'age_limit',
        'start_time', 'end_time',
        'chapter_number', 'season_number', 'episode_number',
        'track_number', 'disc_number', 'release_year',
    }

    _format_fields = {
        # NB: Keep in sync with the docstring of extractor/common.py
        'url', 'manifest_url', 'manifest_stream_number', 'ext', 'format', 'format_id', 'format_note',
        'width', 'height', 'resolution', 'dynamic_range', 'tbr', 'abr', 'acodec', 'asr',
        'vbr', 'fps', 'vcodec', 'container', 'filesize', 'filesize_approx',
        'player_url', 'protocol', 'fragment_base_url', 'fragments', 'is_from_start',
        'preference', 'language', 'language_preference', 'quality', 'source_preference',
        'http_headers', 'stretched_ratio', 'no_resume', 'has_drm', 'downloader_options',
        'page_url', 'app', 'play_path', 'tc_url', 'flash_version', 'rtmp_live', 'rtmp_conn', 'rtmp_protocol', 'rtmp_real_time'
    }
    _format_selection_exts = {
        'audio': {'m4a', 'mp3', 'ogg', 'aac'},
        'video': {'mp4', 'flv', 'webm', '3gp'},
        'storyboards': {'mhtml'},
    }

    def __init__(self, params=None, auto_init=True):
        """Create a FileDownloader object with the given options.
        @param auto_init    Whether to load the default extractors and print header (if verbose).
                            Set to 'no_verbose_header' to not print the header
        """
        if params is None:
            params = {}
        self.params = params
        self._ies = {}
        self._ies_instances = {}
        self._pps = {k: [] for k in POSTPROCESS_WHEN}
        self._printed_messages = set()
        self._first_webpage_request = True
        self._post_hooks = []
        self._progress_hooks = []
        self._postprocessor_hooks = []
        self._opened_streams = []
        self._download_retcode = 0
        self._num_downloads = 0
        self._num_videos = 0
        self._playlist_level = 0
        self._playlist_urls = set()
        self.cache = Cache(self)

        windows_enable_vt_mode()
        stdout = sys.stderr if self.params.get('logtostderr') else sys.stdout
        self._out_files = Namespace(
            out=stdout,
            error=sys.stderr,
            screen=sys.stderr if self.params.get('quiet') else stdout,
            console=None if compat_os_name == 'nt' else next(
                filter(supports_terminal_sequences, (sys.stderr, sys.stdout)), None)
        )
        self._allow_colors = Namespace(**{
            type_: not self.params.get('no_color') and supports_terminal_sequences(stream)
            for type_, stream in self._out_files.items_ if type_ != 'console'
        })

        # The code is left like this to be reused for future deprecations
        MIN_SUPPORTED, MIN_RECOMMENDED = (3, 7), (3, 7)
        current_version = sys.version_info[:2]
        if current_version < MIN_RECOMMENDED:
            msg = ('Support for Python version %d.%d has been deprecated. '
                   'See  https://github.com/yt-dlp/yt-dlp/issues/3764  for more details.'
                   '\n                    You will no longer receive updates on this version')
            if current_version < MIN_SUPPORTED:
                msg = 'Python version %d.%d is no longer supported'
            self.deprecation_warning(
                f'{msg}! Please update to Python %d.%d or above' % (*current_version, *MIN_RECOMMENDED))

        if self.params.get('allow_unplayable_formats'):
            self.report_warning(
                f'You have asked for {self._format_err("UNPLAYABLE", self.Styles.EMPHASIS)} formats to be listed/downloaded. '
                'This is a developer option intended for debugging. \n'
                '         If you experience any issues while using this option, '
                f'{self._format_err("DO NOT", self.Styles.ERROR)} open a bug report')

        def check_deprecated(param, option, suggestion):
            if self.params.get(param) is not None:
                self.report_warning(f'{option} is deprecated. Use {suggestion} instead')
                return True
            return False

        if check_deprecated('cn_verification_proxy', '--cn-verification-proxy', '--geo-verification-proxy'):
            if self.params.get('geo_verification_proxy') is None:
                self.params['geo_verification_proxy'] = self.params['cn_verification_proxy']

        check_deprecated('autonumber', '--auto-number', '-o "%(autonumber)s-%(title)s.%(ext)s"')
        check_deprecated('usetitle', '--title', '-o "%(title)s-%(id)s.%(ext)s"')
        check_deprecated('useid', '--id', '-o "%(id)s.%(ext)s"')

        for msg in self.params.get('_warnings', []):
            self.report_warning(msg)
        for msg in self.params.get('_deprecation_warnings', []):
            self.deprecation_warning(msg)

        self.params['compat_opts'] = set(self.params.get('compat_opts', ()))
        if 'list-formats' in self.params['compat_opts']:
            self.params['listformats_table'] = False

        if 'overwrites' not in self.params and self.params.get('nooverwrites') is not None:
            # nooverwrites was unnecessarily changed to overwrites
            # in 0c3d0f51778b153f65c21906031c2e091fcfb641
            # This ensures compatibility with both keys
            self.params['overwrites'] = not self.params['nooverwrites']
        elif self.params.get('overwrites') is None:
            self.params.pop('overwrites', None)
        else:
            self.params['nooverwrites'] = not self.params['overwrites']

        self.params.setdefault('forceprint', {})
        self.params.setdefault('print_to_file', {})

        # Compatibility with older syntax
        if not isinstance(params['forceprint'], dict):
            self.params['forceprint'] = {'video': params['forceprint']}

        if self.params.get('bidi_workaround', False):
            try:
                import pty
                master, slave = pty.openpty()
                width = shutil.get_terminal_size().columns
                width_args = [] if width is None else ['-w', str(width)]
                sp_kwargs = {'stdin': subprocess.PIPE, 'stdout': slave, 'stderr': self._out_files.error}
                try:
                    self._output_process = Popen(['bidiv'] + width_args, **sp_kwargs)
                except OSError:
                    self._output_process = Popen(['fribidi', '-c', 'UTF-8'] + width_args, **sp_kwargs)
                self._output_channel = os.fdopen(master, 'rb')
            except OSError as ose:
                if ose.errno == errno.ENOENT:
                    self.report_warning(
                        'Could not find fribidi executable, ignoring --bidi-workaround. '
                        'Make sure that  fribidi  is an executable file in one of the directories in your $PATH.')
                else:
                    raise

        if auto_init:
            if auto_init != 'no_verbose_header':
                self.print_debug_header()
            self.add_default_info_extractors()

        if (sys.platform != 'win32'
                and sys.getfilesystemencoding() in ['ascii', 'ANSI_X3.4-1968']
                and not self.params.get('restrictfilenames', False)):
            # Unicode filesystem API will throw errors (#1474, #13027)
            self.report_warning(
                'Assuming --restrict-filenames since file system encoding '
                'cannot encode all characters. '
                'Set the LC_ALL environment variable to fix this.')
            self.params['restrictfilenames'] = True

        self._parse_outtmpl()

        # Creating format selector here allows us to catch syntax errors before the extraction
        self.format_selector = (
            self.params.get('format') if self.params.get('format') in (None, '-')
            else self.params['format'] if callable(self.params['format'])
            else self.build_format_selector(self.params['format']))

        # Set http_headers defaults according to std_headers
        self.params['http_headers'] = merge_headers(std_headers, self.params.get('http_headers', {}))

        hooks = {
            'post_hooks': self.add_post_hook,
            'progress_hooks': self.add_progress_hook,
            'postprocessor_hooks': self.add_postprocessor_hook,
        }
        for opt, fn in hooks.items():
            for ph in self.params.get(opt, []):
                fn(ph)

        for pp_def_raw in self.params.get('postprocessors', []):
            pp_def = dict(pp_def_raw)
            when = pp_def.pop('when', 'post_process')
            self.add_post_processor(
                get_postprocessor(pp_def.pop('key'))(self, **pp_def),
                when=when)

        self._setup_opener()
        register_socks_protocols()

        def preload_download_archive(fn):
            """Preload the archive, if any is specified"""
            if fn is None:
                return False
            self.write_debug(f'Loading archive file {fn!r}')
            try:
                with locked_file(fn, 'r', encoding='utf-8') as archive_file:
                    for line in archive_file:
                        self.archive.add(line.strip())
            except OSError as ioe:
                if ioe.errno != errno.ENOENT:
                    raise
                return False
            return True

        self.archive = set()
        preload_download_archive(self.params.get('download_archive'))

    def warn_if_short_id(self, argv):
        # short YouTube ID starting with dash?
        idxs = [
            i for i, a in enumerate(argv)
            if re.match(r'^-[0-9A-Za-z_-]{10}$', a)]
        if idxs:
            correct_argv = (
                ['yt-dlp']
                + [a for i, a in enumerate(argv) if i not in idxs]
                + ['--'] + [argv[i] for i in idxs]
            )
            self.report_warning(
                'Long argument string detected. '
                'Use -- to separate parameters and URLs, like this:\n%s' %
                args_to_str(correct_argv))

    def add_info_extractor(self, ie):
        """Add an InfoExtractor object to the end of the list."""
        ie_key = ie.ie_key()
        self._ies[ie_key] = ie
        if not isinstance(ie, type):
            self._ies_instances[ie_key] = ie
            ie.set_downloader(self)

    def _get_info_extractor_class(self, ie_key):
        ie = self._ies.get(ie_key)
        if ie is None:
            ie = get_info_extractor(ie_key)
            self.add_info_extractor(ie)
        return ie

    def get_info_extractor(self, ie_key):
        """
        Get an instance of an IE with name ie_key, it will try to get one from
        the _ies list, if there's no instance it will create a new one and add
        it to the extractor list.
        """
        ie = self._ies_instances.get(ie_key)
        if ie is None:
            ie = get_info_extractor(ie_key)()
            self.add_info_extractor(ie)
        return ie

    def add_default_info_extractors(self):
        """
        Add the InfoExtractors returned by gen_extractors to the end of the list
        """
        for ie in gen_extractor_classes():
            self.add_info_extractor(ie)

    def add_post_processor(self, pp, when='post_process'):
        """Add a PostProcessor object to the end of the chain."""
        assert when in POSTPROCESS_WHEN, f'Invalid when={when}'
        self._pps[when].append(pp)
        pp.set_downloader(self)

    def add_post_hook(self, ph):
        """Add the post hook"""
        self._post_hooks.append(ph)

    def add_progress_hook(self, ph):
        """Add the download progress hook"""
        self._progress_hooks.append(ph)

    def add_postprocessor_hook(self, ph):
        """Add the postprocessing progress hook"""
        self._postprocessor_hooks.append(ph)
        for pps in self._pps.values():
            for pp in pps:
                pp.add_progress_hook(ph)

    def _bidi_workaround(self, message):
        if not hasattr(self, '_output_channel'):
            return message

        assert hasattr(self, '_output_process')
        assert isinstance(message, str)
        line_count = message.count('\n') + 1
        self._output_process.stdin.write((message + '\n').encode())
        self._output_process.stdin.flush()
        res = ''.join(self._output_channel.readline().decode()
                      for _ in range(line_count))
        return res[:-len('\n')]

    def _write_string(self, message, out=None, only_once=False):
        if only_once:
            if message in self._printed_messages:
                return
            self._printed_messages.add(message)
        write_string(message, out=out, encoding=self.params.get('encoding'))

    def to_stdout(self, message, skip_eol=False, quiet=None):
        """Print message to stdout"""
        if quiet is not None:
            self.deprecation_warning('"YoutubeDL.to_stdout" no longer accepts the argument quiet. Use "YoutubeDL.to_screen" instead')
        if skip_eol is not False:
            self.deprecation_warning('"YoutubeDL.to_stdout" no longer accepts the argument skip_eol. Use "YoutubeDL.to_screen" instead')
        self._write_string(f'{self._bidi_workaround(message)}\n', self._out_files.out)

    def to_screen(self, message, skip_eol=False, quiet=None):
        """Print message to screen if not in quiet mode"""
        if self.params.get('logger'):
            self.params['logger'].debug(message)
            return
        if (self.params.get('quiet') if quiet is None else quiet) and not self.params.get('verbose'):
            return
        self._write_string(
            '%s%s' % (self._bidi_workaround(message), ('' if skip_eol else '\n')),
            self._out_files.screen)

    def to_stderr(self, message, only_once=False):
        """Print message to stderr"""
        assert isinstance(message, str)
        if self.params.get('logger'):
            self.params['logger'].error(message)
        else:
            self._write_string(f'{self._bidi_workaround(message)}\n', self._out_files.error, only_once=only_once)

    def _send_console_code(self, code):
        if compat_os_name == 'nt' or not self._out_files.console:
            return
        self._write_string(code, self._out_files.console)

    def to_console_title(self, message):
        if not self.params.get('consoletitle', False):
            return
        message = remove_terminal_sequences(message)
        if compat_os_name == 'nt':
            if ctypes.windll.kernel32.GetConsoleWindow():
                # c_wchar_p() might not be necessary if `message` is
                # already of type unicode()
                ctypes.windll.kernel32.SetConsoleTitleW(ctypes.c_wchar_p(message))
        else:
            self._send_console_code(f'\033]0;{message}\007')

    def save_console_title(self):
        if not self.params.get('consoletitle') or self.params.get('simulate'):
            return
        self._send_console_code('\033[22;0t')  # Save the title on stack

    def restore_console_title(self):
        if not self.params.get('consoletitle') or self.params.get('simulate'):
            return
        self._send_console_code('\033[23;0t')  # Restore the title from stack

    def __enter__(self):
        self.save_console_title()
        return self

    def __exit__(self, *args):
        self.restore_console_title()

        if self.params.get('cookiefile') is not None:
            try:
                self.cookiejar.save(ignore_discard=True, ignore_expires=True)
            except BaseException as ex:
                self.report_warning('Failed to save cookies: %s' % ex)

    def trouble(self, message=None, tb=None, is_error=True):
        """Determine action to take when a download problem appears.

        Depending on if the downloader has been configured to ignore
        download errors or not, this method may throw an exception or
        not when errors are found, after printing the message.

        @param tb          If given, is additional traceback information
        @param is_error    Whether to raise error according to ignorerrors
        """
        if message is not None:
            self.to_stderr(message)
        if self.params.get('verbose'):
            if tb is None:
                if sys.exc_info()[0]:  # if .trouble has been called from an except block
                    tb = ''
                    if hasattr(sys.exc_info()[1], 'exc_info') and sys.exc_info()[1].exc_info[0]:
                        tb += ''.join(traceback.format_exception(*sys.exc_info()[1].exc_info))
                    tb += encode_compat_str(traceback.format_exc())
                else:
                    tb_data = traceback.format_list(traceback.extract_stack())
                    tb = ''.join(tb_data)
            if tb:
                self.to_stderr(tb)
        if not is_error:
            return
        if not self.params.get('ignoreerrors'):
            if sys.exc_info()[0] and hasattr(sys.exc_info()[1], 'exc_info') and sys.exc_info()[1].exc_info[0]:
                exc_info = sys.exc_info()[1].exc_info
            else:
                exc_info = sys.exc_info()
            raise DownloadError(message, exc_info)
        self._download_retcode = 1

    Styles = Namespace(
        HEADERS='yellow',
        EMPHASIS='light blue',
        FILENAME='green',
        ID='green',
        DELIM='blue',
        ERROR='red',
        WARNING='yellow',
        SUPPRESS='light black',
    )

    def _format_text(self, handle, allow_colors, text, f, fallback=None, *, test_encoding=False):
        text = str(text)
        if test_encoding:
            original_text = text
            # handle.encoding can be None. See https://github.com/yt-dlp/yt-dlp/issues/2711
            encoding = self.params.get('encoding') or getattr(handle, 'encoding', None) or 'ascii'
            text = text.encode(encoding, 'ignore').decode(encoding)
            if fallback is not None and text != original_text:
                text = fallback
        return format_text(text, f) if allow_colors else text if fallback is None else fallback

    def _format_out(self, *args, **kwargs):
        return self._format_text(self._out_files.out, self._allow_colors.out, *args, **kwargs)

    def _format_screen(self, *args, **kwargs):
        return self._format_text(self._out_files.screen, self._allow_colors.screen, *args, **kwargs)

    def _format_err(self, *args, **kwargs):
        return self._format_text(self._out_files.error, self._allow_colors.error, *args, **kwargs)

    def report_warning(self, message, only_once=False):
        '''
        Print the message to stderr, it will be prefixed with 'WARNING:'
        If stderr is a tty file the 'WARNING:' will be colored
        '''
        if self.params.get('logger') is not None:
            self.params['logger'].warning(message)
        else:
            if self.params.get('no_warnings'):
                return
            self.to_stderr(f'{self._format_err("WARNING:", self.Styles.WARNING)} {message}', only_once)

    def deprecation_warning(self, message):
        if self.params.get('logger') is not None:
            self.params['logger'].warning(f'DeprecationWarning: {message}')
        else:
            self.to_stderr(f'{self._format_err("DeprecationWarning:", self.Styles.ERROR)} {message}', True)

    def report_error(self, message, *args, **kwargs):
        '''
        Do the same as trouble, but prefixes the message with 'ERROR:', colored
        in red if stderr is a tty file.
        '''
        self.trouble(f'{self._format_err("ERROR:", self.Styles.ERROR)} {message}', *args, **kwargs)

    def write_debug(self, message, only_once=False):
        '''Log debug message or Print message to stderr'''
        if not self.params.get('verbose', False):
            return
        message = f'[debug] {message}'
        if self.params.get('logger'):
            self.params['logger'].debug(message)
        else:
            self.to_stderr(message, only_once)

    def report_file_already_downloaded(self, file_name):
        """Report file has already been fully downloaded."""
        try:
            self.to_screen('[download] %s has already been downloaded' % file_name)
        except UnicodeEncodeError:
            self.to_screen('[download] The file has already been downloaded')

    def report_file_delete(self, file_name):
        """Report that existing file will be deleted."""
        try:
            self.to_screen('Deleting existing file %s' % file_name)
        except UnicodeEncodeError:
            self.to_screen('Deleting existing file')

    def raise_no_formats(self, info, forced=False, *, msg=None):
        has_drm = info.get('_has_drm')
        ignored, expected = self.params.get('ignore_no_formats_error'), bool(msg)
        msg = msg or has_drm and 'This video is DRM protected' or 'No video formats found!'
        if forced or not ignored:
            raise ExtractorError(msg, video_id=info['id'], ie=info['extractor'],
                                 expected=has_drm or ignored or expected)
        else:
            self.report_warning(msg)

    def parse_outtmpl(self):
        self.deprecation_warning('"YoutubeDL.parse_outtmpl" is deprecated and may be removed in a future version')
        self._parse_outtmpl()
        return self.params['outtmpl']

    def _parse_outtmpl(self):
        sanitize = IDENTITY
        if self.params.get('restrictfilenames'):  # Remove spaces in the default template
            sanitize = lambda x: x.replace(' - ', ' ').replace(' ', '-')

        outtmpl = self.params.setdefault('outtmpl', {})
        if not isinstance(outtmpl, dict):
            self.params['outtmpl'] = outtmpl = {'default': outtmpl}
        outtmpl.update({k: sanitize(v) for k, v in DEFAULT_OUTTMPL.items() if outtmpl.get(k) is None})

    def get_output_path(self, dir_type='', filename=None):
        paths = self.params.get('paths', {})
        assert isinstance(paths, dict)
        path = os.path.join(
            expand_path(paths.get('home', '').strip()),
            expand_path(paths.get(dir_type, '').strip()) if dir_type else '',
            filename or '')
        return sanitize_path(path, force=self.params.get('windowsfilenames'))

    @staticmethod
    def _outtmpl_expandpath(outtmpl):
        # expand_path translates '%%' into '%' and '$$' into '$'
        # correspondingly that is not what we want since we need to keep
        # '%%' intact for template dict substitution step. Working around
        # with boundary-alike separator hack.
        sep = ''.join([random.choice(ascii_letters) for _ in range(32)])
        outtmpl = outtmpl.replace('%%', f'%{sep}%').replace('$$', f'${sep}$')

        # outtmpl should be expand_path'ed before template dict substitution
        # because meta fields may contain env variables we don't want to
        # be expanded. For example, for outtmpl "%(title)s.%(ext)s" and
        # title "Hello $PATH", we don't want `$PATH` to be expanded.
        return expand_path(outtmpl).replace(sep, '')

    @staticmethod
    def escape_outtmpl(outtmpl):
        ''' Escape any remaining strings like %s, %abc% etc. '''
        return re.sub(
            STR_FORMAT_RE_TMPL.format('', '(?![%(\0])'),
            lambda mobj: ('' if mobj.group('has_key') else '%') + mobj.group(0),
            outtmpl)

    @classmethod
    def validate_outtmpl(cls, outtmpl):
        ''' @return None or Exception object '''
        outtmpl = re.sub(
            STR_FORMAT_RE_TMPL.format('[^)]*', '[ljhqBUDS]'),
            lambda mobj: f'{mobj.group(0)[:-1]}s',
            cls._outtmpl_expandpath(outtmpl))
        try:
            cls.escape_outtmpl(outtmpl) % collections.defaultdict(int)
            return None
        except ValueError as err:
            return err

    @staticmethod
    def _copy_infodict(info_dict):
        info_dict = dict(info_dict)
        info_dict.pop('__postprocessors', None)
        info_dict.pop('__pending_error', None)
        return info_dict

    def prepare_outtmpl(self, outtmpl, info_dict, sanitize=False):
        """ Make the outtmpl and info_dict suitable for substitution: ydl.escape_outtmpl(outtmpl) % info_dict
        @param sanitize    Whether to sanitize the output as a filename.
                           For backward compatibility, a function can also be passed
        """

        info_dict.setdefault('epoch', int(time.time()))  # keep epoch consistent once set

        info_dict = self._copy_infodict(info_dict)
        info_dict['duration_string'] = (  # %(duration>%H-%M-%S)s is wrong if duration > 24hrs
            formatSeconds(info_dict['duration'], '-' if sanitize else ':')
            if info_dict.get('duration', None) is not None
            else None)
        info_dict['autonumber'] = int(self.params.get('autonumber_start', 1) - 1 + self._num_downloads)
        info_dict['video_autonumber'] = self._num_videos
        if info_dict.get('resolution') is None:
            info_dict['resolution'] = self.format_resolution(info_dict, default=None)
        info_dict['thumbnail_filepaths'] = list(filter(None, traverse_obj(info_dict, ('thumbnails', ..., 'filepath'), default=[])))

        if self.params.get('env_in_outtmpl', False):
            info_dict['env'] = dict(os.environ)

        # For fields playlist_index, playlist_autonumber and autonumber convert all occurrences
        # of %(field)s to %(field)0Nd for backward compatibility
        field_size_compat_map = {
            'playlist_index': number_of_digits(info_dict.get('__last_playlist_index') or 0),
            'playlist_autonumber': number_of_digits(info_dict.get('n_entries') or 0),
            'autonumber': self.params.get('autonumber_size') or 5,
        }

        TMPL_DICT = {}
        EXTERNAL_FORMAT_RE = re.compile(STR_FORMAT_RE_TMPL.format('[^)]*', f'[{STR_FORMAT_TYPES}ljhqBUDS]'))
        MATH_FUNCTIONS = {
            '+': float.__add__,
            '-': float.__sub__,
        }
        # Field is of the form key1.key2...
        # where keys (except first) can be string, int or slice
        FIELD_RE = r'\w*(?:\.(?:\w+|{num}|{num}?(?::{num}?){{1,2}}))*'.format(num=r'(?:-?\d+)')
        MATH_FIELD_RE = rf'(?:{FIELD_RE}|-?{NUMBER_RE})'
        MATH_OPERATORS_RE = r'(?:%s)' % '|'.join(map(re.escape, MATH_FUNCTIONS.keys()))
        INTERNAL_FORMAT_RE = re.compile(rf'''(?x)
            (?P<negate>-)?
            (?P<fields>{FIELD_RE})
            (?P<maths>(?:{MATH_OPERATORS_RE}{MATH_FIELD_RE})*)
            (?:>(?P<strf_format>.+?))?
            (?P<remaining>
                (?P<alternate>(?<!\\),[^|&)]+)?
                (?:&(?P<replacement>.*?))?
                (?:\|(?P<default>.*?))?
            )$''')

        def _traverse_infodict(k):
            k = k.split('.')
            if k[0] == '':
                k.pop(0)
            return traverse_obj(info_dict, k, is_user_input=True, traverse_string=True)

        def get_value(mdict):
            # Object traversal
            value = _traverse_infodict(mdict['fields'])
            # Negative
            if mdict['negate']:
                value = float_or_none(value)
                if value is not None:
                    value *= -1
            # Do maths
            offset_key = mdict['maths']
            if offset_key:
                value = float_or_none(value)
                operator = None
                while offset_key:
                    item = re.match(
                        MATH_FIELD_RE if operator else MATH_OPERATORS_RE,
                        offset_key).group(0)
                    offset_key = offset_key[len(item):]
                    if operator is None:
                        operator = MATH_FUNCTIONS[item]
                        continue
                    item, multiplier = (item[1:], -1) if item[0] == '-' else (item, 1)
                    offset = float_or_none(item)
                    if offset is None:
                        offset = float_or_none(_traverse_infodict(item))
                    try:
                        value = operator(value, multiplier * offset)
                    except (TypeError, ZeroDivisionError):
                        return None
                    operator = None
            # Datetime formatting
            if mdict['strf_format']:
                value = strftime_or_none(value, mdict['strf_format'].replace('\\,', ','))

            return value

        na = self.params.get('outtmpl_na_placeholder', 'NA')

        def filename_sanitizer(key, value, restricted=self.params.get('restrictfilenames')):
            return sanitize_filename(str(value), restricted=restricted, is_id=(
                bool(re.search(r'(^|[_.])id(\.|$)', key))
                if 'filename-sanitization' in self.params['compat_opts']
                else NO_DEFAULT))

        sanitizer = sanitize if callable(sanitize) else filename_sanitizer
        sanitize = bool(sanitize)

        def _dumpjson_default(obj):
            if isinstance(obj, (set, LazyList)):
                return list(obj)
            return repr(obj)

        def create_key(outer_mobj):
            if not outer_mobj.group('has_key'):
                return outer_mobj.group(0)
            key = outer_mobj.group('key')
            mobj = re.match(INTERNAL_FORMAT_RE, key)
            initial_field = mobj.group('fields') if mobj else ''
            value, replacement, default = None, None, na
            while mobj:
                mobj = mobj.groupdict()
                default = mobj['default'] if mobj['default'] is not None else default
                value = get_value(mobj)
                replacement = mobj['replacement']
                if value is None and mobj['alternate']:
                    mobj = re.match(INTERNAL_FORMAT_RE, mobj['remaining'][1:])
                else:
                    break

            fmt = outer_mobj.group('format')
            if fmt == 's' and value is not None and key in field_size_compat_map.keys():
                fmt = f'0{field_size_compat_map[key]:d}d'

            value = default if value is None else value if replacement is None else replacement

            flags = outer_mobj.group('conversion') or ''
            str_fmt = f'{fmt[:-1]}s'
            if fmt[-1] == 'l':  # list
                delim = '\n' if '#' in flags else ', '
                value, fmt = delim.join(map(str, variadic(value, allowed_types=(str, bytes)))), str_fmt
            elif fmt[-1] == 'j':  # json
                value, fmt = json.dumps(value, default=_dumpjson_default, indent=4 if '#' in flags else None), str_fmt
            elif fmt[-1] == 'h':  # html
                value, fmt = escapeHTML(value), str_fmt
            elif fmt[-1] == 'q':  # quoted
                value, fmt = ' '.join(map(compat_shlex_quote, map(str, variadic(value)))), str_fmt
            elif fmt[-1] == 'B':  # bytes
                value = f'%{str_fmt}'.encode() % str(value).encode()
                value, fmt = value.decode('utf-8', 'ignore'), 's'
            elif fmt[-1] == 'U':  # unicode normalized
                value, fmt = unicodedata.normalize(
                    # "+" = compatibility equivalence, "#" = NFD
                    'NF%s%s' % ('K' if '+' in flags else '', 'D' if '#' in flags else 'C'),
                    value), str_fmt
            elif fmt[-1] == 'D':  # decimal suffix
                num_fmt, fmt = fmt[:-1].replace('#', ''), 's'
                value = format_decimal_suffix(value, f'%{num_fmt}f%s' if num_fmt else '%d%s',
                                              factor=1024 if '#' in flags else 1000)
            elif fmt[-1] == 'S':  # filename sanitization
                value, fmt = filename_sanitizer(initial_field, value, restricted='#' in flags), str_fmt
            elif fmt[-1] == 'c':
                if value:
                    value = str(value)[0]
                else:
                    fmt = str_fmt
            elif fmt[-1] not in 'rs':  # numeric
                value = float_or_none(value)
                if value is None:
                    value, fmt = default, 's'

            if sanitize:
                if fmt[-1] == 'r':
                    # If value is an object, sanitize might convert it to a string
                    # So we convert it to repr first
                    value, fmt = repr(value), str_fmt
                if fmt[-1] in 'csr':
                    value = sanitizer(initial_field, value)

            key = '%s\0%s' % (key.replace('%', '%\0'), outer_mobj.group('format'))
            TMPL_DICT[key] = value
            return '{prefix}%({key}){fmt}'.format(key=key, fmt=fmt, prefix=outer_mobj.group('prefix'))

        return EXTERNAL_FORMAT_RE.sub(create_key, outtmpl), TMPL_DICT

    def evaluate_outtmpl(self, outtmpl, info_dict, *args, **kwargs):
        outtmpl, info_dict = self.prepare_outtmpl(outtmpl, info_dict, *args, **kwargs)
        return self.escape_outtmpl(outtmpl) % info_dict

    def _prepare_filename(self, info_dict, *, outtmpl=None, tmpl_type=None):
        assert None in (outtmpl, tmpl_type), 'outtmpl and tmpl_type are mutually exclusive'
        if outtmpl is None:
            outtmpl = self.params['outtmpl'].get(tmpl_type or 'default', self.params['outtmpl']['default'])
        try:
            outtmpl = self._outtmpl_expandpath(outtmpl)
            filename = self.evaluate_outtmpl(outtmpl, info_dict, True)
            if not filename:
                return None

            if tmpl_type in ('', 'temp'):
                final_ext, ext = self.params.get('final_ext'), info_dict.get('ext')
                if final_ext and ext and final_ext != ext and filename.endswith(f'.{final_ext}'):
                    filename = replace_extension(filename, ext, final_ext)
            elif tmpl_type:
                force_ext = OUTTMPL_TYPES[tmpl_type]
                if force_ext:
                    filename = replace_extension(filename, force_ext, info_dict.get('ext'))

            # https://github.com/blackjack4494/youtube-dlc/issues/85
            trim_file_name = self.params.get('trim_file_name', False)
            if trim_file_name:
                no_ext, *ext = filename.rsplit('.', 2)
                filename = join_nonempty(no_ext[:trim_file_name], *ext, delim='.')

            return filename
        except ValueError as err:
            self.report_error('Error in output template: ' + str(err) + ' (encoding: ' + repr(preferredencoding()) + ')')
            return None

    def prepare_filename(self, info_dict, dir_type='', *, outtmpl=None, warn=False):
        """Generate the output filename"""
        if outtmpl:
            assert not dir_type, 'outtmpl and dir_type are mutually exclusive'
            dir_type = None
        filename = self._prepare_filename(info_dict, tmpl_type=dir_type, outtmpl=outtmpl)
        if not filename and dir_type not in ('', 'temp'):
            return ''

        if warn:
            if not self.params.get('paths'):
                pass
            elif filename == '-':
                self.report_warning('--paths is ignored when an outputting to stdout', only_once=True)
            elif self.isabs(filename):
                self.report_warning('--paths is ignored since an absolute path is given in output template', only_once=True)
        if filename == '-' or not filename:
            return filename

        return self.get_output_path(dir_type, filename)

    def _match_entry(self, info_dict, incomplete=False, silent=False):
        """ Returns None if the file should be downloaded """

        video_title = info_dict.get('title', info_dict.get('id', 'entry'))

        video_id = info_dict.get('id')
        if video_id and video_title != video_id:
            video_title = f'{video_title} [{video_id}]'

        def check_filter():
            if 'title' in info_dict:
                # This can happen when we're just evaluating the playlist
                title = info_dict['title']
                matchtitle = self.params.get('matchtitle', False)
                if matchtitle:
                    if not re.search(matchtitle, title, re.IGNORECASE):
                        return '"' + title + '" title did not match pattern "' + matchtitle + '"'
                rejecttitle = self.params.get('rejecttitle', False)
                if rejecttitle:
                    if re.search(rejecttitle, title, re.IGNORECASE):
                        return '"' + title + '" title matched reject pattern "' + rejecttitle + '"'
            date = info_dict.get('upload_date')
            if date is not None:
                dateRange = self.params.get('daterange', DateRange())
                if date not in dateRange:
                    return f'{date_from_str(date).isoformat()} upload date is not in range {dateRange}'
            view_count = info_dict.get('view_count')
            if view_count is not None:
                min_views = self.params.get('min_views')
                if min_views is not None and view_count < min_views:
                    return 'Skipping %s, because it has not reached minimum view count (%d/%d)' % (video_title, view_count, min_views)
                max_views = self.params.get('max_views')
                if max_views is not None and view_count > max_views:
                    return 'Skipping %s, because it has exceeded the maximum view count (%d/%d)' % (video_title, view_count, max_views)
            if age_restricted(info_dict.get('age_limit'), self.params.get('age_limit')):
                return 'Skipping "%s" because it is age restricted' % video_title

            match_filter = self.params.get('match_filter')
            if match_filter is not None:
                try:
                    ret = match_filter(info_dict, incomplete=incomplete)
                except TypeError:
                    # For backward compatibility
                    ret = None if incomplete else match_filter(info_dict)
                if ret is NO_DEFAULT:
                    while True:
                        filename = self._format_screen(self.prepare_filename(info_dict), self.Styles.FILENAME)
                        reply = input(self._format_screen(
                            f'Download "{filename}"? (Y/n): ', self.Styles.EMPHASIS)).lower().strip()
                        if reply in {'y', ''}:
                            return None
                        elif reply == 'n':
                            return f'Skipping {video_title}'
                elif ret is not None:
                    return ret
            return None

        if self.in_download_archive(info_dict):
            reason = '%s has already been recorded in the archive' % video_title
            break_opt, break_err = 'break_on_existing', ExistingVideoReached
        else:
            reason = check_filter()
            break_opt, break_err = 'break_on_reject', RejectedVideoReached
        if reason is not None:
            if not silent:
                self.to_screen('[download] ' + reason)
            if self.params.get(break_opt, False):
                raise break_err()
        return reason

    @staticmethod
    def add_extra_info(info_dict, extra_info):
        '''Set the keys from extra_info in info dict if they are missing'''
        for key, value in extra_info.items():
            info_dict.setdefault(key, value)

    def extract_info(self, url, download=True, ie_key=None, extra_info=None,
                     process=True, force_generic_extractor=False):
        """
        Return a list with a dictionary for each video extracted.

        Arguments:
        url -- URL to extract

        Keyword arguments:
        download -- whether to download videos during extraction
        ie_key -- extractor key hint
        extra_info -- dictionary containing the extra values to add to each result
        process -- whether to resolve all unresolved references (URLs, playlist items),
            must be True for download to work.
        force_generic_extractor -- force using the generic extractor
        """

        if extra_info is None:
            extra_info = {}

        if not ie_key and force_generic_extractor:
            ie_key = 'Generic'

        if ie_key:
            ies = {ie_key: self._get_info_extractor_class(ie_key)}
        else:
            ies = self._ies

        for ie_key, ie in ies.items():
            if not ie.suitable(url):
                continue

            if not ie.working():
                self.report_warning('The program functionality for this site has been marked as broken, '
                                    'and will probably not work.')

            temp_id = ie.get_temp_id(url)
            if temp_id is not None and self.in_download_archive({'id': temp_id, 'ie_key': ie_key}):
                self.to_screen(f'[{ie_key}] {temp_id}: has already been recorded in the archive')
                if self.params.get('break_on_existing', False):
                    raise ExistingVideoReached()
                break
            return self.__extract_info(url, self.get_info_extractor(ie_key), download, extra_info, process)
        else:
            self.report_error('no suitable InfoExtractor for URL %s' % url)

    def _handle_extraction_exceptions(func):
        @functools.wraps(func)
        def wrapper(self, *args, **kwargs):
            while True:
                try:
                    return func(self, *args, **kwargs)
                except (DownloadCancelled, LazyList.IndexError, PagedList.IndexError):
                    raise
                except ReExtractInfo as e:
                    if e.expected:
                        self.to_screen(f'{e}; Re-extracting data')
                    else:
                        self.to_stderr('\r')
                        self.report_warning(f'{e}; Re-extracting data')
                    continue
                except GeoRestrictedError as e:
                    msg = e.msg
                    if e.countries:
                        msg += '\nThis video is available in %s.' % ', '.join(
                            map(ISO3166Utils.short2full, e.countries))
                    msg += '\nYou might want to use a VPN or a proxy server (with --proxy) to workaround.'
                    self.report_error(msg)
                except ExtractorError as e:  # An error we somewhat expected
                    self.report_error(str(e), e.format_traceback())
                except Exception as e:
                    if self.params.get('ignoreerrors'):
                        self.report_error(str(e), tb=encode_compat_str(traceback.format_exc()))
                    else:
                        raise
                break
        return wrapper

    def _wait_for_video(self, ie_result={}):
        if (not self.params.get('wait_for_video')
                or ie_result.get('_type', 'video') != 'video'
                or ie_result.get('formats') or ie_result.get('url')):
            return

        format_dur = lambda dur: '%02d:%02d:%02d' % timetuple_from_msec(dur * 1000)[:-1]
        last_msg = ''

        def progress(msg):
            nonlocal last_msg
            full_msg = f'{msg}\n'
            if not self.params.get('noprogress'):
                full_msg = msg + ' ' * (len(last_msg) - len(msg)) + '\r'
            elif last_msg:
                return
            self.to_screen(full_msg, skip_eol=True)
            last_msg = msg

        min_wait, max_wait = self.params.get('wait_for_video')
        diff = try_get(ie_result, lambda x: x['release_timestamp'] - time.time())
        if diff is None and ie_result.get('live_status') == 'is_upcoming':
            diff = round(random.uniform(min_wait, max_wait) if (max_wait and min_wait) else (max_wait or min_wait), 0)
            self.report_warning('Release time of video is not known')
        elif ie_result and (diff or 0) <= 0:
            self.report_warning('Video should already be available according to extracted info')
        diff = min(max(diff or 0, min_wait or 0), max_wait or float('inf'))
        self.to_screen(f'[wait] Waiting for {format_dur(diff)} - Press Ctrl+C to try now')

        wait_till = time.time() + diff
        try:
            while True:
                diff = wait_till - time.time()
                if diff <= 0:
                    progress('')
                    raise ReExtractInfo('[wait] Wait period ended', expected=True)
                progress(f'[wait] Remaining time until next attempt: {self._format_screen(format_dur(diff), self.Styles.EMPHASIS)}')
                time.sleep(1)
        except KeyboardInterrupt:
            progress('')
            raise ReExtractInfo('[wait] Interrupted by user', expected=True)
        except BaseException as e:
            if not isinstance(e, ReExtractInfo):
                self.to_screen('')
            raise

    @_handle_extraction_exceptions
    def __extract_info(self, url, ie, download, extra_info, process):
<<<<<<< HEAD
        min_sleep_interval = self.params.get('sleep_before_extract')
        if min_sleep_interval:
            max_sleep_interval = self.params.get('max_sleep_before_extract') or min_sleep_interval
            sleep_interval = random.uniform(min_sleep_interval, max_sleep_interval)
            self.to_screen(
                '[extraction] Sleeping %s seconds...' % (
                    int(sleep_interval) if sleep_interval.is_integer()
                    else '%.2f' % sleep_interval))
            time.sleep(sleep_interval)

        ie_result = ie.extract(url)
=======
        try:
            ie_result = ie.extract(url)
        except UserNotLive as e:
            if process:
                if self.params.get('wait_for_video'):
                    self.report_warning(e)
                self._wait_for_video()
            raise
>>>>>>> 67685a54
        if ie_result is None:  # Finished already (backwards compatibility; listformats and friends should be moved here)
            self.report_warning(f'Extractor {ie.IE_NAME} returned nothing{bug_reports_message()}')
            return
        if isinstance(ie_result, list):
            # Backwards compatibility: old IE result format
            ie_result = {
                '_type': 'compat_list',
                'entries': ie_result,
            }
        if extra_info.get('original_url'):
            ie_result.setdefault('original_url', extra_info['original_url'])
        self.add_default_extra_info(ie_result, ie, url)
        if process:
            self._wait_for_video(ie_result)
            return self.process_ie_result(ie_result, download, extra_info)
        else:
            return ie_result

    def add_default_extra_info(self, ie_result, ie, url):
        if url is not None:
            self.add_extra_info(ie_result, {
                'webpage_url': url,
                'original_url': url,
            })
        webpage_url = ie_result.get('webpage_url')
        if webpage_url:
            self.add_extra_info(ie_result, {
                'webpage_url_basename': url_basename(webpage_url),
                'webpage_url_domain': get_domain(webpage_url),
            })
        if ie is not None:
            self.add_extra_info(ie_result, {
                'extractor': ie.IE_NAME,
                'extractor_key': ie.ie_key(),
            })

    def process_ie_result(self, ie_result, download=True, extra_info=None):
        """
        Take the result of the ie(may be modified) and resolve all unresolved
        references (URLs, playlist items).

        It will also download the videos if 'download'.
        Returns the resolved ie_result.
        """
        if extra_info is None:
            extra_info = {}
        result_type = ie_result.get('_type', 'video')

        if result_type in ('url', 'url_transparent'):
            ie_result['url'] = sanitize_url(ie_result['url'])
            if ie_result.get('original_url'):
                extra_info.setdefault('original_url', ie_result['original_url'])

            extract_flat = self.params.get('extract_flat', False)
            if ((extract_flat == 'in_playlist' and 'playlist' in extra_info)
                    or extract_flat is True):
                info_copy = ie_result.copy()
                ie = try_get(ie_result.get('ie_key'), self.get_info_extractor)
                if ie and not ie_result.get('id'):
                    info_copy['id'] = ie.get_temp_id(ie_result['url'])
                self.add_default_extra_info(info_copy, ie, ie_result['url'])
                self.add_extra_info(info_copy, extra_info)
                info_copy, _ = self.pre_process(info_copy)
                self.__forced_printings(info_copy, self.prepare_filename(info_copy), incomplete=True)
                self._raise_pending_errors(info_copy)
                if self.params.get('force_write_download_archive', False):
                    self.record_download_archive(info_copy)
                return ie_result

        if result_type == 'video':
            self.add_extra_info(ie_result, extra_info)
            ie_result = self.process_video_result(ie_result, download=download)
            self._raise_pending_errors(ie_result)
            additional_urls = (ie_result or {}).get('additional_urls')
            if additional_urls:
                # TODO: Improve MetadataParserPP to allow setting a list
                if isinstance(additional_urls, str):
                    additional_urls = [additional_urls]
                self.to_screen(
                    '[info] %s: %d additional URL(s) requested' % (ie_result['id'], len(additional_urls)))
                self.write_debug('Additional URLs: "%s"' % '", "'.join(additional_urls))
                ie_result['additional_entries'] = [
                    self.extract_info(
                        url, download, extra_info=extra_info,
                        force_generic_extractor=self.params.get('force_generic_extractor'))
                    for url in additional_urls
                ]
            return ie_result
        elif result_type == 'url':
            # We have to add extra_info to the results because it may be
            # contained in a playlist
            return self.extract_info(
                ie_result['url'], download,
                ie_key=ie_result.get('ie_key'),
                extra_info=extra_info)
        elif result_type == 'url_transparent':
            # Use the information from the embedding page
            info = self.extract_info(
                ie_result['url'], ie_key=ie_result.get('ie_key'),
                extra_info=extra_info, download=False, process=False)

            # extract_info may return None when ignoreerrors is enabled and
            # extraction failed with an error, don't crash and return early
            # in this case
            if not info:
                return info

            exempted_fields = {'_type', 'url', 'ie_key'}
            if not ie_result.get('section_end') and ie_result.get('section_start') is None:
                # For video clips, the id etc of the clip extractor should be used
                exempted_fields |= {'id', 'extractor', 'extractor_key'}

            new_result = info.copy()
            new_result.update(filter_dict(ie_result, lambda k, v: v is not None and k not in exempted_fields))

            # Extracted info may not be a video result (i.e.
            # info.get('_type', 'video') != video) but rather an url or
            # url_transparent. In such cases outer metadata (from ie_result)
            # should be propagated to inner one (info). For this to happen
            # _type of info should be overridden with url_transparent. This
            # fixes issue from https://github.com/ytdl-org/youtube-dl/pull/11163.
            if new_result.get('_type') == 'url':
                new_result['_type'] = 'url_transparent'

            return self.process_ie_result(
                new_result, download=download, extra_info=extra_info)
        elif result_type in ('playlist', 'multi_video'):
            # Protect from infinite recursion due to recursively nested playlists
            # (see https://github.com/ytdl-org/youtube-dl/issues/27833)
            webpage_url = ie_result.get('webpage_url')
            if webpage_url and webpage_url in self._playlist_urls:
                self.to_screen(
                    '[download] Skipping already downloaded playlist: %s'
                    % ie_result.get('title') or ie_result.get('id'))
                return

            self._playlist_level += 1
            self._playlist_urls.add(webpage_url)
            self._fill_common_fields(ie_result, False)
            self._sanitize_thumbnails(ie_result)
            try:
                return self.__process_playlist(ie_result, download)
            finally:
                self._playlist_level -= 1
                if not self._playlist_level:
                    self._playlist_urls.clear()
        elif result_type == 'compat_list':
            self.report_warning(
                'Extractor %s returned a compat_list result. '
                'It needs to be updated.' % ie_result.get('extractor'))

            def _fixup(r):
                self.add_extra_info(r, {
                    'extractor': ie_result.get('extractor'),
                    'webpage_url': ie_result['webpage_url'],
                    'webpage_url_basename': url_basename(ie_result['webpage_url']),
                    'webpage_url_domain': get_domain(ie_result['webpage_url']),
                    'extractor_key': ie_result['extractor_key'],
                })
                return r
            ie_result['entries'] = [
                self.process_ie_result(_fixup(r), download, extra_info)
                for r in ie_result['entries']
            ]
            return ie_result
        else:
            raise Exception('Invalid result type: %s' % result_type)

    def _ensure_dir_exists(self, path):
        if self.params.get('escape_long_names', False):
            path = split_longname(path)
        return make_dir(path, self.report_error)

    @staticmethod
    def _playlist_infodict(ie_result, strict=False, **kwargs):
        info = {
            'playlist_count': ie_result.get('playlist_count'),
            'playlist': ie_result.get('title') or ie_result.get('id'),
            'playlist_id': ie_result.get('id'),
            'playlist_title': ie_result.get('title'),
            'playlist_uploader': ie_result.get('uploader'),
            'playlist_uploader_id': ie_result.get('uploader_id'),
            **kwargs,
        }
        if strict:
            return info
        return {
            **info,
            'playlist_index': 0,
            '__last_playlist_index': max(ie_result['requested_entries'] or (0, 0)),
            'extractor': ie_result['extractor'],
            'webpage_url': ie_result['webpage_url'],
            'webpage_url_basename': url_basename(ie_result['webpage_url']),
            'webpage_url_domain': get_domain(ie_result['webpage_url']),
            'extractor_key': ie_result['extractor_key'],
        }

    def __process_playlist(self, ie_result, download):
        """Process each entry in the playlist"""
        assert ie_result['_type'] in ('playlist', 'multi_video')

        common_info = self._playlist_infodict(ie_result, strict=True)
        title = common_info.get('playlist') or '<Untitled>'
        if self._match_entry(common_info, incomplete=True) is not None:
            return
        self.to_screen(f'[download] Downloading {ie_result["_type"]}: {title}')

        all_entries = PlaylistEntries(self, ie_result)
        entries = orderedSet(all_entries.get_requested_items(), lazy=True)

        lazy = self.params.get('lazy_playlist')
        if lazy:
            resolved_entries, n_entries = [], 'N/A'
            ie_result['requested_entries'], ie_result['entries'] = None, None
        else:
            entries = resolved_entries = list(entries)
            n_entries = len(resolved_entries)
            ie_result['requested_entries'], ie_result['entries'] = tuple(zip(*resolved_entries)) or ([], [])
        if not ie_result.get('playlist_count'):
            # Better to do this after potentially exhausting entries
            ie_result['playlist_count'] = all_entries.get_full_count()

        ie_copy = collections.ChainMap(
            ie_result, self._playlist_infodict(ie_result, n_entries=int_or_none(n_entries)))

        _infojson_written = False
        write_playlist_files = self.params.get('allow_playlist_files', True)
        if write_playlist_files and self.params.get('list_thumbnails'):
            self.list_thumbnails(ie_result)
        if write_playlist_files and not self.params.get('simulate'):
            _infojson_written = self._write_info_json(
                'playlist', ie_result, self.prepare_filename(ie_copy, 'pl_infojson'))
            if _infojson_written is None:
                return
            if self._write_description('playlist', ie_result,
                                       self.prepare_filename(ie_copy, 'pl_description')) is None:
                return
            # TODO: This should be passed to ThumbnailsConvertor if necessary
            self._write_thumbnails('playlist', ie_result, self.prepare_filename(ie_copy, 'pl_thumbnail'))

        if lazy:
            if self.params.get('playlistreverse') or self.params.get('playlistrandom'):
                self.report_warning('playlistreverse and playlistrandom are not supported with lazy_playlist', only_once=True)
        elif self.params.get('playlistreverse'):
            entries.reverse()
        elif self.params.get('playlistrandom'):
            random.shuffle(entries)

        self.to_screen(f'[{ie_result["extractor"]}] Playlist {title}: Downloading {n_entries} videos'
                       f'{format_field(ie_result, "playlist_count", " of %s")}')

        keep_resolved_entries = self.params.get('extract_flat') != 'discard'
        if self.params.get('extract_flat') == 'discard_in_playlist':
            keep_resolved_entries = ie_result['_type'] != 'playlist'
        if keep_resolved_entries:
            self.write_debug('The information of all playlist entries will be held in memory')

        failures = 0
        max_failures = self.params.get('skip_playlist_after_errors') or float('inf')
        for i, (playlist_index, entry) in enumerate(entries):
            if lazy:
                resolved_entries.append((playlist_index, entry))
            if not entry:
                continue

            entry['__x_forwarded_for_ip'] = ie_result.get('__x_forwarded_for_ip')
            if not lazy and 'playlist-index' in self.params.get('compat_opts', []):
                playlist_index = ie_result['requested_entries'][i]

            extra = {
                **common_info,
                'n_entries': int_or_none(n_entries),
                'playlist_index': playlist_index,
                'playlist_autonumber': i + 1,
<<<<<<< HEAD
                'playlist': title,
                'playlist_id': ie_result.get('id'),
                'playlist_title': ie_result.get('title'),
                'playlist_uploader': ie_result.get('uploader'),
                'playlist_uploader_id': ie_result.get('uploader_id'),
                'extractor': ie_result.get('extractor'),
                'webpage_url': ie_result.get('webpage_url'),
                'webpage_url_basename': url_basename(ie_result.get('webpage_url')),
                'webpage_url_domain': get_domain(ie_result.get('webpage_url')),
                'extractor_key': ie_result.get('extractor_key'),
            })
=======
            }

            if self._match_entry(collections.ChainMap(entry, extra), incomplete=True) is not None:
                continue

            self.to_screen('[download] Downloading video %s of %s' % (
                self._format_screen(i + 1, self.Styles.ID), self._format_screen(n_entries, self.Styles.EMPHASIS)))

            entry_result = self.__process_iterable_entry(entry, download, extra)
>>>>>>> 67685a54
            if not entry_result:
                failures += 1
            if failures >= max_failures:
                self.report_error(
                    f'Skipping the remaining entries in playlist "{title}" since {failures} items failed extraction')
                break
            if keep_resolved_entries:
                resolved_entries[i] = (playlist_index, entry_result)

        # Update with processed data
        ie_result['requested_entries'], ie_result['entries'] = tuple(zip(*resolved_entries)) or ([], [])

        # Write the updated info to json
        if _infojson_written is True and self._write_info_json(
                'updated playlist', ie_result,
                self.prepare_filename(ie_copy, 'pl_infojson'), overwrite=True) is None:
            return

        ie_result = self.run_all_pps('playlist', ie_result)
        self.to_screen(f'[download] Finished downloading playlist: {title}')
        return ie_result

    @_handle_extraction_exceptions
    def __process_iterable_entry(self, entry, download, extra_info):
        return self.process_ie_result(
            entry, download=download, extra_info=extra_info)

    def _build_format_filter(self, filter_spec):
        " Returns a function to filter the formats according to the filter_spec "

        OPERATORS = {
            '<': operator.lt,
            '<=': operator.le,
            '>': operator.gt,
            '>=': operator.ge,
            '=': operator.eq,
            '!=': operator.ne,
        }
        operator_rex = re.compile(r'''(?x)\s*
            (?P<key>width|height|tbr|abr|vbr|asr|filesize|filesize_approx|fps)\s*
            (?P<op>%s)(?P<none_inclusive>\s*\?)?\s*
            (?P<value>[0-9.]+(?:[kKmMgGtTpPeEzZyY]i?[Bb]?)?)\s*
            ''' % '|'.join(map(re.escape, OPERATORS.keys())))
        m = operator_rex.fullmatch(filter_spec)
        if m:
            try:
                comparison_value = int(m.group('value'))
            except ValueError:
                comparison_value = parse_filesize(m.group('value'))
                if comparison_value is None:
                    comparison_value = parse_filesize(m.group('value') + 'B')
                if comparison_value is None:
                    raise ValueError(
                        'Invalid value %r in format specification %r' % (
                            m.group('value'), filter_spec))
            op = OPERATORS[m.group('op')]

        if not m:
            STR_OPERATORS = {
                '=': operator.eq,
                '^=': lambda attr, value: attr.startswith(value),
                '$=': lambda attr, value: attr.endswith(value),
                '*=': lambda attr, value: value in attr,
                '~=': lambda attr, value: value.search(attr) is not None
            }
            str_operator_rex = re.compile(r'''(?x)\s*
                (?P<key>[a-zA-Z0-9._-]+)\s*
                (?P<negation>!\s*)?(?P<op>%s)\s*(?P<none_inclusive>\?\s*)?
                (?P<quote>["'])?
                (?P<value>(?(quote)(?:(?!(?P=quote))[^\\]|\\.)+|[\w.-]+))
                (?(quote)(?P=quote))\s*
                ''' % '|'.join(map(re.escape, STR_OPERATORS.keys())))
            m = str_operator_rex.fullmatch(filter_spec)
            if m:
                if m.group('op') == '~=':
                    comparison_value = re.compile(m.group('value'))
                else:
                    comparison_value = re.sub(r'''\\([\\"'])''', r'\1', m.group('value'))
                str_op = STR_OPERATORS[m.group('op')]
                if m.group('negation'):
                    op = lambda attr, value: not str_op(attr, value)
                else:
                    op = str_op

        if not m:
            raise SyntaxError('Invalid filter specification %r' % filter_spec)

        def _filter(f):
            actual_value = f.get(m.group('key'))
            if actual_value is None:
                return m.group('none_inclusive')
            return op(actual_value, comparison_value)
        return _filter

    def _check_formats(self, formats):
        for f in formats:
            self.to_screen('[info] Testing format %s' % f['format_id'])
            path = self.get_output_path('temp')
            if not self._ensure_dir_exists(f'{path}/'):
                continue
            temp_file = tempfile.NamedTemporaryFile(suffix='.tmp', delete=False, dir=path or None)
            temp_file.close()
            try:
                success, _ = self.dl(temp_file.name, f, test=True)
            except (DownloadError, OSError, ValueError) + network_exceptions:
                success = False
            finally:
                if os.path.exists(temp_file.name):
                    try:
                        os.remove(temp_file.name)
                    except OSError:
                        self.report_warning('Unable to delete temporary file "%s"' % temp_file.name)
            if success:
                yield f
            else:
                self.to_screen('[info] Unable to download format %s. Skipping...' % f['format_id'])

    def _default_format_spec(self, info_dict, download=True):

        def can_merge():
            merger = FFmpegMergerPP(self)
            return merger.available and merger.can_merge()

        prefer_best = (
            not self.params.get('simulate')
            and download
            and (
                not can_merge()
                or info_dict.get('is_live') and not self.params.get('live_from_start')
                or self.params['outtmpl']['default'] == '-'))
        compat = (
            prefer_best
            or self.params.get('allow_multiple_audio_streams', False)
            or 'format-spec' in self.params['compat_opts'])

        return (
            'best/bestvideo+bestaudio' if prefer_best
            else 'bestvideo*+bestaudio/best' if not compat
            else 'bestvideo+bestaudio/best')

    def build_format_selector(self, format_spec):
        def syntax_error(note, start):
            message = (
                'Invalid format specification: '
                '{}\n\t{}\n\t{}^'.format(note, format_spec, ' ' * start[1]))
            return SyntaxError(message)

        PICKFIRST = 'PICKFIRST'
        MERGE = 'MERGE'
        SINGLE = 'SINGLE'
        GROUP = 'GROUP'
        FormatSelector = collections.namedtuple('FormatSelector', ['type', 'selector', 'filters'])

        allow_multiple_streams = {'audio': self.params.get('allow_multiple_audio_streams', False),
                                  'video': self.params.get('allow_multiple_video_streams', False)}

        verbose = self.params.get('verbose')
        check_formats = self.params.get('check_formats') == 'selected'

        def _parse_filter(tokens):
            filter_parts = []
            for type, string, start, _, _ in tokens:
                if type == tokenize.OP and string == ']':
                    return ''.join(filter_parts)
                else:
                    filter_parts.append(string)

        def _remove_unused_ops(tokens):
            # Remove operators that we don't use and join them with the surrounding strings
            # for example: 'mp4' '-' 'baseline' '-' '16x9' is converted to 'mp4-baseline-16x9'
            ALLOWED_OPS = ('/', '+', ',', '(', ')')
            last_string, last_start, last_end, last_line = None, None, None, None
            for type, string, start, end, line in tokens:
                if type == tokenize.OP and string == '[':
                    if last_string:
                        yield tokenize.NAME, last_string, last_start, last_end, last_line
                        last_string = None
                    yield type, string, start, end, line
                    # everything inside brackets will be handled by _parse_filter
                    for type, string, start, end, line in tokens:
                        yield type, string, start, end, line
                        if type == tokenize.OP and string == ']':
                            break
                elif type == tokenize.OP and string in ALLOWED_OPS:
                    if last_string:
                        yield tokenize.NAME, last_string, last_start, last_end, last_line
                        last_string = None
                    yield type, string, start, end, line
                elif type in [tokenize.NAME, tokenize.NUMBER, tokenize.OP]:
                    if not last_string:
                        last_string = string
                        last_start = start
                        last_end = end
                    else:
                        last_string += string
            if last_string:
                yield tokenize.NAME, last_string, last_start, last_end, last_line

        def _parse_format_selection(tokens, inside_merge=False, inside_choice=False, inside_group=False):
            selectors = []
            current_selector = None
            for type, string, start, _, _ in tokens:
                # ENCODING is only defined in python 3.x
                if type == getattr(tokenize, 'ENCODING', None):
                    continue
                elif type in [tokenize.NAME, tokenize.NUMBER]:
                    current_selector = FormatSelector(SINGLE, string, [])
                elif type == tokenize.OP:
                    if string == ')':
                        if not inside_group:
                            # ')' will be handled by the parentheses group
                            tokens.restore_last_token()
                        break
                    elif inside_merge and string in ['/', ',']:
                        tokens.restore_last_token()
                        break
                    elif inside_choice and string == ',':
                        tokens.restore_last_token()
                        break
                    elif string == ',':
                        if not current_selector:
                            raise syntax_error('"," must follow a format selector', start)
                        selectors.append(current_selector)
                        current_selector = None
                    elif string == '/':
                        if not current_selector:
                            raise syntax_error('"/" must follow a format selector', start)
                        first_choice = current_selector
                        second_choice = _parse_format_selection(tokens, inside_choice=True)
                        current_selector = FormatSelector(PICKFIRST, (first_choice, second_choice), [])
                    elif string == '[':
                        if not current_selector:
                            current_selector = FormatSelector(SINGLE, 'best', [])
                        format_filter = _parse_filter(tokens)
                        current_selector.filters.append(format_filter)
                    elif string == '(':
                        if current_selector:
                            raise syntax_error('Unexpected "("', start)
                        group = _parse_format_selection(tokens, inside_group=True)
                        current_selector = FormatSelector(GROUP, group, [])
                    elif string == '+':
                        if not current_selector:
                            raise syntax_error('Unexpected "+"', start)
                        selector_1 = current_selector
                        selector_2 = _parse_format_selection(tokens, inside_merge=True)
                        if not selector_2:
                            raise syntax_error('Expected a selector', start)
                        current_selector = FormatSelector(MERGE, (selector_1, selector_2), [])
                    else:
                        raise syntax_error(f'Operator not recognized: "{string}"', start)
                elif type == tokenize.ENDMARKER:
                    break
            if current_selector:
                selectors.append(current_selector)
            return selectors

        def _merge(formats_pair):
            format_1, format_2 = formats_pair

            formats_info = []
            formats_info.extend(format_1.get('requested_formats', (format_1,)))
            formats_info.extend(format_2.get('requested_formats', (format_2,)))

            if not allow_multiple_streams['video'] or not allow_multiple_streams['audio']:
                get_no_more = {'video': False, 'audio': False}
                for (i, fmt_info) in enumerate(formats_info):
                    if fmt_info.get('acodec') == fmt_info.get('vcodec') == 'none':
                        formats_info.pop(i)
                        continue
                    for aud_vid in ['audio', 'video']:
                        if not allow_multiple_streams[aud_vid] and fmt_info.get(aud_vid[0] + 'codec') != 'none':
                            if get_no_more[aud_vid]:
                                formats_info.pop(i)
                                break
                            get_no_more[aud_vid] = True

            if len(formats_info) == 1:
                return formats_info[0]

            video_fmts = [fmt_info for fmt_info in formats_info if fmt_info.get('vcodec') != 'none']
            audio_fmts = [fmt_info for fmt_info in formats_info if fmt_info.get('acodec') != 'none']

            the_only_video = video_fmts[0] if len(video_fmts) == 1 else None
            the_only_audio = audio_fmts[0] if len(audio_fmts) == 1 else None

            # if the merge was requested, force it to merge info MKV
            # when --merge-output-format is not given
            # because this is the behavior what I want
            output_ext = self.params.get('merge_output_format') or 'mkv'

            filtered = lambda *keys: filter(None, (traverse_obj(fmt, *keys) for fmt in formats_info))

            new_dict = {
                'requested_formats': formats_info,
                'format': '+'.join(filtered('format')),
                'format_id': '+'.join(filtered('format_id')),
                'ext': output_ext,
                'protocol': '+'.join(map(determine_protocol, formats_info)),
                'language': '+'.join(orderedSet(filtered('language'))) or None,
                'format_note': '+'.join(orderedSet(filtered('format_note'))) or None,
                'filesize_approx': sum(filtered('filesize', 'filesize_approx')) or None,
                'tbr': sum(filtered('tbr', 'vbr', 'abr')),
            }

            if the_only_video:
                new_dict.update({
                    'width': the_only_video.get('width'),
                    'height': the_only_video.get('height'),
                    'resolution': the_only_video.get('resolution') or self.format_resolution(the_only_video),
                    'fps': the_only_video.get('fps'),
                    'dynamic_range': the_only_video.get('dynamic_range'),
                    'vcodec': the_only_video.get('vcodec'),
                    'vbr': the_only_video.get('vbr'),
                    'stretched_ratio': the_only_video.get('stretched_ratio'),
                })

            if the_only_audio:
                new_dict.update({
                    'acodec': the_only_audio.get('acodec'),
                    'abr': the_only_audio.get('abr'),
                    'asr': the_only_audio.get('asr'),
                })

            return new_dict

        def _check_formats(formats):
            if not check_formats:
                yield from formats
                return
            yield from self._check_formats(formats)

        def _build_selector_function(selector):
            if isinstance(selector, list):  # ,
                fs = [_build_selector_function(s) for s in selector]

                def selector_function(ctx):
                    for f in fs:
                        yield from f(ctx)
                return selector_function

            elif selector.type == GROUP:  # ()
                selector_function = _build_selector_function(selector.selector)

            elif selector.type == PICKFIRST:  # /
                fs = [_build_selector_function(s) for s in selector.selector]

                def selector_function(ctx):
                    for f in fs:
                        picked_formats = list(f(ctx))
                        if picked_formats:
                            return picked_formats
                    return []

            elif selector.type == MERGE:  # +
                selector_1, selector_2 = map(_build_selector_function, selector.selector)

                def selector_function(ctx):
                    for pair in itertools.product(selector_1(ctx), selector_2(ctx)):
                        yield _merge(pair)

            elif selector.type == SINGLE:  # atom
                format_spec = selector.selector or 'best'

                # TODO: Add allvideo, allaudio etc by generalizing the code with best/worst selector
                if format_spec == 'all':
                    def selector_function(ctx):
                        yield from _check_formats(ctx['formats'][::-1])
                elif format_spec == 'mergeall':
                    def selector_function(ctx):
                        formats = list(_check_formats(
                            f for f in ctx['formats'] if f.get('vcodec') != 'none' or f.get('acodec') != 'none'))
                        if not formats:
                            return
                        merged_format = formats[-1]
                        for f in formats[-2::-1]:
                            merged_format = _merge((merged_format, f))
                        yield merged_format

                else:
                    format_fallback, seperate_fallback, format_reverse, format_idx = False, None, True, 1
                    mobj = re.match(
                        r'(?P<bw>best|worst|b|w)(?P<type>video|audio|v|a)?(?P<mod>\*)?(?:\.(?P<n>[1-9]\d*))?$',
                        format_spec)
                    if mobj is not None:
                        format_idx = int_or_none(mobj.group('n'), default=1)
                        format_reverse = mobj.group('bw')[0] == 'b'
                        format_type = (mobj.group('type') or [None])[0]
                        not_format_type = {'v': 'a', 'a': 'v'}.get(format_type)
                        format_modified = mobj.group('mod') is not None

                        format_fallback = not format_type and not format_modified  # for b, w
                        _filter_f = (
                            (lambda f: f.get('%scodec' % format_type) != 'none')
                            if format_type and format_modified  # bv*, ba*, wv*, wa*
                            else (lambda f: f.get('%scodec' % not_format_type) == 'none')
                            if format_type  # bv, ba, wv, wa
                            else (lambda f: f.get('vcodec') != 'none' and f.get('acodec') != 'none')
                            if not format_modified  # b, w
                            else lambda f: True)  # b*, w*
                        filter_f = lambda f: _filter_f(f) and (
                            f.get('vcodec') != 'none' or f.get('acodec') != 'none')
                    else:
                        if format_spec in self._format_selection_exts['audio']:
                            filter_f = lambda f: f.get('ext') == format_spec and f.get('acodec') != 'none'
                        elif format_spec in self._format_selection_exts['video']:
                            filter_f = lambda f: f.get('ext') == format_spec and f.get('acodec') != 'none' and f.get('vcodec') != 'none'
                            seperate_fallback = lambda f: f.get('ext') == format_spec and f.get('vcodec') != 'none'
                        elif format_spec in self._format_selection_exts['storyboards']:
                            filter_f = lambda f: f.get('ext') == format_spec and f.get('acodec') == 'none' and f.get('vcodec') == 'none'
                        else:
                            filter_f = lambda f: f.get('format_id') == format_spec  # id

                    def selector_function(ctx):
                        formats = list(ctx['formats'])
                        matches = list(filter(filter_f, formats)) if filter_f is not None else formats
                        if not matches:
                            if format_fallback and ctx['incomplete_formats']:
                                # for extractors with incomplete formats (audio only (soundcloud)
                                # or video only (imgur)) best/worst will fallback to
                                # best/worst {video,audio}-only format
                                matches = formats
                            elif seperate_fallback and not ctx['has_merged_format']:
                                # for compatibility with youtube-dl when there is no pre-merged format
                                matches = list(filter(seperate_fallback, formats))
                        matches = LazyList(_check_formats(matches[::-1 if format_reverse else 1]))
                        try:
                            yield matches[format_idx - 1]
                        except LazyList.IndexError:
                            return

            filters = [self._build_format_filter(f) for f in selector.filters]

            def final_selector(ctx):
                ctx_copy = dict(ctx)
                for _filter in filters:
                    ctx_copy['formats'] = list(filter(_filter, ctx_copy['formats']))
                return selector_function(ctx_copy)
            return final_selector

        def _visit_selectors(selector):
            """
            Selector tree visitor. Only used when -Fv is set
            This yields selectors including non-SINGLE ones, but then it won't be visitor anymore
            """
            if isinstance(selector, list):  # ,
                for n in selector:
                    yield from _visit_selectors(n)

            elif selector.type == GROUP:  # ()
                yield selector
                yield from _visit_selectors(selector.selector)
            elif selector.type == PICKFIRST:  # /
                yield selector
                for n in selector.selector:
                    yield from _visit_selectors(n)
            elif selector.type == MERGE:  # +
                yield selector
                for n in selector.selector:
                    yield from _visit_selectors(n)
            elif selector.type == SINGLE:  # atom
                yield selector

        stream = io.BytesIO(format_spec.encode())
        try:
            tokens = list(_remove_unused_ops(tokenize.tokenize(stream.readline)))
        except tokenize.TokenError:
            raise syntax_error('Missing closing/opening brackets or parenthesis', (0, len(format_spec)))

        class TokenIterator:
            def __init__(self, tokens):
                self.tokens = tokens
                self.counter = 0

            def __iter__(self):
                return self

            def __next__(self):
                if self.counter >= len(self.tokens):
                    raise StopIteration()
                value = self.tokens[self.counter]
                self.counter += 1
                return value

            next = __next__

            def restore_last_token(self):
                self.counter -= 1

        parsed_selector = _parse_format_selection(iter(TokenIterator(tokens)))
        final_selector_func = _build_selector_function(parsed_selector)
        if verbose:
            # perform format debugging when -Fv
            all_single_selectors = list(filter(lambda x: x.type == SINGLE, _visit_selectors(parsed_selector)))
            final_selector_func.selectors = list(zip(all_single_selectors, map(_build_selector_function, all_single_selectors)))
        return final_selector_func

    def _calc_headers(self, info_dict):
        res = merge_headers(self.params['http_headers'], info_dict.get('http_headers') or {})

        cookies = self._calc_cookies(info_dict['url'])
        if cookies:
            res['Cookie'] = cookies

        if 'X-Forwarded-For' not in res:
            x_forwarded_for_ip = info_dict.get('__x_forwarded_for_ip')
            if x_forwarded_for_ip:
                res['X-Forwarded-For'] = x_forwarded_for_ip

        return res

    def _calc_cookies(self, url):
        pr = sanitized_Request(url)
        self.cookiejar.add_cookie_header(pr)
        return pr.get_header('Cookie')

    def _sort_thumbnails(self, thumbnails):
        thumbnails.sort(key=lambda t: (
            t.get('preference') if t.get('preference') is not None else -1,
            t.get('width') if t.get('width') is not None else -1,
            t.get('height') if t.get('height') is not None else -1,
            t.get('id') if t.get('id') is not None else '',
            t.get('url')))

    def _sanitize_thumbnails(self, info_dict):
        thumbnails = info_dict.get('thumbnails')
        if thumbnails is None:
            thumbnail = info_dict.get('thumbnail')
            if thumbnail:
                info_dict['thumbnails'] = thumbnails = [{'url': thumbnail}]
        if not thumbnails:
            return

        def check_thumbnails(thumbnails):
            for t in thumbnails:
                self.to_screen(f'[info] Testing thumbnail {t["id"]}')
                try:
                    self.urlopen(HEADRequest(t['url']))
                except network_exceptions as err:
                    self.to_screen(f'[info] Unable to connect to thumbnail {t["id"]} URL {t["url"]!r} - {err}. Skipping...')
                    continue
                yield t

        self._sort_thumbnails(thumbnails)
        for i, t in enumerate(thumbnails):
            if t.get('id') is None:
                t['id'] = '%d' % i
            if t.get('width') and t.get('height'):
                t['resolution'] = '%dx%d' % (t['width'], t['height'])
            t['url'] = sanitize_url(t['url'])

        if self.params.get('check_formats') is True:
            info_dict['thumbnails'] = LazyList(check_thumbnails(thumbnails[::-1]), reverse=True)
        else:
            info_dict['thumbnails'] = thumbnails

    def _fill_common_fields(self, info_dict, is_video=True):
        # TODO: move sanitization here
        if is_video:
            # playlists are allowed to lack "title"
            title = info_dict.get('title', NO_DEFAULT)
            if title is NO_DEFAULT:
                raise ExtractorError('Missing "title" field in extractor result',
                                     video_id=info_dict['id'], ie=info_dict['extractor'])
            info_dict['fulltitle'] = title
            if not title:
                if title == '':
                    self.write_debug('Extractor gave empty title. Creating a generic title')
                else:
                    self.report_warning('Extractor failed to obtain "title". Creating a generic title instead')
                info_dict['title'] = f'{info_dict["extractor"].replace(":", "-")} video #{info_dict["id"]}'

        if info_dict.get('duration') is not None:
            info_dict['duration_string'] = formatSeconds(info_dict['duration'])

        for ts_key, date_key in (
                ('timestamp', 'upload_date'),
                ('release_timestamp', 'release_date'),
                ('modified_timestamp', 'modified_date'),
        ):
            if info_dict.get(date_key) is None and info_dict.get(ts_key) is not None:
                # Working around out-of-range timestamp values (e.g. negative ones on Windows,
                # see http://bugs.python.org/issue1646728)
                with contextlib.suppress(ValueError, OverflowError, OSError):
                    upload_date = datetime.datetime.utcfromtimestamp(info_dict[ts_key])
                    info_dict[date_key] = upload_date.strftime('%Y%m%d')

        live_keys = ('is_live', 'was_live')
        live_status = info_dict.get('live_status')
        if live_status is None:
            for key in live_keys:
                if info_dict.get(key) is False:
                    continue
                if info_dict.get(key):
                    live_status = key
                break
            if all(info_dict.get(key) is False for key in live_keys):
                live_status = 'not_live'
        if live_status:
            info_dict['live_status'] = live_status
            for key in live_keys:
                if info_dict.get(key) is None:
                    info_dict[key] = (live_status == key)

        # Auto generate title fields corresponding to the *_number fields when missing
        # in order to always have clean titles. This is very common for TV series.
        for field in ('chapter', 'season', 'episode'):
            if info_dict.get('%s_number' % field) is not None and not info_dict.get(field):
                info_dict[field] = '%s %d' % (field.capitalize(), info_dict['%s_number' % field])

    def _raise_pending_errors(self, info):
        err = info.pop('__pending_error', None)
        if err:
            self.report_error(err, tb=False)

    def process_video_result(self, info_dict, download=True):
        assert info_dict.get('_type', 'video') == 'video'
        self._num_videos += 1

        if 'id' not in info_dict:
            raise ExtractorError('Missing "id" field in extractor result', ie=info_dict['extractor'])
        elif not info_dict.get('id'):
            raise ExtractorError('Extractor failed to obtain "id"', ie=info_dict['extractor'])

        def report_force_conversion(field, field_not, conversion):
            self.report_warning(
                '"%s" field is not %s - forcing %s conversion, there is an error in extractor'
                % (field, field_not, conversion))

        def sanitize_string_field(info, string_field):
            field = info.get(string_field)
            if field is None or isinstance(field, str):
                return
            report_force_conversion(string_field, 'a string', 'string')
            info[string_field] = str(field)

        def sanitize_numeric_fields(info):
            for numeric_field in self._NUMERIC_FIELDS:
                field = info.get(numeric_field)
                if field is None or isinstance(field, (int, float)):
                    continue
                report_force_conversion(numeric_field, 'numeric', 'int')
                info[numeric_field] = int_or_none(field)

        sanitize_string_field(info_dict, 'id')
        sanitize_numeric_fields(info_dict)
        if info_dict.get('section_end') and info_dict.get('section_start') is not None:
            info_dict['duration'] = round(info_dict['section_end'] - info_dict['section_start'], 3)
        if (info_dict.get('duration') or 0) <= 0 and info_dict.pop('duration', None):
            self.report_warning('"duration" field is negative, there is an error in extractor')

        chapters = info_dict.get('chapters') or []
        if chapters and chapters[0].get('start_time'):
            chapters.insert(0, {'start_time': 0})

        dummy_chapter = {'end_time': 0, 'start_time': info_dict.get('duration')}
        for idx, (prev, current, next_) in enumerate(zip(
                (dummy_chapter, *chapters), chapters, (*chapters[1:], dummy_chapter)), 1):
            if current.get('start_time') is None:
                current['start_time'] = prev.get('end_time')
            if not current.get('end_time'):
                current['end_time'] = next_.get('start_time')
            if not current.get('title'):
                current['title'] = f'<Untitled Chapter {idx}>'

        if 'playlist' not in info_dict:
            # It isn't part of a playlist
            info_dict['playlist'] = None
            info_dict['playlist_index'] = None

        self._sanitize_thumbnails(info_dict)

        thumbnail = info_dict.get('thumbnail')
        thumbnails = info_dict.get('thumbnails')
        if thumbnail:
            info_dict['thumbnail'] = sanitize_url(thumbnail)
        elif thumbnails:
            info_dict['thumbnail'] = thumbnails[-1]['url']

        if info_dict.get('display_id') is None and 'id' in info_dict:
            info_dict['display_id'] = info_dict['id']

        self._fill_common_fields(info_dict)

        for cc_kind in ('subtitles', 'automatic_captions'):
            cc = info_dict.get(cc_kind)
            if cc:
                for _, subtitle in cc.items():
                    for subtitle_format in subtitle:
                        if subtitle_format.get('url'):
                            subtitle_format['url'] = sanitize_url(subtitle_format['url'])
                        if subtitle_format.get('ext') is None:
                            subtitle_format['ext'] = determine_ext(subtitle_format['url']).lower()

        automatic_captions = info_dict.get('automatic_captions')
        subtitles = info_dict.get('subtitles')

        info_dict['requested_subtitles'] = self.process_subtitles(
            info_dict['id'], subtitles, automatic_captions)

        if info_dict.get('formats') is None:
            # There's only one format available
            formats = [info_dict]
        else:
            formats = info_dict['formats']

        # or None ensures --clean-infojson removes it
        info_dict['_has_drm'] = any(f.get('has_drm') for f in formats) or None
        if not self.params.get('allow_unplayable_formats'):
            formats = [f for f in formats if not f.get('has_drm')]
            if info_dict['_has_drm'] and all(
                    f.get('acodec') == f.get('vcodec') == 'none' for f in formats):
                self.report_warning(
                    'This video is DRM protected and only images are available for download. '
                    'Use --list-formats to see them')

        get_from_start = not info_dict.get('is_live') or bool(self.params.get('live_from_start'))
        if not get_from_start:
            info_dict['title'] += ' ' + datetime.datetime.now().strftime('%Y-%m-%d %H:%M')
        if info_dict.get('is_live') and formats:
            formats = [f for f in formats if bool(f.get('is_from_start')) == get_from_start]
            if get_from_start and not formats:
                self.raise_no_formats(info_dict, msg=(
                    '--live-from-start is passed, but there are no formats that can be downloaded from the start. '
                    'If you want to download from the current time, use --no-live-from-start'))

        if not formats:
            self.raise_no_formats(info_dict)

        def is_wellformed(f):
            url = f.get('url')
            if not url:
                self.report_warning(
                    '"url" field is missing or empty - skipping format, '
                    'there is an error in extractor')
                return False
            if isinstance(url, bytes):
                sanitize_string_field(f, 'url')
            return True

        # Filter out malformed formats for better extraction robustness
        formats = list(filter(is_wellformed, formats))

        formats_dict = {}

        # We check that all the formats have the format and format_id fields
        for i, format in enumerate(formats):
            sanitize_string_field(format, 'format_id')
            sanitize_numeric_fields(format)
            format['url'] = sanitize_url(format['url'])
            if not format.get('format_id'):
                format['format_id'] = str(i)
            else:
                # Sanitize format_id from characters used in format selector expression
                format['format_id'] = re.sub(r'[\s,/+\[\]()]', '_', format['format_id'])
            format_id = format['format_id']
            if format_id not in formats_dict:
                formats_dict[format_id] = []
            formats_dict[format_id].append(format)

        # Make sure all formats have unique format_id
        common_exts = set(itertools.chain(*self._format_selection_exts.values()))
        for format_id, ambiguous_formats in formats_dict.items():
            ambigious_id = len(ambiguous_formats) > 1
            for i, format in enumerate(ambiguous_formats):
                if ambigious_id:
                    format['format_id'] = '%s-%d' % (format_id, i)
                if format.get('ext') is None:
                    format['ext'] = determine_ext(format['url']).lower()
                # Ensure there is no conflict between id and ext in format selection
                # See https://github.com/yt-dlp/yt-dlp/issues/1282
                if format['format_id'] != format['ext'] and format['format_id'] in common_exts:
                    format['format_id'] = 'f%s' % format['format_id']

        for i, format in enumerate(formats):
            if format.get('format') is None:
                format['format'] = '{id} - {res}{note}'.format(
                    id=format['format_id'],
                    res=self.format_resolution(format),
                    note=format_field(format, 'format_note', ' (%s)'),
                )
            if format.get('protocol') is None:
                format['protocol'] = determine_protocol(format)
            if format.get('resolution') is None:
                format['resolution'] = self.format_resolution(format, default=None)
            if format.get('dynamic_range') is None and format.get('vcodec') != 'none':
                format['dynamic_range'] = 'SDR'
            if (info_dict.get('duration') and format.get('tbr')
                    and not format.get('filesize') and not format.get('filesize_approx')):
                format['filesize_approx'] = int(info_dict['duration'] * format['tbr'] * (1024 / 8))

            # Add HTTP headers, so that external programs can use them from the
            # json output
            full_format_info = info_dict.copy()
            full_format_info.update(format)
            format['http_headers'] = self._calc_headers(full_format_info)
        # Remove private housekeeping stuff
        if '__x_forwarded_for_ip' in info_dict:
            del info_dict['__x_forwarded_for_ip']

        if self.params.get('check_formats') is True:
            formats = LazyList(self._check_formats(formats[::-1]), reverse=True)

        if not formats or formats[0] is not info_dict:
            # only set the 'formats' fields if the original info_dict list them
            # otherwise we end up with a circular reference, the first (and unique)
            # element in the 'formats' field in info_dict is info_dict itself,
            # which can't be exported to json
            info_dict['formats'] = formats

        info_dict, _ = self.pre_process(info_dict)

        if self._match_entry(info_dict, incomplete=self._format_fields) is not None:
            return info_dict

        self.post_extract(info_dict)
        info_dict, _ = self.pre_process(info_dict, 'after_filter')

        # The pre-processors may have modified the formats
        formats = info_dict.get('formats', [info_dict])
        format_selector = None

        def fms():
            nonlocal format_selector
            if format_selector:
                return format_selector
            # NOTE: be careful at list_formats
            format_selector = self.format_selector
            if format_selector == '-':
                # cancel format selector compilation and wipe cache
                format_selector = None
                return None
            if format_selector is None:
                req_format = self._default_format_spec(info_dict, download=download)
                self.write_debug('Default format spec: %s' % req_format)
                format_selector = self.build_format_selector(req_format)
            return format_selector

        list_only = self.params.get('simulate') is None and (
            self.params.get('list_thumbnails') or self.params.get('listformats') or self.params.get('listsubtitles'))
        interactive_format_selection = not list_only and self.format_selector == '-'
        if self.params.get('list_thumbnails'):
            self.list_thumbnails(info_dict)
        if self.params.get('listsubtitles'):
            if 'automatic_captions' in info_dict:
                self.list_subtitles(
                    info_dict['id'], automatic_captions, 'automatic captions')
            self.list_subtitles(info_dict['id'], subtitles, 'subtitles')
        if self.params.get('listformats') or interactive_format_selection:
            self.list_formats(info_dict, fms())
        if list_only:
            # Without this printing, -F --print-json will not work
            self.__forced_printings(info_dict, self.prepare_filename(info_dict), incomplete=True)
            return info_dict

        while True:
            if interactive_format_selection:
                req_format = input(
                    self._format_screen('\nEnter format selector: ', self.Styles.EMPHASIS))
                try:
                    format_selector = self.build_format_selector(req_format)
                except SyntaxError as err:
                    self.report_error(err, tb=False, is_error=False)
                    continue

            formats_to_download = list(fms()({
                'formats': formats,
                'has_merged_format': any('none' not in (f.get('acodec'), f.get('vcodec')) for f in formats),
                'incomplete_formats': (
                    # All formats are video-only or
                    all(f.get('vcodec') != 'none' and f.get('acodec') == 'none' for f in formats)
                    # all formats are audio-only
                    or all(f.get('vcodec') == 'none' and f.get('acodec') != 'none' for f in formats)),
            }))
            if interactive_format_selection and not formats_to_download:
                self.report_error('Requested format is not available', tb=False, is_error=False)
                continue
            break

        if not formats_to_download:
            if not self.params.get('ignore_no_formats_error'):
                raise ExtractorError(
                    'Requested format is not available. Use --list-formats for a list of available formats',
                    expected=True, video_id=info_dict['id'], ie=info_dict['extractor'])
            self.report_warning('Requested format is not available')
            # Process what we can, even without any available formats.
            formats_to_download = [{}]

        requested_ranges = self.params.get('download_ranges')
        if requested_ranges:
            requested_ranges = tuple(requested_ranges(info_dict, self))

        best_format, downloaded_formats = formats_to_download[-1], []
        if download:
            if best_format:
                def to_screen(*msg):
                    self.to_screen(f'[info] {info_dict["id"]}: {" ".join(", ".join(variadic(m)) for m in msg)}')

                to_screen(f'Downloading {len(formats_to_download)} format(s):',
                          (f['format_id'] for f in formats_to_download))
                if requested_ranges:
                    to_screen(f'Downloading {len(requested_ranges)} time ranges:',
                              (f'{int(c["start_time"])}-{int(c["end_time"])}' for c in requested_ranges))
            max_downloads_reached = False

            for fmt, chapter in itertools.product(formats_to_download, requested_ranges or [{}]):
                new_info = self._copy_infodict(info_dict)
                new_info.update(fmt)
                offset, duration = info_dict.get('section_start') or 0, info_dict.get('duration') or float('inf')
                if chapter or offset:
                    new_info.update({
                        'section_start': offset + chapter.get('start_time', 0),
                        'section_end': offset + min(chapter.get('end_time', duration), duration),
                        'section_title': chapter.get('title'),
                        'section_number': chapter.get('index'),
                    })
                downloaded_formats.append(new_info)
                try:
                    self.process_info(new_info)
                except MaxDownloadsReached:
                    max_downloads_reached = True
                self._raise_pending_errors(new_info)
                # Remove copied info
                for key, val in tuple(new_info.items()):
                    if info_dict.get(key) == val:
                        new_info.pop(key)
                if max_downloads_reached:
                    break

            write_archive = {f.get('__write_download_archive', False) for f in downloaded_formats}
            assert write_archive.issubset({True, False, 'ignore'})
            if True in write_archive and False not in write_archive:
                self.record_download_archive(info_dict)

            info_dict['requested_downloads'] = downloaded_formats
            info_dict = self.run_all_pps('after_video', info_dict)
            if max_downloads_reached:
                raise MaxDownloadsReached()

        # We update the info dict with the selected best quality format (backwards compatibility)
        info_dict.update(best_format)
        return info_dict

    def process_subtitles(self, video_id, normal_subtitles, automatic_captions):
        """Select the requested subtitles and their format"""
        available_subs, normal_sub_langs = {}, []
        if normal_subtitles and self.params.get('writesubtitles'):
            available_subs.update(normal_subtitles)
            normal_sub_langs = tuple(normal_subtitles.keys())
        if automatic_captions and self.params.get('writeautomaticsub'):
            for lang, cap_info in automatic_captions.items():
                if lang not in available_subs:
                    available_subs[lang] = cap_info

        if (not self.params.get('writesubtitles') and not
                self.params.get('writeautomaticsub') or not
                available_subs):
            return None

        all_sub_langs = tuple(available_subs.keys())
        if self.params.get('allsubtitles', False):
            requested_langs = all_sub_langs
        elif self.params.get('subtitleslangs', False):
            # A list is used so that the order of languages will be the same as
            # given in subtitleslangs. See https://github.com/yt-dlp/yt-dlp/issues/1041
            requested_langs = []
            for lang_re in self.params.get('subtitleslangs'):
                discard = lang_re[0] == '-'
                if discard:
                    lang_re = lang_re[1:]
                if lang_re == 'all':
                    if discard:
                        requested_langs = []
                    else:
                        requested_langs.extend(all_sub_langs)
                    continue
                current_langs = filter(re.compile(lang_re + '$').match, all_sub_langs)
                if discard:
                    for lang in current_langs:
                        while lang in requested_langs:
                            requested_langs.remove(lang)
                else:
                    requested_langs.extend(current_langs)
            requested_langs = orderedSet(requested_langs)
        elif normal_sub_langs:
            requested_langs = ['en'] if 'en' in normal_sub_langs else normal_sub_langs[:1]
        else:
            requested_langs = ['en'] if 'en' in all_sub_langs else all_sub_langs[:1]
        if requested_langs:
            self.write_debug('Downloading subtitles: %s' % ', '.join(requested_langs))

        formats_query = self.params.get('subtitlesformat', 'best')
        formats_preference = formats_query.split('/') if formats_query else []
        subs = {}
        for lang in requested_langs:
            formats = available_subs.get(lang)
            if formats is None:
                self.report_warning(f'{lang} subtitles not available for {video_id}')
                continue
            for ext in formats_preference:
                if ext == 'best':
                    f = formats[-1]
                    break
                matches = list(filter(lambda f: f['ext'] == ext, formats))
                if matches:
                    f = matches[-1]
                    break
            else:
                f = formats[-1]
                self.report_warning(
                    'No subtitle format found matching "%s" for language %s, '
                    'using %s' % (formats_query, lang, f['ext']))
            subs[lang] = f
        return subs

    def _forceprint(self, key, info_dict):
        if info_dict is None:
            return
        info_copy = info_dict.copy()
        info_copy['formats_table'] = self.render_formats_table(info_dict)
        info_copy['thumbnails_table'] = self.render_thumbnails_table(info_dict)
        info_copy['subtitles_table'] = self.render_subtitles_table(info_dict.get('id'), info_dict.get('subtitles'))
        info_copy['automatic_captions_table'] = self.render_subtitles_table(info_dict.get('id'), info_dict.get('automatic_captions'))

        def format_tmpl(tmpl):
            mobj = re.match(r'\w+(=?)$', tmpl)
            if mobj and mobj.group(1):
                return f'{tmpl[:-1]} = %({tmpl[:-1]})r'
            elif mobj:
                return f'%({tmpl})s'
            return tmpl

        for tmpl in self.params['forceprint'].get(key, []):
            self.to_stdout(self.evaluate_outtmpl(format_tmpl(tmpl), info_copy))

        for tmpl, file_tmpl in self.params['print_to_file'].get(key, []):
            filename = self.prepare_filename(info_dict, outtmpl=file_tmpl)
            tmpl = format_tmpl(tmpl)
            self.to_screen(f'[info] Writing {tmpl!r} to: {filename}')
            if self._ensure_dir_exists(filename):
                with open(filename, 'a', encoding='utf-8') as f:
                    f.write(self.evaluate_outtmpl(tmpl, info_copy) + '\n')

    def __forced_printings(self, info_dict, filename, incomplete):
        def print_mandatory(field, actual_field=None):
            if actual_field is None:
                actual_field = field
            if (self.params.get('force%s' % field, False)
                    and (not incomplete or info_dict.get(actual_field) is not None)):
                self.to_stdout(info_dict[actual_field])

        def print_optional(field):
            if (self.params.get('force%s' % field, False)
                    and info_dict.get(field) is not None):
                self.to_stdout(info_dict[field])

        info_dict = info_dict.copy()
        if filename is not None:
            info_dict['filename'] = filename
        if info_dict.get('requested_formats') is not None:
            # For RTMP URLs, also include the playpath
            info_dict['urls'] = '\n'.join(f['url'] + f.get('play_path', '') for f in info_dict['requested_formats'])
        elif info_dict.get('url'):
            info_dict['urls'] = info_dict['url'] + info_dict.get('play_path', '')

        if (self.params.get('forcejson')
                or self.params['forceprint'].get('video')
                or self.params['print_to_file'].get('video')):
            self.post_extract(info_dict)
        self._forceprint('video', info_dict)

        print_mandatory('title')
        print_mandatory('id')
        print_mandatory('url', 'urls')
        print_optional('thumbnail')
        print_optional('description')
        print_optional('filename')
        if self.params.get('forceduration') and info_dict.get('duration') is not None:
            self.to_stdout(formatSeconds(info_dict['duration']))
        print_mandatory('format')

        if self.params.get('printjsontypes', False):
            self.to_stdout('\n'.join(dig_object_type(info_dict)))

        if self.params.get('forcejson'):
            self.to_stdout(json.dumps(self.sanitize_info(info_dict)))

    def dl(self, name, info, subtitle=False, test=False):
        if not info.get('url'):
            self.raise_no_formats(info, True)

        if test:
            verbose = self.params.get('verbose')
            params = {
                'test': True,
                'quiet': self.params.get('quiet') or not verbose,
                'verbose': verbose,
                'noprogress': not verbose,
                'nopart': True,
                'skip_unavailable_fragments': False,
                'keep_fragments': False,
                'overwrites': True,
                '_no_ytdl_file': True,
            }
        else:
            params = self.params
        fd = get_suitable_downloader(info, params, to_stdout=(name == '-'))(self, params)
        if not test:
            for ph in self._progress_hooks:
                fd.add_progress_hook(ph)
            urls = '", "'.join(
                (f['url'].split(',')[0] + ',<data>' if f['url'].startswith('data:') else f['url'])
                for f in info.get('requested_formats', []) or [info])
            self.write_debug(f'Invoking {fd.FD_NAME} downloader on "{urls}"')

        # Note: Ideally info should be a deep-copied so that hooks cannot modify it.
        # But it may contain objects that are not deep-copyable
        new_info = self._copy_infodict(info)
        if new_info.get('http_headers') is None:
            new_info['http_headers'] = self._calc_headers(new_info)
        return fd.download(name, new_info, subtitle)

    def existing_file(self, filepaths, *, default_overwrite=True):
        existing_files = list(filter(os.path.exists, orderedSet(filepaths)))
        if existing_files and not self.params.get('overwrites', default_overwrite):
            return existing_files[0]

        for file in existing_files:
            self.report_file_delete(file)
            self.remove(file)
        return None

    def __process_info_lock(func):
        @functools.wraps(func)
        def process_info(self: 'YoutubeDL', info_dict):
            unlock_file = True
            try:
                self.lock_file(info_dict)
                func(self, info_dict)
            except ExclusivelyLockedError:
                self.report_warning('being downloaded in other process; skipping')
                unlock_file = False
            finally:
                if unlock_file:
                    self.unlock_file(info_dict)

        return process_info

    def __fd(stream_indexing=None):
        def _inner(func):
            def wrapper(self: 'YoutubeDL', *args, **kwargs):
                result = func(self, *args, **kwargs)
                if stream_indexing is not None:
                    self._opened_streams.append(result[stream_indexing])
                else:
                    self._opened_streams.append(result)
                return result
            return wrapper
        return _inner

    def clean_fd(self):
        streams = list(x for x in self._opened_streams if not getattr(x, 'closed', False))
        self._opened_streams[:] = []
        if not streams:
            return
        self.write_debug(f'Cleaning up {len(streams)} streams')
        for st in streams:
            if not st:
                continue
            try:
                st.close()
            except BaseException:
                pass

    def __clean_fd(func):
        @functools.wraps(func)
        def wrapper(self: 'YoutubeDL', *args, **kwargs):
            try:
                return func(self, *args, **kwargs)
            finally:
                self.clean_fd()

        return wrapper

    @__process_info_lock
    @__clean_fd
    def process_info(self, info_dict):
        """Process a single resolved IE result. (Modifies it in-place)"""

        assert info_dict.get('_type', 'video') == 'video'
        original_infodict = info_dict

        if 'format' not in info_dict and 'ext' in info_dict:
            info_dict['format'] = info_dict['ext']

        if info_dict.get('ext') == 'mp4' and info_dict.get('is_live', False) and self.params.get('live_download_mkv', False):
            info_dict['format'] = info_dict['ext'] = 'mkv'
            if info_dict['protocol'] not in LDM_EXCEPTIONS:
                info_dict['protocol'] = 'live_ffmpeg'

        # This is mostly just for backward compatibility of process_info
        # As a side-effect, this allows for format-specific filters
        if self._match_entry(info_dict) is not None:
            info_dict['__write_download_archive'] = 'ignore'
            return

        # Does nothing under normal operation - for backward compatibility of process_info
        self.post_extract(info_dict)
        self._num_downloads += 1

        # info_dict['_filename'] needs to be set for backward compatibility
        info_dict['_filename'] = full_filename = self.prepare_filename(info_dict, warn=True)
        temp_filename = self.prepare_filename(info_dict, 'temp')
        files_to_move = {}

        # Forced printings
        self.__forced_printings(info_dict, full_filename, incomplete=('format' not in info_dict))

        def check_max_downloads():
            if self._num_downloads >= float(self.params.get('max_downloads') or 'inf'):
                raise MaxDownloadsReached()

        if self.params.get('simulate'):
            info_dict['__write_download_archive'] = self.params.get('force_write_download_archive')
            check_max_downloads()
            return

        if full_filename is None:
            return
        if not self._ensure_dir_exists(encodeFilename(full_filename)):
            return
        if not self._ensure_dir_exists(encodeFilename(temp_filename)):
            return

        if self._write_description('video', info_dict,
                                   self.prepare_filename(info_dict, 'description')) is None:
            return

        sub_files = self._write_subtitles(info_dict, temp_filename)
        if sub_files is None:
            return
        files_to_move.update(dict(sub_files))

        thumb_files = self._write_thumbnails(
            'video', info_dict, temp_filename, self.prepare_filename(info_dict, 'thumbnail'))
        if thumb_files is None:
            return
        files_to_move.update(dict(thumb_files))

        infofn = self.prepare_filename(info_dict, 'infojson')
        _infojson_written = self._write_info_json('video', info_dict, infofn)
        if _infojson_written:
            info_dict['infojson_filename'] = infofn
            # For backward compatibility, even though it was a private field
            info_dict['__infojson_filename'] = infofn
        elif _infojson_written is None:
            return

        # Note: Annotations are deprecated
        annofn = None
        if self.params.get('writeannotations', False):
            annofn = self.prepare_filename(info_dict, 'annotation')
        if annofn:
            if not self._ensure_dir_exists(encodeFilename(annofn)):
                return
            if not self.params.get('overwrites', True) and os.path.exists(encodeFilename(annofn)):
                self.to_screen('[info] Video annotations are already present')
            elif not info_dict.get('annotations'):
                self.report_warning('There are no annotations to write.')
            else:
                try:
                    self.to_screen('[info] Writing video annotations to: ' + annofn)
                    with self.open(encodeFilename(annofn), 'w', encoding='utf-8') as annofile:
                        annofile.write(info_dict['annotations'])
                except (KeyError, TypeError):
                    self.report_warning('There are no annotations to write.')
                except OSError:
                    self.report_error('Cannot write annotations file: ' + annofn)
                    return

        # Write internet shortcut files
        def _write_link_file(link_type):
            url = try_get(info_dict['webpage_url'], iri_to_uri)
            if not url:
                self.report_warning(
                    f'Cannot write internet shortcut file because the actual URL of "{info_dict["webpage_url"]}" is unknown')
                return True
            linkfn = replace_extension(self.prepare_filename(info_dict, 'link'), link_type, info_dict.get('ext'))
            if not self._ensure_dir_exists(encodeFilename(linkfn)):
                return False
            if self.params.get('overwrites', True) and self.exists(encodeFilename(linkfn)):
                self.to_screen(f'[info] Internet shortcut (.{link_type}) is already present')
                return True
            try:
                self.to_screen(f'[info] Writing internet shortcut (.{link_type}) to: {linkfn}')
                with self.open(encodeFilename(to_high_limit_path(linkfn)), 'w', encoding='utf-8',
                               newline='\r\n' if link_type == 'url' else '\n') as linkfile:
                    template_vars = {'url': url}
                    if link_type == 'desktop':
                        template_vars['filename'] = linkfn[:-(len(link_type) + 1)]
                    linkfile.write(LINK_TEMPLATES[link_type] % template_vars)
            except OSError:
                self.report_error(f'Cannot write internet shortcut {linkfn}')
                return False
            return True

        write_links = {
            'url': self.params.get('writeurllink'),
            'webloc': self.params.get('writewebloclink'),
            'desktop': self.params.get('writedesktoplink'),
        }
        if self.params.get('writelink'):
            link_type = ('webloc' if sys.platform == 'darwin'
                         else 'desktop' if sys.platform.startswith('linux')
                         else 'url')
            write_links[link_type] = True

        if any(should_write and not _write_link_file(link_type)
               for link_type, should_write in write_links.items()):
            return

        def replace_info_dict(new_info):
            nonlocal info_dict
            if new_info == info_dict:
                return
            info_dict.clear()
            info_dict.update(new_info)

        new_info, files_to_move = self.pre_process(info_dict, 'before_dl', files_to_move)
        replace_info_dict(new_info)

        if self.params.get('skip_download'):
            info_dict['filepath'] = temp_filename
            info_dict['__finaldir'] = os.path.dirname(os.path.abspath(encodeFilename(full_filename)))
            info_dict['__files_to_move'] = files_to_move
            replace_info_dict(self.run_pp(MoveFilesAfterDownloadPP(self, False), info_dict))
            info_dict['__write_download_archive'] = self.params.get('force_write_download_archive')
        else:
            # Download
            if not self.test_filename_external(full_filename):
                self.to_screen(
                    '[download] %s has rejected by external test process' % full_filename)
                return

            info_dict.setdefault('__postprocessors', [])

            try:
                def existing_video_file(*filepaths):
                    ext = info_dict.get('ext')
                    converted = lambda file: replace_extension(file, self.params.get('final_ext') or ext, ext)
                    file = self.existing_file(itertools.chain(*zip(map(converted, filepaths), filepaths)),
                                              default_overwrite=False)
                    if file:
                        info_dict['ext'] = os.path.splitext(file)[1][1:]
                    return file

                fd, success = None, True
                if info_dict.get('protocol') or info_dict.get('url'):
                    fd = get_suitable_downloader(info_dict, self.params, to_stdout=temp_filename == '-')
                    if fd is not FFmpegFD and (
                            info_dict.get('section_start') or info_dict.get('section_end')):
                        msg = ('This format cannot be partially downloaded' if FFmpegFD.available()
                               else 'You have requested downloading the video partially, but ffmpeg is not installed')
                        self.report_error(f'{msg}. Aborting')
                        return

                if info_dict.get('requested_formats') is not None:

                    requested_formats = info_dict['requested_formats']
                    old_ext = info_dict['ext']

                    # merge to mkv without --merge-output-format no matter what
                    if self.params.get('merge_output_format') is None:
                        info_dict['ext'] = 'mkv'
                    new_ext = info_dict['ext']

                    def correct_ext(filename, ext=new_ext):
                        if filename == '-':
                            return filename
                        filename_real_ext = os.path.splitext(filename)[1][1:]
                        filename_wo_ext = (
                            os.path.splitext(filename)[0]
                            if filename_real_ext in (old_ext, new_ext)
                            else filename)
                        return f'{filename_wo_ext}.{ext}'

                    # Ensure filename always has a correct extension for successful merge
                    full_filename = correct_ext(full_filename)
                    temp_filename = correct_ext(temp_filename)
                    dl_filename = existing_video_file(full_filename, temp_filename)
                    info_dict['__real_download'] = False

                    merger = FFmpegMergerPP(self)
                    downloaded = []
                    if dl_filename is not None:
                        self.report_file_already_downloaded(dl_filename)
                    elif fd:
                        for f in requested_formats if fd != FFmpegFD else []:
                            f['filepath'] = fname = prepend_extension(
                                correct_ext(temp_filename, info_dict['ext']),
                                'f%s' % f['format_id'], info_dict['ext'])
                            downloaded.append(fname)
                        info_dict['url'] = '\n'.join(f['url'] for f in requested_formats)
                        success, real_download = self.dl(temp_filename, info_dict)
                        info_dict['__real_download'] = real_download
                    else:
                        if self.params.get('allow_unplayable_formats'):
                            self.report_warning(
                                'You have requested merging of multiple formats '
                                'while also allowing unplayable formats to be downloaded. '
                                'The formats won\'t be merged to prevent data corruption.')
                        elif not merger.available:
                            msg = 'You have requested merging of multiple formats but ffmpeg is not installed'
                            if not self.params.get('ignoreerrors'):
                                self.report_error(f'{msg}. Aborting due to --abort-on-error')
                                return
                            self.report_warning(f'{msg}. The formats won\'t be merged')

                        if temp_filename == '-':
                            reason = ('using a downloader other than ffmpeg' if FFmpegFD.can_merge_formats(info_dict, self.params)
                                      else 'but the formats are incompatible for simultaneous download' if merger.available
                                      else 'but ffmpeg is not installed')
                            self.report_warning(
                                f'You have requested downloading multiple formats to stdout {reason}. '
                                'The formats will be streamed one after the other')
                            fname = temp_filename
                        for f in requested_formats:
                            new_info = dict(info_dict)
                            del new_info['requested_formats']
                            new_info.update(f)
                            if temp_filename != '-':
                                fname = prepend_extension(
                                    correct_ext(temp_filename, new_info['ext']),
                                    'f%s' % f['format_id'], new_info['ext'])
                                if not self._ensure_dir_exists(fname):
                                    return
                                f['filepath'] = fname
                                downloaded.append(fname)
                            partial_success, real_download = self.dl(fname, new_info)
                            info_dict['__real_download'] = info_dict['__real_download'] or real_download
                            success = success and partial_success

                    if downloaded and merger.available and not self.params.get('allow_unplayable_formats'):
                        info_dict['__postprocessors'].append(merger)
                        info_dict['__files_to_merge'] = downloaded
                        # Even if there were no downloads, it is being merged only now
                        info_dict['__real_download'] = True
                    else:
                        for file in downloaded:
                            files_to_move[file] = None
                else:
                    # Just a single file
                    dl_filename = existing_video_file(full_filename, temp_filename)
                    if dl_filename is None or dl_filename == temp_filename:
                        # dl_filename == temp_filename could mean that the file was partially downloaded with --no-part.
                        # So we should try to resume the download
                        success, real_download = self.dl(temp_filename, info_dict)
                        info_dict['__real_download'] = real_download
                    else:
                        self.report_file_already_downloaded(dl_filename)

                dl_filename = dl_filename or temp_filename
                info_dict['__finaldir'] = os.path.dirname(os.path.abspath(encodeFilename(full_filename)))

            except network_exceptions as err:
                self.report_error('unable to download video data: %s' % error_to_compat_str(err))
                return
            except OSError as err:
                raise UnavailableVideoError(err)
            except (ContentTooShortError, ) as err:
                self.report_error(f'content too short (expected {err.expected} bytes and served {err.downloaded})')
                return

            self._raise_pending_errors(info_dict)
            if success and full_filename != '-':

                def fixup():
                    do_fixup = True
                    fixup_policy = self.params.get('fixup')
                    vid = info_dict['id']

                    if fixup_policy in ('ignore', 'never'):
                        return
                    elif fixup_policy == 'warn':
                        do_fixup = 'warn'
                    elif fixup_policy != 'force':
                        assert fixup_policy in ('detect_or_warn', None)
                        if not info_dict.get('__real_download'):
                            do_fixup = False

                    def ffmpeg_fixup(cndn, msg, cls):
                        if not (do_fixup and cndn):
                            return
                        elif do_fixup == 'warn':
                            self.report_warning(f'{vid}: {msg}')
                            return
                        pp = cls(self)
                        if pp.available:
                            info_dict['__postprocessors'].append(pp)
                        else:
                            self.report_warning(f'{vid}: {msg}. Install ffmpeg to fix this automatically')

                    stretched_ratio = info_dict.get('stretched_ratio')
                    ffmpeg_fixup(stretched_ratio not in (1, None),
                                 f'Non-uniform pixel ratio {stretched_ratio}',
                                 FFmpegFixupStretchedPP)

                    downloader = get_suitable_downloader(info_dict, self.params) if 'protocol' in info_dict else None
                    downloader = downloader.FD_NAME if downloader else None

                    ext = info_dict.get('ext')
                    postprocessed_by_ffmpeg = info_dict.get('requested_formats') or any((
                        isinstance(pp, FFmpegVideoConvertorPP)
                        and resolve_recode_mapping(ext, pp.mapping)[0] not in (ext, None)
                    ) for pp in self._pps['post_process'])

                    if not postprocessed_by_ffmpeg:
                        ffmpeg_fixup(ext == 'm4a' and info_dict.get('container') == 'm4a_dash',
                                     'writing DASH m4a. Only some players support this container',
                                     FFmpegFixupM4aPP)
                        ffmpeg_fixup(downloader == 'hlsnative' and not self.params.get('hls_use_mpegts')
                                     or info_dict.get('is_live') and self.params.get('hls_use_mpegts') is None,
                                     'Possible MPEG-TS in MP4 container or malformed AAC timestamps',
                                     FFmpegFixupM3u8PP)
                        ffmpeg_fixup(info_dict.get('is_live') and downloader == 'DashSegmentsFD',
                                     'Possible duplicate MOOV atoms', FFmpegFixupDuplicateMoovPP)

                    ffmpeg_fixup(downloader == 'web_socket_fragment', 'Malformed timestamps detected', FFmpegFixupTimestampPP)
                    ffmpeg_fixup(downloader == 'web_socket_fragment', 'Malformed duration detected', FFmpegFixupDurationPP)

                fixup()
                try:
                    replace_info_dict(self.post_process(dl_filename, info_dict, files_to_move))
                except PostProcessingError as err:
                    self.report_error('Postprocessing: %s' % str(err))
                    return
                try:
                    for ph in self._post_hooks:
                        ph(info_dict['filepath'])
                except Exception as err:
                    self.report_error('post hooks: %s' % str(err))
                    return
                info_dict['__write_download_archive'] = True

        assert info_dict is original_infodict  # Make sure the info_dict was modified in-place
        if self.params.get('force_write_download_archive'):
            info_dict['__write_download_archive'] = True
        check_max_downloads()

    def __download_wrapper(self, func):
        @functools.wraps(func)
        def wrapper(*args, **kwargs):
            try:
                res = func(*args, **kwargs)
            except UnavailableVideoError as e:
                self.report_error(e)
            except DownloadCancelled as e:
                self.to_screen(f'[info] {e}')
                if not self.params.get('break_per_url'):
                    raise
            else:
                if self.params.get('dump_single_json', False):
                    self.post_extract(res)
                    self.to_stdout(json.dumps(self.sanitize_info(res)))
        return wrapper

    @__clean_fd
    def download(self, url_list):
        """Download a given list of URLs."""
        url_list = variadic(url_list)  # Passing a single URL is a common mistake
        outtmpl = self.params['outtmpl']['default']
        if (len(url_list) > 1
                and outtmpl != '-'
                and '%' not in outtmpl
                and self.params.get('max_downloads') != 1):
            raise SameFileError(outtmpl)

        for url in url_list:
            self.__download_wrapper(self.extract_info)(
                url, force_generic_extractor=self.params.get('force_generic_extractor', False))

        return self._download_retcode

    def download_with_info_file(self, info_filename):
        with contextlib.closing(fileinput.FileInput(
                [info_filename], mode='r',
                openhook=fileinput.hook_encoded('utf-8'))) as f:
            # FileInput doesn't have a read method, we can't call json.load
            info = self.sanitize_info(json.loads('\n'.join(f)), self.params.get('clean_infojson', True))
        try:
            self.__download_wrapper(self.process_ie_result)(info, download=True)
        except (DownloadError, EntryNotInPlaylist, ReExtractInfo) as e:
            if not isinstance(e, EntryNotInPlaylist):
                self.to_stderr('\r')
            webpage_url = info.get('webpage_url')
            if webpage_url is not None:
                self.report_warning(f'The info failed to download: {e}; trying with URL {webpage_url}')
                return self.download([webpage_url])
            else:
                raise
        return self._download_retcode

    @staticmethod
    def sanitize_info(info_dict, remove_private_keys=False):
        ''' Sanitize the infodict for converting to json '''
        if info_dict is None:
            return info_dict
        info_dict.setdefault('epoch', int(time.time()))
        info_dict.setdefault('_type', 'video')

        if remove_private_keys:
            reject = lambda k, v: v is None or k.startswith('__') or k in {
                'requested_downloads', 'requested_formats', 'requested_subtitles', 'requested_entries',
                'entries', 'filepath', '_filename', 'infojson_filename', 'original_url', 'playlist_autonumber',
            }
        else:
            reject = lambda k, v: False

        def filter_fn(obj):
            if isinstance(obj, dict):
                return {k: filter_fn(v) for k, v in obj.items() if not reject(k, v)}
            elif isinstance(obj, (list, tuple, set, LazyList)):
                return list(map(filter_fn, obj))
            elif obj is None or isinstance(obj, (str, int, float, bool)):
                return obj
            else:
                return repr(obj)

        return filter_fn(info_dict)

    @staticmethod
    def filter_requested_info(info_dict, actually_filter=True):
        ''' Alias of sanitize_info for backward compatibility '''
        return YoutubeDL.sanitize_info(info_dict, actually_filter)

    def _delete_downloaded_files(self, *files_to_delete, info={}, msg=None):
        for filename in set(filter(None, files_to_delete)):
            if msg:
                self.to_screen(msg % filename)
            try:
                self.remove(filename)
            except OSError:
                self.report_warning(f'Unable to delete file {filename}')
            if filename in info.get('__files_to_move', []):  # NB: Delete even if None
                del info['__files_to_move'][filename]

    @staticmethod
    def post_extract(info_dict):
        def actual_post_extract(info_dict):
            if info_dict.get('_type') in ('playlist', 'multi_video'):
                for video_dict in info_dict.get('entries', {}):
                    actual_post_extract(video_dict or {})
                return

            post_extractor = info_dict.pop('__post_extractor', None) or (lambda: {})
            info_dict.update(post_extractor())

        actual_post_extract(info_dict or {})

    def run_pp(self, pp, infodict):
        files_to_delete = []
        if '__files_to_move' not in infodict:
            infodict['__files_to_move'] = {}
        try:
            files_to_delete, infodict = pp.run(infodict)
        except PostProcessingError as e:
            # Must be True and not 'only_download'
            if self.params.get('ignoreerrors') is True:
                self.report_error(e)
                return infodict
            raise

        if not files_to_delete:
            return infodict
        if self.params.get('keepvideo', False):
            for f in files_to_delete:
                infodict['__files_to_move'].setdefault(f, '')
        else:
            self._delete_downloaded_files(
                *files_to_delete, info=infodict, msg='Deleting original file %s (pass -k to keep)')
        return infodict

    def run_all_pps(self, key, info, *, additional_pps=None):
        self._forceprint(key, info)
        for pp in (additional_pps or []) + self._pps[key]:
            info = self.run_pp(pp, info)
        return info

    def pre_process(self, ie_info, key='pre_process', files_to_move=None):
        info = dict(ie_info)
        info['__files_to_move'] = files_to_move or {}
        try:
            info = self.run_all_pps(key, info)
        except PostProcessingError as err:
            msg = f'Preprocessing: {err}'
            info.setdefault('__pending_error', msg)
            self.report_error(msg, is_error=False)
        return info, info.pop('__files_to_move', None)

    def post_process(self, filename, info, files_to_move=None):
        """Run all the postprocessors on the given file."""
        info['filepath'] = filename
        info['__files_to_move'] = files_to_move or {}
        info = self.run_all_pps('post_process', info, additional_pps=info.get('__postprocessors'))
        info = self.run_pp(MoveFilesAfterDownloadPP(self), info)
        del info['__files_to_move']
        return self.run_all_pps('after_move', info)

    def _make_archive_id(self, info_dict):
        video_id = info_dict.get('id')
        if not video_id:
            return
        # Future-proof against any change in case
        # and backwards compatibility with prior versions
        extractor = info_dict.get('extractor_key') or info_dict.get('ie_key')  # key in a playlist
        if extractor is None:
            url = str_or_none(info_dict.get('url'))
            if not url:
                return
            # Try to find matching extractor for the URL and take its ie_key
            for ie_key, ie in self._ies.items():
                if ie.suitable(url):
                    extractor = ie_key
                    break
            else:
                return
        return f'{extractor.lower()} {video_id}'

    def test_filename_external(self, filename):
        cmd = self.params.get('test_filename')
        if not cmd or not isinstance(cmd, (str, re.Pattern)):
            return True

        if isinstance(cmd, re.Pattern) or cmd.startswith('re:'):
            # allow Patten object or string begins with 're:' to test against regex
            if isinstance(cmd, str):
                cmd = cmd[3:]
            mobj = re.search(cmd, filename)
            return bool(mobj)

        if '{}' not in cmd:
            cmd += ' {}'

        cmd = cmd.replace('{}', compat_shlex_quote(filename))

        self.write_debug('Testing: %s' % cmd)
        try:
            # True when retcode==0
            retCode = subprocess.call(encodeArgument(cmd), shell=True)
            return retCode == 0
        except (IOError, OSError):
            self.write_debug('Skipping: %s' % cmd)
            return True

    def in_download_archive(self, info_dict):
        fn = self.params.get('download_archive')
        if fn is None:
            return False

        vid_id = self._make_archive_id(info_dict)
        if not vid_id:
            return False  # Incomplete video information

        return vid_id in self.archive

    def record_download_archive(self, info_dict):
        fn = self.params.get('download_archive')
        if fn is None:
            return
        vid_id = self._make_archive_id(info_dict)
        assert vid_id
        self.write_debug(f'Adding to archive: {vid_id}')
        with locked_file(fn, 'a', encoding='utf-8') as archive_file:
            archive_file.write(vid_id + '\n')
        self.archive.add(vid_id)

    def lock_file(self, info_dict):
        if not self.params.get('lock_exclusive', True):
            return
        vid_id = self._make_archive_id(info_dict)
        if not vid_id:
            return
        vid_id = re.sub(r'[/\\: ]+', '_', vid_id) + '.lock'
        self.write_debug('locking %s' % vid_id)
        if self.exists(vid_id):
            raise ExclusivelyLockedError()
        try:
            with locked_file(vid_id, 'w', encoding='utf-8') as w:
                w.write('%s\n' % vid_id)
                url = info_dict.get('url')
                if url:
                    w.write('%s\n' % url)
        except IOError:
            pass

    def unlock_file(self, info_dict):
        if not self.params.get('lock_exclusive', True):
            return
        vid_id = self._make_archive_id(info_dict)
        if not vid_id:
            return
        vid_id = re.sub(r'[/\\: ]', '_', vid_id) + '.lock'
        self.write_debug('unlocking %s' % vid_id)
        try:
            os.remove(vid_id)
        except IOError:
            pass

    @staticmethod
    def format_resolution(format, default='unknown'):
        if format.get('vcodec') == 'none' and format.get('acodec') != 'none':
            return 'audio only'
        if format.get('resolution') is not None:
            return format['resolution']
        if format.get('width') and format.get('height'):
            return '%dx%d' % (format['width'], format['height'])
        elif format.get('height'):
            return '%sp' % format['height']
        elif format.get('width'):
            return '%dx?' % format['width']
        return default

    def _list_format_headers(self, *headers):
        if self.params.get('listformats_table', True) is not False:
            return [self._format_out(header, self.Styles.HEADERS) for header in headers]
        return headers

    def _format_note(self, fdict):
        res = ''
        if fdict.get('ext') in ['f4f', 'f4m']:
            res += '(unsupported)'
        if fdict.get('language'):
            if res:
                res += ' '
            res += '[%s]' % fdict['language']
        if fdict.get('format_note') is not None:
            if res:
                res += ' '
            res += fdict['format_note']
        if fdict.get('tbr') is not None:
            if res:
                res += ', '
            res += '%4dk' % fdict['tbr']
        if fdict.get('container') is not None:
            if res:
                res += ', '
            res += '%s container' % fdict['container']
        if (fdict.get('vcodec') is not None
                and fdict.get('vcodec') != 'none'):
            if res:
                res += ', '
            res += fdict['vcodec']
            if fdict.get('vbr') is not None:
                res += '@'
        elif fdict.get('vbr') is not None and fdict.get('abr') is not None:
            res += 'video@'
        if fdict.get('vbr') is not None:
            res += '%4dk' % fdict['vbr']
        if fdict.get('fps') is not None:
            if res:
                res += ', '
            res += '%sfps' % fdict['fps']
        if fdict.get('acodec') is not None:
            if res:
                res += ', '
            if fdict['acodec'] == 'none':
                res += 'video only'
            else:
                res += '%-5s' % fdict['acodec']
        elif fdict.get('abr') is not None:
            if res:
                res += ', '
            res += 'audio'
        if fdict.get('abr') is not None:
            res += '@%3dk' % fdict['abr']
        if fdict.get('asr') is not None:
            res += ' (%5dHz)' % fdict['asr']
        if fdict.get('filesize') is not None:
            if res:
                res += ', '
            res += format_bytes(fdict['filesize'])
        elif fdict.get('filesize_approx') is not None:
            if res:
                res += ', '
            res += '~' + format_bytes(fdict['filesize_approx'])
        return res

    def render_formats_table(self, info_dict, format_selector=None):
        if not info_dict.get('formats') and not info_dict.get('url'):
            return None

        formats = info_dict.get('formats', [info_dict])
        verbose = format_selector and self.params.get('verbose') and len(formats) > 1

        new_format = self.params.get('listformats_table', True) is not False

        if verbose:
            # taken from process_video_result
            incomplete_formats = (
                # All formats are video-only or
                all(f.get('vcodec') != 'none' and f.get('acodec') == 'none' for f in formats)
                # all formats are audio-only
                or all(f.get('vcodec') == 'none' and f.get('acodec') != 'none' for f in formats))
            unknown_formats = []

            ctx = {
                'formats': formats,
                'incomplete_formats': incomplete_formats,
            }

            # search this file for "perform format debugging when -Fv" for contents of format_selector.selectors
            found = {}
            for sel, func in format_selector.selectors:
                found_fmt = next(func(ctx), None)
                selector_text = sel.selector
                if sel.filters:
                    selector_text += ''.join(f'[{x}]' for x in sel.filters)
                if found_fmt:
                    found.setdefault(found_fmt['format_id'], []).append(selector_text)
                else:
                    unknown_formats.append(selector_text)

            def debug_info(f):
                if new_format:
                    yield delim
                yield ', '.join(found.get(f['format_id']) or [])
        else:
            def debug_info(f):
                return []
        debug_info_title = []

        if not new_format:
            if verbose:
                debug_info_title = ['debug']
            table = [
                [
                    format_field(f, 'format_id'),
                    format_field(f, 'ext'),
                    self.format_resolution(f),
                    self._format_note(f),
                    *debug_info(f),
                ] for f in formats if f.get('preference') is None or f['preference'] >= -1000]
            return render_table(['format code', 'extension', 'resolution', 'note', *debug_info_title], table, extra_gap=1)

        def simplified_codec(f, field):
            assert field in ('acodec', 'vcodec')
            codec = f.get(field, 'unknown')
            if not codec:
                return 'unknown'
            elif codec != 'none':
                return '.'.join(codec.split('.')[:4])

            if field == 'vcodec' and f.get('acodec') == 'none':
                return 'images'
            elif field == 'acodec' and f.get('vcodec') == 'none':
                return ''
            return self._format_out('audio only' if field == 'vcodec' else 'video only',
                                    self.Styles.SUPPRESS)

        delim = self._format_out('\u2502', self.Styles.DELIM, '|', test_encoding=True)
        if verbose:
            debug_info_title = [delim, 'DEBUG']
        table = [
            [
                self._format_out(format_field(f, 'format_id'), self.Styles.ID),
                format_field(f, 'ext'),
                format_field(f, func=self.format_resolution, ignore=('audio only', 'images')),
                format_field(f, 'fps', '\t%d', func=round),
                format_field(f, 'dynamic_range', '%s', ignore=(None, 'SDR')).replace('HDR', ''),
                delim,
                format_field(f, 'filesize', ' \t%s', func=format_bytes) + format_field(f, 'filesize_approx', '~\t%s', func=format_bytes),
                format_field(f, 'tbr', '\t%dk', func=round),
                shorten_protocol_name(f.get('protocol', '')),
                delim,
                simplified_codec(f, 'vcodec'),
                format_field(f, 'vbr', '\t%dk', func=round),
                simplified_codec(f, 'acodec'),
                format_field(f, 'abr', '\t%dk', func=round),
                format_field(f, 'asr', '\t%s', func=format_decimal_suffix),
                join_nonempty(
                    self._format_out('UNSUPPORTED', 'light red') if f.get('ext') in ('f4f', 'f4m') else None,
                    format_field(f, 'language', '[%s]'),
                    join_nonempty(format_field(f, 'format_note'),
                                  format_field(f, 'container', ignore=(None, f.get('ext'))),
                                  delim=', '),
                    delim=' '),
                *debug_info(f),
            ] for f in formats if f.get('preference') is None or f['preference'] >= -1000]
        header_line = self._list_format_headers(
            'ID', 'EXT', 'RESOLUTION', '\tFPS', 'HDR', delim, '\tFILESIZE', '\tTBR', 'PROTO',
            delim, 'VCODEC', '\tVBR', 'ACODEC', '\tABR', '\tASR', 'MORE INFO', *debug_info_title)

        tbl = render_table(
            header_line, table, hide_empty=True,
            delim=self._format_out('\u2500', self.Styles.DELIM, '-', test_encoding=True))
        if verbose and unknown_formats:
            tbl += f'\n[debugger] Specs not matched: {", ".join(unknown_formats)}'
        return tbl

    def render_thumbnails_table(self, info_dict):
        thumbnails = list(info_dict.get('thumbnails') or [])
        if not thumbnails:
            return None
        return render_table(
            self._list_format_headers('ID', 'Width', 'Height', 'URL'),
            [[t.get('id'), t.get('width', 'unknown'), t.get('height', 'unknown'), t['url']] for t in thumbnails])

    def render_subtitles_table(self, video_id, subtitles):
        def _row(lang, formats):
            exts, names = zip(*((f['ext'], f.get('name') or 'unknown') for f in reversed(formats)))
            if len(set(names)) == 1:
                names = [] if names[0] == 'unknown' else names[:1]
            return [lang, ', '.join(names), ', '.join(exts)]

        if not subtitles:
            return None
        return render_table(
            self._list_format_headers('Language', 'Name', 'Formats'),
            [_row(lang, formats) for lang, formats in subtitles.items()],
            hide_empty=True)

    def __list_table(self, video_id, name, func, *args):
        table = func(*args)
        if not table:
            self.to_screen(f'{video_id} has no {name}')
            return
        self.to_screen(f'[info] Available {name} for {video_id}:')
        self.to_stdout(table)

    def list_formats(self, info_dict, format_selector=None):
        self.__list_table(info_dict['id'], 'formats', self.render_formats_table, info_dict, format_selector)

    def list_thumbnails(self, info_dict):
        self.__list_table(info_dict['id'], 'thumbnails', self.render_thumbnails_table, info_dict)

    def list_subtitles(self, video_id, subtitles, name='subtitles'):
        self.__list_table(video_id, name, self.render_subtitles_table, video_id, subtitles)

    @__fd()
    def urlopen(self, req):
        """ Start an HTTP download """
        if isinstance(req, str):
            req = sanitized_Request(req)
        return self._opener.open(req, timeout=self._socket_timeout)

    def print_debug_header(self):
        if not self.params.get('verbose'):
            return

        # These imports can be slow. So import them only as needed
        from .extractor.extractors import _LAZY_LOADER
        from .extractor.extractors import _PLUGIN_CLASSES as plugin_extractors

        def get_encoding(stream):
            ret = str(getattr(stream, 'encoding', 'missing (%s)' % type(stream).__name__))
            if not supports_terminal_sequences(stream):
                from .utils import WINDOWS_VT_MODE  # Must be imported locally
                ret += ' (No VT)' if WINDOWS_VT_MODE is False else ' (No ANSI)'
            return ret

        encoding_str = 'Encodings: locale %s, fs %s, pref %s, %s' % (
            locale.getpreferredencoding(),
            sys.getfilesystemencoding(),
            self.get_encoding(),
            ', '.join(
                f'{key} {get_encoding(stream)}' for key, stream in self._out_files.items_
                if stream is not None and key != 'console')
        )

        logger = self.params.get('logger')
        if logger:
            write_debug = lambda msg: logger.debug(f'[debug] {msg}')
            write_debug(encoding_str)
        else:
            write_string(f'[debug] {encoding_str}\n', encoding=None)
            write_debug = lambda msg: self._write_string(f'[debug] {msg}\n')

        source = detect_variant()
        write_debug('ytdl-patched version %s %s' % (__version__, '' if source == 'unknown' else f' ({source})'))
        if git_commit:
            write_debug('     from commit %s' % git_commit)
        if git_upstream_commit:
            write_debug('     based on %s' % git_upstream_commit)
        write_debug('** The command you are running is not yt-dlp.')
        write_debug('** Please make bug reports at https://github.com/ytdl-patched/ytdl-patched/issues/new/choose instead.')

        if not _LAZY_LOADER:
            if os.environ.get('YTDLP_NO_LAZY_EXTRACTORS'):
                write_debug('Lazy loading extractors is forcibly disabled')
            else:
                write_debug('Lazy loading extractors is disabled')
        if plugin_extractors or plugin_postprocessors:
            write_debug('Plugins: %s' % [
                '%s%s' % (klass.__name__, '' if klass.__name__ == name else f' as {name}')
                for name, klass in itertools.chain(plugin_extractors.items(), plugin_postprocessors.items())])
        if self.params['compat_opts']:
            write_debug('Compatibility options: %s' % ', '.join(self.params['compat_opts']))

        if source == 'source':
            try:
                stdout, _, _ = Popen.run(
                    ['git', 'rev-parse', '--short', 'HEAD'],
                    text=True, cwd=os.path.dirname(os.path.abspath(__file__)),
                    stdout=subprocess.PIPE, stderr=subprocess.PIPE)
                if re.fullmatch('[0-9a-f]+', stdout.strip()):
                    write_debug(f'Git HEAD: {stdout.strip()}')
            except Exception:
                with contextlib.suppress(Exception):
                    sys.exc_clear()

        write_debug(system_identifier())

        exe_versions, ffmpeg_features = FFmpegPostProcessor.get_versions_and_features(self)
        ffmpeg_features = {key for key, val in ffmpeg_features.items() if val}
        if ffmpeg_features:
            exe_versions['ffmpeg'] += ' (%s)' % ','.join(sorted(ffmpeg_features))

        exe_versions['rtmpdump'] = rtmpdump_version()
        exe_versions['phantomjs'] = PhantomJSwrapper._version()
        exe_str = ', '.join(
            f'{exe} {v}' for exe, v in sorted(exe_versions.items()) if v
        ) or 'none'
        write_debug('exe versions: %s' % exe_str)

        from .compat.compat_utils import get_package_info
        from .dependencies import available_dependencies

        write_debug('Optional libraries: %s' % (', '.join(sorted({
            join_nonempty(*get_package_info(m)) for m in available_dependencies.values()
        })) or 'none'))

        self._setup_opener()
        proxy_map = {}
        for handler in self._opener.handlers:
            if hasattr(handler, 'proxies'):
                proxy_map.update(handler.proxies)
        write_debug(f'Proxy map: {proxy_map}')

        # Not implemented
        if False and self.params.get('call_home'):
            ipaddr = self.urlopen('https://yt-dl.org/ip').read().decode()
            write_debug('Public IP address: %s' % ipaddr)
            latest_version = self.urlopen(
                'https://yt-dl.org/latest/version').read().decode()
            if version_tuple(latest_version) > version_tuple(__version__):
                self.report_warning(
                    'You are using an outdated version (newest version: %s)! '
                    'See https://yt-dl.org/update if you need help updating.' %
                    latest_version)

    def _setup_opener(self):
        if hasattr(self, '_opener'):
            return
        timeout_val = self.params.get('socket_timeout')
        self._socket_timeout = 20 if timeout_val is None else float(timeout_val)

        opts_cookiesfrombrowser = self.params.get('cookiesfrombrowser')
        opts_cookiefile = self.params.get('cookiefile')
        opts_proxy = self.params.get('proxy')

        self.cookiejar = load_cookies(opts_cookiefile, opts_cookiesfrombrowser, self)

        cookie_processor = YoutubeDLCookieProcessor(self.cookiejar)
        if opts_proxy is not None:
            if opts_proxy == '':
                proxies = {}
            else:
                proxies = {'http': opts_proxy, 'https': opts_proxy}
        else:
            proxies = urllib.request.getproxies()
            # Set HTTPS proxy to HTTP one if given (https://github.com/ytdl-org/youtube-dl/issues/805)
            if 'http' in proxies and 'https' not in proxies:
                proxies['https'] = proxies['http']
        proxy_handler = PerRequestProxyHandler(proxies)

        debuglevel = 1 if self.params.get('debug_printtraffic') else 0
        https_handler = make_HTTPS_handler(self.params, debuglevel=debuglevel)
        ydlh = YoutubeDLHandler(self.params, debuglevel=debuglevel)
        redirect_handler = YoutubeDLRedirectHandler()
        data_handler = urllib.request.DataHandler()

        # When passing our own FileHandler instance, build_opener won't add the
        # default FileHandler and allows us to disable the file protocol, which
        # can be used for malicious purposes (see
        # https://github.com/ytdl-org/youtube-dl/issues/8227)
        file_handler = urllib.request.FileHandler()

        def file_open(*args, **kwargs):
            raise urllib.error.URLError('file:// scheme is explicitly disabled in yt-dlp for security reasons')
        file_handler.file_open = file_open

        opener = urllib.request.build_opener(
            proxy_handler, https_handler, cookie_processor, ydlh, redirect_handler, data_handler, file_handler)

        # Delete the default user-agent header, which would otherwise apply in
        # cases where our custom HTTP handler doesn't come into play
        # (See https://github.com/ytdl-org/youtube-dl/issues/1309 for details)
        opener.addheaders = []
        self._opener = opener

    def encode(self, s):
        if isinstance(s, bytes):
            return s  # Already encoded

        try:
            return s.encode(self.get_encoding())
        except UnicodeEncodeError as err:
            err.reason = err.reason + '. Check your system encoding configuration or use the --encoding option.'
            raise

    def get_encoding(self):
        encoding = self.params.get('encoding')
        if encoding is None:
            encoding = preferredencoding()
        return encoding

    def _write_info_json(self, label, ie_result, infofn, overwrite=None):
        ''' Write infojson and returns True = written, 'exists' = Already exists, False = skip, None = error '''
        if overwrite is None:
            overwrite = self.params.get('overwrites', True)
        if not self.params.get('writeinfojson'):
            return False
        elif not infofn:
            self.write_debug(f'Skipping writing {label} infojson')
            return False
        elif not self._ensure_dir_exists(infofn):
            return None
        elif not overwrite and os.path.exists(infofn):
            self.to_screen(f'[info] {label.title()} metadata is already present')
            return 'exists'

        self.to_screen(f'[info] Writing {label} metadata as JSON to: {infofn}')
        try:
            write_json_file(self.sanitize_info(ie_result, self.params.get('clean_infojson', True)), infofn)
            return True
        except OSError:
            self.report_error(f'Cannot write {label} metadata to JSON file {infofn}')
            return None

    def _write_description(self, label, ie_result, descfn):
        ''' Write description and returns True = written, False = skip, None = error '''
        if not self.params.get('writedescription'):
            return False
        elif not descfn:
            self.write_debug(f'Skipping writing {label} description')
            return False
        elif not self._ensure_dir_exists(descfn):
            return None
        elif not self.params.get('overwrites', True) and os.path.exists(descfn):
            self.to_screen(f'[info] {label.title()} description is already present')
        elif ie_result.get('description') is None:
            self.report_warning(f'There\'s no {label} description to write')
            return False
        else:
            try:
                self.to_screen(f'[info] Writing {label} description to: {descfn}')
                with open(encodeFilename(descfn), 'w', encoding='utf-8') as descfile:
                    descfile.write(ie_result['description'])
            except OSError:
                self.report_error(f'Cannot write {label} description file {descfn}')
                return None
        return True

    def _write_subtitles(self, info_dict, filename):
        ''' Write subtitles to file and return list of (sub_filename, final_sub_filename); or None if error'''
        ret = []
        subtitles = info_dict.get('requested_subtitles')
        if not subtitles or not (self.params.get('writesubtitles') or self.params.get('writeautomaticsub')):
            # subtitles download errors are already managed as troubles in relevant IE
            # that way it will silently go on when used with unsupporting IE
            return ret

        sub_filename_base = self.prepare_filename(info_dict, 'subtitle')
        if not sub_filename_base:
            self.to_screen('[info] Skipping writing video subtitles')
            return ret
        for sub_lang, sub_info in subtitles.items():
            sub_format = sub_info['ext']
            sub_filename = subtitles_filename(filename, sub_lang, sub_format, info_dict.get('ext'))
            sub_filename_final = subtitles_filename(sub_filename_base, sub_lang, sub_format, info_dict.get('ext'))
            existing_sub = self.existing_file((sub_filename_final, sub_filename))
            if existing_sub:
                self.to_screen(f'[info] Video subtitle {sub_lang}.{sub_format} is already present')
                sub_info['filepath'] = existing_sub
                ret.append((existing_sub, sub_filename_final))
                continue

            self.to_screen(f'[info] Writing video subtitles to: {sub_filename}')
            if sub_info.get('data') is not None:
                try:
                    # Use newline='' to prevent conversion of newline characters
                    # See https://github.com/ytdl-org/youtube-dl/issues/10268
                    with open(sub_filename, 'w', encoding='utf-8', newline='') as subfile:
                        subfile.write(sub_info['data'])
                    sub_info['filepath'] = sub_filename
                    ret.append((sub_filename, sub_filename_final))
                    continue
                except OSError:
                    self.report_error(f'Cannot write video subtitles file {sub_filename}')
                    return None

            try:
                sub_copy = sub_info.copy()
                sub_copy.setdefault('http_headers', info_dict.get('http_headers'))
                self.dl(sub_filename, sub_copy, subtitle=True)
                sub_info['filepath'] = sub_filename
                ret.append((sub_filename, sub_filename_final))
            except (DownloadError, ExtractorError, IOError, OSError, ValueError) + network_exceptions as err:
                msg = f'Unable to download video subtitles for {sub_lang!r}: {err}'
                if self.params.get('ignoreerrors') is not True:  # False or 'only_download'
                    if not self.params.get('ignoreerrors'):
                        self.report_error(msg)
                    raise DownloadError(msg)
                self.report_warning(msg)
        return ret

    def _write_thumbnails(self, label, info_dict, filename, thumb_filename_base=None):
        ''' Write thumbnails to file and return list of (thumb_filename, final_thumb_filename) '''
        write_all = self.params.get('write_all_thumbnails', False)
        thumbnails, ret = [], []
        if write_all or self.params.get('writethumbnail', False):
            thumbnails = info_dict.get('thumbnails') or []
        multiple = write_all and len(thumbnails) > 1

        if thumb_filename_base is None:
            thumb_filename_base = filename
        if thumbnails and not thumb_filename_base:
            self.write_debug(f'Skipping writing {label} thumbnail')
            return ret

        for idx, t in list(enumerate(thumbnails))[::-1]:
            thumb_ext = (f'{t["id"]}.' if multiple else '') + determine_ext(t['url'], 'jpg')
            thumb_display_id = f'{label} thumbnail {t["id"]}'
            thumb_filename = replace_extension(filename, thumb_ext, info_dict.get('ext'))
            thumb_filename_final = replace_extension(thumb_filename_base, thumb_ext, info_dict.get('ext'))

            existing_thumb = self.existing_file((thumb_filename_final, thumb_filename))
            if existing_thumb:
                self.to_screen('[info] %s is already present' % (
                    thumb_display_id if multiple else f'{label} thumbnail').capitalize())
                t['filepath'] = existing_thumb
                ret.append((existing_thumb, thumb_filename_final))
            else:
                self.to_screen(f'[info] Downloading {thumb_display_id} ...')
                try:
                    uf = self.urlopen(sanitized_Request(t['url'], headers=t.get('http_headers', {})))
                    self.to_screen(f'[info] Writing {thumb_display_id} to: {thumb_filename}')
                    with open(encodeFilename(thumb_filename), 'wb') as thumbf:
                        shutil.copyfileobj(uf, thumbf)
                    ret.append((thumb_filename, thumb_filename_final))
                    t['filepath'] = thumb_filename
                except network_exceptions as err:
                    thumbnails.pop(idx)
                    self.report_warning(f'Unable to download {thumb_display_id}: {err}')
            if ret and not write_all:
                break
        return ret

    @__fd()
    def open(self, filename, open_mode, **kwargs):
        if self.params.get('escape_long_names', False):
            return escaped_open(filename, open_mode, **kwargs)
        else:
            return open(filename, open_mode, **kwargs)

    @__fd(stream_indexing=0)
    def sanitize_open(self, filename, open_mode):
        if self.params.get('escape_long_names', False):
            return escaped_sanitize_open(filename, open_mode)
        else:
            return sanitize_open(filename, open_mode)

    def stat(self, path, *args, **kwargs):
        if self.params.get('escape_long_names', False):
            return escaped_stat(path, *args, **kwargs)
        else:
            return os.stat(path, *args, **kwargs)

    def unlink(self, path, *args, **kwargs):
        if self.params.get('escape_long_names', False):
            escaped_unlink(path, *args, **kwargs)
        else:
            os.unlink(path, *args, **kwargs)

    def isfile(self, path):
        if self.params.get('escape_long_names', False):
            return escaped_path_isfile(path)
        else:
            return os.path.isfile(path)

    def exists(self, path):
        if self.params.get('escape_long_names', False):
            return escaped_path_exists(path)
        else:
            return os.path.exists(path)

    def getsize(self, filename):
        if self.params.get('escape_long_names', False):
            return escaped_path_getsize(filename)
        else:
            return os.path.getsize(filename)

    def utime(self, path, *args, **kwargs):
        if self.params.get('escape_long_names', False):
            escaped_utime(path, *args, **kwargs)
        else:
            os.utime(path, *args, **kwargs)

    def rename(self, src, dst, *args, **kwargs):
        if self.params.get('escape_long_names', False):
            escaped_rename(src, dst, *args, **kwargs)
        else:
            os.rename(src, dst, *args, **kwargs)

    def replace(self, src, dst, *args, **kwargs):
        if self.params.get('escape_long_names', False):
            escaped_replace(src, dst, *args, **kwargs)
        else:
            os.replace(src, dst, *args, **kwargs)

    def remove(self, path, *args, **kwargs):
        if self.params.get('escape_long_names', False):
            escaped_remove(path, *args, **kwargs)
        else:
            os.remove(path, *args, **kwargs)

    def basename(self, path, *args, **kwargs):
        if self.params.get('escape_long_names', False):
            return escaped_basename(path)
        else:
            return os.path.basename(path)

    def dirname(self, path, *args, **kwargs):
        if self.params.get('escape_long_names', False):
            return escaped_dirname(path)
        else:
            return os.path.dirname(path)

    def isabs(self, filename):
        if self.params.get('escape_long_names', False):
            return escaped_isabs(filename)
        else:
            return os.path.isabs(filename)

    def ensure_directory(self, filename):
        if self.params.get('escape_long_names', False):
            ensure_directory(filename)<|MERGE_RESOLUTION|>--- conflicted
+++ resolved
@@ -1568,7 +1568,6 @@
 
     @_handle_extraction_exceptions
     def __extract_info(self, url, ie, download, extra_info, process):
-<<<<<<< HEAD
         min_sleep_interval = self.params.get('sleep_before_extract')
         if min_sleep_interval:
             max_sleep_interval = self.params.get('max_sleep_before_extract') or min_sleep_interval
@@ -1579,8 +1578,6 @@
                     else '%.2f' % sleep_interval))
             time.sleep(sleep_interval)
 
-        ie_result = ie.extract(url)
-=======
         try:
             ie_result = ie.extract(url)
         except UserNotLive as e:
@@ -1589,7 +1586,6 @@
                     self.report_warning(e)
                 self._wait_for_video()
             raise
->>>>>>> 67685a54
         if ie_result is None:  # Finished already (backwards compatibility; listformats and friends should be moved here)
             self.report_warning(f'Extractor {ie.IE_NAME} returned nothing{bug_reports_message()}')
             return
@@ -1864,19 +1860,6 @@
                 'n_entries': int_or_none(n_entries),
                 'playlist_index': playlist_index,
                 'playlist_autonumber': i + 1,
-<<<<<<< HEAD
-                'playlist': title,
-                'playlist_id': ie_result.get('id'),
-                'playlist_title': ie_result.get('title'),
-                'playlist_uploader': ie_result.get('uploader'),
-                'playlist_uploader_id': ie_result.get('uploader_id'),
-                'extractor': ie_result.get('extractor'),
-                'webpage_url': ie_result.get('webpage_url'),
-                'webpage_url_basename': url_basename(ie_result.get('webpage_url')),
-                'webpage_url_domain': get_domain(ie_result.get('webpage_url')),
-                'extractor_key': ie_result.get('extractor_key'),
-            })
-=======
             }
 
             if self._match_entry(collections.ChainMap(entry, extra), incomplete=True) is not None:
@@ -1886,7 +1869,6 @@
                 self._format_screen(i + 1, self.Styles.ID), self._format_screen(n_entries, self.Styles.EMPHASIS)))
 
             entry_result = self.__process_iterable_entry(entry, download, extra)
->>>>>>> 67685a54
             if not entry_result:
                 failures += 1
             if failures >= max_failures:
