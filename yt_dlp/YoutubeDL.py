--- conflicted
+++ resolved
@@ -3099,15 +3099,9 @@
                 return True
             try:
                 self.to_screen(f'[info] Writing internet shortcut (.{link_type}) to: {linkfn}')
-<<<<<<< HEAD
                 with self.open(encodeFilename(to_high_limit_path(linkfn)), 'w', encoding='utf-8',
                                newline='\r\n' if link_type == 'url' else '\n') as linkfile:
-                    template_vars = {'url': iri_to_uri(info_dict['webpage_url'])}
-=======
-                with io.open(encodeFilename(to_high_limit_path(linkfn)), 'w', encoding='utf-8',
-                             newline='\r\n' if link_type == 'url' else '\n') as linkfile:
                     template_vars = {'url': url}
->>>>>>> ed66a17e
                     if link_type == 'desktop':
                         template_vars['filename'] = linkfn[:-(len(link_type) + 1)]
                     linkfile.write(LINK_TEMPLATES[link_type] % template_vars)
