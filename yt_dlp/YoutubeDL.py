import collections
import contextlib
import datetime
import errno
import fileinput
import functools
import io
import itertools
import json
import locale
import operator
import os
import random
import re
import shutil
import subprocess
import sys
import tempfile
import time
import tokenize
import traceback
import unicodedata
import urllib.request
from string import ascii_letters

from .cache import Cache
from .compat import compat_os_name, compat_shlex_quote
from .cookies import load_cookies
from .downloader import LDM_EXCEPTIONS, FFmpegFD, get_suitable_downloader, shorten_protocol_name
from .downloader.rtmp import rtmpdump_version
from .extractor import gen_extractor_classes, get_info_extractor
from .extractor.common import UnsupportedURLIE
from .extractor.openload import PhantomJSwrapper
from .minicurses import format_text
from .postprocessor import _PLUGIN_CLASSES as plugin_postprocessors
from .postprocessor import (
    FFmpegFixupDuplicateMoovPP,
    FFmpegFixupDurationPP,
    FFmpegFixupM3u8PP,
    FFmpegFixupM4aPP,
    FFmpegFixupStretchedPP,
    FFmpegFixupTimestampPP,
    FFmpegMergerPP,
    FFmpegPostProcessor,
    FFmpegVideoConvertorPP,
    MoveFilesAfterDownloadPP,
    get_postprocessor,
)
from .postprocessor.ffmpeg import resolve_mapping as resolve_recode_mapping
from .update import REPOSITORY, current_git_head, detect_variant
from .utils import (
    DEFAULT_OUTTMPL,
    IDENTITY,
    LINK_TEMPLATES,
    MEDIA_EXTENSIONS,
    NO_DEFAULT,
    NUMBER_RE,
    OUTTMPL_TYPES,
    POSTPROCESS_WHEN,
    STR_FORMAT_RE_TMPL,
    STR_FORMAT_TYPES,
    ContentTooShortError,
    DateRange,
    DownloadCancelled,
    DownloadError,
    EntryNotInPlaylist,
    ExclusivelyLockedError,
    ExistingVideoReached,
    ExtractorError,
    GeoRestrictedError,
    HEADRequest,
    ISO3166Utils,
    LazyList,
    MaxDownloadsReached,
    Namespace,
    PagedList,
    PerRequestProxyHandler,
    PlaylistEntries,
    Popen,
    PostProcessingError,
    ReExtractInfo,
    RejectedVideoReached,
    SameFileError,
    UnavailableVideoError,
    UserNotLive,
    YoutubeDLCookieProcessor,
    YoutubeDLHandler,
    YoutubeDLRedirectHandler,
    age_restricted,
    args_to_str,
    bug_reports_message,
    date_from_str,
    deprecation_warning,
    determine_ext,
    determine_protocol,
    dig_object_type,
    encode_compat_str,
    encodeArgument,
    encodeFilename,
    error_to_compat_str,
    escapeHTML,
    expand_path,
    filter_dict,
    float_or_none,
    format_bytes,
    format_decimal_suffix,
    format_field,
    formatSeconds,
    get_compatible_ext,
    get_domain,
    int_or_none,
    iri_to_uri,
    is_path_like,
    join_nonempty,
    locked_file,
    make_archive_id,
    make_dir,
    make_HTTPS_handler,
    merge_headers,
    network_exceptions,
    number_of_digits,
    orderedSet,
    orderedSet_from_options,
    parse_filesize,
    preferredencoding,
    prepend_extension,
    register_socks_protocols,
    remove_terminal_sequences,
    render_table,
    replace_extension,
    sanitize_filename,
    sanitize_open,
    sanitize_path,
    sanitize_url,
    sanitized_Request,
    std_headers,
    str_or_none,
    strftime_or_none,
    subtitles_filename,
    supports_terminal_sequences,
    system_identifier,
    timetuple_from_msec,
    to_high_limit_path,
    traverse_obj,
    try_call,
    try_get,
    unsmuggle_url,
    url_basename,
    variadic,
    version_tuple,
    windows_enable_vt_mode,
    write_json_file,
    write_string,
)
from .version import RELEASE_GIT_HEAD, VARIANT, __version__
from .longname import (
    escaped_open,
    escaped_path_exists,
    escaped_path_getsize,
    escaped_path_isfile,
    escaped_sanitize_open,
    escaped_stat,
    escaped_unlink,
    escaped_utime,
    escaped_rename,
    escaped_replace,
    escaped_remove,
    escaped_basename,
    escaped_dirname,
    escaped_isabs,
    ensure_directory,
    split_longname,
)
try:
    from .build_config import git_commit, git_upstream_commit
except ImportError:
    git_commit, git_upstream_commit = None, None

if compat_os_name == 'nt':
    import ctypes


class YoutubeDL:
    """YoutubeDL class.

    YoutubeDL objects are the ones responsible of downloading the
    actual video file and writing it to disk if the user has requested
    it, among some other tasks. In most cases there should be one per
    program. As, given a video URL, the downloader doesn't know how to
    extract all the needed information, task that InfoExtractors do, it
    has to pass the URL to one of them.

    For this, YoutubeDL objects have a method that allows
    InfoExtractors to be registered in a given order. When it is passed
    a URL, the YoutubeDL object handles it to the first InfoExtractor it
    finds that reports being able to handle it. The InfoExtractor extracts
    all the information about the video or videos the URL refers to, and
    YoutubeDL process the extracted information, possibly using a File
    Downloader to download the video.

    YoutubeDL objects accept a lot of parameters. In order not to saturate
    the object constructor with arguments, it receives a dictionary of
    options instead. These options are available through the params
    attribute for the InfoExtractors to use. The YoutubeDL also
    registers itself as the downloader in charge for the InfoExtractors
    that are added to it, so this is a "mutual registration".

    Available options:

    username:          Username for authentication purposes.
    password:          Password for authentication purposes.
    videopassword:     Password for accessing a video.
    ap_mso:            Adobe Pass multiple-system operator identifier.
    ap_username:       Multiple-system operator account username.
    ap_password:       Multiple-system operator account password.
    usenetrc:          Use netrc for authentication instead.
    verbose:           Print additional info to stdout.
    quiet:             Do not print messages to stdout.
    no_warnings:       Do not print out anything for warnings.
    forceprint:        A dict with keys WHEN mapped to a list of templates to
                       print to stdout. The allowed keys are video or any of the
                       items in utils.POSTPROCESS_WHEN.
                       For compatibility, a single list is also accepted
    print_to_file:     A dict with keys WHEN (same as forceprint) mapped to
                       a list of tuples with (template, filename)
    forcejson:         Force printing info_dict as JSON.
    dump_single_json:  Force printing the info_dict of the whole playlist
                       (or video) as a single JSON line.
    force_write_download_archive: Force writing download archive regardless
                       of 'skip_download' or 'simulate'.
    simulate:          Do not download the video files. If unset (or None),
                       simulate only if listsubtitles, listformats or list_thumbnails is used
    format:            Video format code. see "FORMAT SELECTION" for more details.
                       You can also pass a function. The function takes 'ctx' as
                       argument and returns the formats to download.
                       See "build_format_selector" for an implementation
    allow_unplayable_formats:   Allow unplayable formats to be extracted and downloaded.
    ignore_no_formats_error: Ignore "No video formats" error. Usefull for
                       extracting metadata even if the video is not actually
                       available for download (experimental)
    format_sort:       A list of fields by which to sort the video formats.
                       See "Sorting Formats" for more details.
    format_sort_force: Force the given format_sort. see "Sorting Formats"
                       for more details.
    prefer_free_formats: Whether to prefer video formats with free containers
                       over non-free ones of same quality.
    allow_multiple_video_streams:   Allow multiple video streams to be merged
                       into a single file
    allow_multiple_audio_streams:   Allow multiple audio streams to be merged
                       into a single file
    check_formats      Whether to test if the formats are downloadable.
                       Can be True (check all), False (check none),
                       'selected' (check selected formats),
                       or None (check only if requested by extractor)
    paths:             Dictionary of output paths. The allowed keys are 'home'
                       'temp' and the keys of OUTTMPL_TYPES (in utils.py)
    outtmpl:           Dictionary of templates for output names. Allowed keys
                       are 'default' and the keys of OUTTMPL_TYPES (in utils.py).
                       For compatibility with youtube-dl, a single string can also be used
    outtmpl_na_placeholder: Placeholder for unavailable meta fields.
    restrictfilenames: Do not allow "&" and spaces in file names
    trim_file_name:    Limit length of filename (extension excluded)
    windowsfilenames:  Force the filenames to be windows compatible
    ignoreerrors:      Do not stop on download/postprocessing errors.
                       Can be 'only_download' to ignore only download errors.
                       Default is 'only_download' for CLI, but False for API
    skip_playlist_after_errors: Number of allowed failures until the rest of
                       the playlist is skipped
    allowed_extractors:  List of regexes to match against extractor names that are allowed
    overwrites:        Overwrite all video and metadata files if True,
                       overwrite only non-video files if None
                       and don't overwrite any file if False
                       For compatibility with youtube-dl,
                       "nooverwrites" may also be used instead
    playlist_items:    Specific indices of playlist to download.
    playlistrandom:    Download playlist items in random order.
    lazy_playlist:     Process playlist entries as they are received.
    matchtitle:        Download only matching titles.
    rejecttitle:       Reject downloads for matching titles.
    logger:            Log messages to a logging.Logger instance.
    logtostderr:       Print everything to stderr instead of stdout.
    consoletitle:      Display progress in console window's titlebar.
    writedescription:  Write the video description to a .description file
    writeinfojson:     Write the video description to a .info.json file
    clean_infojson:    Remove private fields from the infojson
    getcomments:       Extract video comments. This will not be written to disk
                       unless writeinfojson is also given
    writeannotations:  Write the video annotations to a .annotations.xml file
    writethumbnail:    Write the thumbnail image to a file
    allow_playlist_files: Whether to write playlists' description, infojson etc
                       also to disk when using the 'write*' options
    write_all_thumbnails:  Write all thumbnail formats to files
    writelink:         Write an internet shortcut file, depending on the
                       current platform (.url/.webloc/.desktop)
    writeurllink:      Write a Windows internet shortcut file (.url)
    writewebloclink:   Write a macOS internet shortcut file (.webloc)
    writedesktoplink:  Write a Linux internet shortcut file (.desktop)
    writesubtitles:    Write the video subtitles to a file
    writeautomaticsub: Write the automatically generated subtitles to a file
    listsubtitles:     Lists all available subtitles for the video
    subtitlesformat:   The format code for subtitles
    subtitleslangs:    List of languages of the subtitles to download (can be regex).
                       The list may contain "all" to refer to all the available
                       subtitles. The language can be prefixed with a "-" to
                       exclude it from the requested languages, e.g. ['all', '-live_chat']
    keepvideo:         Keep the video file after post-processing
    daterange:         A DateRange object, download only if the upload_date is in the range.
    skip_download:     Skip the actual download of the video file
    cachedir:          Location of the cache files in the filesystem.
                       False to disable filesystem cache.
    noplaylist:        Download single video instead of a playlist if in doubt.
    age_limit:         An integer representing the user's age in years.
                       Unsuitable videos for the given age are skipped.
    min_views:         An integer representing the minimum view count the video
                       must have in order to not be skipped.
                       Videos without view count information are always
                       downloaded. None for no limit.
    max_views:         An integer representing the maximum view count.
                       Videos that are more popular than that are not
                       downloaded.
                       Videos without view count information are always
                       downloaded. None for no limit.
    download_archive:  A set, or the name of a file where all downloads are recorded.
                       Videos already present in the file are not downloaded again.
    break_on_existing: Stop the download process after attempting to download a
                       file that is in the archive.
    break_on_reject:   Stop the download process when encountering a video that
                       has been filtered out.
    break_per_url:     Whether break_on_reject and break_on_existing
                       should act on each input URL as opposed to for the entire queue
    cookiefile:        File name or text stream from where cookies should be read and dumped to
    cookiesfrombrowser:  A tuple containing the name of the browser, the profile
                       name/path from where cookies are loaded, the name of the keyring,
                       and the container name, e.g. ('chrome', ) or
                       ('vivaldi', 'default', 'BASICTEXT') or ('firefox', 'default', None, 'Meta')
    legacyserverconnect: Explicitly allow HTTPS connection to servers that do not
                       support RFC 5746 secure renegotiation
    nocheckcertificate:  Do not verify SSL certificates
    client_certificate:  Path to client certificate file in PEM format. May include the private key
    client_certificate_key:  Path to private key file for client certificate
    client_certificate_password:  Password for client certificate private key, if encrypted.
                        If not provided and the key is encrypted, yt-dlp will ask interactively
    prefer_insecure:   Use HTTP instead of HTTPS to retrieve information.
                       (Only supported by some extractors)
    http_headers:      A dictionary of custom headers to be used for all requests
    proxy:             URL of the proxy server to use
    geo_verification_proxy:  URL of the proxy to use for IP address verification
                       on geo-restricted sites.
    socket_timeout:    Time to wait for unresponsive hosts, in seconds
    bidi_workaround:   Work around buggy terminals without bidirectional text
                       support, using fridibi
    debug_printtraffic:Print out sent and received HTTP traffic
    default_search:    Prepend this string if an input url is not valid.
                       'auto' for elaborate guessing
    encoding:          Use this encoding instead of the system-specified.
    extract_flat:      Whether to resolve and process url_results further
                       * False:     Always process (default)
                       * True:      Never process
                       * 'in_playlist': Do not process inside playlist/multi_video
                       * 'discard': Always process, but don't return the result
                                    from inside playlist/multi_video
                       * 'discard_in_playlist': Same as "discard", but only for
                                    playlists (not multi_video)
    wait_for_video:    If given, wait for scheduled streams to become available.
                       The value should be a tuple containing the range
                       (min_secs, max_secs) to wait between retries
    postprocessors:    A list of dictionaries, each with an entry
                       * key:  The name of the postprocessor. See
                               yt_dlp/postprocessor/__init__.py for a list.
                       * when: When to run the postprocessor. Allowed values are
                               the entries of utils.POSTPROCESS_WHEN
                               Assumed to be 'post_process' if not given
    progress_hooks:    A list of functions that get called on download
                       progress, with a dictionary with the entries
                       * status: One of "downloading", "error", or "finished".
                                 Check this first and ignore unknown values.
                       * info_dict: The extracted info_dict

                       If status is one of "downloading", or "finished", the
                       following properties may also be present:
                       * filename: The final filename (always present)
                       * tmpfilename: The filename we're currently writing to
                       * downloaded_bytes: Bytes on disk
                       * total_bytes: Size of the whole file, None if unknown
                       * total_bytes_estimate: Guess of the eventual file size,
                                               None if unavailable.
                       * elapsed: The number of seconds since download started.
                       * eta: The estimated time in seconds, None if unknown
                       * speed: The download speed in bytes/second, None if
                                unknown
                       * fragment_index: The counter of the currently
                                         downloaded video fragment.
                       * fragment_count: The number of fragments (= individual
                                         files that will be merged)

                       Progress hooks are guaranteed to be called at least once
                       (with status "finished") if the download is successful.
    postprocessor_hooks:  A list of functions that get called on postprocessing
                       progress, with a dictionary with the entries
                       * status: One of "started", "processing", or "finished".
                                 Check this first and ignore unknown values.
                       * postprocessor: Name of the postprocessor
                       * info_dict: The extracted info_dict

                       Progress hooks are guaranteed to be called at least twice
                       (with status "started" and "finished") if the processing is successful.
    merge_output_format: "/" separated list of extensions to use when merging formats.
                         "auto" may be used as the first component to choose by codecs without preference.
    final_ext:         Expected final extension; used to detect when the file was
                       already downloaded and converted
    fixup:             Automatically correct known faults of the file.
                       One of:
                       - "never": do nothing
                       - "warn": only emit a warning
                       - "detect_or_warn": check whether we can do anything
                                           about it, warn otherwise (default)
    source_address:    Client-side IP address to bind to.
    sleep_interval_requests: Number of seconds to sleep between requests
                       during extraction
    sleep_interval:    Number of seconds to sleep before each download when
                       used alone or a lower bound of a range for randomized
                       sleep before each download (minimum possible number
                       of seconds to sleep) when used along with
                       max_sleep_interval.
    max_sleep_interval:Upper bound of a range for randomized sleep before each
                       download (maximum possible number of seconds to sleep).
                       Must only be used along with sleep_interval.
                       Actual sleep time will be a random float from range
                       [sleep_interval; max_sleep_interval].
    sleep_before_extract: Number of seconds to sleep before each extraction when
                          used alone or a lower bound of a range for randomized
                          sleep before each extraction (minimum possible number
                          of seconds to sleep) when used along with
                          max_sleep_before_extract.
    max_sleep_before_extract: Upper bound of a range for randomized sleep before each
                              extraction (maximum possible number of seconds to sleep).
                              Must only be used along with sleep_before_extract.
                              Actual sleep time will be a random float from range
                              [sleep_before_extract; max_sleep_before_extract].
    sleep_interval_subtitles: Number of seconds to sleep before each subtitle download
    listformats:       Print an overview of available video formats and exit.
    list_thumbnails:   Print a table of all thumbnails and exit.
    match_filter:      A function that gets called for every video with the signature
                       (info_dict, *, incomplete: bool) -> Optional[str]
                       For backward compatibility with youtube-dl, the signature
                       (info_dict) -> Optional[str] is also allowed.
                       - If it returns a message, the video is ignored.
                       - If it returns None, the video is downloaded.
                       - If it returns utils.NO_DEFAULT, the user is interactively
                         asked whether to download the video.
                       match_filter_func in utils.py is one example for this.
    no_color:          Do not emit color codes in output.
    geo_bypass:        Bypass geographic restriction via faking X-Forwarded-For
                       HTTP header
    geo_bypass_country:
                       Two-letter ISO 3166-2 country code that will be used for
                       explicit geographic restriction bypassing via faking
                       X-Forwarded-For HTTP header
    geo_bypass_ip_block:
                       IP range in CIDR notation that will be used similarly to
                       geo_bypass_country
    external_downloader: A dictionary of protocol keys and the executable of the
                       external downloader to use for it. The allowed protocols
                       are default|http|ftp|m3u8|dash|rtsp|rtmp|mms.
                       Set the value to 'native' to use the native downloader
    compat_opts:       Compatibility options. See "Differences in default behavior".
                       The following options do not work when used through the API:
                       filename, abort-on-error, multistreams, no-live-chat, format-sort
                       no-clean-infojson, no-playlist-metafiles, no-keep-subs, no-attach-info-json.
                       Refer __init__.py for their implementation
    progress_template: Dictionary of templates for progress outputs.
                       Allowed keys are 'download', 'postprocess',
                       'download-title' (console title) and 'postprocess-title'.
                       The template is mapped on a dictionary with keys 'progress' and 'info'
    retry_sleep_functions: Dictionary of functions that takes the number of attempts
                       as argument and returns the time to sleep in seconds.
                       Allowed keys are 'http', 'fragment', 'file_access'
    download_ranges:   A callback function that gets called for every video with
                       the signature (info_dict, ydl) -> Iterable[Section].
                       Only the returned sections will be downloaded.
                       Each Section is a dict with the following keys:
                       * start_time: Start time of the section in seconds
                       * end_time: End time of the section in seconds
                       * title: Section title (Optional)
                       * index: Section number (Optional)
    force_keyframes_at_cuts: Re-encode the video when downloading ranges to get precise cuts
    noprogress:        Do not print the progress bar
    live_from_start:   Whether to download livestreams videos from the start


    escape_long_names: If True, it splits filename into 255-byte chunks in current locale,
                       to avoid "File name too long" error. Most user don't need this.
    live_download_mkv: If True, live will be recorded in MKV format instead of MP4.
    printjsontypes:    DO NOT USE THIS. If True, it shows type of each elements in info_dict.
    check_peertube_instance: If True, generic extractor tests if it's PeerTube instance for
                             requested domain.
    check_mastodon_instance: Same as above, but for Mastodon.
    extractor_retries: Number of retries for known extractor errors. Defaults to 3. Can be "infinite".
    test_filename:     Use this to filter video file using external executable or regex
                        (compiled regex or string starting with "re:").
                       For external executable, return code 0 lets YTDL to start downloading.
                       For regex, download will begin if re.search matches.
    lock_exclusive:    When True, downloading will be locked exclusively to
                       this process by creating .lock file.
                       It'll be removed after download.

    The following parameters are not used by YoutubeDL itself, they are used by
    the downloader (see yt_dlp/downloader/common.py):
    nopart, updatetime, buffersize, ratelimit, throttledratelimit, min_filesize,
    max_filesize, test, noresizebuffer, retries, file_access_retries, fragment_retries,
    continuedl, xattr_set_filesize, hls_use_mpegts, http_chunk_size,
    external_downloader_args, concurrent_fragment_downloads.

    The following options are used by the post processors:
    ffmpeg_location:   Location of the ffmpeg/avconv binary; either the path
                       to the binary or its containing directory.
    postprocessor_args: A dictionary of postprocessor/executable keys (in lower case)
                       and a list of additional command-line arguments for the
                       postprocessor/executable. The dict can also have "PP+EXE" keys
                       which are used when the given exe is used by the given PP.
                       Use 'default' as the name for arguments to passed to all PP
                       For compatibility with youtube-dl, a single list of args
                       can also be used

    The following options are used by the extractors:
    extractor_retries: Number of times to retry for known errors
    dynamic_mpd:       Whether to process dynamic DASH manifests (default: True)
    hls_split_discontinuity: Split HLS playlists to different formats at
                       discontinuities such as ad breaks (default: False)
    extractor_args:    A dictionary of arguments to be passed to the extractors.
                       See "EXTRACTOR ARGUMENTS" for details.
                       E.g. {'youtube': {'skip': ['dash', 'hls']}}
    mark_watched:      Mark videos watched (even with --simulate). Only for YouTube

    The following options are deprecated and may be removed in the future:

    force_generic_extractor: Force downloader to use the generic extractor
                       - Use allowed_extractors = ['generic', 'default']
    playliststart:     - Use playlist_items
                       Playlist item to start at.
    playlistend:       - Use playlist_items
                       Playlist item to end at.
    playlistreverse:   - Use playlist_items
                       Download playlist items in reverse order.
    forceurl:          - Use forceprint
                       Force printing final URL.
    forcetitle:        - Use forceprint
                       Force printing title.
    forceid:           - Use forceprint
                       Force printing ID.
    forcethumbnail:    - Use forceprint
                       Force printing thumbnail URL.
    forcedescription:  - Use forceprint
                       Force printing description.
    forcefilename:     - Use forceprint
                       Force printing final filename.
    forceduration:     - Use forceprint
                       Force printing duration.
    allsubtitles:      - Use subtitleslangs = ['all']
                       Downloads all the subtitles of the video
                       (requires writesubtitles or writeautomaticsub)
    include_ads:       - Doesn't work
                       Download ads as well
    call_home:         - Not implemented
                       Boolean, true iff we are allowed to contact the
                       yt-dlp servers for debugging.
    post_hooks:        - Register a custom postprocessor
                       A list of functions that get called as the final step
                       for each video file, after all postprocessors have been
                       called. The filename will be passed as the only argument.
    hls_prefer_native: - Use external_downloader = {'m3u8': 'native'} or {'m3u8': 'ffmpeg'}.
                       Use the native HLS downloader instead of ffmpeg/avconv
                       if True, otherwise use ffmpeg/avconv if False, otherwise
                       use downloader suggested by extractor if None.
    prefer_ffmpeg:     - avconv support is deprecated
                       If False, use avconv instead of ffmpeg if both are available,
                       otherwise prefer ffmpeg.
    youtube_include_dash_manifest: - Use extractor_args
                       If True (default), DASH manifests and related
                       data will be downloaded and processed by extractor.
                       You can reduce network I/O by disabling it if you don't
                       care about DASH. (only for youtube)
    youtube_include_hls_manifest: - Use extractor_args
                       If True (default), HLS manifests and related
                       data will be downloaded and processed by extractor.
                       You can reduce network I/O by disabling it if you don't
                       care about HLS. (only for youtube)
    """

    _NUMERIC_FIELDS = {
        'width', 'height', 'asr', 'audio_channels', 'fps',
        'tbr', 'abr', 'vbr', 'filesize', 'filesize_approx',
        'timestamp', 'release_timestamp',
        'duration', 'view_count', 'like_count', 'dislike_count', 'repost_count',
        'average_rating', 'comment_count', 'age_limit',
        'start_time', 'end_time',
        'chapter_number', 'season_number', 'episode_number',
        'track_number', 'disc_number', 'release_year',
    }

    _format_fields = {
        # NB: Keep in sync with the docstring of extractor/common.py
        'url', 'manifest_url', 'manifest_stream_number', 'ext', 'format', 'format_id', 'format_note',
        'width', 'height', 'resolution', 'dynamic_range', 'tbr', 'abr', 'acodec', 'asr', 'audio_channels',
        'vbr', 'fps', 'vcodec', 'container', 'filesize', 'filesize_approx',
        'player_url', 'protocol', 'fragment_base_url', 'fragments', 'is_from_start',
        'preference', 'language', 'language_preference', 'quality', 'source_preference',
        'http_headers', 'stretched_ratio', 'no_resume', 'has_drm', 'downloader_options',
        'page_url', 'app', 'play_path', 'tc_url', 'flash_version', 'rtmp_live', 'rtmp_conn', 'rtmp_protocol', 'rtmp_real_time'
    }
    _format_selection_exts = {
        'audio': set(MEDIA_EXTENSIONS.common_audio),
        'video': set(MEDIA_EXTENSIONS.common_video + ('3gp', )),
        'storyboards': set(MEDIA_EXTENSIONS.storyboards),
    }

    def __init__(self, params=None, auto_init=True):
        """Create a FileDownloader object with the given options.
        @param auto_init    Whether to load the default extractors and print header (if verbose).
                            Set to 'no_verbose_header' to not print the header
        """
        if params is None:
            params = {}
        self.params = params
        self._ies = {}
        self._ies_instances = {}
        self._pps = {k: [] for k in POSTPROCESS_WHEN}
        self._printed_messages = set()
        self._first_webpage_request = True
        self._post_hooks = []
        self._progress_hooks = []
        self._postprocessor_hooks = []
        self._opened_streams = []
        self._download_retcode = 0
        self._num_downloads = 0
        self._num_videos = 0
        self._playlist_level = 0
        self._playlist_urls = set()
        self.cache = Cache(self)

        windows_enable_vt_mode()
        stdout = sys.stderr if self.params.get('logtostderr') else sys.stdout
        self._out_files = Namespace(
            out=stdout,
            error=sys.stderr,
            screen=sys.stderr if self.params.get('quiet') else stdout,
            console=None if compat_os_name == 'nt' else next(
                filter(supports_terminal_sequences, (sys.stderr, sys.stdout)), None)
        )
        self._allow_colors = Namespace(**{
            type_: not self.params.get('no_color') and supports_terminal_sequences(stream)
            for type_, stream in self._out_files.items_ if type_ != 'console'
        })

        # The code is left like this to be reused for future deprecations
        MIN_SUPPORTED, MIN_RECOMMENDED = (3, 7), (3, 7)
        current_version = sys.version_info[:2]
        if current_version < MIN_RECOMMENDED:
            msg = ('Support for Python version %d.%d has been deprecated. '
                   'See  https://github.com/yt-dlp/yt-dlp/issues/3764  for more details.'
                   '\n                    You will no longer receive updates on this version')
            if current_version < MIN_SUPPORTED:
                msg = 'Python version %d.%d is no longer supported'
            self.deprecation_warning(
                f'{msg}! Please update to Python %d.%d or above' % (*current_version, *MIN_RECOMMENDED))

        if self.params.get('allow_unplayable_formats'):
            self.report_warning(
                f'You have asked for {self._format_err("UNPLAYABLE", self.Styles.EMPHASIS)} formats to be listed/downloaded. '
                'This is a developer option intended for debugging. \n'
                '         If you experience any issues while using this option, '
                f'{self._format_err("DO NOT", self.Styles.ERROR)} open a bug report')

        def check_deprecated(param, option, suggestion):
            if self.params.get(param) is not None:
                self.report_warning(f'{option} is deprecated. Use {suggestion} instead')
                return True
            return False

        if check_deprecated('cn_verification_proxy', '--cn-verification-proxy', '--geo-verification-proxy'):
            if self.params.get('geo_verification_proxy') is None:
                self.params['geo_verification_proxy'] = self.params['cn_verification_proxy']

        check_deprecated('autonumber', '--auto-number', '-o "%(autonumber)s-%(title)s.%(ext)s"')
        check_deprecated('usetitle', '--title', '-o "%(title)s-%(id)s.%(ext)s"')
        check_deprecated('useid', '--id', '-o "%(id)s.%(ext)s"')

        for msg in self.params.get('_warnings', []):
            self.report_warning(msg)
        for msg in self.params.get('_deprecation_warnings', []):
            self.deprecated_feature(msg)

        self.params['compat_opts'] = set(self.params.get('compat_opts', ()))
        if 'list-formats' in self.params['compat_opts']:
            self.params['listformats_table'] = False

        if 'overwrites' not in self.params and self.params.get('nooverwrites') is not None:
            # nooverwrites was unnecessarily changed to overwrites
            # in 0c3d0f51778b153f65c21906031c2e091fcfb641
            # This ensures compatibility with both keys
            self.params['overwrites'] = not self.params['nooverwrites']
        elif self.params.get('overwrites') is None:
            self.params.pop('overwrites', None)
        else:
            self.params['nooverwrites'] = not self.params['overwrites']

        self.params.setdefault('forceprint', {})
        self.params.setdefault('print_to_file', {})

        # Compatibility with older syntax
        if not isinstance(params['forceprint'], dict):
            self.params['forceprint'] = {'video': params['forceprint']}

        if self.params.get('bidi_workaround', False):
            try:
                import pty
                master, slave = pty.openpty()
                width = shutil.get_terminal_size().columns
                width_args = [] if width is None else ['-w', str(width)]
                sp_kwargs = {'stdin': subprocess.PIPE, 'stdout': slave, 'stderr': self._out_files.error}
                try:
                    self._output_process = Popen(['bidiv'] + width_args, **sp_kwargs)
                except OSError:
                    self._output_process = Popen(['fribidi', '-c', 'UTF-8'] + width_args, **sp_kwargs)
                self._output_channel = os.fdopen(master, 'rb')
            except OSError as ose:
                if ose.errno == errno.ENOENT:
                    self.report_warning(
                        'Could not find fribidi executable, ignoring --bidi-workaround. '
                        'Make sure that  fribidi  is an executable file in one of the directories in your $PATH.')
                else:
                    raise

        if auto_init:
            if auto_init != 'no_verbose_header':
                self.print_debug_header()
            self.add_default_info_extractors()

        if (sys.platform != 'win32'
                and sys.getfilesystemencoding() in ['ascii', 'ANSI_X3.4-1968']
                and not self.params.get('restrictfilenames', False)):
            # Unicode filesystem API will throw errors (#1474, #13027)
            self.report_warning(
                'Assuming --restrict-filenames since file system encoding '
                'cannot encode all characters. '
                'Set the LC_ALL environment variable to fix this.')
            self.params['restrictfilenames'] = True

        self._parse_outtmpl()

        # Creating format selector here allows us to catch syntax errors before the extraction
        self.format_selector = (
            self.params.get('format') if self.params.get('format') in (None, '-')
            else self.params['format'] if callable(self.params['format'])
            else self.build_format_selector(self.params['format']))

        # Set http_headers defaults according to std_headers
        self.params['http_headers'] = merge_headers(std_headers, self.params.get('http_headers', {}))

        hooks = {
            'post_hooks': self.add_post_hook,
            'progress_hooks': self.add_progress_hook,
            'postprocessor_hooks': self.add_postprocessor_hook,
        }
        for opt, fn in hooks.items():
            for ph in self.params.get(opt, []):
                fn(ph)

        for pp_def_raw in self.params.get('postprocessors', []):
            pp_def = dict(pp_def_raw)
            when = pp_def.pop('when', 'post_process')
            self.add_post_processor(
                get_postprocessor(pp_def.pop('key'))(self, **pp_def),
                when=when)

        self._setup_opener()
        register_socks_protocols()

        def preload_download_archive(fn):
            """Preload the archive, if any is specified"""
            archive = set()
            if fn is None:
                return archive
            elif not is_path_like(fn):
                return fn

            self.write_debug(f'Loading archive file {fn!r}')
            try:
                with locked_file(fn, 'r', encoding='utf-8') as archive_file:
                    for line in archive_file:
                        archive.add(line.strip())
            except OSError as ioe:
                if ioe.errno != errno.ENOENT:
                    raise
            return archive

        self.archive = preload_download_archive(self.params.get('download_archive'))

    def warn_if_short_id(self, argv):
        # short YouTube ID starting with dash?
        idxs = [
            i for i, a in enumerate(argv)
            if re.match(r'^-[0-9A-Za-z_-]{10}$', a)]
        if idxs:
            correct_argv = (
                ['yt-dlp']
                + [a for i, a in enumerate(argv) if i not in idxs]
                + ['--'] + [argv[i] for i in idxs]
            )
            self.report_warning(
                'Long argument string detected. '
                'Use -- to separate parameters and URLs, like this:\n%s' %
                args_to_str(correct_argv))

    def add_info_extractor(self, ie):
        """Add an InfoExtractor object to the end of the list."""
        ie_key = ie.ie_key()
        self._ies[ie_key] = ie
        if not isinstance(ie, type):
            self._ies_instances[ie_key] = ie
            ie.set_downloader(self)

    def get_info_extractor(self, ie_key):
        """
        Get an instance of an IE with name ie_key, it will try to get one from
        the _ies list, if there's no instance it will create a new one and add
        it to the extractor list.
        """
        ie = self._ies_instances.get(ie_key)
        if ie is None:
            ie = get_info_extractor(ie_key)()
            self.add_info_extractor(ie)
        return ie

    def add_default_info_extractors(self):
        """
        Add the InfoExtractors returned by gen_extractors to the end of the list
        """
        all_ies = {ie.IE_NAME.lower(): ie for ie in gen_extractor_classes()}
        all_ies['end'] = UnsupportedURLIE()
        try:
            ie_names = orderedSet_from_options(
                self.params.get('allowed_extractors', ['default']), {
                    'all': list(all_ies),
                    'default': [name for name, ie in all_ies.items() if ie._ENABLED],
                }, use_regex=True)
        except re.error as e:
            raise ValueError(f'Wrong regex for allowed_extractors: {e.pattern}')
        for name in ie_names:
            self.add_info_extractor(all_ies[name])
        self.write_debug(f'Loaded {len(ie_names)} extractors')

    def add_post_processor(self, pp, when='post_process'):
        """Add a PostProcessor object to the end of the chain."""
        assert when in POSTPROCESS_WHEN, f'Invalid when={when}'
        self._pps[when].append(pp)
        pp.set_downloader(self)

    def add_post_hook(self, ph):
        """Add the post hook"""
        self._post_hooks.append(ph)

    def add_progress_hook(self, ph):
        """Add the download progress hook"""
        self._progress_hooks.append(ph)

    def add_postprocessor_hook(self, ph):
        """Add the postprocessing progress hook"""
        self._postprocessor_hooks.append(ph)
        for pps in self._pps.values():
            for pp in pps:
                pp.add_progress_hook(ph)

    def _bidi_workaround(self, message):
        if not hasattr(self, '_output_channel'):
            return message

        assert hasattr(self, '_output_process')
        assert isinstance(message, str)
        line_count = message.count('\n') + 1
        self._output_process.stdin.write((message + '\n').encode())
        self._output_process.stdin.flush()
        res = ''.join(self._output_channel.readline().decode()
                      for _ in range(line_count))
        return res[:-len('\n')]

    def _write_string(self, message, out=None, only_once=False):
        if only_once:
            if message in self._printed_messages:
                return
            self._printed_messages.add(message)
        write_string(message, out=out, encoding=self.params.get('encoding'))

    def to_stdout(self, message, skip_eol=False, quiet=None):
        """Print message to stdout"""
        if quiet is not None:
            self.deprecation_warning('"YoutubeDL.to_stdout" no longer accepts the argument quiet. '
                                     'Use "YoutubeDL.to_screen" instead')
        if skip_eol is not False:
            self.deprecation_warning('"YoutubeDL.to_stdout" no longer accepts the argument skip_eol. '
                                     'Use "YoutubeDL.to_screen" instead')
        self._write_string(f'{self._bidi_workaround(message)}\n', self._out_files.out)

    def to_screen(self, message, skip_eol=False, quiet=None, only_once=False):
        """Print message to screen if not in quiet mode"""
        if self.params.get('logger'):
            self.params['logger'].debug(message)
            return
        if (self.params.get('quiet') if quiet is None else quiet) and not self.params.get('verbose'):
            return
        self._write_string(
            '%s%s' % (self._bidi_workaround(message), ('' if skip_eol else '\n')),
            self._out_files.screen, only_once=only_once)

    def to_stderr(self, message, only_once=False):
        """Print message to stderr"""
        assert isinstance(message, str)
        if self.params.get('logger'):
            self.params['logger'].error(message)
        else:
            self._write_string(f'{self._bidi_workaround(message)}\n', self._out_files.error, only_once=only_once)

    def _send_console_code(self, code):
        if compat_os_name == 'nt' or not self._out_files.console:
            return
        self._write_string(code, self._out_files.console)

    def to_console_title(self, message):
        if not self.params.get('consoletitle', False):
            return
        message = remove_terminal_sequences(message)
        if compat_os_name == 'nt':
            if ctypes.windll.kernel32.GetConsoleWindow():
                # c_wchar_p() might not be necessary if `message` is
                # already of type unicode()
                ctypes.windll.kernel32.SetConsoleTitleW(ctypes.c_wchar_p(message))
        else:
            self._send_console_code(f'\033]0;{message}\007')

    def save_console_title(self):
        if not self.params.get('consoletitle') or self.params.get('simulate'):
            return
        self._send_console_code('\033[22;0t')  # Save the title on stack

    def restore_console_title(self):
        if not self.params.get('consoletitle') or self.params.get('simulate'):
            return
        self._send_console_code('\033[23;0t')  # Restore the title from stack

    def __enter__(self):
        self.save_console_title()
        return self

    def __exit__(self, *args):
        self.restore_console_title()

        if self.params.get('cookiefile') is not None:
            try:
                self.cookiejar.save(ignore_discard=True, ignore_expires=True)
            except BaseException as ex:
                self.report_warning('Failed to save cookies: %s' % ex)

    def trouble(self, message=None, tb=None, is_error=True):
        """Determine action to take when a download problem appears.

        Depending on if the downloader has been configured to ignore
        download errors or not, this method may throw an exception or
        not when errors are found, after printing the message.

        @param tb          If given, is additional traceback information
        @param is_error    Whether to raise error according to ignorerrors
        """
        if message is not None:
            self.to_stderr(message)
        if self.params.get('verbose'):
            if tb is None:
                if sys.exc_info()[0]:  # if .trouble has been called from an except block
                    tb = ''
                    if hasattr(sys.exc_info()[1], 'exc_info') and sys.exc_info()[1].exc_info[0]:
                        tb += ''.join(traceback.format_exception(*sys.exc_info()[1].exc_info))
                    tb += encode_compat_str(traceback.format_exc())
                else:
                    tb_data = traceback.format_list(traceback.extract_stack())
                    tb = ''.join(tb_data)
            if tb:
                self.to_stderr(tb)
        if not is_error:
            return
        if not self.params.get('ignoreerrors'):
            if sys.exc_info()[0] and hasattr(sys.exc_info()[1], 'exc_info') and sys.exc_info()[1].exc_info[0]:
                exc_info = sys.exc_info()[1].exc_info
            else:
                exc_info = sys.exc_info()
            raise DownloadError(message, exc_info)
        self._download_retcode = 1

    Styles = Namespace(
        HEADERS='yellow',
        EMPHASIS='light blue',
        FILENAME='green',
        ID='green',
        DELIM='blue',
        ERROR='red',
        WARNING='yellow',
        SUPPRESS='light black',
    )

    def _format_text(self, handle, allow_colors, text, f, fallback=None, *, test_encoding=False):
        text = str(text)
        if test_encoding:
            original_text = text
            # handle.encoding can be None. See https://github.com/yt-dlp/yt-dlp/issues/2711
            encoding = self.params.get('encoding') or getattr(handle, 'encoding', None) or 'ascii'
            text = text.encode(encoding, 'ignore').decode(encoding)
            if fallback is not None and text != original_text:
                text = fallback
        return format_text(text, f) if allow_colors else text if fallback is None else fallback

    def _format_out(self, *args, **kwargs):
        return self._format_text(self._out_files.out, self._allow_colors.out, *args, **kwargs)

    def _format_screen(self, *args, **kwargs):
        return self._format_text(self._out_files.screen, self._allow_colors.screen, *args, **kwargs)

    def _format_err(self, *args, **kwargs):
        return self._format_text(self._out_files.error, self._allow_colors.error, *args, **kwargs)

    def report_warning(self, message, only_once=False):
        '''
        Print the message to stderr, it will be prefixed with 'WARNING:'
        If stderr is a tty file the 'WARNING:' will be colored
        '''
        if self.params.get('logger') is not None:
            self.params['logger'].warning(message)
        else:
            if self.params.get('no_warnings'):
                return
            self.to_stderr(f'{self._format_err("WARNING:", self.Styles.WARNING)} {message}', only_once)

    def deprecation_warning(self, message, *, stacklevel=0):
        deprecation_warning(
            message, stacklevel=stacklevel + 1, printer=self.report_error, is_error=False)

    def deprecated_feature(self, message):
        if self.params.get('logger') is not None:
            self.params['logger'].warning(f'Deprecated Feature: {message}')
        self.to_stderr(f'{self._format_err("Deprecated Feature:", self.Styles.ERROR)} {message}', True)

    def report_error(self, message, *args, **kwargs):
        '''
        Do the same as trouble, but prefixes the message with 'ERROR:', colored
        in red if stderr is a tty file.
        '''
        self.trouble(f'{self._format_err("ERROR:", self.Styles.ERROR)} {message}', *args, **kwargs)

    def write_debug(self, message, only_once=False):
        '''Log debug message or Print message to stderr'''
        if not self.params.get('verbose', False):
            return
        message = f'[debug] {message}'
        if self.params.get('logger'):
            self.params['logger'].debug(message)
        else:
            self.to_stderr(message, only_once)

    def report_file_already_downloaded(self, file_name):
        """Report file has already been fully downloaded."""
        try:
            self.to_screen('[download] %s has already been downloaded' % file_name)
        except UnicodeEncodeError:
            self.to_screen('[download] The file has already been downloaded')

    def report_file_delete(self, file_name):
        """Report that existing file will be deleted."""
        try:
            self.to_screen('Deleting existing file %s' % file_name)
        except UnicodeEncodeError:
            self.to_screen('Deleting existing file')

    def raise_no_formats(self, info, forced=False, *, msg=None):
        has_drm = info.get('_has_drm')
        ignored, expected = self.params.get('ignore_no_formats_error'), bool(msg)
        msg = msg or has_drm and 'This video is DRM protected' or 'No video formats found!'
        if forced or not ignored:
            raise ExtractorError(msg, video_id=info['id'], ie=info['extractor'],
                                 expected=has_drm or ignored or expected)
        else:
            self.report_warning(msg)

    def parse_outtmpl(self):
        self.deprecation_warning('"YoutubeDL.parse_outtmpl" is deprecated and may be removed in a future version')
        self._parse_outtmpl()
        return self.params['outtmpl']

    def _parse_outtmpl(self):
        sanitize = IDENTITY
        if self.params.get('restrictfilenames'):  # Remove spaces in the default template
            sanitize = lambda x: x.replace(' - ', ' ').replace(' ', '-')

        outtmpl = self.params.setdefault('outtmpl', {})
        if not isinstance(outtmpl, dict):
            self.params['outtmpl'] = outtmpl = {'default': outtmpl}
        outtmpl.update({k: sanitize(v) for k, v in DEFAULT_OUTTMPL.items() if outtmpl.get(k) is None})

    def get_output_path(self, dir_type='', filename=None):
        paths = self.params.get('paths', {})
        assert isinstance(paths, dict), '"paths" parameter must be a dictionary'
        path = os.path.join(
            expand_path(paths.get('home', '').strip()),
            expand_path(paths.get(dir_type, '').strip()) if dir_type else '',
            filename or '')
        return sanitize_path(path, force=self.params.get('windowsfilenames'))

    @staticmethod
    def _outtmpl_expandpath(outtmpl):
        # expand_path translates '%%' into '%' and '$$' into '$'
        # correspondingly that is not what we want since we need to keep
        # '%%' intact for template dict substitution step. Working around
        # with boundary-alike separator hack.
        sep = ''.join([random.choice(ascii_letters) for _ in range(32)])
        outtmpl = outtmpl.replace('%%', f'%{sep}%').replace('$$', f'${sep}$')

        # outtmpl should be expand_path'ed before template dict substitution
        # because meta fields may contain env variables we don't want to
        # be expanded. E.g. for outtmpl "%(title)s.%(ext)s" and
        # title "Hello $PATH", we don't want `$PATH` to be expanded.
        return expand_path(outtmpl).replace(sep, '')

    @staticmethod
    def escape_outtmpl(outtmpl):
        ''' Escape any remaining strings like %s, %abc% etc. '''
        return re.sub(
            STR_FORMAT_RE_TMPL.format('', '(?![%(\0])'),
            lambda mobj: ('' if mobj.group('has_key') else '%') + mobj.group(0),
            outtmpl)

    @classmethod
    def validate_outtmpl(cls, outtmpl):
        ''' @return None or Exception object '''
        outtmpl = re.sub(
            STR_FORMAT_RE_TMPL.format('[^)]*', '[ljhqBUDS]'),
            lambda mobj: f'{mobj.group(0)[:-1]}s',
            cls._outtmpl_expandpath(outtmpl))
        try:
            cls.escape_outtmpl(outtmpl) % collections.defaultdict(int)
            return None
        except ValueError as err:
            return err

    @staticmethod
    def _copy_infodict(info_dict):
        info_dict = dict(info_dict)
        info_dict.pop('__postprocessors', None)
        info_dict.pop('__pending_error', None)
        return info_dict

    def prepare_outtmpl(self, outtmpl, info_dict, sanitize=False):
        """ Make the outtmpl and info_dict suitable for substitution: ydl.escape_outtmpl(outtmpl) % info_dict
        @param sanitize    Whether to sanitize the output as a filename.
                           For backward compatibility, a function can also be passed
        """

        info_dict.setdefault('epoch', int(time.time()))  # keep epoch consistent once set

        info_dict = self._copy_infodict(info_dict)
        info_dict['duration_string'] = (  # %(duration>%H-%M-%S)s is wrong if duration > 24hrs
            formatSeconds(info_dict['duration'], '-' if sanitize else ':')
            if info_dict.get('duration', None) is not None
            else None)
        info_dict['autonumber'] = int(self.params.get('autonumber_start', 1) - 1 + self._num_downloads)
        info_dict['video_autonumber'] = self._num_videos
        if info_dict.get('resolution') is None:
            info_dict['resolution'] = self.format_resolution(info_dict, default=None)
        info_dict['thumbnail_filepaths'] = list(filter(None, traverse_obj(info_dict, ('thumbnails', ..., 'filepath'), default=[])))

        if self.params.get('env_in_outtmpl', False):
            info_dict['env'] = dict(os.environ)

        # For fields playlist_index, playlist_autonumber and autonumber convert all occurrences
        # of %(field)s to %(field)0Nd for backward compatibility
        field_size_compat_map = {
            'playlist_index': number_of_digits(info_dict.get('__last_playlist_index') or 0),
            'playlist_autonumber': number_of_digits(info_dict.get('n_entries') or 0),
            'autonumber': self.params.get('autonumber_size') or 5,
        }

        TMPL_DICT = {}
        EXTERNAL_FORMAT_RE = re.compile(STR_FORMAT_RE_TMPL.format('[^)]*', f'[{STR_FORMAT_TYPES}ljhqBUDS]'))
        MATH_FUNCTIONS = {
            '+': float.__add__,
            '-': float.__sub__,
        }
        # Field is of the form key1.key2...
        # where keys (except first) can be string, int, slice or "{field, ...}"
        FIELD_INNER_RE = r'(?:\w+|%(num)s|%(num)s?(?::%(num)s?){1,2})' % {'num': r'(?:-?\d+)'}
        FIELD_RE = r'\w*(?:\.(?:%(inner)s|{%(field)s(?:,%(field)s)*}))*' % {
            'inner': FIELD_INNER_RE,
            'field': rf'\w*(?:\.{FIELD_INNER_RE})*'
        }
        MATH_FIELD_RE = rf'(?:{FIELD_RE}|-?{NUMBER_RE})'
        MATH_OPERATORS_RE = r'(?:%s)' % '|'.join(map(re.escape, MATH_FUNCTIONS.keys()))
        INTERNAL_FORMAT_RE = re.compile(rf'''(?x)
            (?P<negate>-)?
            (?P<fields>{FIELD_RE})
            (?P<maths>(?:{MATH_OPERATORS_RE}{MATH_FIELD_RE})*)
            (?:>(?P<strf_format>.+?))?
            (?P<remaining>
                (?P<alternate>(?<!\\),[^|&)]+)?
                (?:&(?P<replacement>.*?))?
                (?:\|(?P<default>.*?))?
            )$''')

        def _traverse_infodict(fields):
            fields = [f for x in re.split(r'\.({.+?})\.?', fields)
                      for f in ([x] if x.startswith('{') else x.split('.'))]
            for i in (0, -1):
                if fields and not fields[i]:
                    fields.pop(i)

            for i, f in enumerate(fields):
                if not f.startswith('{'):
                    continue
                assert f.endswith('}'), f'No closing brace for {f} in {fields}'
                fields[i] = {k: k.split('.') for k in f[1:-1].split(',')}

            return traverse_obj(info_dict, fields, is_user_input=True, traverse_string=True)

        def get_value(mdict):
            # Object traversal
            value = _traverse_infodict(mdict['fields'])
            # Negative
            if mdict['negate']:
                value = float_or_none(value)
                if value is not None:
                    value *= -1
            # Do maths
            offset_key = mdict['maths']
            if offset_key:
                value = float_or_none(value)
                operator = None
                while offset_key:
                    item = re.match(
                        MATH_FIELD_RE if operator else MATH_OPERATORS_RE,
                        offset_key).group(0)
                    offset_key = offset_key[len(item):]
                    if operator is None:
                        operator = MATH_FUNCTIONS[item]
                        continue
                    item, multiplier = (item[1:], -1) if item[0] == '-' else (item, 1)
                    offset = float_or_none(item)
                    if offset is None:
                        offset = float_or_none(_traverse_infodict(item))
                    try:
                        value = operator(value, multiplier * offset)
                    except (TypeError, ZeroDivisionError):
                        return None
                    operator = None
            # Datetime formatting
            if mdict['strf_format']:
                value = strftime_or_none(value, mdict['strf_format'].replace('\\,', ','))

            # XXX: Workaround for https://github.com/yt-dlp/yt-dlp/issues/4485
            if sanitize and value == '':
                value = None
            return value

        na = self.params.get('outtmpl_na_placeholder', 'NA')

        def filename_sanitizer(key, value, restricted=self.params.get('restrictfilenames')):
            return sanitize_filename(str(value), restricted=restricted, is_id=(
                bool(re.search(r'(^|[_.])id(\.|$)', key))
                if 'filename-sanitization' in self.params['compat_opts']
                else NO_DEFAULT))

        sanitizer = sanitize if callable(sanitize) else filename_sanitizer
        sanitize = bool(sanitize)

        def _dumpjson_default(obj):
            if isinstance(obj, (set, LazyList)):
                return list(obj)
            return repr(obj)

        def create_key(outer_mobj):
            if not outer_mobj.group('has_key'):
                return outer_mobj.group(0)
            key = outer_mobj.group('key')
            mobj = re.match(INTERNAL_FORMAT_RE, key)
            initial_field = mobj.group('fields') if mobj else ''
            value, replacement, default = None, None, na
            while mobj:
                mobj = mobj.groupdict()
                default = mobj['default'] if mobj['default'] is not None else default
                value = get_value(mobj)
                replacement = mobj['replacement']
                if value is None and mobj['alternate']:
                    mobj = re.match(INTERNAL_FORMAT_RE, mobj['remaining'][1:])
                else:
                    break

            fmt = outer_mobj.group('format')
            if fmt == 's' and value is not None and key in field_size_compat_map.keys():
                fmt = f'0{field_size_compat_map[key]:d}d'

            value = default if value is None else value if replacement is None else replacement

            flags = outer_mobj.group('conversion') or ''
            str_fmt = f'{fmt[:-1]}s'
            if fmt[-1] == 'l':  # list
                delim = '\n' if '#' in flags else ', '
                value, fmt = delim.join(map(str, variadic(value, allowed_types=(str, bytes)))), str_fmt
            elif fmt[-1] == 'j':  # json
                value, fmt = json.dumps(
                    value, default=_dumpjson_default,
                    indent=4 if '#' in flags else None, ensure_ascii=False), str_fmt
            elif fmt[-1] == 'h':  # html
                value, fmt = escapeHTML(str(value)), str_fmt
            elif fmt[-1] == 'q':  # quoted
                value, fmt = ' '.join(map(compat_shlex_quote, map(str, variadic(value)))), str_fmt
            elif fmt[-1] == 'B':  # bytes
                value = f'%{str_fmt}'.encode() % str(value).encode()
                value, fmt = value.decode('utf-8', 'ignore'), 's'
            elif fmt[-1] == 'U':  # unicode normalized
                value, fmt = unicodedata.normalize(
                    # "+" = compatibility equivalence, "#" = NFD
                    'NF%s%s' % ('K' if '+' in flags else '', 'D' if '#' in flags else 'C'),
                    value), str_fmt
            elif fmt[-1] == 'D':  # decimal suffix
                num_fmt, fmt = fmt[:-1].replace('#', ''), 's'
                value = format_decimal_suffix(value, f'%{num_fmt}f%s' if num_fmt else '%d%s',
                                              factor=1024 if '#' in flags else 1000)
            elif fmt[-1] == 'S':  # filename sanitization
                value, fmt = filename_sanitizer(initial_field, value, restricted='#' in flags), str_fmt
            elif fmt[-1] == 'c':
                if value:
                    value = str(value)[0]
                else:
                    fmt = str_fmt
            elif fmt[-1] not in 'rs':  # numeric
                value = float_or_none(value)
                if value is None:
                    value, fmt = default, 's'

            if sanitize:
                if fmt[-1] == 'r':
                    # If value is an object, sanitize might convert it to a string
                    # So we convert it to repr first
                    value, fmt = repr(value), str_fmt
                if fmt[-1] in 'csr':
                    value = sanitizer(initial_field, value)

            key = '%s\0%s' % (key.replace('%', '%\0'), outer_mobj.group('format'))
            TMPL_DICT[key] = value
            return '{prefix}%({key}){fmt}'.format(key=key, fmt=fmt, prefix=outer_mobj.group('prefix'))

        return EXTERNAL_FORMAT_RE.sub(create_key, outtmpl), TMPL_DICT

    def evaluate_outtmpl(self, outtmpl, info_dict, *args, **kwargs):
        outtmpl, info_dict = self.prepare_outtmpl(outtmpl, info_dict, *args, **kwargs)
        return self.escape_outtmpl(outtmpl) % info_dict

    def _prepare_filename(self, info_dict, *, outtmpl=None, tmpl_type=None):
        assert None in (outtmpl, tmpl_type), 'outtmpl and tmpl_type are mutually exclusive'
        if outtmpl is None:
            outtmpl = self.params['outtmpl'].get(tmpl_type or 'default', self.params['outtmpl']['default'])
        try:
            outtmpl = self._outtmpl_expandpath(outtmpl)
            filename = self.evaluate_outtmpl(outtmpl, info_dict, True)
            if not filename:
                return None

            if tmpl_type in ('', 'temp'):
                final_ext, ext = self.params.get('final_ext'), info_dict.get('ext')
                if final_ext and ext and final_ext != ext and filename.endswith(f'.{final_ext}'):
                    filename = replace_extension(filename, ext, final_ext)
            elif tmpl_type:
                force_ext = OUTTMPL_TYPES[tmpl_type]
                if force_ext:
                    filename = replace_extension(filename, force_ext, info_dict.get('ext'))

            # https://github.com/blackjack4494/youtube-dlc/issues/85
            trim_file_name = self.params.get('trim_file_name', False)
            if trim_file_name:
                no_ext, *ext = filename.rsplit('.', 2)
                filename = join_nonempty(no_ext[:trim_file_name], *ext, delim='.')

            return filename
        except ValueError as err:
            self.report_error('Error in output template: ' + str(err) + ' (encoding: ' + repr(preferredencoding()) + ')')
            return None

    def prepare_filename(self, info_dict, dir_type='', *, outtmpl=None, warn=False):
        """Generate the output filename"""
        if outtmpl:
            assert not dir_type, 'outtmpl and dir_type are mutually exclusive'
            dir_type = None
        filename = self._prepare_filename(info_dict, tmpl_type=dir_type, outtmpl=outtmpl)
        if not filename and dir_type not in ('', 'temp'):
            return ''

        if warn:
            if not self.params.get('paths'):
                pass
            elif filename == '-':
                self.report_warning('--paths is ignored when an outputting to stdout', only_once=True)
            elif self.isabs(filename):
                self.report_warning('--paths is ignored since an absolute path is given in output template', only_once=True)
        if filename == '-' or not filename:
            return filename

        return self.get_output_path(dir_type, filename)

    def _match_entry(self, info_dict, incomplete=False, silent=False):
        """ Returns None if the file should be downloaded """

        video_title = info_dict.get('title', info_dict.get('id', 'entry'))

        video_id = info_dict.get('id')
        if video_id and video_title != video_id:
            video_title = f'{video_title} [{video_id}]'

        def check_filter():
            if 'title' in info_dict:
                # This can happen when we're just evaluating the playlist
                title = info_dict['title']
                matchtitle = self.params.get('matchtitle', False)
                if matchtitle:
                    if not re.search(matchtitle, title, re.IGNORECASE):
                        return '"' + title + '" title did not match pattern "' + matchtitle + '"'
                rejecttitle = self.params.get('rejecttitle', False)
                if rejecttitle:
                    if re.search(rejecttitle, title, re.IGNORECASE):
                        return '"' + title + '" title matched reject pattern "' + rejecttitle + '"'
            date = info_dict.get('upload_date')
            if date is not None:
                dateRange = self.params.get('daterange', DateRange())
                if date not in dateRange:
                    return f'{date_from_str(date).isoformat()} upload date is not in range {dateRange}'
            view_count = info_dict.get('view_count')
            if view_count is not None:
                min_views = self.params.get('min_views')
                if min_views is not None and view_count < min_views:
                    return 'Skipping %s, because it has not reached minimum view count (%d/%d)' % (video_title, view_count, min_views)
                max_views = self.params.get('max_views')
                if max_views is not None and view_count > max_views:
                    return 'Skipping %s, because it has exceeded the maximum view count (%d/%d)' % (video_title, view_count, max_views)
            if age_restricted(info_dict.get('age_limit'), self.params.get('age_limit')):
                return 'Skipping "%s" because it is age restricted' % video_title

            match_filter = self.params.get('match_filter')
            if match_filter is not None:
                try:
                    ret = match_filter(info_dict, incomplete=incomplete)
                except TypeError:
                    # For backward compatibility
                    ret = None if incomplete else match_filter(info_dict)
                if ret is NO_DEFAULT:
                    while True:
                        filename = self._format_screen(self.prepare_filename(info_dict), self.Styles.FILENAME)
                        reply = input(self._format_screen(
                            f'Download "{filename}"? (Y/n): ', self.Styles.EMPHASIS)).lower().strip()
                        if reply in {'y', ''}:
                            return None
                        elif reply == 'n':
                            return f'Skipping {video_title}'
                elif ret is not None:
                    return ret
            return None

        if self.in_download_archive(info_dict):
            reason = '%s has already been recorded in the archive' % video_title
            break_opt, break_err = 'break_on_existing', ExistingVideoReached
        else:
            reason = check_filter()
            break_opt, break_err = 'break_on_reject', RejectedVideoReached
        if reason is not None:
            if not silent:
                self.to_screen('[download] ' + reason)
            if self.params.get(break_opt, False):
                raise break_err()
        return reason

    @staticmethod
    def add_extra_info(info_dict, extra_info):
        '''Set the keys from extra_info in info dict if they are missing'''
        for key, value in extra_info.items():
            info_dict.setdefault(key, value)

    def extract_info(self, url, download=True, ie_key=None, extra_info=None,
                     process=True, force_generic_extractor=False):
        """
        Extract and return the information dictionary of the URL

        Arguments:
        @param url          URL to extract

        Keyword arguments:
        @param download     Whether to download videos
        @param process      Whether to resolve all unresolved references (URLs, playlist items).
                            Must be True for download to work
        @param ie_key       Use only the extractor with this key

        @param extra_info   Dictionary containing the extra values to add to the info (For internal use only)
        @force_generic_extractor  Force using the generic extractor (Deprecated; use ie_key='Generic')
        """

        if extra_info is None:
            extra_info = {}

        if not ie_key and force_generic_extractor:
            ie_key = 'Generic'

        if ie_key:
            ies = {ie_key: self._ies[ie_key]} if ie_key in self._ies else {}
        else:
            ies = self._ies

        for key, ie in ies.items():
            if not ie.suitable(url):
                continue

            if not ie.working():
                self.report_warning('The program functionality for this site has been marked as broken, '
                                    'and will probably not work.')

            temp_id = ie.get_temp_id(url)
            if temp_id is not None and self.in_download_archive({'id': temp_id, 'ie_key': key}):
                self.to_screen(f'[{key}] {temp_id}: has already been recorded in the archive')
                if self.params.get('break_on_existing', False):
                    raise ExistingVideoReached()
                break
            return self.__extract_info(url, self.get_info_extractor(key), download, extra_info, process)
        else:
            extractors_restricted = self.params.get('allowed_extractors') not in (None, ['default'])
            self.report_error(f'No suitable extractor{format_field(ie_key, None, " (%s)")} found for URL {url}',
                              tb=False if extractors_restricted else None)

    def _handle_extraction_exceptions(func):
        @functools.wraps(func)
        def wrapper(self, *args, **kwargs):
            while True:
                try:
                    return func(self, *args, **kwargs)
                except (DownloadCancelled, LazyList.IndexError, PagedList.IndexError):
                    raise
                except ReExtractInfo as e:
                    if e.expected:
                        self.to_screen(f'{e}; Re-extracting data')
                    else:
                        self.to_stderr('\r')
                        self.report_warning(f'{e}; Re-extracting data')
                    continue
                except GeoRestrictedError as e:
                    msg = e.msg
                    if e.countries:
                        msg += '\nThis video is available in %s.' % ', '.join(
                            map(ISO3166Utils.short2full, e.countries))
                    msg += '\nYou might want to use a VPN or a proxy server (with --proxy) to workaround.'
                    self.report_error(msg)
                except ExtractorError as e:  # An error we somewhat expected
                    self.report_error(str(e), e.format_traceback())
                except Exception as e:
                    if self.params.get('ignoreerrors'):
                        self.report_error(str(e), tb=encode_compat_str(traceback.format_exc()))
                    else:
                        raise
                break
        return wrapper

    def _wait_for_video(self, ie_result={}):
        if (not self.params.get('wait_for_video')
                or ie_result.get('_type', 'video') != 'video'
                or ie_result.get('formats') or ie_result.get('url')):
            return

        format_dur = lambda dur: '%02d:%02d:%02d' % timetuple_from_msec(dur * 1000)[:-1]
        last_msg = ''

        def progress(msg):
            nonlocal last_msg
            full_msg = f'{msg}\n'
            if not self.params.get('noprogress'):
                full_msg = msg + ' ' * (len(last_msg) - len(msg)) + '\r'
            elif last_msg:
                return
            self.to_screen(full_msg, skip_eol=True)
            last_msg = msg

        min_wait, max_wait = self.params.get('wait_for_video')
        diff = try_get(ie_result, lambda x: x['release_timestamp'] - time.time())
        if diff is None and ie_result.get('live_status') == 'is_upcoming':
            diff = round(random.uniform(min_wait, max_wait) if (max_wait and min_wait) else (max_wait or min_wait), 0)
            self.report_warning('Release time of video is not known')
        elif ie_result and (diff or 0) <= 0:
            self.report_warning('Video should already be available according to extracted info')
        diff = min(max(diff or 0, min_wait or 0), max_wait or float('inf'))
        self.to_screen(f'[wait] Waiting for {format_dur(diff)} - Press Ctrl+C to try now')

        wait_till = time.time() + diff
        try:
            while True:
                diff = wait_till - time.time()
                if diff <= 0:
                    progress('')
                    raise ReExtractInfo('[wait] Wait period ended', expected=True)
                progress(f'[wait] Remaining time until next attempt: {self._format_screen(format_dur(diff), self.Styles.EMPHASIS)}')
                time.sleep(1)
        except KeyboardInterrupt:
            progress('')
            raise ReExtractInfo('[wait] Interrupted by user', expected=True)
        except BaseException as e:
            if not isinstance(e, ReExtractInfo):
                self.to_screen('')
            raise

    @_handle_extraction_exceptions
    def __extract_info(self, url, ie, download, extra_info, process):
        min_sleep_interval = self.params.get('sleep_before_extract')
        if min_sleep_interval:
            max_sleep_interval = self.params.get('max_sleep_before_extract') or min_sleep_interval
            sleep_interval = random.uniform(min_sleep_interval, max_sleep_interval)
            self.to_screen(
                '[extraction] Sleeping %s seconds...' % (
                    int(sleep_interval) if sleep_interval.is_integer()
                    else '%.2f' % sleep_interval))
            time.sleep(sleep_interval)

        try:
            ie_result = ie.extract(url)
        except UserNotLive as e:
            if process:
                if self.params.get('wait_for_video'):
                    self.report_warning(e)
                self._wait_for_video()
            raise
        if ie_result is None:  # Finished already (backwards compatibility; listformats and friends should be moved here)
            self.report_warning(f'Extractor {ie.IE_NAME} returned nothing{bug_reports_message()}')
            return
        if isinstance(ie_result, list):
            # Backwards compatibility: old IE result format
            ie_result = {
                '_type': 'compat_list',
                'entries': ie_result,
            }
        if extra_info.get('original_url'):
            ie_result.setdefault('original_url', extra_info['original_url'])
        self.add_default_extra_info(ie_result, ie, url)
        if process:
            self._wait_for_video(ie_result)
            return self.process_ie_result(ie_result, download, extra_info)
        else:
            return ie_result

    def add_default_extra_info(self, ie_result, ie, url):
        if url is not None:
            self.add_extra_info(ie_result, {
                'webpage_url': url,
                'original_url': url,
            })
        webpage_url = ie_result.get('webpage_url')
        if webpage_url:
            self.add_extra_info(ie_result, {
                'webpage_url_basename': url_basename(webpage_url),
                'webpage_url_domain': get_domain(webpage_url),
            })
        if ie is not None:
            self.add_extra_info(ie_result, {
                'extractor': ie.IE_NAME,
                'extractor_key': ie.ie_key(),
            })

    def process_ie_result(self, ie_result, download=True, extra_info=None):
        """
        Take the result of the ie(may be modified) and resolve all unresolved
        references (URLs, playlist items).

        It will also download the videos if 'download'.
        Returns the resolved ie_result.
        """
        if extra_info is None:
            extra_info = {}
        result_type = ie_result.get('_type', 'video')

        if result_type in ('url', 'url_transparent'):
            ie_result['url'] = sanitize_url(
                ie_result['url'], scheme='http' if self.params.get('prefer_insecure') else 'https')
            if ie_result.get('original_url'):
                extra_info.setdefault('original_url', ie_result['original_url'])

            extract_flat = self.params.get('extract_flat', False)
            if ((extract_flat == 'in_playlist' and 'playlist' in extra_info)
                    or extract_flat is True):
                info_copy = ie_result.copy()
                ie = try_get(ie_result.get('ie_key'), self.get_info_extractor)
                if ie and not ie_result.get('id'):
                    info_copy['id'] = ie.get_temp_id(ie_result['url'])
                self.add_default_extra_info(info_copy, ie, ie_result['url'])
                self.add_extra_info(info_copy, extra_info)
                info_copy, _ = self.pre_process(info_copy)
                self.__forced_printings(info_copy, self.prepare_filename(info_copy), incomplete=True)
                self._raise_pending_errors(info_copy)
                if self.params.get('force_write_download_archive', False):
                    self.record_download_archive(info_copy)
                return ie_result

        if result_type == 'video':
            self.add_extra_info(ie_result, extra_info)
            ie_result = self.process_video_result(ie_result, download=download)
            self._raise_pending_errors(ie_result)
            additional_urls = (ie_result or {}).get('additional_urls')
            if additional_urls:
                # TODO: Improve MetadataParserPP to allow setting a list
                if isinstance(additional_urls, str):
                    additional_urls = [additional_urls]
                self.to_screen(
                    '[info] %s: %d additional URL(s) requested' % (ie_result['id'], len(additional_urls)))
                self.write_debug('Additional URLs: "%s"' % '", "'.join(additional_urls))
                ie_result['additional_entries'] = [
                    self.extract_info(
                        url, download, extra_info=extra_info,
                        force_generic_extractor=self.params.get('force_generic_extractor'))
                    for url in additional_urls
                ]
            return ie_result
        elif result_type == 'url':
            # We have to add extra_info to the results because it may be
            # contained in a playlist
            return self.extract_info(
                ie_result['url'], download,
                ie_key=ie_result.get('ie_key'),
                extra_info=extra_info)
        elif result_type == 'url_transparent':
            # Use the information from the embedding page
            info = self.extract_info(
                ie_result['url'], ie_key=ie_result.get('ie_key'),
                extra_info=extra_info, download=False, process=False)

            # extract_info may return None when ignoreerrors is enabled and
            # extraction failed with an error, don't crash and return early
            # in this case
            if not info:
                return info

            exempted_fields = {'_type', 'url', 'ie_key'}
            if not ie_result.get('section_end') and ie_result.get('section_start') is None:
                # For video clips, the id etc of the clip extractor should be used
                exempted_fields |= {'id', 'extractor', 'extractor_key'}

            new_result = info.copy()
            new_result.update(filter_dict(ie_result, lambda k, v: v is not None and k not in exempted_fields))

            # Extracted info may not be a video result (i.e.
            # info.get('_type', 'video') != video) but rather an url or
            # url_transparent. In such cases outer metadata (from ie_result)
            # should be propagated to inner one (info). For this to happen
            # _type of info should be overridden with url_transparent. This
            # fixes issue from https://github.com/ytdl-org/youtube-dl/pull/11163.
            if new_result.get('_type') == 'url':
                new_result['_type'] = 'url_transparent'

            return self.process_ie_result(
                new_result, download=download, extra_info=extra_info)
        elif result_type in ('playlist', 'multi_video'):
            # Protect from infinite recursion due to recursively nested playlists
            # (see https://github.com/ytdl-org/youtube-dl/issues/27833)
            webpage_url = ie_result.get('webpage_url')  # Playlists maynot have webpage_url
            if webpage_url and webpage_url in self._playlist_urls:
                self.to_screen(
                    '[download] Skipping already downloaded playlist: %s'
                    % ie_result.get('title') or ie_result.get('id'))
                return

            self._playlist_level += 1
            self._playlist_urls.add(webpage_url)
            self._fill_common_fields(ie_result, False)
            self._sanitize_thumbnails(ie_result)
            try:
                return self.__process_playlist(ie_result, download)
            finally:
                self._playlist_level -= 1
                if not self._playlist_level:
                    self._playlist_urls.clear()
        elif result_type == 'compat_list':
            self.report_warning(
                'Extractor %s returned a compat_list result. '
                'It needs to be updated.' % ie_result.get('extractor'))

            def _fixup(r):
                self.add_extra_info(r, {
                    'extractor': ie_result.get('extractor'),
                    'webpage_url': ie_result['webpage_url'],
                    'webpage_url_basename': url_basename(ie_result['webpage_url']),
                    'webpage_url_domain': get_domain(ie_result['webpage_url']),
                    'extractor_key': ie_result['extractor_key'],
                })
                return r
            ie_result['entries'] = [
                self.process_ie_result(_fixup(r), download, extra_info)
                for r in ie_result['entries']
            ]
            return ie_result
        else:
            raise Exception('Invalid result type: %s' % result_type)

    def _ensure_dir_exists(self, path):
        if self.params.get('escape_long_names', False):
            path = split_longname(path)
        return make_dir(path, self.report_error)

    @staticmethod
    def _playlist_infodict(ie_result, strict=False, **kwargs):
        info = {
            'playlist_count': ie_result.get('playlist_count'),
            'playlist': ie_result.get('title') or ie_result.get('id'),
            'playlist_id': ie_result.get('id'),
            'playlist_title': ie_result.get('title'),
            'playlist_uploader': ie_result.get('uploader'),
            'playlist_uploader_id': ie_result.get('uploader_id'),
            **kwargs,
        }
        if strict:
            return info
        if ie_result.get('webpage_url'):
            info.update({
                'webpage_url': ie_result['webpage_url'],
                'webpage_url_basename': url_basename(ie_result['webpage_url']),
                'webpage_url_domain': get_domain(ie_result['webpage_url']),
            })
        return {
            **info,
            'playlist_index': 0,
            '__last_playlist_index': max(ie_result['requested_entries'] or (0, 0)),
            'extractor': ie_result['extractor'],
            'extractor_key': ie_result['extractor_key'],
        }

    def __process_playlist(self, ie_result, download):
        """Process each entry in the playlist"""
        assert ie_result['_type'] in ('playlist', 'multi_video')

        common_info = self._playlist_infodict(ie_result, strict=True)
        title = common_info.get('playlist') or '<Untitled>'
        if self._match_entry(common_info, incomplete=True) is not None:
            return
        self.to_screen(f'[download] Downloading {ie_result["_type"]}: {title}')

        all_entries = PlaylistEntries(self, ie_result)
        entries = orderedSet(all_entries.get_requested_items(), lazy=True)

        lazy = self.params.get('lazy_playlist')
        if lazy:
            resolved_entries, n_entries = [], 'N/A'
            ie_result['requested_entries'], ie_result['entries'] = None, None
        else:
            entries = resolved_entries = list(entries)
            n_entries = len(resolved_entries)
            ie_result['requested_entries'], ie_result['entries'] = tuple(zip(*resolved_entries)) or ([], [])
        if not ie_result.get('playlist_count'):
            # Better to do this after potentially exhausting entries
            ie_result['playlist_count'] = all_entries.get_full_count()

        extra = self._playlist_infodict(ie_result, n_entries=int_or_none(n_entries))
        ie_copy = collections.ChainMap(ie_result, extra)

        _infojson_written = False
        write_playlist_files = self.params.get('allow_playlist_files', True)
        if write_playlist_files and self.params.get('list_thumbnails'):
            self.list_thumbnails(ie_result)
        if write_playlist_files and not self.params.get('simulate'):
            _infojson_written = self._write_info_json(
                'playlist', ie_result, self.prepare_filename(ie_copy, 'pl_infojson'))
            if _infojson_written is None:
                return
            if self._write_description('playlist', ie_result,
                                       self.prepare_filename(ie_copy, 'pl_description')) is None:
                return
            # TODO: This should be passed to ThumbnailsConvertor if necessary
            self._write_thumbnails('playlist', ie_result, self.prepare_filename(ie_copy, 'pl_thumbnail'))

        if lazy:
            if self.params.get('playlistreverse') or self.params.get('playlistrandom'):
                self.report_warning('playlistreverse and playlistrandom are not supported with lazy_playlist', only_once=True)
        elif self.params.get('playlistreverse'):
            entries.reverse()
        elif self.params.get('playlistrandom'):
            random.shuffle(entries)

        self.to_screen(f'[{ie_result["extractor"]}] Playlist {title}: Downloading {n_entries} videos'
                       f'{format_field(ie_result, "playlist_count", " of %s")}')

        keep_resolved_entries = self.params.get('extract_flat') != 'discard'
        if self.params.get('extract_flat') == 'discard_in_playlist':
            keep_resolved_entries = ie_result['_type'] != 'playlist'
        if keep_resolved_entries:
            self.write_debug('The information of all playlist entries will be held in memory')

        failures = 0
        max_failures = self.params.get('skip_playlist_after_errors') or float('inf')
        for i, (playlist_index, entry) in enumerate(entries):
            if lazy:
                resolved_entries.append((playlist_index, entry))
            if not entry:
                continue

            entry['__x_forwarded_for_ip'] = ie_result.get('__x_forwarded_for_ip')
            if not lazy and 'playlist-index' in self.params.get('compat_opts', []):
                playlist_index = ie_result['requested_entries'][i]

            entry_copy = collections.ChainMap(entry, {
                **common_info,
                'n_entries': int_or_none(n_entries),
                'playlist_index': playlist_index,
                'playlist_autonumber': i + 1,
            })

            if self._match_entry(entry_copy, incomplete=True) is not None:
                # For compatabilty with youtube-dl. See https://github.com/yt-dlp/yt-dlp/issues/4369
                resolved_entries[i] = (playlist_index, NO_DEFAULT)
                continue

            self.to_screen('[download] Downloading video %s of %s' % (
                self._format_screen(i + 1, self.Styles.ID), self._format_screen(n_entries, self.Styles.EMPHASIS)))

            extra.update({
                'playlist_index': playlist_index,
                'playlist_autonumber': i + 1,
            })
            entry_result = self.__process_iterable_entry(entry, download, extra)
            if not entry_result:
                failures += 1
            if failures >= max_failures:
                self.report_error(
                    f'Skipping the remaining entries in playlist "{title}" since {failures} items failed extraction')
                break
            if keep_resolved_entries:
                resolved_entries[i] = (playlist_index, entry_result)

        # Update with processed data
        ie_result['requested_entries'] = [i for i, e in resolved_entries if e is not NO_DEFAULT]
        ie_result['entries'] = [e for _, e in resolved_entries if e is not NO_DEFAULT]

        # Write the updated info to json
        if _infojson_written is True and self._write_info_json(
                'updated playlist', ie_result,
                self.prepare_filename(ie_copy, 'pl_infojson'), overwrite=True) is None:
            return

        ie_result = self.run_all_pps('playlist', ie_result)
        self.to_screen(f'[download] Finished downloading playlist: {title}')
        return ie_result

    @_handle_extraction_exceptions
    def __process_iterable_entry(self, entry, download, extra_info):
        return self.process_ie_result(
            entry, download=download, extra_info=extra_info)

    def _build_format_filter(self, filter_spec):
        " Returns a function to filter the formats according to the filter_spec "

        OPERATORS = {
            '<': operator.lt,
            '<=': operator.le,
            '>': operator.gt,
            '>=': operator.ge,
            '=': operator.eq,
            '!=': operator.ne,
        }
        operator_rex = re.compile(r'''(?x)\s*
            (?P<key>width|height|tbr|abr|vbr|asr|filesize|filesize_approx|fps)\s*
            (?P<op>%s)(?P<none_inclusive>\s*\?)?\s*
            (?P<value>[0-9.]+(?:[kKmMgGtTpPeEzZyY]i?[Bb]?)?)\s*
            ''' % '|'.join(map(re.escape, OPERATORS.keys())))
        m = operator_rex.fullmatch(filter_spec)
        if m:
            try:
                comparison_value = int(m.group('value'))
            except ValueError:
                comparison_value = parse_filesize(m.group('value'))
                if comparison_value is None:
                    comparison_value = parse_filesize(m.group('value') + 'B')
                if comparison_value is None:
                    raise ValueError(
                        'Invalid value %r in format specification %r' % (
                            m.group('value'), filter_spec))
            op = OPERATORS[m.group('op')]

        if not m:
            STR_OPERATORS = {
                '=': operator.eq,
                '^=': lambda attr, value: attr.startswith(value),
                '$=': lambda attr, value: attr.endswith(value),
                '*=': lambda attr, value: value in attr,
                '~=': lambda attr, value: value.search(attr) is not None
            }
            str_operator_rex = re.compile(r'''(?x)\s*
                (?P<key>[a-zA-Z0-9._-]+)\s*
                (?P<negation>!\s*)?(?P<op>%s)\s*(?P<none_inclusive>\?\s*)?
                (?P<quote>["'])?
                (?P<value>(?(quote)(?:(?!(?P=quote))[^\\]|\\.)+|[\w.-]+))
                (?(quote)(?P=quote))\s*
                ''' % '|'.join(map(re.escape, STR_OPERATORS.keys())))
            m = str_operator_rex.fullmatch(filter_spec)
            if m:
                if m.group('op') == '~=':
                    comparison_value = re.compile(m.group('value'))
                else:
                    comparison_value = re.sub(r'''\\([\\"'])''', r'\1', m.group('value'))
                str_op = STR_OPERATORS[m.group('op')]
                if m.group('negation'):
                    op = lambda attr, value: not str_op(attr, value)
                else:
                    op = str_op

        if not m:
            raise SyntaxError('Invalid filter specification %r' % filter_spec)

        def _filter(f):
            actual_value = f.get(m.group('key'))
            if actual_value is None:
                return m.group('none_inclusive')
            return op(actual_value, comparison_value)
        return _filter

    def _check_formats(self, formats):
        for f in formats:
            self.to_screen('[info] Testing format %s' % f['format_id'])
            path = self.get_output_path('temp')
            if not self._ensure_dir_exists(f'{path}/'):
                continue
            temp_file = tempfile.NamedTemporaryFile(suffix='.tmp', delete=False, dir=path or None)
            temp_file.close()
            try:
                success, _ = self.dl(temp_file.name, f, test=True)
            except (DownloadError, OSError, ValueError) + network_exceptions:
                success = False
            finally:
                if os.path.exists(temp_file.name):
                    try:
                        os.remove(temp_file.name)
                    except OSError:
                        self.report_warning('Unable to delete temporary file "%s"' % temp_file.name)
            if success:
                yield f
            else:
                self.to_screen('[info] Unable to download format %s. Skipping...' % f['format_id'])

    def _default_format_spec(self, info_dict, download=True):

        def can_merge():
            merger = FFmpegMergerPP(self)
            return merger.available and merger.can_merge()

        prefer_best = (
            not self.params.get('simulate')
            and download
            and (
                not can_merge()
                or info_dict.get('is_live') and not self.params.get('live_from_start')
                or self.params['outtmpl']['default'] == '-'))
        compat = (
            prefer_best
            or self.params.get('allow_multiple_audio_streams', False)
            or 'format-spec' in self.params['compat_opts'])

        return (
            'best/bestvideo+bestaudio' if prefer_best
            else 'bestvideo*+bestaudio/best' if not compat
            else 'bestvideo+bestaudio/best')

    def build_format_selector(self, format_spec):
        def syntax_error(note, start):
            message = (
                'Invalid format specification: '
                '{}\n\t{}\n\t{}^'.format(note, format_spec, ' ' * start[1]))
            return SyntaxError(message)

        PICKFIRST = 'PICKFIRST'
        MERGE = 'MERGE'
        SINGLE = 'SINGLE'
        GROUP = 'GROUP'
        FormatSelector = collections.namedtuple('FormatSelector', ['type', 'selector', 'filters'])

        allow_multiple_streams = {'audio': self.params.get('allow_multiple_audio_streams', False),
                                  'video': self.params.get('allow_multiple_video_streams', False)}

        verbose = self.params.get('verbose')
        check_formats = self.params.get('check_formats') == 'selected'

        def _parse_filter(tokens):
            filter_parts = []
            for type, string, start, _, _ in tokens:
                if type == tokenize.OP and string == ']':
                    return ''.join(filter_parts)
                else:
                    filter_parts.append(string)

        def _remove_unused_ops(tokens):
            # Remove operators that we don't use and join them with the surrounding strings.
            # E.g. 'mp4' '-' 'baseline' '-' '16x9' is converted to 'mp4-baseline-16x9'
            ALLOWED_OPS = ('/', '+', ',', '(', ')')
            last_string, last_start, last_end, last_line = None, None, None, None
            for type, string, start, end, line in tokens:
                if type == tokenize.OP and string == '[':
                    if last_string:
                        yield tokenize.NAME, last_string, last_start, last_end, last_line
                        last_string = None
                    yield type, string, start, end, line
                    # everything inside brackets will be handled by _parse_filter
                    for type, string, start, end, line in tokens:
                        yield type, string, start, end, line
                        if type == tokenize.OP and string == ']':
                            break
                elif type == tokenize.OP and string in ALLOWED_OPS:
                    if last_string:
                        yield tokenize.NAME, last_string, last_start, last_end, last_line
                        last_string = None
                    yield type, string, start, end, line
                elif type in [tokenize.NAME, tokenize.NUMBER, tokenize.OP]:
                    if not last_string:
                        last_string = string
                        last_start = start
                        last_end = end
                    else:
                        last_string += string
            if last_string:
                yield tokenize.NAME, last_string, last_start, last_end, last_line

        def _parse_format_selection(tokens, inside_merge=False, inside_choice=False, inside_group=False):
            selectors = []
            current_selector = None
            for type, string, start, _, _ in tokens:
                # ENCODING is only defined in python 3.x
                if type == getattr(tokenize, 'ENCODING', None):
                    continue
                elif type in [tokenize.NAME, tokenize.NUMBER]:
                    current_selector = FormatSelector(SINGLE, string, [])
                elif type == tokenize.OP:
                    if string == ')':
                        if not inside_group:
                            # ')' will be handled by the parentheses group
                            tokens.restore_last_token()
                        break
                    elif inside_merge and string in ['/', ',']:
                        tokens.restore_last_token()
                        break
                    elif inside_choice and string == ',':
                        tokens.restore_last_token()
                        break
                    elif string == ',':
                        if not current_selector:
                            raise syntax_error('"," must follow a format selector', start)
                        selectors.append(current_selector)
                        current_selector = None
                    elif string == '/':
                        if not current_selector:
                            raise syntax_error('"/" must follow a format selector', start)
                        first_choice = current_selector
                        second_choice = _parse_format_selection(tokens, inside_choice=True)
                        current_selector = FormatSelector(PICKFIRST, (first_choice, second_choice), [])
                    elif string == '[':
                        if not current_selector:
                            current_selector = FormatSelector(SINGLE, 'best', [])
                        format_filter = _parse_filter(tokens)
                        current_selector.filters.append(format_filter)
                    elif string == '(':
                        if current_selector:
                            raise syntax_error('Unexpected "("', start)
                        group = _parse_format_selection(tokens, inside_group=True)
                        current_selector = FormatSelector(GROUP, group, [])
                    elif string == '+':
                        if not current_selector:
                            raise syntax_error('Unexpected "+"', start)
                        selector_1 = current_selector
                        selector_2 = _parse_format_selection(tokens, inside_merge=True)
                        if not selector_2:
                            raise syntax_error('Expected a selector', start)
                        current_selector = FormatSelector(MERGE, (selector_1, selector_2), [])
                    else:
                        raise syntax_error(f'Operator not recognized: "{string}"', start)
                elif type == tokenize.ENDMARKER:
                    break
            if current_selector:
                selectors.append(current_selector)
            return selectors

        def _merge(formats_pair):
            format_1, format_2 = formats_pair

            formats_info = []
            formats_info.extend(format_1.get('requested_formats', (format_1,)))
            formats_info.extend(format_2.get('requested_formats', (format_2,)))

            if not allow_multiple_streams['video'] or not allow_multiple_streams['audio']:
                get_no_more = {'video': False, 'audio': False}
                for (i, fmt_info) in enumerate(formats_info):
                    if fmt_info.get('acodec') == fmt_info.get('vcodec') == 'none':
                        formats_info.pop(i)
                        continue
                    for aud_vid in ['audio', 'video']:
                        if not allow_multiple_streams[aud_vid] and fmt_info.get(aud_vid[0] + 'codec') != 'none':
                            if get_no_more[aud_vid]:
                                formats_info.pop(i)
                                break
                            get_no_more[aud_vid] = True

            if len(formats_info) == 1:
                return formats_info[0]

            video_fmts = [fmt_info for fmt_info in formats_info if fmt_info.get('vcodec') != 'none']
            audio_fmts = [fmt_info for fmt_info in formats_info if fmt_info.get('acodec') != 'none']

            the_only_video = video_fmts[0] if len(video_fmts) == 1 else None
            the_only_audio = audio_fmts[0] if len(audio_fmts) == 1 else None

            mof = list(filter(None, try_call(lambda: self.params['merge_output_format'].split('/')) or []))
            if mof:
                # "--merge-output-format auto" to get the same behavior as yt-dlp
                # the first "auto" is skipped so you can do "auto/mp4/webm"
                if mof[0] == 'auto':
                    mof = mof[1:]
                output_ext = get_compatible_ext(
                    vcodecs=[f.get('vcodec') for f in video_fmts],
                    acodecs=[f.get('acodec') for f in audio_fmts],
                    vexts=[f['ext'] for f in video_fmts],
                    aexts=[f['ext'] for f in audio_fmts],
                    preferences=(mof or self.params.get('prefer_free_formats') and ('webm', 'mkv')))
            else:
                # if the merge was requested, force it to merge info MKV
                # if --merge-output-format is unset
                # because this is the behavior what I want
                output_ext = 'mkv'

            filtered = lambda *keys: filter(None, (traverse_obj(fmt, *keys) for fmt in formats_info))

            new_dict = {
                'requested_formats': formats_info,
                'format': '+'.join(filtered('format')),
                'format_id': '+'.join(filtered('format_id')),
                'ext': output_ext,
                'protocol': '+'.join(map(determine_protocol, formats_info)),
                'language': '+'.join(orderedSet(filtered('language'))) or None,
                'format_note': '+'.join(orderedSet(filtered('format_note'))) or None,
                'filesize_approx': sum(filtered('filesize', 'filesize_approx')) or None,
                'tbr': sum(filtered('tbr', 'vbr', 'abr')),
            }

            if the_only_video:
                new_dict.update({
                    'width': the_only_video.get('width'),
                    'height': the_only_video.get('height'),
                    'resolution': the_only_video.get('resolution') or self.format_resolution(the_only_video),
                    'fps': the_only_video.get('fps'),
                    'dynamic_range': the_only_video.get('dynamic_range'),
                    'vcodec': the_only_video.get('vcodec'),
                    'vbr': the_only_video.get('vbr'),
                    'stretched_ratio': the_only_video.get('stretched_ratio'),
                })

            if the_only_audio:
                new_dict.update({
                    'acodec': the_only_audio.get('acodec'),
                    'abr': the_only_audio.get('abr'),
                    'asr': the_only_audio.get('asr'),
                    'audio_channels': the_only_audio.get('audio_channels')
                })

            return new_dict

        def _check_formats(formats):
            if not check_formats:
                yield from formats
                return
            yield from self._check_formats(formats)

        def _build_selector_function(selector):
            if isinstance(selector, list):  # ,
                fs = [_build_selector_function(s) for s in selector]

                def selector_function(ctx):
                    for f in fs:
                        yield from f(ctx)
                return selector_function

            elif selector.type == GROUP:  # ()
                selector_function = _build_selector_function(selector.selector)

            elif selector.type == PICKFIRST:  # /
                fs = [_build_selector_function(s) for s in selector.selector]

                def selector_function(ctx):
                    for f in fs:
                        picked_formats = list(f(ctx))
                        if picked_formats:
                            return picked_formats
                    return []

            elif selector.type == MERGE:  # +
                selector_1, selector_2 = map(_build_selector_function, selector.selector)

                def selector_function(ctx):
                    for pair in itertools.product(selector_1(ctx), selector_2(ctx)):
                        yield _merge(pair)

            elif selector.type == SINGLE:  # atom
                format_spec = selector.selector or 'best'

                # TODO: Add allvideo, allaudio etc by generalizing the code with best/worst selector
                if format_spec == 'all':
                    def selector_function(ctx):
                        yield from _check_formats(ctx['formats'][::-1])
                elif format_spec == 'mergeall':
                    def selector_function(ctx):
                        formats = list(_check_formats(
                            f for f in ctx['formats'] if f.get('vcodec') != 'none' or f.get('acodec') != 'none'))
                        if not formats:
                            return
                        merged_format = formats[-1]
                        for f in formats[-2::-1]:
                            merged_format = _merge((merged_format, f))
                        yield merged_format

                else:
                    format_fallback, seperate_fallback, format_reverse, format_idx = False, None, True, 1
                    mobj = re.match(
                        r'(?P<bw>best|worst|b|w)(?P<type>video|audio|v|a)?(?P<mod>\*)?(?:\.(?P<n>[1-9]\d*))?$',
                        format_spec)
                    if mobj is not None:
                        format_idx = int_or_none(mobj.group('n'), default=1)
                        format_reverse = mobj.group('bw')[0] == 'b'
                        format_type = (mobj.group('type') or [None])[0]
                        not_format_type = {'v': 'a', 'a': 'v'}.get(format_type)
                        format_modified = mobj.group('mod') is not None

                        format_fallback = not format_type and not format_modified  # for b, w
                        _filter_f = (
                            (lambda f: f.get('%scodec' % format_type) != 'none')
                            if format_type and format_modified  # bv*, ba*, wv*, wa*
                            else (lambda f: f.get('%scodec' % not_format_type) == 'none')
                            if format_type  # bv, ba, wv, wa
                            else (lambda f: f.get('vcodec') != 'none' and f.get('acodec') != 'none')
                            if not format_modified  # b, w
                            else lambda f: True)  # b*, w*
                        filter_f = lambda f: _filter_f(f) and (
                            f.get('vcodec') != 'none' or f.get('acodec') != 'none')
                    else:
                        if format_spec in self._format_selection_exts['audio']:
                            filter_f = lambda f: f.get('ext') == format_spec and f.get('acodec') != 'none'
                        elif format_spec in self._format_selection_exts['video']:
                            filter_f = lambda f: f.get('ext') == format_spec and f.get('acodec') != 'none' and f.get('vcodec') != 'none'
                            seperate_fallback = lambda f: f.get('ext') == format_spec and f.get('vcodec') != 'none'
                        elif format_spec in self._format_selection_exts['storyboards']:
                            filter_f = lambda f: f.get('ext') == format_spec and f.get('acodec') == 'none' and f.get('vcodec') == 'none'
                        else:
                            filter_f = lambda f: f.get('format_id') == format_spec  # id

                    def selector_function(ctx):
                        formats = list(ctx['formats'])
                        matches = list(filter(filter_f, formats)) if filter_f is not None else formats
                        if not matches:
                            if format_fallback and ctx['incomplete_formats']:
                                # for extractors with incomplete formats (audio only (soundcloud)
                                # or video only (imgur)) best/worst will fallback to
                                # best/worst {video,audio}-only format
                                matches = formats
                            elif seperate_fallback and not ctx['has_merged_format']:
                                # for compatibility with youtube-dl when there is no pre-merged format
                                matches = list(filter(seperate_fallback, formats))
                        matches = LazyList(_check_formats(matches[::-1 if format_reverse else 1]))
                        try:
                            yield matches[format_idx - 1]
                        except LazyList.IndexError:
                            return

            filters = [self._build_format_filter(f) for f in selector.filters]

            def final_selector(ctx):
                ctx_copy = dict(ctx)
                for _filter in filters:
                    ctx_copy['formats'] = list(filter(_filter, ctx_copy['formats']))
                return selector_function(ctx_copy)
            return final_selector

        def _visit_selectors(selector):
            """
            Selector tree visitor. Only used when -Fv is set
            This yields selectors including non-SINGLE ones, but then it won't be visitor anymore
            """
            if isinstance(selector, list):  # ,
                for n in selector:
                    yield from _visit_selectors(n)

            elif selector.type == GROUP:  # ()
                yield selector
                yield from _visit_selectors(selector.selector)
            elif selector.type == PICKFIRST:  # /
                yield selector
                for n in selector.selector:
                    yield from _visit_selectors(n)
            elif selector.type == MERGE:  # +
                yield selector
                for n in selector.selector:
                    yield from _visit_selectors(n)
            elif selector.type == SINGLE:  # atom
                yield selector

        stream = io.BytesIO(format_spec.encode())
        try:
            tokens = list(_remove_unused_ops(tokenize.tokenize(stream.readline)))
        except tokenize.TokenError:
            raise syntax_error('Missing closing/opening brackets or parenthesis', (0, len(format_spec)))

        class TokenIterator:
            def __init__(self, tokens):
                self.tokens = tokens
                self.counter = 0

            def __iter__(self):
                return self

            def __next__(self):
                if self.counter >= len(self.tokens):
                    raise StopIteration()
                value = self.tokens[self.counter]
                self.counter += 1
                return value

            next = __next__

            def restore_last_token(self):
                self.counter -= 1

        parsed_selector = _parse_format_selection(iter(TokenIterator(tokens)))
        final_selector_func = _build_selector_function(parsed_selector)
        if verbose:
            # perform format debugging when -Fv
            all_single_selectors = list(filter(lambda x: x.type == SINGLE, _visit_selectors(parsed_selector)))
            final_selector_func.selectors = list(zip(all_single_selectors, map(_build_selector_function, all_single_selectors)))
        return final_selector_func

    def _calc_headers(self, info_dict):
        res = merge_headers(self.params['http_headers'], info_dict.get('http_headers') or {})

        cookies = self._calc_cookies(info_dict['url'])
        if cookies:
            res['Cookie'] = cookies

        if 'X-Forwarded-For' not in res:
            x_forwarded_for_ip = info_dict.get('__x_forwarded_for_ip')
            if x_forwarded_for_ip:
                res['X-Forwarded-For'] = x_forwarded_for_ip

        return res

    def _calc_cookies(self, url):
        pr = sanitized_Request(url)
        self.cookiejar.add_cookie_header(pr)
        return pr.get_header('Cookie')

    def _sort_thumbnails(self, thumbnails):
        thumbnails.sort(key=lambda t: (
            t.get('preference') if t.get('preference') is not None else -1,
            t.get('width') if t.get('width') is not None else -1,
            t.get('height') if t.get('height') is not None else -1,
            t.get('id') if t.get('id') is not None else '',
            t.get('url')))

    def _sanitize_thumbnails(self, info_dict):
        thumbnails = info_dict.get('thumbnails')
        if thumbnails is None:
            thumbnail = info_dict.get('thumbnail')
            if thumbnail:
                info_dict['thumbnails'] = thumbnails = [{'url': thumbnail}]
        if not thumbnails:
            return

        def check_thumbnails(thumbnails):
            for t in thumbnails:
                self.to_screen(f'[info] Testing thumbnail {t["id"]}')
                try:
                    self.urlopen(HEADRequest(t['url']))
                except network_exceptions as err:
                    self.to_screen(f'[info] Unable to connect to thumbnail {t["id"]} URL {t["url"]!r} - {err}. Skipping...')
                    continue
                yield t

        self._sort_thumbnails(thumbnails)
        for i, t in enumerate(thumbnails):
            if t.get('id') is None:
                t['id'] = '%d' % i
            if t.get('width') and t.get('height'):
                t['resolution'] = '%dx%d' % (t['width'], t['height'])
            t['url'] = sanitize_url(t['url'])

        if self.params.get('check_formats') is True:
            info_dict['thumbnails'] = LazyList(check_thumbnails(thumbnails[::-1]), reverse=True)
        else:
            info_dict['thumbnails'] = thumbnails

    def _fill_common_fields(self, info_dict, is_video=True):
        # TODO: move sanitization here
        if is_video:
            # playlists are allowed to lack "title"
            title = info_dict.get('title', NO_DEFAULT)
            if title is NO_DEFAULT:
                raise ExtractorError('Missing "title" field in extractor result',
                                     video_id=info_dict['id'], ie=info_dict['extractor'])
            info_dict['fulltitle'] = title
            if not title:
                if title == '':
                    self.write_debug('Extractor gave empty title. Creating a generic title')
                else:
                    self.report_warning('Extractor failed to obtain "title". Creating a generic title instead')
                info_dict['title'] = f'{info_dict["extractor"].replace(":", "-")} video #{info_dict["id"]}'

        if info_dict.get('duration') is not None:
            info_dict['duration_string'] = formatSeconds(info_dict['duration'])

        for ts_key, date_key in (
                ('timestamp', 'upload_date'),
                ('release_timestamp', 'release_date'),
                ('modified_timestamp', 'modified_date'),
        ):
            if info_dict.get(date_key) is None and info_dict.get(ts_key) is not None:
                # Working around out-of-range timestamp values (e.g. negative ones on Windows,
                # see http://bugs.python.org/issue1646728)
                with contextlib.suppress(ValueError, OverflowError, OSError):
                    upload_date = datetime.datetime.utcfromtimestamp(info_dict[ts_key])
                    info_dict[date_key] = upload_date.strftime('%Y%m%d')

        live_keys = ('is_live', 'was_live')
        live_status = info_dict.get('live_status')
        if live_status is None:
            for key in live_keys:
                if info_dict.get(key) is False:
                    continue
                if info_dict.get(key):
                    live_status = key
                break
            if all(info_dict.get(key) is False for key in live_keys):
                live_status = 'not_live'
        if live_status:
            info_dict['live_status'] = live_status
            for key in live_keys:
                if info_dict.get(key) is None:
                    info_dict[key] = (live_status == key)
        if live_status == 'post_live':
            info_dict['was_live'] = True

        # Auto generate title fields corresponding to the *_number fields when missing
        # in order to always have clean titles. This is very common for TV series.
        for field in ('chapter', 'season', 'episode'):
            if info_dict.get('%s_number' % field) is not None and not info_dict.get(field):
                info_dict[field] = '%s %d' % (field.capitalize(), info_dict['%s_number' % field])

    def _raise_pending_errors(self, info):
        err = info.pop('__pending_error', None)
        if err:
            self.report_error(err, tb=False)

    def process_video_result(self, info_dict, download=True):
        assert info_dict.get('_type', 'video') == 'video'
        self._num_videos += 1

        if 'id' not in info_dict:
            raise ExtractorError('Missing "id" field in extractor result', ie=info_dict['extractor'])
        elif not info_dict.get('id'):
            raise ExtractorError('Extractor failed to obtain "id"', ie=info_dict['extractor'])

        def report_force_conversion(field, field_not, conversion):
            self.report_warning(
                '"%s" field is not %s - forcing %s conversion, there is an error in extractor'
                % (field, field_not, conversion))

        def sanitize_string_field(info, string_field):
            field = info.get(string_field)
            if field is None or isinstance(field, str):
                return
            report_force_conversion(string_field, 'a string', 'string')
            info[string_field] = str(field)

        def sanitize_numeric_fields(info):
            for numeric_field in self._NUMERIC_FIELDS:
                field = info.get(numeric_field)
                if field is None or isinstance(field, (int, float)):
                    continue
                report_force_conversion(numeric_field, 'numeric', 'int')
                info[numeric_field] = int_or_none(field)

        sanitize_string_field(info_dict, 'id')
        sanitize_numeric_fields(info_dict)
        if info_dict.get('section_end') and info_dict.get('section_start') is not None:
            info_dict['duration'] = round(info_dict['section_end'] - info_dict['section_start'], 3)
        if (info_dict.get('duration') or 0) <= 0 and info_dict.pop('duration', None):
            self.report_warning('"duration" field is negative, there is an error in extractor')

        chapters = info_dict.get('chapters') or []
        if chapters and chapters[0].get('start_time'):
            chapters.insert(0, {'start_time': 0})

        dummy_chapter = {'end_time': 0, 'start_time': info_dict.get('duration')}
        for idx, (prev, current, next_) in enumerate(zip(
                (dummy_chapter, *chapters), chapters, (*chapters[1:], dummy_chapter)), 1):
            if current.get('start_time') is None:
                current['start_time'] = prev.get('end_time')
            if not current.get('end_time'):
                current['end_time'] = next_.get('start_time')
            if not current.get('title'):
                current['title'] = f'<Untitled Chapter {idx}>'

        if 'playlist' not in info_dict:
            # It isn't part of a playlist
            info_dict['playlist'] = None
            info_dict['playlist_index'] = None

        self._sanitize_thumbnails(info_dict)

        thumbnail = info_dict.get('thumbnail')
        thumbnails = info_dict.get('thumbnails')
        if thumbnail:
            info_dict['thumbnail'] = sanitize_url(thumbnail)
        elif thumbnails:
            info_dict['thumbnail'] = thumbnails[-1]['url']

        if info_dict.get('display_id') is None and 'id' in info_dict:
            info_dict['display_id'] = info_dict['id']

        self._fill_common_fields(info_dict)

        for cc_kind in ('subtitles', 'automatic_captions'):
            cc = info_dict.get(cc_kind)
            if cc:
                for _, subtitle in cc.items():
                    for subtitle_format in subtitle:
                        if subtitle_format.get('url'):
                            subtitle_format['url'] = sanitize_url(subtitle_format['url'])
                        if subtitle_format.get('ext') is None:
                            subtitle_format['ext'] = determine_ext(subtitle_format['url']).lower()

        automatic_captions = info_dict.get('automatic_captions')
        subtitles = info_dict.get('subtitles')

        info_dict['requested_subtitles'] = self.process_subtitles(
            info_dict['id'], subtitles, automatic_captions)

        formats = self._get_formats(info_dict)

        # or None ensures --clean-infojson removes it
        info_dict['_has_drm'] = any(f.get('has_drm') for f in formats) or None
        if not self.params.get('allow_unplayable_formats'):
            formats = [f for f in formats if not f.get('has_drm')]

        if formats and all(f.get('acodec') == f.get('vcodec') == 'none' for f in formats):
            self.report_warning(
                f'{"This video is DRM protected and " if info_dict["_has_drm"] else ""}'
                'only images are available for download. Use --list-formats to see them'.capitalize())

        get_from_start = not info_dict.get('is_live') or bool(self.params.get('live_from_start'))
        if not get_from_start:
            info_dict['title'] += ' ' + datetime.datetime.now().strftime('%Y-%m-%d %H:%M')
        if info_dict.get('is_live') and formats:
            formats = [f for f in formats if bool(f.get('is_from_start')) == get_from_start]
            if get_from_start and not formats:
                self.raise_no_formats(info_dict, msg=(
                    '--live-from-start is passed, but there are no formats that can be downloaded from the start. '
                    'If you want to download from the current time, use --no-live-from-start'))

        def is_wellformed(f):
            url = f.get('url')
            if not url:
                self.report_warning(
                    '"url" field is missing or empty - skipping format, '
                    'there is an error in extractor')
                return False
            if isinstance(url, bytes):
                sanitize_string_field(f, 'url')
            return True

        # Filter out malformed formats for better extraction robustness
        formats = list(filter(is_wellformed, formats or []))

        if not formats:
            self.raise_no_formats(info_dict)

        formats_dict = {}

        # We check that all the formats have the format and format_id fields
        for i, format in enumerate(formats):
            sanitize_string_field(format, 'format_id')
            sanitize_numeric_fields(format)
            format['url'] = sanitize_url(format['url'])
            if not format.get('format_id'):
                format['format_id'] = str(i)
            else:
                # Sanitize format_id from characters used in format selector expression
                format['format_id'] = re.sub(r'[\s,/+\[\]()]', '_', format['format_id'])
            format_id = format['format_id']
            if format_id not in formats_dict:
                formats_dict[format_id] = []
            formats_dict[format_id].append(format)

        # Make sure all formats have unique format_id
        common_exts = set(itertools.chain(*self._format_selection_exts.values()))
        for format_id, ambiguous_formats in formats_dict.items():
            ambigious_id = len(ambiguous_formats) > 1
            for i, format in enumerate(ambiguous_formats):
                if ambigious_id:
                    format['format_id'] = '%s-%d' % (format_id, i)
                if format.get('ext') is None:
                    format['ext'] = determine_ext(format['url']).lower()
                # Ensure there is no conflict between id and ext in format selection
                # See https://github.com/yt-dlp/yt-dlp/issues/1282
                if format['format_id'] != format['ext'] and format['format_id'] in common_exts:
                    format['format_id'] = 'f%s' % format['format_id']

        for i, format in enumerate(formats):
            if format.get('format') is None:
                format['format'] = '{id} - {res}{note}'.format(
                    id=format['format_id'],
                    res=self.format_resolution(format),
                    note=format_field(format, 'format_note', ' (%s)'),
                )
            if format.get('protocol') is None:
                format['protocol'] = determine_protocol(format)
            if format.get('resolution') is None:
                format['resolution'] = self.format_resolution(format, default=None)
            if format.get('dynamic_range') is None and format.get('vcodec') != 'none':
                format['dynamic_range'] = 'SDR'
            if (info_dict.get('duration') and format.get('tbr')
                    and not format.get('filesize') and not format.get('filesize_approx')):
                format['filesize_approx'] = int(info_dict['duration'] * format['tbr'] * (1024 / 8))

            # Add HTTP headers, so that external programs can use them from the
            # json output
            full_format_info = info_dict.copy()
            full_format_info.update(format)
            format['http_headers'] = self._calc_headers(full_format_info)
        # Remove private housekeeping stuff
        if '__x_forwarded_for_ip' in info_dict:
            del info_dict['__x_forwarded_for_ip']

        if self.params.get('check_formats') is True:
            formats = LazyList(self._check_formats(formats[::-1]), reverse=True)

        if not formats or formats[0] is not info_dict:
            # only set the 'formats' fields if the original info_dict list them
            # otherwise we end up with a circular reference, the first (and unique)
            # element in the 'formats' field in info_dict is info_dict itself,
            # which can't be exported to json
            info_dict['formats'] = formats

        info_dict, _ = self.pre_process(info_dict)

        if self._match_entry(info_dict, incomplete=self._format_fields) is not None:
            return info_dict

        self.post_extract(info_dict)
        info_dict, _ = self.pre_process(info_dict, 'after_filter')

        # The pre-processors may have modified the formats
<<<<<<< HEAD
        formats = info_dict.get('formats', [info_dict])
        format_selector = None

        def fms():
            nonlocal format_selector
            if format_selector:
                return format_selector
            # NOTE: be careful at list_formats
            format_selector = self.format_selector
            if format_selector == '-':
                # cancel format selector compilation and wipe cache
                format_selector = None
                return None
            if format_selector is None:
                req_format = self._default_format_spec(info_dict, download=download)
                self.write_debug('Default format spec: %s' % req_format)
                format_selector = self.build_format_selector(req_format)
            return format_selector
=======
        formats = self._get_formats(info_dict)
>>>>>>> aebb4f4b

        list_only = self.params.get('simulate') is None and (
            self.params.get('list_thumbnails') or self.params.get('listformats') or self.params.get('listsubtitles'))
        interactive_format_selection = not list_only and self.format_selector == '-'
        if self.params.get('list_thumbnails'):
            self.list_thumbnails(info_dict)
        if self.params.get('listsubtitles'):
            if 'automatic_captions' in info_dict:
                self.list_subtitles(
                    info_dict['id'], automatic_captions, 'automatic captions')
            self.list_subtitles(info_dict['id'], subtitles, 'subtitles')
        if self.params.get('listformats') or interactive_format_selection:
            self.list_formats(info_dict, fms())
        if list_only:
            # Without this printing, -F --print-json will not work
            self.__forced_printings(info_dict, self.prepare_filename(info_dict), incomplete=True)
            return info_dict

        while True:
            if interactive_format_selection:
                req_format = input(
                    self._format_screen('\nEnter format selector: ', self.Styles.EMPHASIS))
                try:
                    format_selector = self.build_format_selector(req_format)
                except SyntaxError as err:
                    self.report_error(err, tb=False, is_error=False)
                    continue

            formats_to_download = list(fms()({
                'formats': formats,
                'has_merged_format': any('none' not in (f.get('acodec'), f.get('vcodec')) for f in formats),
                'incomplete_formats': (
                    # All formats are video-only or
                    all(f.get('vcodec') != 'none' and f.get('acodec') == 'none' for f in formats)
                    # all formats are audio-only
                    or all(f.get('vcodec') == 'none' and f.get('acodec') != 'none' for f in formats)),
            }))
            if interactive_format_selection and not formats_to_download:
                self.report_error('Requested format is not available', tb=False, is_error=False)
                continue
            break

        if not formats_to_download:
            if not self.params.get('ignore_no_formats_error'):
                raise ExtractorError(
                    'Requested format is not available. Use --list-formats for a list of available formats',
                    expected=True, video_id=info_dict['id'], ie=info_dict['extractor'])
            self.report_warning('Requested format is not available')
            # Process what we can, even without any available formats.
            formats_to_download = [{}]

        requested_ranges = tuple(self.params.get('download_ranges', lambda *_: [{}])(info_dict, self))
        best_format, downloaded_formats = formats_to_download[-1], []
        if download:
            if best_format and requested_ranges:
                def to_screen(*msg):
                    self.to_screen(f'[info] {info_dict["id"]}: {" ".join(", ".join(variadic(m)) for m in msg)}')

                to_screen(f'Downloading {len(formats_to_download)} format(s):',
                          (f['format_id'] for f in formats_to_download))
                if requested_ranges != ({}, ):
                    to_screen(f'Downloading {len(requested_ranges)} time ranges:',
                              (f'{c["start_time"]:.1f}-{c["end_time"]:.1f}' for c in requested_ranges))
            max_downloads_reached = False

            for fmt, chapter in itertools.product(formats_to_download, requested_ranges):
                new_info = self._copy_infodict(info_dict)
                new_info.update(fmt)
                offset, duration = info_dict.get('section_start') or 0, info_dict.get('duration') or float('inf')
                end_time = offset + min(chapter.get('end_time', duration), duration)
                if chapter or offset:
                    new_info.update({
                        'section_start': offset + chapter.get('start_time', 0),
                        'section_end': end_time if end_time < offset + duration else None,
                        'section_title': chapter.get('title'),
                        'section_number': chapter.get('index'),
                    })
                downloaded_formats.append(new_info)
                try:
                    self.process_info(new_info)
                except MaxDownloadsReached:
                    max_downloads_reached = True
                self._raise_pending_errors(new_info)
                # Remove copied info
                for key, val in tuple(new_info.items()):
                    if info_dict.get(key) == val:
                        new_info.pop(key)
                if max_downloads_reached:
                    break

            write_archive = {f.get('__write_download_archive', False) for f in downloaded_formats}
            assert write_archive.issubset({True, False, 'ignore'})
            if True in write_archive and False not in write_archive:
                self.record_download_archive(info_dict)

            info_dict['requested_downloads'] = downloaded_formats
            info_dict = self.run_all_pps('after_video', info_dict)
            if max_downloads_reached:
                raise MaxDownloadsReached()

        # We update the info dict with the selected best quality format (backwards compatibility)
        info_dict.update(best_format)
        return info_dict

    def process_subtitles(self, video_id, normal_subtitles, automatic_captions):
        """Select the requested subtitles and their format"""
        available_subs, normal_sub_langs = {}, []
        if normal_subtitles and self.params.get('writesubtitles'):
            available_subs.update(normal_subtitles)
            normal_sub_langs = tuple(normal_subtitles.keys())
        if automatic_captions and self.params.get('writeautomaticsub'):
            for lang, cap_info in automatic_captions.items():
                if lang not in available_subs:
                    available_subs[lang] = cap_info

        if not available_subs or (
                not self.params.get('writesubtitles')
                and not self.params.get('writeautomaticsub')):
            return None

        all_sub_langs = tuple(available_subs.keys())
        if self.params.get('allsubtitles', False):
            requested_langs = all_sub_langs
        elif self.params.get('subtitleslangs', False):
            try:
                requested_langs = orderedSet_from_options(
                    self.params.get('subtitleslangs'), {'all': all_sub_langs}, use_regex=True)
            except re.error as e:
                raise ValueError(f'Wrong regex for subtitlelangs: {e.pattern}')
        elif normal_sub_langs:
            requested_langs = ['en'] if 'en' in normal_sub_langs else normal_sub_langs[:1]
        else:
            requested_langs = ['en'] if 'en' in all_sub_langs else all_sub_langs[:1]
        if requested_langs:
            self.to_screen(f'[info] {video_id}: Downloading subtitles: {", ".join(requested_langs)}')

        formats_query = self.params.get('subtitlesformat', 'best')
        formats_preference = formats_query.split('/') if formats_query else []
        subs = {}
        for lang in requested_langs:
            formats = available_subs.get(lang)
            if formats is None:
                self.report_warning(f'{lang} subtitles not available for {video_id}')
                continue
            for ext in formats_preference:
                if ext == 'best':
                    f = formats[-1]
                    break
                matches = list(filter(lambda f: f['ext'] == ext, formats))
                if matches:
                    f = matches[-1]
                    break
            else:
                f = formats[-1]
                self.report_warning(
                    'No subtitle format found matching "%s" for language %s, '
                    'using %s' % (formats_query, lang, f['ext']))
            subs[lang] = f
        return subs

    def _forceprint(self, key, info_dict):
        if info_dict is None:
            return
        info_copy = info_dict.copy()
        info_copy['formats_table'] = self.render_formats_table(info_dict)
        info_copy['thumbnails_table'] = self.render_thumbnails_table(info_dict)
        info_copy['subtitles_table'] = self.render_subtitles_table(info_dict.get('id'), info_dict.get('subtitles'))
        info_copy['automatic_captions_table'] = self.render_subtitles_table(info_dict.get('id'), info_dict.get('automatic_captions'))

        def format_tmpl(tmpl):
            mobj = re.fullmatch(r'([\w.:,]|-\d|(?P<dict>{([\w.:,]|-\d)+}))+=?', tmpl)
            if not mobj:
                return tmpl

            fmt = '%({})s'
            if tmpl.startswith('{'):
                tmpl = f'.{tmpl}'
            if tmpl.endswith('='):
                tmpl, fmt = tmpl[:-1], '{0} = %({0})#j'
            return '\n'.join(map(fmt.format, [tmpl] if mobj.group('dict') else tmpl.split(',')))

        for tmpl in self.params['forceprint'].get(key, []):
            self.to_stdout(self.evaluate_outtmpl(format_tmpl(tmpl), info_copy))

        for tmpl, file_tmpl in self.params['print_to_file'].get(key, []):
            filename = self.prepare_filename(info_dict, outtmpl=file_tmpl)
            tmpl = format_tmpl(tmpl)
            self.to_screen(f'[info] Writing {tmpl!r} to: {filename}')
            if self._ensure_dir_exists(filename):
                with open(filename, 'a', encoding='utf-8') as f:
                    f.write(self.evaluate_outtmpl(tmpl, info_copy) + '\n')

    def __forced_printings(self, info_dict, filename, incomplete):
        def print_mandatory(field, actual_field=None):
            if actual_field is None:
                actual_field = field
            if (self.params.get('force%s' % field, False)
                    and (not incomplete or info_dict.get(actual_field) is not None)):
                self.to_stdout(info_dict[actual_field])

        def print_optional(field):
            if (self.params.get('force%s' % field, False)
                    and info_dict.get(field) is not None):
                self.to_stdout(info_dict[field])

        info_dict = info_dict.copy()
        if filename is not None:
            info_dict['filename'] = filename
        if info_dict.get('requested_formats') is not None:
            # For RTMP URLs, also include the playpath
            info_dict['urls'] = '\n'.join(f['url'] + f.get('play_path', '') for f in info_dict['requested_formats'])
        elif info_dict.get('url'):
            info_dict['urls'] = info_dict['url'] + info_dict.get('play_path', '')

        if (self.params.get('forcejson')
                or self.params['forceprint'].get('video')
                or self.params['print_to_file'].get('video')):
            self.post_extract(info_dict)
        self._forceprint('video', info_dict)

        print_mandatory('title')
        print_mandatory('id')
        print_mandatory('url', 'urls')
        print_optional('thumbnail')
        print_optional('description')
        print_optional('filename')
        if self.params.get('forceduration') and info_dict.get('duration') is not None:
            self.to_stdout(formatSeconds(info_dict['duration']))
        print_mandatory('format')

        if self.params.get('printjsontypes', False):
            self.to_stdout('\n'.join(dig_object_type(info_dict)))

        if self.params.get('forcejson'):
            self.to_stdout(json.dumps(self.sanitize_info(info_dict)))

    def dl(self, name, info, subtitle=False, test=False):
        if not info.get('url'):
            self.raise_no_formats(info, True)

        if test:
            verbose = self.params.get('verbose')
            params = {
                'test': True,
                'quiet': self.params.get('quiet') or not verbose,
                'verbose': verbose,
                'noprogress': not verbose,
                'nopart': True,
                'skip_unavailable_fragments': False,
                'keep_fragments': False,
                'overwrites': True,
                '_no_ytdl_file': True,
            }
        else:
            params = self.params
        fd = get_suitable_downloader(info, params, to_stdout=(name == '-'))(self, params)
        if not test:
            for ph in self._progress_hooks:
                fd.add_progress_hook(ph)
            urls = '", "'.join(
                (f['url'].split(',')[0] + ',<data>' if f['url'].startswith('data:') else f['url'])
                for f in info.get('requested_formats', []) or [info])
            self.write_debug(f'Invoking {fd.FD_NAME} downloader on "{urls}"')

        # Note: Ideally info should be a deep-copied so that hooks cannot modify it.
        # But it may contain objects that are not deep-copyable
        new_info = self._copy_infodict(info)
        if new_info.get('http_headers') is None:
            new_info['http_headers'] = self._calc_headers(new_info)
        return fd.download(name, new_info, subtitle)

    def existing_file(self, filepaths, *, default_overwrite=True):
        existing_files = list(filter(os.path.exists, orderedSet(filepaths)))
        if existing_files and not self.params.get('overwrites', default_overwrite):
            return existing_files[0]

        for file in existing_files:
            self.report_file_delete(file)
            self.remove(file)
        return None

    def __process_info_lock(func):
        @functools.wraps(func)
        def process_info(self: 'YoutubeDL', info_dict):
            unlock_file = True
            try:
                self.lock_file(info_dict)
                func(self, info_dict)
            except ExclusivelyLockedError:
                self.report_warning('being downloaded in other process; skipping')
                unlock_file = False
            finally:
                if unlock_file:
                    self.unlock_file(info_dict)

        return process_info

    def __fd(stream_indexing=None):
        def _inner(func):
            def wrapper(self: 'YoutubeDL', *args, **kwargs):
                result = func(self, *args, **kwargs)
                if stream_indexing is not None:
                    self._opened_streams.append(result[stream_indexing])
                else:
                    self._opened_streams.append(result)
                return result
            return wrapper
        return _inner

    def clean_fd(self):
        streams = list(x for x in self._opened_streams if not getattr(x, 'closed', False))
        self._opened_streams[:] = []
        if not streams:
            return
        self.write_debug(f'Cleaning up {len(streams)} streams')
        for st in streams:
            if not st:
                continue
            try:
                st.close()
            except BaseException:
                pass

    def __clean_fd(func):
        @functools.wraps(func)
        def wrapper(self: 'YoutubeDL', *args, **kwargs):
            try:
                return func(self, *args, **kwargs)
            finally:
                self.clean_fd()

        return wrapper

    @__process_info_lock
    @__clean_fd
    def process_info(self, info_dict):
        """Process a single resolved IE result. (Modifies it in-place)"""

        assert info_dict.get('_type', 'video') == 'video'
        original_infodict = info_dict

        if 'format' not in info_dict and 'ext' in info_dict:
            info_dict['format'] = info_dict['ext']

        if info_dict.get('ext') == 'mp4' and info_dict.get('is_live', False) and self.params.get('live_download_mkv', False):
            info_dict['format'] = info_dict['ext'] = 'mkv'
            if info_dict['protocol'] not in LDM_EXCEPTIONS:
                info_dict['protocol'] = 'live_ffmpeg'

        # This is mostly just for backward compatibility of process_info
        # As a side-effect, this allows for format-specific filters
        if self._match_entry(info_dict) is not None:
            info_dict['__write_download_archive'] = 'ignore'
            return

        # Does nothing under normal operation - for backward compatibility of process_info
        self.post_extract(info_dict)
        self._num_downloads += 1

        # info_dict['_filename'] needs to be set for backward compatibility
        info_dict['_filename'] = full_filename = self.prepare_filename(info_dict, warn=True)
        temp_filename = self.prepare_filename(info_dict, 'temp')
        files_to_move = {}

        # Forced printings
        self.__forced_printings(info_dict, full_filename, incomplete=('format' not in info_dict))

        def check_max_downloads():
            if self._num_downloads >= float(self.params.get('max_downloads') or 'inf'):
                raise MaxDownloadsReached()

        if self.params.get('simulate'):
            info_dict['__write_download_archive'] = self.params.get('force_write_download_archive')
            check_max_downloads()
            return

        if full_filename is None:
            return
        if not self._ensure_dir_exists(encodeFilename(full_filename)):
            return
        if not self._ensure_dir_exists(encodeFilename(temp_filename)):
            return

        if self._write_description('video', info_dict,
                                   self.prepare_filename(info_dict, 'description')) is None:
            return

        sub_files = self._write_subtitles(info_dict, temp_filename)
        if sub_files is None:
            return
        files_to_move.update(dict(sub_files))

        thumb_files = self._write_thumbnails(
            'video', info_dict, temp_filename, self.prepare_filename(info_dict, 'thumbnail'))
        if thumb_files is None:
            return
        files_to_move.update(dict(thumb_files))

        infofn = self.prepare_filename(info_dict, 'infojson')
        _infojson_written = self._write_info_json('video', info_dict, infofn)
        if _infojson_written:
            info_dict['infojson_filename'] = infofn
            # For backward compatibility, even though it was a private field
            info_dict['__infojson_filename'] = infofn
        elif _infojson_written is None:
            return

        # Note: Annotations are deprecated
        annofn = None
        if self.params.get('writeannotations', False):
            annofn = self.prepare_filename(info_dict, 'annotation')
        if annofn:
            if not self._ensure_dir_exists(encodeFilename(annofn)):
                return
            if not self.params.get('overwrites', True) and os.path.exists(encodeFilename(annofn)):
                self.to_screen('[info] Video annotations are already present')
            elif not info_dict.get('annotations'):
                self.report_warning('There are no annotations to write.')
            else:
                try:
                    self.to_screen('[info] Writing video annotations to: ' + annofn)
                    with self.open(encodeFilename(annofn), 'w', encoding='utf-8') as annofile:
                        annofile.write(info_dict['annotations'])
                except (KeyError, TypeError):
                    self.report_warning('There are no annotations to write.')
                except OSError:
                    self.report_error('Cannot write annotations file: ' + annofn)
                    return

        # Write internet shortcut files
        def _write_link_file(link_type):
            url = try_get(info_dict['webpage_url'], iri_to_uri)
            if not url:
                self.report_warning(
                    f'Cannot write internet shortcut file because the actual URL of "{info_dict["webpage_url"]}" is unknown')
                return True
            linkfn = replace_extension(self.prepare_filename(info_dict, 'link'), link_type, info_dict.get('ext'))
            if not self._ensure_dir_exists(encodeFilename(linkfn)):
                return False
            if self.params.get('overwrites', True) and self.exists(encodeFilename(linkfn)):
                self.to_screen(f'[info] Internet shortcut (.{link_type}) is already present')
                return True
            try:
                self.to_screen(f'[info] Writing internet shortcut (.{link_type}) to: {linkfn}')
                with self.open(encodeFilename(to_high_limit_path(linkfn)), 'w', encoding='utf-8',
                               newline='\r\n' if link_type == 'url' else '\n') as linkfile:
                    template_vars = {'url': url}
                    if link_type == 'desktop':
                        template_vars['filename'] = linkfn[:-(len(link_type) + 1)]
                    linkfile.write(LINK_TEMPLATES[link_type] % template_vars)
            except OSError:
                self.report_error(f'Cannot write internet shortcut {linkfn}')
                return False
            return True

        write_links = {
            'url': self.params.get('writeurllink'),
            'webloc': self.params.get('writewebloclink'),
            'desktop': self.params.get('writedesktoplink'),
        }
        if self.params.get('writelink'):
            link_type = ('webloc' if sys.platform == 'darwin'
                         else 'desktop' if sys.platform.startswith('linux')
                         else 'url')
            write_links[link_type] = True

        if any(should_write and not _write_link_file(link_type)
               for link_type, should_write in write_links.items()):
            return

        def replace_info_dict(new_info):
            nonlocal info_dict
            if new_info == info_dict:
                return
            info_dict.clear()
            info_dict.update(new_info)

        new_info, files_to_move = self.pre_process(info_dict, 'before_dl', files_to_move)
        replace_info_dict(new_info)

        if self.params.get('skip_download'):
            info_dict['filepath'] = temp_filename
            info_dict['__finaldir'] = os.path.dirname(os.path.abspath(encodeFilename(full_filename)))
            info_dict['__files_to_move'] = files_to_move
            replace_info_dict(self.run_pp(MoveFilesAfterDownloadPP(self, False), info_dict))
            info_dict['__write_download_archive'] = self.params.get('force_write_download_archive')
        else:
            # Download
            if not self.test_filename_external(full_filename):
                self.to_screen(
                    '[download] %s has rejected by external test process' % full_filename)
                return

            info_dict.setdefault('__postprocessors', [])

            try:
                def existing_video_file(*filepaths):
                    ext = info_dict.get('ext')
                    converted = lambda file: replace_extension(file, self.params.get('final_ext') or ext, ext)
                    file = self.existing_file(itertools.chain(*zip(map(converted, filepaths), filepaths)),
                                              default_overwrite=False)
                    if file:
                        info_dict['ext'] = os.path.splitext(file)[1][1:]
                    return file

                fd, success = None, True
                if info_dict.get('protocol') or info_dict.get('url'):
                    fd = get_suitable_downloader(info_dict, self.params, to_stdout=temp_filename == '-')
                    if fd is not FFmpegFD and (
                            info_dict.get('section_start') or info_dict.get('section_end')):
                        msg = ('This format cannot be partially downloaded' if FFmpegFD.available()
                               else 'You have requested downloading the video partially, but ffmpeg is not installed')
                        self.report_error(f'{msg}. Aborting')
                        return

                if info_dict.get('requested_formats') is not None:

                    requested_formats = info_dict['requested_formats']
                    old_ext = info_dict['ext']

                    # merge to mkv if --merge-output-format is unset
                    if self.params.get('merge_output_format') is None:
                        info_dict['ext'] = 'mkv'
                    new_ext = info_dict['ext']

                    def correct_ext(filename, ext=new_ext):
                        if filename == '-':
                            return filename
                        filename_real_ext = os.path.splitext(filename)[1][1:]
                        filename_wo_ext = (
                            os.path.splitext(filename)[0]
                            if filename_real_ext in (old_ext, new_ext)
                            else filename)
                        return f'{filename_wo_ext}.{ext}'

                    # Ensure filename always has a correct extension for successful merge
                    full_filename = correct_ext(full_filename)
                    temp_filename = correct_ext(temp_filename)
                    dl_filename = existing_video_file(full_filename, temp_filename)
                    info_dict['__real_download'] = False

                    merger = FFmpegMergerPP(self)
                    downloaded = []
                    if dl_filename is not None:
                        self.report_file_already_downloaded(dl_filename)
                    elif fd:
                        for f in requested_formats if fd != FFmpegFD else []:
                            f['filepath'] = fname = prepend_extension(
                                correct_ext(temp_filename, info_dict['ext']),
                                'f%s' % f['format_id'], info_dict['ext'])
                            downloaded.append(fname)
                        info_dict['url'] = '\n'.join(f['url'] for f in requested_formats)
                        success, real_download = self.dl(temp_filename, info_dict)
                        info_dict['__real_download'] = real_download
                    else:
                        if self.params.get('allow_unplayable_formats'):
                            self.report_warning(
                                'You have requested merging of multiple formats '
                                'while also allowing unplayable formats to be downloaded. '
                                'The formats won\'t be merged to prevent data corruption.')
                        elif not merger.available:
                            msg = 'You have requested merging of multiple formats but ffmpeg is not installed'
                            if not self.params.get('ignoreerrors'):
                                self.report_error(f'{msg}. Aborting due to --abort-on-error')
                                return
                            self.report_warning(f'{msg}. The formats won\'t be merged')

                        if temp_filename == '-':
                            reason = ('using a downloader other than ffmpeg' if FFmpegFD.can_merge_formats(info_dict, self.params)
                                      else 'but the formats are incompatible for simultaneous download' if merger.available
                                      else 'but ffmpeg is not installed')
                            self.report_warning(
                                f'You have requested downloading multiple formats to stdout {reason}. '
                                'The formats will be streamed one after the other')
                            fname = temp_filename
                        for f in requested_formats:
                            new_info = dict(info_dict)
                            del new_info['requested_formats']
                            new_info.update(f)
                            if temp_filename != '-':
                                fname = prepend_extension(
                                    correct_ext(temp_filename, new_info['ext']),
                                    'f%s' % f['format_id'], new_info['ext'])
                                if not self._ensure_dir_exists(fname):
                                    return
                                f['filepath'] = fname
                                downloaded.append(fname)
                            partial_success, real_download = self.dl(fname, new_info)
                            info_dict['__real_download'] = info_dict['__real_download'] or real_download
                            success = success and partial_success

                    if downloaded and merger.available and not self.params.get('allow_unplayable_formats'):
                        info_dict['__postprocessors'].append(merger)
                        info_dict['__files_to_merge'] = downloaded
                        # Even if there were no downloads, it is being merged only now
                        info_dict['__real_download'] = True
                    else:
                        for file in downloaded:
                            files_to_move[file] = None
                else:
                    # Just a single file
                    dl_filename = existing_video_file(full_filename, temp_filename)
                    if dl_filename is None or dl_filename == temp_filename:
                        # dl_filename == temp_filename could mean that the file was partially downloaded with --no-part.
                        # So we should try to resume the download
                        success, real_download = self.dl(temp_filename, info_dict)
                        info_dict['__real_download'] = real_download
                    else:
                        self.report_file_already_downloaded(dl_filename)

                dl_filename = dl_filename or temp_filename
                info_dict['__finaldir'] = os.path.dirname(os.path.abspath(encodeFilename(full_filename)))

            except network_exceptions as err:
                self.report_error('unable to download video data: %s' % error_to_compat_str(err))
                return
            except OSError as err:
                raise UnavailableVideoError(err)
            except (ContentTooShortError, ) as err:
                self.report_error(f'content too short (expected {err.expected} bytes and served {err.downloaded})')
                return

            self._raise_pending_errors(info_dict)
            if success and full_filename != '-':

                def fixup():
                    do_fixup = True
                    fixup_policy = self.params.get('fixup')
                    vid = info_dict['id']

                    if fixup_policy in ('ignore', 'never'):
                        return
                    elif fixup_policy == 'warn':
                        do_fixup = 'warn'
                    elif fixup_policy != 'force':
                        assert fixup_policy in ('detect_or_warn', None)
                        if not info_dict.get('__real_download'):
                            do_fixup = False

                    def ffmpeg_fixup(cndn, msg, cls):
                        if not (do_fixup and cndn):
                            return
                        elif do_fixup == 'warn':
                            self.report_warning(f'{vid}: {msg}')
                            return
                        pp = cls(self)
                        if pp.available:
                            info_dict['__postprocessors'].append(pp)
                        else:
                            self.report_warning(f'{vid}: {msg}. Install ffmpeg to fix this automatically')

                    stretched_ratio = info_dict.get('stretched_ratio')
                    ffmpeg_fixup(stretched_ratio not in (1, None),
                                 f'Non-uniform pixel ratio {stretched_ratio}',
                                 FFmpegFixupStretchedPP)

                    downloader = get_suitable_downloader(info_dict, self.params) if 'protocol' in info_dict else None
                    downloader = downloader.FD_NAME if downloader else None

                    ext = info_dict.get('ext')
                    postprocessed_by_ffmpeg = info_dict.get('requested_formats') or any((
                        isinstance(pp, FFmpegVideoConvertorPP)
                        and resolve_recode_mapping(ext, pp.mapping)[0] not in (ext, None)
                    ) for pp in self._pps['post_process'])

                    if not postprocessed_by_ffmpeg:
                        ffmpeg_fixup(ext == 'm4a' and info_dict.get('container') == 'm4a_dash',
                                     'writing DASH m4a. Only some players support this container',
                                     FFmpegFixupM4aPP)
                        ffmpeg_fixup(downloader == 'hlsnative' and not self.params.get('hls_use_mpegts')
                                     or info_dict.get('is_live') and self.params.get('hls_use_mpegts') is None,
                                     'Possible MPEG-TS in MP4 container or malformed AAC timestamps',
                                     FFmpegFixupM3u8PP)
                        ffmpeg_fixup(info_dict.get('is_live') and downloader == 'DashSegmentsFD',
                                     'Possible duplicate MOOV atoms', FFmpegFixupDuplicateMoovPP)

                    ffmpeg_fixup(downloader == 'web_socket_fragment', 'Malformed timestamps detected', FFmpegFixupTimestampPP)
                    ffmpeg_fixup(downloader == 'web_socket_fragment', 'Malformed duration detected', FFmpegFixupDurationPP)

                fixup()
                try:
                    replace_info_dict(self.post_process(dl_filename, info_dict, files_to_move))
                except PostProcessingError as err:
                    self.report_error('Postprocessing: %s' % str(err))
                    return
                try:
                    for ph in self._post_hooks:
                        ph(info_dict['filepath'])
                except Exception as err:
                    self.report_error('post hooks: %s' % str(err))
                    return
                info_dict['__write_download_archive'] = True

        assert info_dict is original_infodict  # Make sure the info_dict was modified in-place
        if self.params.get('force_write_download_archive'):
            info_dict['__write_download_archive'] = True
        check_max_downloads()

    def __download_wrapper(self, func):
        @functools.wraps(func)
        def wrapper(*args, **kwargs):
            try:
                res = func(*args, **kwargs)
            except UnavailableVideoError as e:
                self.report_error(e)
            except DownloadCancelled as e:
                self.to_screen(f'[info] {e}')
                if not self.params.get('break_per_url'):
                    raise
                self._num_downloads = 0
            else:
                if self.params.get('dump_single_json', False):
                    self.post_extract(res)
                    self.to_stdout(json.dumps(self.sanitize_info(res)))
        return wrapper

    @__clean_fd
    def download(self, url_list):
        """Download a given list of URLs."""
        url_list = variadic(url_list)  # Passing a single URL is a common mistake
        outtmpl = self.params['outtmpl']['default']
        if (len(url_list) > 1
                and outtmpl != '-'
                and '%' not in outtmpl
                and self.params.get('max_downloads') != 1):
            raise SameFileError(outtmpl)

        for url in url_list:
            url, _ = unsmuggle_url(url)
            self.__download_wrapper(self.extract_info)(
                url, force_generic_extractor=self.params.get('force_generic_extractor', False))

        return self._download_retcode

    def download_with_info_file(self, info_filename):
        with contextlib.closing(fileinput.FileInput(
                [info_filename], mode='r',
                openhook=fileinput.hook_encoded('utf-8'))) as f:
            # FileInput doesn't have a read method, we can't call json.load
            info = self.sanitize_info(json.loads('\n'.join(f)), self.params.get('clean_infojson', True))
        try:
            self.__download_wrapper(self.process_ie_result)(info, download=True)
        except (DownloadError, EntryNotInPlaylist, ReExtractInfo) as e:
            if not isinstance(e, EntryNotInPlaylist):
                self.to_stderr('\r')
            webpage_url = info.get('webpage_url')
            if webpage_url is not None:
                self.report_warning(f'The info failed to download: {e}; trying with URL {webpage_url}')
                return self.download([webpage_url])
            else:
                raise
        return self._download_retcode

    @staticmethod
    def sanitize_info(info_dict, remove_private_keys=False):
        ''' Sanitize the infodict for converting to json '''
        if info_dict is None:
            return info_dict
        info_dict.setdefault('epoch', int(time.time()))
        info_dict.setdefault('_type', 'video')
        info_dict.setdefault('_version', {
            'version': __version__,
            'current_git_head': current_git_head(),
            'release_git_head': RELEASE_GIT_HEAD,
            'repository': REPOSITORY,
        })

        if remove_private_keys:
            reject = lambda k, v: v is None or k.startswith('__') or k in {
                'requested_downloads', 'requested_formats', 'requested_subtitles', 'requested_entries',
                'entries', 'filepath', '_filename', 'infojson_filename', 'original_url', 'playlist_autonumber',
            }
        else:
            reject = lambda k, v: False

        def filter_fn(obj):
            if isinstance(obj, dict):
                return {k: filter_fn(v) for k, v in obj.items() if not reject(k, v)}
            elif isinstance(obj, (list, tuple, set, LazyList)):
                return list(map(filter_fn, obj))
            elif obj is None or isinstance(obj, (str, int, float, bool)):
                return obj
            else:
                return repr(obj)

        return filter_fn(info_dict)

    @staticmethod
    def filter_requested_info(info_dict, actually_filter=True):
        ''' Alias of sanitize_info for backward compatibility '''
        return YoutubeDL.sanitize_info(info_dict, actually_filter)

    def _delete_downloaded_files(self, *files_to_delete, info={}, msg=None):
        for filename in set(filter(None, files_to_delete)):
            if msg:
                self.to_screen(msg % filename)
            try:
                self.remove(filename)
            except OSError:
                self.report_warning(f'Unable to delete file {filename}')
            if filename in info.get('__files_to_move', []):  # NB: Delete even if None
                del info['__files_to_move'][filename]

    @staticmethod
    def post_extract(info_dict):
        def actual_post_extract(info_dict):
            if info_dict.get('_type') in ('playlist', 'multi_video'):
                for video_dict in info_dict.get('entries', {}):
                    actual_post_extract(video_dict or {})
                return

            post_extractor = info_dict.pop('__post_extractor', None) or (lambda: {})
            info_dict.update(post_extractor())

        actual_post_extract(info_dict or {})

    def run_pp(self, pp, infodict):
        files_to_delete = []
        if '__files_to_move' not in infodict:
            infodict['__files_to_move'] = {}
        try:
            files_to_delete, infodict = pp.run(infodict)
        except PostProcessingError as e:
            # Must be True and not 'only_download'
            if self.params.get('ignoreerrors') is True:
                self.report_error(e)
                return infodict
            raise

        if not files_to_delete:
            return infodict
        if self.params.get('keepvideo', False):
            for f in files_to_delete:
                infodict['__files_to_move'].setdefault(f, '')
        else:
            self._delete_downloaded_files(
                *files_to_delete, info=infodict, msg='Deleting original file %s (pass -k to keep)')
        return infodict

    def run_all_pps(self, key, info, *, additional_pps=None):
        self._forceprint(key, info)
        for pp in (additional_pps or []) + self._pps[key]:
            info = self.run_pp(pp, info)
        return info

    def pre_process(self, ie_info, key='pre_process', files_to_move=None):
        info = dict(ie_info)
        info['__files_to_move'] = files_to_move or {}
        try:
            info = self.run_all_pps(key, info)
        except PostProcessingError as err:
            msg = f'Preprocessing: {err}'
            info.setdefault('__pending_error', msg)
            self.report_error(msg, is_error=False)
        return info, info.pop('__files_to_move', None)

    def post_process(self, filename, info, files_to_move=None):
        """Run all the postprocessors on the given file."""
        info['filepath'] = filename
        info['__files_to_move'] = files_to_move or {}
        info = self.run_all_pps('post_process', info, additional_pps=info.get('__postprocessors'))
        info = self.run_pp(MoveFilesAfterDownloadPP(self), info)
        del info['__files_to_move']
        return self.run_all_pps('after_move', info)

    def _make_archive_id(self, info_dict):
        video_id = info_dict.get('id')
        if not video_id:
            return
        # Future-proof against any change in case
        # and backwards compatibility with prior versions
        extractor = info_dict.get('extractor_key') or info_dict.get('ie_key')  # key in a playlist
        if extractor is None:
            url = str_or_none(info_dict.get('url'))
            if not url:
                return
            # Try to find matching extractor for the URL and take its ie_key
            for ie_key, ie in self._ies.items():
                if ie.suitable(url):
                    extractor = ie_key
                    break
            else:
                return
        return make_archive_id(extractor, video_id)

    def test_filename_external(self, filename):
        cmd = self.params.get('test_filename')
        if not cmd or not isinstance(cmd, (str, re.Pattern)):
            return True

        if isinstance(cmd, re.Pattern) or cmd.startswith('re:'):
            # allow Patten object or string begins with 're:' to test against regex
            if isinstance(cmd, str):
                cmd = cmd[3:]
            mobj = re.search(cmd, filename)
            return bool(mobj)

        if '{}' not in cmd:
            cmd += ' {}'

        cmd = cmd.replace('{}', compat_shlex_quote(filename))

        self.write_debug('Testing: %s' % cmd)
        try:
            # True when retcode==0
            retCode = subprocess.call(encodeArgument(cmd), shell=True)
            return retCode == 0
        except (IOError, OSError):
            self.write_debug('Skipping: %s' % cmd)
            return True

    def in_download_archive(self, info_dict):
        if not self.archive:
            return False

        vid_ids = [self._make_archive_id(info_dict)]
        vid_ids.extend(info_dict.get('_old_archive_ids') or [])
        return any(id_ in self.archive for id_ in vid_ids)

    def record_download_archive(self, info_dict):
        fn = self.params.get('download_archive')
        if fn is None:
            return
        vid_id = self._make_archive_id(info_dict)
        assert vid_id

        self.write_debug(f'Adding to archive: {vid_id}')
        if is_path_like(fn):
            with locked_file(fn, 'a', encoding='utf-8') as archive_file:
                archive_file.write(vid_id + '\n')
        self.archive.add(vid_id)

    def lock_file(self, info_dict):
        if not self.params.get('lock_exclusive', True):
            return
        vid_id = self._make_archive_id(info_dict)
        if not vid_id:
            return
        vid_id = re.sub(r'[/\\: ]+', '_', vid_id) + '.lock'
        self.write_debug('locking %s' % vid_id)
        if self.exists(vid_id):
            raise ExclusivelyLockedError()
        try:
            with locked_file(vid_id, 'w', encoding='utf-8') as w:
                w.write('%s\n' % vid_id)
                url = info_dict.get('url')
                if url:
                    w.write('%s\n' % url)
        except IOError:
            pass

    def unlock_file(self, info_dict):
        if not self.params.get('lock_exclusive', True):
            return
        vid_id = self._make_archive_id(info_dict)
        if not vid_id:
            return
        vid_id = re.sub(r'[/\\: ]', '_', vid_id) + '.lock'
        self.write_debug('unlocking %s' % vid_id)
        try:
            os.remove(vid_id)
        except IOError:
            pass

    @staticmethod
    def format_resolution(format, default='unknown'):
        if format.get('vcodec') == 'none' and format.get('acodec') != 'none':
            return 'audio only'
        if format.get('resolution') is not None:
            return format['resolution']
        if format.get('width') and format.get('height'):
            return '%dx%d' % (format['width'], format['height'])
        elif format.get('height'):
            return '%sp' % format['height']
        elif format.get('width'):
            return '%dx?' % format['width']
        return default

    def _list_format_headers(self, *headers):
        if self.params.get('listformats_table', True) is not False:
            return [self._format_out(header, self.Styles.HEADERS) for header in headers]
        return headers

    def _format_note(self, fdict):
        res = ''
        if fdict.get('ext') in ['f4f', 'f4m']:
            res += '(unsupported)'
        if fdict.get('language'):
            if res:
                res += ' '
            res += '[%s]' % fdict['language']
        if fdict.get('format_note') is not None:
            if res:
                res += ' '
            res += fdict['format_note']
        if fdict.get('tbr') is not None:
            if res:
                res += ', '
            res += '%4dk' % fdict['tbr']
        if fdict.get('container') is not None:
            if res:
                res += ', '
            res += '%s container' % fdict['container']
        if (fdict.get('vcodec') is not None
                and fdict.get('vcodec') != 'none'):
            if res:
                res += ', '
            res += fdict['vcodec']
            if fdict.get('vbr') is not None:
                res += '@'
        elif fdict.get('vbr') is not None and fdict.get('abr') is not None:
            res += 'video@'
        if fdict.get('vbr') is not None:
            res += '%4dk' % fdict['vbr']
        if fdict.get('fps') is not None:
            if res:
                res += ', '
            res += '%sfps' % fdict['fps']
        if fdict.get('acodec') is not None:
            if res:
                res += ', '
            if fdict['acodec'] == 'none':
                res += 'video only'
            else:
                res += '%-5s' % fdict['acodec']
        elif fdict.get('abr') is not None:
            if res:
                res += ', '
            res += 'audio'
        if fdict.get('abr') is not None:
            res += '@%3dk' % fdict['abr']
        if fdict.get('asr') is not None:
            res += ' (%5dHz)' % fdict['asr']
        if fdict.get('filesize') is not None:
            if res:
                res += ', '
            res += format_bytes(fdict['filesize'])
        elif fdict.get('filesize_approx') is not None:
            if res:
                res += ', '
            res += '~' + format_bytes(fdict['filesize_approx'])
        return res

<<<<<<< HEAD
    def render_formats_table(self, info_dict, format_selector=None):
        if not info_dict.get('formats') and not info_dict.get('url'):
            return None

        formats = info_dict.get('formats', [info_dict])
        verbose = format_selector and self.params.get('verbose') and len(formats) > 1

        new_format = self.params.get('listformats_table', True) is not False

        if verbose:
            # taken from process_video_result
            incomplete_formats = (
                # All formats are video-only or
                all(f.get('vcodec') != 'none' and f.get('acodec') == 'none' for f in formats)
                # all formats are audio-only
                or all(f.get('vcodec') == 'none' and f.get('acodec') != 'none' for f in formats))
            unknown_formats = []

            ctx = {
                'formats': formats,
                'incomplete_formats': incomplete_formats,
            }

            # search this file for "perform format debugging when -Fv" for contents of format_selector.selectors
            found = {}
            for sel, func in format_selector.selectors:
                found_fmt = next(func(ctx), None)
                selector_text = sel.selector
                if sel.filters:
                    selector_text += ''.join(f'[{x}]' for x in sel.filters)
                if found_fmt:
                    found.setdefault(found_fmt['format_id'], []).append(selector_text)
                else:
                    unknown_formats.append(selector_text)

            def debug_info(f):
                if new_format:
                    yield delim
                yield ', '.join(found.get(f['format_id']) or [])
        else:
            def debug_info(f):
                return []
        debug_info_title = []

        if not new_format:
            if verbose:
                debug_info_title = ['debug']
=======
    def _get_formats(self, info_dict):
        if info_dict.get('formats') is None:
            if info_dict.get('url') and info_dict.get('_type', 'video') == 'video':
                return [info_dict]
            return []
        return info_dict['formats']

    def render_formats_table(self, info_dict):
        formats = self._get_formats(info_dict)
        if not formats:
            return
        if not self.params.get('listformats_table', True) is not False:
>>>>>>> aebb4f4b
            table = [
                [
                    format_field(f, 'format_id'),
                    format_field(f, 'ext'),
                    self.format_resolution(f),
                    self._format_note(f),
                    *debug_info(f),
                ] for f in formats if f.get('preference') is None or f['preference'] >= -1000]
            return render_table(['format code', 'extension', 'resolution', 'note', *debug_info_title], table, extra_gap=1)

        def simplified_codec(f, field):
            assert field in ('acodec', 'vcodec')
            codec = f.get(field, 'unknown')
            if not codec:
                return 'unknown'
            elif codec != 'none':
                return '.'.join(codec.split('.')[:4])

            if field == 'vcodec' and f.get('acodec') == 'none':
                return 'images'
            elif field == 'acodec' and f.get('vcodec') == 'none':
                return ''
            return self._format_out('audio only' if field == 'vcodec' else 'video only',
                                    self.Styles.SUPPRESS)

        delim = self._format_out('\u2502', self.Styles.DELIM, '|', test_encoding=True)
        if verbose:
            debug_info_title = [delim, 'DEBUG']
        table = [
            [
                self._format_out(format_field(f, 'format_id'), self.Styles.ID),
                format_field(f, 'ext'),
                format_field(f, func=self.format_resolution, ignore=('audio only', 'images')),
                format_field(f, 'fps', '\t%d', func=round),
                format_field(f, 'dynamic_range', '%s', ignore=(None, 'SDR')).replace('HDR', ''),
                format_field(f, 'audio_channels', '\t%s'),
                delim,
                format_field(f, 'filesize', ' \t%s', func=format_bytes) + format_field(f, 'filesize_approx', '~\t%s', func=format_bytes),
                format_field(f, 'tbr', '\t%dk', func=round),
                shorten_protocol_name(f.get('protocol', '')),
                delim,
                simplified_codec(f, 'vcodec'),
                format_field(f, 'vbr', '\t%dk', func=round),
                simplified_codec(f, 'acodec'),
                format_field(f, 'abr', '\t%dk', func=round),
                format_field(f, 'asr', '\t%s', func=format_decimal_suffix),
                join_nonempty(
                    self._format_out('UNSUPPORTED', 'light red') if f.get('ext') in ('f4f', 'f4m') else None,
                    format_field(f, 'language', '[%s]'),
                    join_nonempty(format_field(f, 'format_note'),
                                  format_field(f, 'container', ignore=(None, f.get('ext'))),
                                  delim=', '),
                    delim=' '),
                *debug_info(f),
            ] for f in formats if f.get('preference') is None or f['preference'] >= -1000]
        header_line = self._list_format_headers(
            'ID', 'EXT', 'RESOLUTION', '\tFPS', 'HDR', 'CH', delim, '\tFILESIZE', '\tTBR', 'PROTO',
            delim, 'VCODEC', '\tVBR', 'ACODEC', '\tABR', '\tASR', 'MORE INFO', *debug_info_title)

        tbl = render_table(
            header_line, table, hide_empty=True,
            delim=self._format_out('\u2500', self.Styles.DELIM, '-', test_encoding=True))
        if verbose and unknown_formats:
            tbl += f'\n[debugger] Specs not matched: {", ".join(unknown_formats)}'
        return tbl

    def render_thumbnails_table(self, info_dict):
        thumbnails = list(info_dict.get('thumbnails') or [])
        if not thumbnails:
            return None
        return render_table(
            self._list_format_headers('ID', 'Width', 'Height', 'URL'),
            [[t.get('id'), t.get('width') or 'unknown', t.get('height') or 'unknown', t['url']] for t in thumbnails])

    def render_subtitles_table(self, video_id, subtitles):
        def _row(lang, formats):
            exts, names = zip(*((f['ext'], f.get('name') or 'unknown') for f in reversed(formats)))
            if len(set(names)) == 1:
                names = [] if names[0] == 'unknown' else names[:1]
            return [lang, ', '.join(names), ', '.join(exts)]

        if not subtitles:
            return None
        return render_table(
            self._list_format_headers('Language', 'Name', 'Formats'),
            [_row(lang, formats) for lang, formats in subtitles.items()],
            hide_empty=True)

    def __list_table(self, video_id, name, func, *args):
        table = func(*args)
        if not table:
            self.to_screen(f'{video_id} has no {name}')
            return
        self.to_screen(f'[info] Available {name} for {video_id}:')
        self.to_stdout(table)

    def list_formats(self, info_dict, format_selector=None):
        self.__list_table(info_dict['id'], 'formats', self.render_formats_table, info_dict, format_selector)

    def list_thumbnails(self, info_dict):
        self.__list_table(info_dict['id'], 'thumbnails', self.render_thumbnails_table, info_dict)

    def list_subtitles(self, video_id, subtitles, name='subtitles'):
        self.__list_table(video_id, name, self.render_subtitles_table, video_id, subtitles)

    @__fd()
    def urlopen(self, req):
        """ Start an HTTP download """
        if isinstance(req, str):
            req = sanitized_Request(req)
        return self._opener.open(req, timeout=self._socket_timeout)

    def print_debug_header(self):
        if not self.params.get('verbose'):
            return

        from . import _IN_CLI  # Must be delayed import

        # These imports can be slow. So import them only as needed
        from .extractor.extractors import _LAZY_LOADER
        from .extractor.extractors import _PLUGIN_CLASSES as plugin_extractors

        def get_encoding(stream):
            ret = str(getattr(stream, 'encoding', 'missing (%s)' % type(stream).__name__))
            if not supports_terminal_sequences(stream):
                from .utils import WINDOWS_VT_MODE  # Must be imported locally
                ret += ' (No VT)' if WINDOWS_VT_MODE is False else ' (No ANSI)'
            return ret

        encoding_str = 'Encodings: locale %s, fs %s, pref %s, %s' % (
            locale.getpreferredencoding(),
            sys.getfilesystemencoding(),
            self.get_encoding(),
            ', '.join(
                f'{key} {get_encoding(stream)}' for key, stream in self._out_files.items_
                if stream is not None and key != 'console')
        )

        logger = self.params.get('logger')
        if logger:
            write_debug = lambda msg: logger.debug(f'[debug] {msg}')
            write_debug(encoding_str)
        else:
            write_string(f'[debug] {encoding_str}\n', encoding=None)
            write_debug = lambda msg: self._write_string(f'[debug] {msg}\n')

        source = detect_variant()
        if VARIANT not in (None, 'pip'):
            source += '*'
        write_debug(join_nonempty(
            'ytdl-patched version', __version__,
            f'[{RELEASE_GIT_HEAD}]' if RELEASE_GIT_HEAD else '',
            '' if source == 'unknown' else f'({source})',
            '' if _IN_CLI else 'API',
            delim=' '))
        if git_commit:
            write_debug('     from commit %s' % git_commit)
        if git_upstream_commit:
            write_debug('     based on %s' % git_upstream_commit)
        write_debug('** The command you are running is not yt-dlp.')
        write_debug('** Please make bug reports at https://github.com/ytdl-patched/ytdl-patched/issues/new/choose instead.')

        if not _LAZY_LOADER:
            if os.environ.get('YTDLP_NO_LAZY_EXTRACTORS'):
                write_debug('Lazy loading extractors is forcibly disabled')
            else:
                write_debug('Lazy loading extractors is disabled')
        if plugin_extractors or plugin_postprocessors:
            write_debug('Plugins: %s' % [
                '%s%s' % (klass.__name__, '' if klass.__name__ == name else f' as {name}')
                for name, klass in itertools.chain(plugin_extractors.items(), plugin_postprocessors.items())])
        if self.params['compat_opts']:
            write_debug('Compatibility options: %s' % ', '.join(self.params['compat_opts']))

        if current_git_head():
            write_debug(f'Git HEAD: {current_git_head()}')
        write_debug(system_identifier())

        exe_versions, ffmpeg_features = FFmpegPostProcessor.get_versions_and_features(self)
        ffmpeg_features = {key for key, val in ffmpeg_features.items() if val}
        if ffmpeg_features:
            exe_versions['ffmpeg'] += ' (%s)' % ','.join(sorted(ffmpeg_features))

        exe_versions['rtmpdump'] = rtmpdump_version()
        exe_versions['phantomjs'] = PhantomJSwrapper._version()
        exe_str = ', '.join(
            f'{exe} {v}' for exe, v in sorted(exe_versions.items()) if v
        ) or 'none'
        write_debug('exe versions: %s' % exe_str)

        from .compat.compat_utils import get_package_info
        from .dependencies import available_dependencies

        write_debug('Optional libraries: %s' % (', '.join(sorted({
            join_nonempty(*get_package_info(m)) for m in available_dependencies.values()
        })) or 'none'))

        self._setup_opener()
        proxy_map = {}
        for handler in self._opener.handlers:
            if hasattr(handler, 'proxies'):
                proxy_map.update(handler.proxies)
        write_debug(f'Proxy map: {proxy_map}')

        # Not implemented
        if False and self.params.get('call_home'):
            ipaddr = self.urlopen('https://yt-dl.org/ip').read().decode()
            write_debug('Public IP address: %s' % ipaddr)
            latest_version = self.urlopen(
                'https://yt-dl.org/latest/version').read().decode()
            if version_tuple(latest_version) > version_tuple(__version__):
                self.report_warning(
                    'You are using an outdated version (newest version: %s)! '
                    'See https://yt-dl.org/update if you need help updating.' %
                    latest_version)

    def _setup_opener(self):
        if hasattr(self, '_opener'):
            return
        timeout_val = self.params.get('socket_timeout')
        self._socket_timeout = 20 if timeout_val is None else float(timeout_val)

        opts_cookiesfrombrowser = self.params.get('cookiesfrombrowser')
        opts_cookiefile = self.params.get('cookiefile')
        opts_proxy = self.params.get('proxy')

        self.cookiejar = load_cookies(opts_cookiefile, opts_cookiesfrombrowser, self)

        cookie_processor = YoutubeDLCookieProcessor(self.cookiejar)
        if opts_proxy is not None:
            if opts_proxy == '':
                proxies = {}
            else:
                proxies = {'http': opts_proxy, 'https': opts_proxy}
        else:
            proxies = urllib.request.getproxies()
            # Set HTTPS proxy to HTTP one if given (https://github.com/ytdl-org/youtube-dl/issues/805)
            if 'http' in proxies and 'https' not in proxies:
                proxies['https'] = proxies['http']
        proxy_handler = PerRequestProxyHandler(proxies)

        debuglevel = 1 if self.params.get('debug_printtraffic') else 0
        https_handler = make_HTTPS_handler(self.params, debuglevel=debuglevel)
        ydlh = YoutubeDLHandler(self.params, debuglevel=debuglevel)
        redirect_handler = YoutubeDLRedirectHandler()
        data_handler = urllib.request.DataHandler()

        # When passing our own FileHandler instance, build_opener won't add the
        # default FileHandler and allows us to disable the file protocol, which
        # can be used for malicious purposes (see
        # https://github.com/ytdl-org/youtube-dl/issues/8227)
        file_handler = urllib.request.FileHandler()

        def file_open(*args, **kwargs):
            raise urllib.error.URLError('file:// scheme is explicitly disabled in yt-dlp for security reasons')
        file_handler.file_open = file_open

        opener = urllib.request.build_opener(
            proxy_handler, https_handler, cookie_processor, ydlh, redirect_handler, data_handler, file_handler)

        # Delete the default user-agent header, which would otherwise apply in
        # cases where our custom HTTP handler doesn't come into play
        # (See https://github.com/ytdl-org/youtube-dl/issues/1309 for details)
        opener.addheaders = []
        self._opener = opener

    def encode(self, s):
        if isinstance(s, bytes):
            return s  # Already encoded

        try:
            return s.encode(self.get_encoding())
        except UnicodeEncodeError as err:
            err.reason = err.reason + '. Check your system encoding configuration or use the --encoding option.'
            raise

    def get_encoding(self):
        encoding = self.params.get('encoding')
        if encoding is None:
            encoding = preferredencoding()
        return encoding

    def _write_info_json(self, label, ie_result, infofn, overwrite=None):
        ''' Write infojson and returns True = written, 'exists' = Already exists, False = skip, None = error '''
        if overwrite is None:
            overwrite = self.params.get('overwrites', True)
        if not self.params.get('writeinfojson'):
            return False
        elif not infofn:
            self.write_debug(f'Skipping writing {label} infojson')
            return False
        elif not self._ensure_dir_exists(infofn):
            return None
        elif not overwrite and os.path.exists(infofn):
            self.to_screen(f'[info] {label.title()} metadata is already present')
            return 'exists'

        self.to_screen(f'[info] Writing {label} metadata as JSON to: {infofn}')
        try:
            write_json_file(self.sanitize_info(ie_result, self.params.get('clean_infojson', True)), infofn)
            return True
        except OSError:
            self.report_error(f'Cannot write {label} metadata to JSON file {infofn}')
            return None

    def _write_description(self, label, ie_result, descfn):
        ''' Write description and returns True = written, False = skip, None = error '''
        if not self.params.get('writedescription'):
            return False
        elif not descfn:
            self.write_debug(f'Skipping writing {label} description')
            return False
        elif not self._ensure_dir_exists(descfn):
            return None
        elif not self.params.get('overwrites', True) and os.path.exists(descfn):
            self.to_screen(f'[info] {label.title()} description is already present')
        elif ie_result.get('description') is None:
            self.report_warning(f'There\'s no {label} description to write')
            return False
        else:
            try:
                self.to_screen(f'[info] Writing {label} description to: {descfn}')
                with open(encodeFilename(descfn), 'w', encoding='utf-8') as descfile:
                    descfile.write(ie_result['description'])
            except OSError:
                self.report_error(f'Cannot write {label} description file {descfn}')
                return None
        return True

    def _write_subtitles(self, info_dict, filename):
        ''' Write subtitles to file and return list of (sub_filename, final_sub_filename); or None if error'''
        ret = []
        subtitles = info_dict.get('requested_subtitles')
        if not subtitles or not (self.params.get('writesubtitles') or self.params.get('writeautomaticsub')):
            # subtitles download errors are already managed as troubles in relevant IE
            # that way it will silently go on when used with unsupporting IE
            return ret

        sub_filename_base = self.prepare_filename(info_dict, 'subtitle')
        if not sub_filename_base:
            self.to_screen('[info] Skipping writing video subtitles')
            return ret
        for sub_lang, sub_info in subtitles.items():
            sub_format = sub_info['ext']
            sub_filename = subtitles_filename(filename, sub_lang, sub_format, info_dict.get('ext'))
            sub_filename_final = subtitles_filename(sub_filename_base, sub_lang, sub_format, info_dict.get('ext'))
            existing_sub = self.existing_file((sub_filename_final, sub_filename))
            if existing_sub:
                self.to_screen(f'[info] Video subtitle {sub_lang}.{sub_format} is already present')
                sub_info['filepath'] = existing_sub
                ret.append((existing_sub, sub_filename_final))
                continue

            self.to_screen(f'[info] Writing video subtitles to: {sub_filename}')
            if sub_info.get('data') is not None:
                try:
                    # Use newline='' to prevent conversion of newline characters
                    # See https://github.com/ytdl-org/youtube-dl/issues/10268
                    with open(sub_filename, 'w', encoding='utf-8', newline='') as subfile:
                        subfile.write(sub_info['data'])
                    sub_info['filepath'] = sub_filename
                    ret.append((sub_filename, sub_filename_final))
                    continue
                except OSError:
                    self.report_error(f'Cannot write video subtitles file {sub_filename}')
                    return None

            try:
                sub_copy = sub_info.copy()
                sub_copy.setdefault('http_headers', info_dict.get('http_headers'))
                self.dl(sub_filename, sub_copy, subtitle=True)
                sub_info['filepath'] = sub_filename
                ret.append((sub_filename, sub_filename_final))
            except (DownloadError, ExtractorError, IOError, OSError, ValueError) + network_exceptions as err:
                msg = f'Unable to download video subtitles for {sub_lang!r}: {err}'
                if self.params.get('ignoreerrors') is not True:  # False or 'only_download'
                    if not self.params.get('ignoreerrors'):
                        self.report_error(msg)
                    raise DownloadError(msg)
                self.report_warning(msg)
        return ret

    def _write_thumbnails(self, label, info_dict, filename, thumb_filename_base=None):
        ''' Write thumbnails to file and return list of (thumb_filename, final_thumb_filename) '''
        write_all = self.params.get('write_all_thumbnails', False)
        thumbnails, ret = [], []
        if write_all or self.params.get('writethumbnail', False):
            thumbnails = info_dict.get('thumbnails') or []
        multiple = write_all and len(thumbnails) > 1

        if thumb_filename_base is None:
            thumb_filename_base = filename
        if thumbnails and not thumb_filename_base:
            self.write_debug(f'Skipping writing {label} thumbnail')
            return ret

        for idx, t in list(enumerate(thumbnails))[::-1]:
            thumb_ext = (f'{t["id"]}.' if multiple else '') + determine_ext(t['url'], 'jpg')
            thumb_display_id = f'{label} thumbnail {t["id"]}'
            thumb_filename = replace_extension(filename, thumb_ext, info_dict.get('ext'))
            thumb_filename_final = replace_extension(thumb_filename_base, thumb_ext, info_dict.get('ext'))

            existing_thumb = self.existing_file((thumb_filename_final, thumb_filename))
            if existing_thumb:
                self.to_screen('[info] %s is already present' % (
                    thumb_display_id if multiple else f'{label} thumbnail').capitalize())
                t['filepath'] = existing_thumb
                ret.append((existing_thumb, thumb_filename_final))
            else:
                self.to_screen(f'[info] Downloading {thumb_display_id} ...')
                try:
                    uf = self.urlopen(sanitized_Request(t['url'], headers=t.get('http_headers', {})))
                    self.to_screen(f'[info] Writing {thumb_display_id} to: {thumb_filename}')
                    with open(encodeFilename(thumb_filename), 'wb') as thumbf:
                        shutil.copyfileobj(uf, thumbf)
                    ret.append((thumb_filename, thumb_filename_final))
                    t['filepath'] = thumb_filename
                except network_exceptions as err:
                    thumbnails.pop(idx)
                    self.report_warning(f'Unable to download {thumb_display_id}: {err}')
            if ret and not write_all:
                break
        return ret

    @__fd()
    def open(self, filename, open_mode, **kwargs):
        if self.params.get('escape_long_names', False):
            return escaped_open(filename, open_mode, **kwargs)
        else:
            return open(filename, open_mode, **kwargs)

    @__fd(stream_indexing=0)
    def sanitize_open(self, filename, open_mode):
        if self.params.get('escape_long_names', False):
            return escaped_sanitize_open(filename, open_mode)
        else:
            return sanitize_open(filename, open_mode)

    def stat(self, path, *args, **kwargs):
        if self.params.get('escape_long_names', False):
            return escaped_stat(path, *args, **kwargs)
        else:
            return os.stat(path, *args, **kwargs)

    def unlink(self, path, *args, **kwargs):
        if self.params.get('escape_long_names', False):
            escaped_unlink(path, *args, **kwargs)
        else:
            os.unlink(path, *args, **kwargs)

    def isfile(self, path):
        if self.params.get('escape_long_names', False):
            return escaped_path_isfile(path)
        else:
            return os.path.isfile(path)

    def exists(self, path):
        if self.params.get('escape_long_names', False):
            return escaped_path_exists(path)
        else:
            return os.path.exists(path)

    def getsize(self, filename):
        if self.params.get('escape_long_names', False):
            return escaped_path_getsize(filename)
        else:
            return os.path.getsize(filename)

    def utime(self, path, *args, **kwargs):
        if self.params.get('escape_long_names', False):
            escaped_utime(path, *args, **kwargs)
        else:
            os.utime(path, *args, **kwargs)

    def rename(self, src, dst, *args, **kwargs):
        if self.params.get('escape_long_names', False):
            escaped_rename(src, dst, *args, **kwargs)
        else:
            os.rename(src, dst, *args, **kwargs)

    def replace(self, src, dst, *args, **kwargs):
        if self.params.get('escape_long_names', False):
            escaped_replace(src, dst, *args, **kwargs)
        else:
            os.replace(src, dst, *args, **kwargs)

    def remove(self, path, *args, **kwargs):
        if self.params.get('escape_long_names', False):
            escaped_remove(path, *args, **kwargs)
        else:
            os.remove(path, *args, **kwargs)

    def basename(self, path, *args, **kwargs):
        if self.params.get('escape_long_names', False):
            return escaped_basename(path)
        else:
            return os.path.basename(path)

    def dirname(self, path, *args, **kwargs):
        if self.params.get('escape_long_names', False):
            return escaped_dirname(path)
        else:
            return os.path.dirname(path)

    def isabs(self, filename):
        if self.params.get('escape_long_names', False):
            return escaped_isabs(filename)
        else:
            return os.path.isabs(filename)

    def ensure_directory(self, filename):
        if self.params.get('escape_long_names', False):
            ensure_directory(filename)<|MERGE_RESOLUTION|>--- conflicted
+++ resolved
@@ -2756,8 +2756,7 @@
         info_dict, _ = self.pre_process(info_dict, 'after_filter')
 
         # The pre-processors may have modified the formats
-<<<<<<< HEAD
-        formats = info_dict.get('formats', [info_dict])
+        formats = self._get_formats(info_dict)
         format_selector = None
 
         def fms():
@@ -2775,9 +2774,6 @@
                 self.write_debug('Default format spec: %s' % req_format)
                 format_selector = self.build_format_selector(req_format)
             return format_selector
-=======
-        formats = self._get_formats(info_dict)
->>>>>>> aebb4f4b
 
         list_only = self.params.get('simulate') is None and (
             self.params.get('list_thumbnails') or self.params.get('listformats') or self.params.get('listsubtitles'))
@@ -3821,12 +3817,18 @@
             res += '~' + format_bytes(fdict['filesize_approx'])
         return res
 
-<<<<<<< HEAD
+    def _get_formats(self, info_dict):
+        if info_dict.get('formats') is None:
+            if info_dict.get('url') and info_dict.get('_type', 'video') == 'video':
+                return [info_dict]
+            return []
+        return info_dict['formats']
+
     def render_formats_table(self, info_dict, format_selector=None):
-        if not info_dict.get('formats') and not info_dict.get('url'):
-            return None
-
-        formats = info_dict.get('formats', [info_dict])
+        formats = self._get_formats(info_dict)
+        if not formats:
+            return
+
         verbose = format_selector and self.params.get('verbose') and len(formats) > 1
 
         new_format = self.params.get('listformats_table', True) is not False
@@ -3869,20 +3871,6 @@
         if not new_format:
             if verbose:
                 debug_info_title = ['debug']
-=======
-    def _get_formats(self, info_dict):
-        if info_dict.get('formats') is None:
-            if info_dict.get('url') and info_dict.get('_type', 'video') == 'video':
-                return [info_dict]
-            return []
-        return info_dict['formats']
-
-    def render_formats_table(self, info_dict):
-        formats = self._get_formats(info_dict)
-        if not formats:
-            return
-        if not self.params.get('listformats_table', True) is not False:
->>>>>>> aebb4f4b
             table = [
                 [
                     format_field(f, 'format_id'),
