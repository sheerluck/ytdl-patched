import collections
import contextlib
import datetime
import errno
import fileinput
import functools
import io
import itertools
import json
import locale
import operator
import os
import random
import re
import shutil
import subprocess
import sys
import tempfile
import time
import tokenize
import traceback
import unicodedata
import urllib.request
from string import ascii_letters

from .cache import Cache
from .compat import compat_os_name, compat_shlex_quote
from .cookies import load_cookies
from .downloader import LDM_EXCEPTIONS, FFmpegFD, get_suitable_downloader, shorten_protocol_name
from .downloader.rtmp import rtmpdump_version
from .extractor import gen_extractor_classes, get_info_extractor
from .extractor.openload import PhantomJSwrapper
from .minicurses import format_text
from .postprocessor import _PLUGIN_CLASSES as plugin_postprocessors
from .postprocessor import (
    FFmpegFixupDuplicateMoovPP,
    FFmpegFixupDurationPP,
    FFmpegFixupM3u8PP,
    FFmpegFixupM4aPP,
    FFmpegFixupStretchedPP,
    FFmpegFixupTimestampPP,
    FFmpegMergerPP,
    FFmpegPostProcessor,
    FFmpegVideoConvertorPP,
    MoveFilesAfterDownloadPP,
    get_postprocessor,
)
from .postprocessor.ffmpeg import resolve_mapping as resolve_recode_mapping
from .update import detect_variant
from .utils import (
    DEFAULT_OUTTMPL,
    IDENTITY,
    LINK_TEMPLATES,
    MEDIA_EXTENSIONS,
    NO_DEFAULT,
    NUMBER_RE,
    OUTTMPL_TYPES,
    POSTPROCESS_WHEN,
    STR_FORMAT_RE_TMPL,
    STR_FORMAT_TYPES,
    ContentTooShortError,
    DateRange,
    DownloadCancelled,
    DownloadError,
    EntryNotInPlaylist,
    ExclusivelyLockedError,
    ExistingVideoReached,
    ExtractorError,
    GeoRestrictedError,
    HEADRequest,
    ISO3166Utils,
    LazyList,
    MaxDownloadsReached,
    Namespace,
    PagedList,
    PerRequestProxyHandler,
    PlaylistEntries,
    Popen,
    PostProcessingError,
    ReExtractInfo,
    RejectedVideoReached,
    SameFileError,
    UnavailableVideoError,
    UserNotLive,
    YoutubeDLCookieProcessor,
    YoutubeDLHandler,
    YoutubeDLRedirectHandler,
    age_restricted,
    args_to_str,
    bug_reports_message,
    date_from_str,
    determine_ext,
    determine_protocol,
    dig_object_type,
    encode_compat_str,
    encodeArgument,
    encodeFilename,
    error_to_compat_str,
    escapeHTML,
    expand_path,
    filter_dict,
    float_or_none,
    format_bytes,
    format_decimal_suffix,
    format_field,
    formatSeconds,
    get_compatible_ext,
    get_domain,
    int_or_none,
    iri_to_uri,
    join_nonempty,
    locked_file,
    make_archive_id,
    make_dir,
    make_HTTPS_handler,
    merge_headers,
    network_exceptions,
    number_of_digits,
    orderedSet,
    parse_filesize,
    preferredencoding,
    prepend_extension,
    register_socks_protocols,
    remove_terminal_sequences,
    render_table,
    replace_extension,
    sanitize_filename,
    sanitize_open,
    sanitize_path,
    sanitize_url,
    sanitized_Request,
    std_headers,
    str_or_none,
    strftime_or_none,
    subtitles_filename,
    supports_terminal_sequences,
    system_identifier,
    timetuple_from_msec,
    to_high_limit_path,
    traverse_obj,
    try_call,
    try_get,
    url_basename,
    variadic,
    version_tuple,
    windows_enable_vt_mode,
    write_json_file,
    write_string,
)
from .version import __version__
from .longname import (
    escaped_open,
    escaped_path_exists,
    escaped_path_getsize,
    escaped_path_isfile,
    escaped_sanitize_open,
    escaped_stat,
    escaped_unlink,
    escaped_utime,
    escaped_rename,
    escaped_replace,
    escaped_remove,
    escaped_basename,
    escaped_dirname,
    escaped_isabs,
    ensure_directory,
    split_longname,
)
try:
    from .build_config import git_commit, git_upstream_commit
except ImportError:
    git_commit, git_upstream_commit = None, None

if compat_os_name == 'nt':
    import ctypes


class YoutubeDL:
    """YoutubeDL class.

    YoutubeDL objects are the ones responsible of downloading the
    actual video file and writing it to disk if the user has requested
    it, among some other tasks. In most cases there should be one per
    program. As, given a video URL, the downloader doesn't know how to
    extract all the needed information, task that InfoExtractors do, it
    has to pass the URL to one of them.

    For this, YoutubeDL objects have a method that allows
    InfoExtractors to be registered in a given order. When it is passed
    a URL, the YoutubeDL object handles it to the first InfoExtractor it
    finds that reports being able to handle it. The InfoExtractor extracts
    all the information about the video or videos the URL refers to, and
    YoutubeDL process the extracted information, possibly using a File
    Downloader to download the video.

    YoutubeDL objects accept a lot of parameters. In order not to saturate
    the object constructor with arguments, it receives a dictionary of
    options instead. These options are available through the params
    attribute for the InfoExtractors to use. The YoutubeDL also
    registers itself as the downloader in charge for the InfoExtractors
    that are added to it, so this is a "mutual registration".

    Available options:

    username:          Username for authentication purposes.
    password:          Password for authentication purposes.
    videopassword:     Password for accessing a video.
    ap_mso:            Adobe Pass multiple-system operator identifier.
    ap_username:       Multiple-system operator account username.
    ap_password:       Multiple-system operator account password.
    usenetrc:          Use netrc for authentication instead.
    verbose:           Print additional info to stdout.
    quiet:             Do not print messages to stdout.
    no_warnings:       Do not print out anything for warnings.
    forceprint:        A dict with keys WHEN mapped to a list of templates to
                       print to stdout. The allowed keys are video or any of the
                       items in utils.POSTPROCESS_WHEN.
                       For compatibility, a single list is also accepted
    print_to_file:     A dict with keys WHEN (same as forceprint) mapped to
                       a list of tuples with (template, filename)
    forcejson:         Force printing info_dict as JSON.
    dump_single_json:  Force printing the info_dict of the whole playlist
                       (or video) as a single JSON line.
    force_write_download_archive: Force writing download archive regardless
                       of 'skip_download' or 'simulate'.
    simulate:          Do not download the video files. If unset (or None),
                       simulate only if listsubtitles, listformats or list_thumbnails is used
    format:            Video format code. see "FORMAT SELECTION" for more details.
                       You can also pass a function. The function takes 'ctx' as
                       argument and returns the formats to download.
                       See "build_format_selector" for an implementation
    allow_unplayable_formats:   Allow unplayable formats to be extracted and downloaded.
    ignore_no_formats_error: Ignore "No video formats" error. Usefull for
                       extracting metadata even if the video is not actually
                       available for download (experimental)
    format_sort:       A list of fields by which to sort the video formats.
                       See "Sorting Formats" for more details.
    format_sort_force: Force the given format_sort. see "Sorting Formats"
                       for more details.
    prefer_free_formats: Whether to prefer video formats with free containers
                       over non-free ones of same quality.
    allow_multiple_video_streams:   Allow multiple video streams to be merged
                       into a single file
    allow_multiple_audio_streams:   Allow multiple audio streams to be merged
                       into a single file
    check_formats      Whether to test if the formats are downloadable.
                       Can be True (check all), False (check none),
                       'selected' (check selected formats),
                       or None (check only if requested by extractor)
    paths:             Dictionary of output paths. The allowed keys are 'home'
                       'temp' and the keys of OUTTMPL_TYPES (in utils.py)
    outtmpl:           Dictionary of templates for output names. Allowed keys
                       are 'default' and the keys of OUTTMPL_TYPES (in utils.py).
                       For compatibility with youtube-dl, a single string can also be used
    outtmpl_na_placeholder: Placeholder for unavailable meta fields.
    restrictfilenames: Do not allow "&" and spaces in file names
    trim_file_name:    Limit length of filename (extension excluded)
    windowsfilenames:  Force the filenames to be windows compatible
    ignoreerrors:      Do not stop on download/postprocessing errors.
                       Can be 'only_download' to ignore only download errors.
                       Default is 'only_download' for CLI, but False for API
    skip_playlist_after_errors: Number of allowed failures until the rest of
                       the playlist is skipped
    force_generic_extractor: Force downloader to use the generic extractor
    overwrites:        Overwrite all video and metadata files if True,
                       overwrite only non-video files if None
                       and don't overwrite any file if False
                       For compatibility with youtube-dl,
                       "nooverwrites" may also be used instead
    playlist_items:    Specific indices of playlist to download.
    playlistrandom:    Download playlist items in random order.
    lazy_playlist:     Process playlist entries as they are received.
    matchtitle:        Download only matching titles.
    rejecttitle:       Reject downloads for matching titles.
    logger:            Log messages to a logging.Logger instance.
    logtostderr:       Log messages to stderr instead of stdout.
    consoletitle:       Display progress in console window's titlebar.
    writedescription:  Write the video description to a .description file
    writeinfojson:     Write the video description to a .info.json file
    clean_infojson:    Remove private fields from the infojson
    getcomments:       Extract video comments. This will not be written to disk
                       unless writeinfojson is also given
    writeannotations:  Write the video annotations to a .annotations.xml file
    writethumbnail:    Write the thumbnail image to a file
    allow_playlist_files: Whether to write playlists' description, infojson etc
                       also to disk when using the 'write*' options
    write_all_thumbnails:  Write all thumbnail formats to files
    writelink:         Write an internet shortcut file, depending on the
                       current platform (.url/.webloc/.desktop)
    writeurllink:      Write a Windows internet shortcut file (.url)
    writewebloclink:   Write a macOS internet shortcut file (.webloc)
    writedesktoplink:  Write a Linux internet shortcut file (.desktop)
    writesubtitles:    Write the video subtitles to a file
    writeautomaticsub: Write the automatically generated subtitles to a file
    listsubtitles:     Lists all available subtitles for the video
    subtitlesformat:   The format code for subtitles
    subtitleslangs:    List of languages of the subtitles to download (can be regex).
                       The list may contain "all" to refer to all the available
                       subtitles. The language can be prefixed with a "-" to
                       exclude it from the requested languages. Eg: ['all', '-live_chat']
    keepvideo:         Keep the video file after post-processing
    daterange:         A DateRange object, download only if the upload_date is in the range.
    skip_download:     Skip the actual download of the video file
    cachedir:          Location of the cache files in the filesystem.
                       False to disable filesystem cache.
    noplaylist:        Download single video instead of a playlist if in doubt.
    age_limit:         An integer representing the user's age in years.
                       Unsuitable videos for the given age are skipped.
    min_views:         An integer representing the minimum view count the video
                       must have in order to not be skipped.
                       Videos without view count information are always
                       downloaded. None for no limit.
    max_views:         An integer representing the maximum view count.
                       Videos that are more popular than that are not
                       downloaded.
                       Videos without view count information are always
                       downloaded. None for no limit.
    download_archive:  File name of a file where all downloads are recorded.
                       Videos already present in the file are not downloaded
                       again.
    break_on_existing: Stop the download process after attempting to download a
                       file that is in the archive.
    break_on_reject:   Stop the download process when encountering a video that
                       has been filtered out.
    break_per_url:     Whether break_on_reject and break_on_existing
                       should act on each input URL as opposed to for the entire queue
    cookiefile:        File name or text stream from where cookies should be read and dumped to
    cookiesfrombrowser:  A tuple containing the name of the browser, the profile
                       name/pathfrom where cookies are loaded, and the name of the
                       keyring. Eg: ('chrome', ) or ('vivaldi', 'default', 'BASICTEXT')
    legacyserverconnect: Explicitly allow HTTPS connection to servers that do not
                       support RFC 5746 secure renegotiation
    nocheckcertificate:  Do not verify SSL certificates
    client_certificate:  Path to client certificate file in PEM format. May include the private key
    client_certificate_key:  Path to private key file for client certificate
    client_certificate_password:  Password for client certificate private key, if encrypted.
                        If not provided and the key is encrypted, yt-dlp will ask interactively
    prefer_insecure:   Use HTTP instead of HTTPS to retrieve information.
                       (Only supported by some extractors)
    http_headers:      A dictionary of custom headers to be used for all requests
    proxy:             URL of the proxy server to use
    geo_verification_proxy:  URL of the proxy to use for IP address verification
                       on geo-restricted sites.
    socket_timeout:    Time to wait for unresponsive hosts, in seconds
    bidi_workaround:   Work around buggy terminals without bidirectional text
                       support, using fridibi
    debug_printtraffic:Print out sent and received HTTP traffic
    default_search:    Prepend this string if an input url is not valid.
                       'auto' for elaborate guessing
    encoding:          Use this encoding instead of the system-specified.
    extract_flat:      Whether to resolve and process url_results further
                       * False:     Always process (default)
                       * True:      Never process
                       * 'in_playlist': Do not process inside playlist/multi_video
                       * 'discard': Always process, but don't return the result
                                    from inside playlist/multi_video
                       * 'discard_in_playlist': Same as "discard", but only for
                                    playlists (not multi_video)
    wait_for_video:    If given, wait for scheduled streams to become available.
                       The value should be a tuple containing the range
                       (min_secs, max_secs) to wait between retries
    postprocessors:    A list of dictionaries, each with an entry
                       * key:  The name of the postprocessor. See
                               yt_dlp/postprocessor/__init__.py for a list.
                       * when: When to run the postprocessor. Allowed values are
                               the entries of utils.POSTPROCESS_WHEN
                               Assumed to be 'post_process' if not given
    progress_hooks:    A list of functions that get called on download
                       progress, with a dictionary with the entries
                       * status: One of "downloading", "error", or "finished".
                                 Check this first and ignore unknown values.
                       * info_dict: The extracted info_dict

                       If status is one of "downloading", or "finished", the
                       following properties may also be present:
                       * filename: The final filename (always present)
                       * tmpfilename: The filename we're currently writing to
                       * downloaded_bytes: Bytes on disk
                       * total_bytes: Size of the whole file, None if unknown
                       * total_bytes_estimate: Guess of the eventual file size,
                                               None if unavailable.
                       * elapsed: The number of seconds since download started.
                       * eta: The estimated time in seconds, None if unknown
                       * speed: The download speed in bytes/second, None if
                                unknown
                       * fragment_index: The counter of the currently
                                         downloaded video fragment.
                       * fragment_count: The number of fragments (= individual
                                         files that will be merged)

                       Progress hooks are guaranteed to be called at least once
                       (with status "finished") if the download is successful.
    postprocessor_hooks:  A list of functions that get called on postprocessing
                       progress, with a dictionary with the entries
                       * status: One of "started", "processing", or "finished".
                                 Check this first and ignore unknown values.
                       * postprocessor: Name of the postprocessor
                       * info_dict: The extracted info_dict

                       Progress hooks are guaranteed to be called at least twice
                       (with status "started" and "finished") if the processing is successful.
    merge_output_format: "/" separated list of extensions to use when merging formats.
    final_ext:         Expected final extension; used to detect when the file was
                       already downloaded and converted
    fixup:             Automatically correct known faults of the file.
                       One of:
                       - "never": do nothing
                       - "warn": only emit a warning
                       - "detect_or_warn": check whether we can do anything
                                           about it, warn otherwise (default)
    source_address:    Client-side IP address to bind to.
    sleep_interval_requests: Number of seconds to sleep between requests
                       during extraction
    sleep_interval:    Number of seconds to sleep before each download when
                       used alone or a lower bound of a range for randomized
                       sleep before each download (minimum possible number
                       of seconds to sleep) when used along with
                       max_sleep_interval.
    max_sleep_interval:Upper bound of a range for randomized sleep before each
                       download (maximum possible number of seconds to sleep).
                       Must only be used along with sleep_interval.
                       Actual sleep time will be a random float from range
                       [sleep_interval; max_sleep_interval].
    sleep_before_extract: Number of seconds to sleep before each extraction when
                          used alone or a lower bound of a range for randomized
                          sleep before each extraction (minimum possible number
                          of seconds to sleep) when used along with
                          max_sleep_before_extract.
    max_sleep_before_extract: Upper bound of a range for randomized sleep before each
                              extraction (maximum possible number of seconds to sleep).
                              Must only be used along with sleep_before_extract.
                              Actual sleep time will be a random float from range
                              [sleep_before_extract; max_sleep_before_extract].
    sleep_interval_subtitles: Number of seconds to sleep before each subtitle download
    listformats:       Print an overview of available video formats and exit.
    list_thumbnails:   Print a table of all thumbnails and exit.
    match_filter:      A function that gets called for every video with the signature
                       (info_dict, *, incomplete: bool) -> Optional[str]
                       For backward compatibility with youtube-dl, the signature
                       (info_dict) -> Optional[str] is also allowed.
                       - If it returns a message, the video is ignored.
                       - If it returns None, the video is downloaded.
                       - If it returns utils.NO_DEFAULT, the user is interactively
                         asked whether to download the video.
                       match_filter_func in utils.py is one example for this.
    no_color:          Do not emit color codes in output.
    geo_bypass:        Bypass geographic restriction via faking X-Forwarded-For
                       HTTP header
    geo_bypass_country:
                       Two-letter ISO 3166-2 country code that will be used for
                       explicit geographic restriction bypassing via faking
                       X-Forwarded-For HTTP header
    geo_bypass_ip_block:
                       IP range in CIDR notation that will be used similarly to
                       geo_bypass_country
    external_downloader: A dictionary of protocol keys and the executable of the
                       external downloader to use for it. The allowed protocols
                       are default|http|ftp|m3u8|dash|rtsp|rtmp|mms.
                       Set the value to 'native' to use the native downloader
    compat_opts:       Compatibility options. See "Differences in default behavior".
                       The following options do not work when used through the API:
                       filename, abort-on-error, multistreams, no-live-chat, format-sort
                       no-clean-infojson, no-playlist-metafiles, no-keep-subs, no-attach-info-json.
                       Refer __init__.py for their implementation
    progress_template: Dictionary of templates for progress outputs.
                       Allowed keys are 'download', 'postprocess',
                       'download-title' (console title) and 'postprocess-title'.
                       The template is mapped on a dictionary with keys 'progress' and 'info'
    retry_sleep_functions: Dictionary of functions that takes the number of attempts
                       as argument and returns the time to sleep in seconds.
                       Allowed keys are 'http', 'fragment', 'file_access'
    download_ranges:   A callback function that gets called for every video with
                       the signature (info_dict, ydl) -> Iterable[Section].
                       Only the returned sections will be downloaded.
                       Each Section is a dict with the following keys:
                       * start_time: Start time of the section in seconds
                       * end_time: End time of the section in seconds
                       * title: Section title (Optional)
                       * index: Section number (Optional)
    force_keyframes_at_cuts: Re-encode the video when downloading ranges to get precise cuts
    noprogress:        Do not print the progress bar


    escape_long_names: If True, it splits filename into 255-byte chunks in current locale,
                       to avoid "File name too long" error. Most user don't need this.
    live_download_mkv: If True, live will be recorded in MKV format instead of MP4.
    printjsontypes:    DO NOT USE THIS. If True, it shows type of each elements in info_dict.
    check_peertube_instance: If True, generic extractor tests if it's PeerTube instance for
                             requested domain.
    check_mastodon_instance: Same as above, but for Mastodon.
    extractor_retries: Number of retries for known extractor errors. Defaults to 3. Can be "infinite".
    test_filename:     Use this to filter video file using external executable or regex
                        (compiled regex or string starting with "re:").
                       For external executable, return code 0 lets YTDL to start downloading.
                       For regex, download will begin if re.search matches.
    lock_exclusive:    When True, downloading will be locked exclusively to
                       this process by creating .lock file.
                       It'll be removed after download.

    The following parameters are not used by YoutubeDL itself, they are used by
    the downloader (see yt_dlp/downloader/common.py):
    nopart, updatetime, buffersize, ratelimit, throttledratelimit, min_filesize,
    max_filesize, test, noresizebuffer, retries, file_access_retries, fragment_retries,
    continuedl, xattr_set_filesize, hls_use_mpegts, http_chunk_size,
    external_downloader_args, concurrent_fragment_downloads.

    The following options are used by the post processors:
    ffmpeg_location:   Location of the ffmpeg/avconv binary; either the path
                       to the binary or its containing directory.
    postprocessor_args: A dictionary of postprocessor/executable keys (in lower case)
                       and a list of additional command-line arguments for the
                       postprocessor/executable. The dict can also have "PP+EXE" keys
                       which are used when the given exe is used by the given PP.
                       Use 'default' as the name for arguments to passed to all PP
                       For compatibility with youtube-dl, a single list of args
                       can also be used

    The following options are used by the extractors:
    extractor_retries: Number of times to retry for known errors
    dynamic_mpd:       Whether to process dynamic DASH manifests (default: True)
    hls_split_discontinuity: Split HLS playlists to different formats at
                       discontinuities such as ad breaks (default: False)
    extractor_args:    A dictionary of arguments to be passed to the extractors.
                       See "EXTRACTOR ARGUMENTS" for details.
                       Eg: {'youtube': {'skip': ['dash', 'hls']}}
    mark_watched:      Mark videos watched (even with --simulate). Only for YouTube

    The following options are deprecated and may be removed in the future:

    playliststart:     - Use playlist_items
                       Playlist item to start at.
    playlistend:       - Use playlist_items
                       Playlist item to end at.
    playlistreverse:   - Use playlist_items
                       Download playlist items in reverse order.
    forceurl:          - Use forceprint
                       Force printing final URL.
    forcetitle:        - Use forceprint
                       Force printing title.
    forceid:           - Use forceprint
                       Force printing ID.
    forcethumbnail:    - Use forceprint
                       Force printing thumbnail URL.
    forcedescription:  - Use forceprint
                       Force printing description.
    forcefilename:     - Use forceprint
                       Force printing final filename.
    forceduration:     - Use forceprint
                       Force printing duration.
    allsubtitles:      - Use subtitleslangs = ['all']
                       Downloads all the subtitles of the video
                       (requires writesubtitles or writeautomaticsub)
    include_ads:       - Doesn't work
                       Download ads as well
    call_home:         - Not implemented
                       Boolean, true iff we are allowed to contact the
                       yt-dlp servers for debugging.
    post_hooks:        - Register a custom postprocessor
                       A list of functions that get called as the final step
                       for each video file, after all postprocessors have been
                       called. The filename will be passed as the only argument.
    hls_prefer_native: - Use external_downloader = {'m3u8': 'native'} or {'m3u8': 'ffmpeg'}.
                       Use the native HLS downloader instead of ffmpeg/avconv
                       if True, otherwise use ffmpeg/avconv if False, otherwise
                       use downloader suggested by extractor if None.
    prefer_ffmpeg:     - avconv support is deprecated
                       If False, use avconv instead of ffmpeg if both are available,
                       otherwise prefer ffmpeg.
    youtube_include_dash_manifest: - Use extractor_args
                       If True (default), DASH manifests and related
                       data will be downloaded and processed by extractor.
                       You can reduce network I/O by disabling it if you don't
                       care about DASH. (only for youtube)
    youtube_include_hls_manifest: - Use extractor_args
                       If True (default), HLS manifests and related
                       data will be downloaded and processed by extractor.
                       You can reduce network I/O by disabling it if you don't
                       care about HLS. (only for youtube)
    """

    _NUMERIC_FIELDS = {
        'width', 'height', 'tbr', 'abr', 'asr', 'vbr', 'fps', 'filesize', 'filesize_approx',
        'timestamp', 'release_timestamp',
        'duration', 'view_count', 'like_count', 'dislike_count', 'repost_count',
        'average_rating', 'comment_count', 'age_limit',
        'start_time', 'end_time',
        'chapter_number', 'season_number', 'episode_number',
        'track_number', 'disc_number', 'release_year',
    }

    _format_fields = {
        # NB: Keep in sync with the docstring of extractor/common.py
        'url', 'manifest_url', 'manifest_stream_number', 'ext', 'format', 'format_id', 'format_note',
        'width', 'height', 'resolution', 'dynamic_range', 'tbr', 'abr', 'acodec', 'asr',
        'vbr', 'fps', 'vcodec', 'container', 'filesize', 'filesize_approx',
        'player_url', 'protocol', 'fragment_base_url', 'fragments', 'is_from_start',
        'preference', 'language', 'language_preference', 'quality', 'source_preference',
        'http_headers', 'stretched_ratio', 'no_resume', 'has_drm', 'downloader_options',
        'page_url', 'app', 'play_path', 'tc_url', 'flash_version', 'rtmp_live', 'rtmp_conn', 'rtmp_protocol', 'rtmp_real_time'
    }
    _format_selection_exts = {
        'audio': set(MEDIA_EXTENSIONS.common_audio),
        'video': set(MEDIA_EXTENSIONS.common_video + ('3gp', )),
        'storyboards': set(MEDIA_EXTENSIONS.storyboards),
    }

    def __init__(self, params=None, auto_init=True):
        """Create a FileDownloader object with the given options.
        @param auto_init    Whether to load the default extractors and print header (if verbose).
                            Set to 'no_verbose_header' to not print the header
        """
        if params is None:
            params = {}
        self.params = params
        self._ies = {}
        self._ies_instances = {}
        self._pps = {k: [] for k in POSTPROCESS_WHEN}
        self._printed_messages = set()
        self._first_webpage_request = True
        self._post_hooks = []
        self._progress_hooks = []
        self._postprocessor_hooks = []
        self._opened_streams = []
        self._download_retcode = 0
        self._num_downloads = 0
        self._num_videos = 0
        self._playlist_level = 0
        self._playlist_urls = set()
        self.cache = Cache(self)

        windows_enable_vt_mode()
        stdout = sys.stderr if self.params.get('logtostderr') else sys.stdout
        self._out_files = Namespace(
            out=stdout,
            error=sys.stderr,
            screen=sys.stderr if self.params.get('quiet') else stdout,
            console=None if compat_os_name == 'nt' else next(
                filter(supports_terminal_sequences, (sys.stderr, sys.stdout)), None)
        )
        self._allow_colors = Namespace(**{
            type_: not self.params.get('no_color') and supports_terminal_sequences(stream)
            for type_, stream in self._out_files.items_ if type_ != 'console'
        })

        # The code is left like this to be reused for future deprecations
        MIN_SUPPORTED, MIN_RECOMMENDED = (3, 7), (3, 7)
        current_version = sys.version_info[:2]
        if current_version < MIN_RECOMMENDED:
            msg = ('Support for Python version %d.%d has been deprecated. '
                   'See  https://github.com/yt-dlp/yt-dlp/issues/3764  for more details.'
                   '\n                    You will no longer receive updates on this version')
            if current_version < MIN_SUPPORTED:
                msg = 'Python version %d.%d is no longer supported'
            self.deprecation_warning(
                f'{msg}! Please update to Python %d.%d or above' % (*current_version, *MIN_RECOMMENDED))

        if self.params.get('allow_unplayable_formats'):
            self.report_warning(
                f'You have asked for {self._format_err("UNPLAYABLE", self.Styles.EMPHASIS)} formats to be listed/downloaded. '
                'This is a developer option intended for debugging. \n'
                '         If you experience any issues while using this option, '
                f'{self._format_err("DO NOT", self.Styles.ERROR)} open a bug report')

        def check_deprecated(param, option, suggestion):
            if self.params.get(param) is not None:
                self.report_warning(f'{option} is deprecated. Use {suggestion} instead')
                return True
            return False

        if check_deprecated('cn_verification_proxy', '--cn-verification-proxy', '--geo-verification-proxy'):
            if self.params.get('geo_verification_proxy') is None:
                self.params['geo_verification_proxy'] = self.params['cn_verification_proxy']

        check_deprecated('autonumber', '--auto-number', '-o "%(autonumber)s-%(title)s.%(ext)s"')
        check_deprecated('usetitle', '--title', '-o "%(title)s-%(id)s.%(ext)s"')
        check_deprecated('useid', '--id', '-o "%(id)s.%(ext)s"')

        for msg in self.params.get('_warnings', []):
            self.report_warning(msg)
        for msg in self.params.get('_deprecation_warnings', []):
            self.deprecation_warning(msg)

        self.params['compat_opts'] = set(self.params.get('compat_opts', ()))
        if 'list-formats' in self.params['compat_opts']:
            self.params['listformats_table'] = False

        if 'overwrites' not in self.params and self.params.get('nooverwrites') is not None:
            # nooverwrites was unnecessarily changed to overwrites
            # in 0c3d0f51778b153f65c21906031c2e091fcfb641
            # This ensures compatibility with both keys
            self.params['overwrites'] = not self.params['nooverwrites']
        elif self.params.get('overwrites') is None:
            self.params.pop('overwrites', None)
        else:
            self.params['nooverwrites'] = not self.params['overwrites']

        self.params.setdefault('forceprint', {})
        self.params.setdefault('print_to_file', {})

        # Compatibility with older syntax
        if not isinstance(params['forceprint'], dict):
            self.params['forceprint'] = {'video': params['forceprint']}

        if self.params.get('bidi_workaround', False):
            try:
                import pty
                master, slave = pty.openpty()
                width = shutil.get_terminal_size().columns
                width_args = [] if width is None else ['-w', str(width)]
                sp_kwargs = {'stdin': subprocess.PIPE, 'stdout': slave, 'stderr': self._out_files.error}
                try:
                    self._output_process = Popen(['bidiv'] + width_args, **sp_kwargs)
                except OSError:
                    self._output_process = Popen(['fribidi', '-c', 'UTF-8'] + width_args, **sp_kwargs)
                self._output_channel = os.fdopen(master, 'rb')
            except OSError as ose:
                if ose.errno == errno.ENOENT:
                    self.report_warning(
                        'Could not find fribidi executable, ignoring --bidi-workaround. '
                        'Make sure that  fribidi  is an executable file in one of the directories in your $PATH.')
                else:
                    raise

        if auto_init:
            if auto_init != 'no_verbose_header':
                self.print_debug_header()
            self.add_default_info_extractors()

        if (sys.platform != 'win32'
                and sys.getfilesystemencoding() in ['ascii', 'ANSI_X3.4-1968']
                and not self.params.get('restrictfilenames', False)):
            # Unicode filesystem API will throw errors (#1474, #13027)
            self.report_warning(
                'Assuming --restrict-filenames since file system encoding '
                'cannot encode all characters. '
                'Set the LC_ALL environment variable to fix this.')
            self.params['restrictfilenames'] = True

        self._parse_outtmpl()

        # Creating format selector here allows us to catch syntax errors before the extraction
        self.format_selector = (
            self.params.get('format') if self.params.get('format') in (None, '-')
            else self.params['format'] if callable(self.params['format'])
            else self.build_format_selector(self.params['format']))

        # Set http_headers defaults according to std_headers
        self.params['http_headers'] = merge_headers(std_headers, self.params.get('http_headers', {}))

        hooks = {
            'post_hooks': self.add_post_hook,
            'progress_hooks': self.add_progress_hook,
            'postprocessor_hooks': self.add_postprocessor_hook,
        }
        for opt, fn in hooks.items():
            for ph in self.params.get(opt, []):
                fn(ph)

        for pp_def_raw in self.params.get('postprocessors', []):
            pp_def = dict(pp_def_raw)
            when = pp_def.pop('when', 'post_process')
            self.add_post_processor(
                get_postprocessor(pp_def.pop('key'))(self, **pp_def),
                when=when)

        self._setup_opener()
        register_socks_protocols()

        def preload_download_archive(fn):
            """Preload the archive, if any is specified"""
            if fn is None:
                return False
            self.write_debug(f'Loading archive file {fn!r}')
            try:
                with locked_file(fn, 'r', encoding='utf-8') as archive_file:
                    for line in archive_file:
                        self.archive.add(line.strip())
            except OSError as ioe:
                if ioe.errno != errno.ENOENT:
                    raise
                return False
            return True

        self.archive = set()
        preload_download_archive(self.params.get('download_archive'))

    def warn_if_short_id(self, argv):
        # short YouTube ID starting with dash?
        idxs = [
            i for i, a in enumerate(argv)
            if re.match(r'^-[0-9A-Za-z_-]{10}$', a)]
        if idxs:
            correct_argv = (
                ['yt-dlp']
                + [a for i, a in enumerate(argv) if i not in idxs]
                + ['--'] + [argv[i] for i in idxs]
            )
            self.report_warning(
                'Long argument string detected. '
                'Use -- to separate parameters and URLs, like this:\n%s' %
                args_to_str(correct_argv))

    def add_info_extractor(self, ie):
        """Add an InfoExtractor object to the end of the list."""
        ie_key = ie.ie_key()
        self._ies[ie_key] = ie
        if not isinstance(ie, type):
            self._ies_instances[ie_key] = ie
            ie.set_downloader(self)

    def _get_info_extractor_class(self, ie_key):
        ie = self._ies.get(ie_key)
        if ie is None:
            ie = get_info_extractor(ie_key)
            self.add_info_extractor(ie)
        return ie

    def get_info_extractor(self, ie_key):
        """
        Get an instance of an IE with name ie_key, it will try to get one from
        the _ies list, if there's no instance it will create a new one and add
        it to the extractor list.
        """
        ie = self._ies_instances.get(ie_key)
        if ie is None:
            ie = get_info_extractor(ie_key)()
            self.add_info_extractor(ie)
        return ie

    def add_default_info_extractors(self):
        """
        Add the InfoExtractors returned by gen_extractors to the end of the list
        """
        for ie in gen_extractor_classes():
            self.add_info_extractor(ie)

    def add_post_processor(self, pp, when='post_process'):
        """Add a PostProcessor object to the end of the chain."""
        assert when in POSTPROCESS_WHEN, f'Invalid when={when}'
        self._pps[when].append(pp)
        pp.set_downloader(self)

    def add_post_hook(self, ph):
        """Add the post hook"""
        self._post_hooks.append(ph)

    def add_progress_hook(self, ph):
        """Add the download progress hook"""
        self._progress_hooks.append(ph)

    def add_postprocessor_hook(self, ph):
        """Add the postprocessing progress hook"""
        self._postprocessor_hooks.append(ph)
        for pps in self._pps.values():
            for pp in pps:
                pp.add_progress_hook(ph)

    def _bidi_workaround(self, message):
        if not hasattr(self, '_output_channel'):
            return message

        assert hasattr(self, '_output_process')
        assert isinstance(message, str)
        line_count = message.count('\n') + 1
        self._output_process.stdin.write((message + '\n').encode())
        self._output_process.stdin.flush()
        res = ''.join(self._output_channel.readline().decode()
                      for _ in range(line_count))
        return res[:-len('\n')]

    def _write_string(self, message, out=None, only_once=False):
        if only_once:
            if message in self._printed_messages:
                return
            self._printed_messages.add(message)
        write_string(message, out=out, encoding=self.params.get('encoding'))

    def to_stdout(self, message, skip_eol=False, quiet=None):
        """Print message to stdout"""
        if quiet is not None:
            self.deprecation_warning('"YoutubeDL.to_stdout" no longer accepts the argument quiet. Use "YoutubeDL.to_screen" instead')
        if skip_eol is not False:
            self.deprecation_warning('"YoutubeDL.to_stdout" no longer accepts the argument skip_eol. Use "YoutubeDL.to_screen" instead')
        self._write_string(f'{self._bidi_workaround(message)}\n', self._out_files.out)

    def to_screen(self, message, skip_eol=False, quiet=None):
        """Print message to screen if not in quiet mode"""
        if self.params.get('logger'):
            self.params['logger'].debug(message)
            return
        if (self.params.get('quiet') if quiet is None else quiet) and not self.params.get('verbose'):
            return
        self._write_string(
            '%s%s' % (self._bidi_workaround(message), ('' if skip_eol else '\n')),
            self._out_files.screen)

    def to_stderr(self, message, only_once=False):
        """Print message to stderr"""
        assert isinstance(message, str)
        if self.params.get('logger'):
            self.params['logger'].error(message)
        else:
            self._write_string(f'{self._bidi_workaround(message)}\n', self._out_files.error, only_once=only_once)

    def _send_console_code(self, code):
        if compat_os_name == 'nt' or not self._out_files.console:
            return
        self._write_string(code, self._out_files.console)

    def to_console_title(self, message):
        if not self.params.get('consoletitle', False):
            return
        message = remove_terminal_sequences(message)
        if compat_os_name == 'nt':
            if ctypes.windll.kernel32.GetConsoleWindow():
                # c_wchar_p() might not be necessary if `message` is
                # already of type unicode()
                ctypes.windll.kernel32.SetConsoleTitleW(ctypes.c_wchar_p(message))
        else:
            self._send_console_code(f'\033]0;{message}\007')

    def save_console_title(self):
        if not self.params.get('consoletitle') or self.params.get('simulate'):
            return
        self._send_console_code('\033[22;0t')  # Save the title on stack

    def restore_console_title(self):
        if not self.params.get('consoletitle') or self.params.get('simulate'):
            return
        self._send_console_code('\033[23;0t')  # Restore the title from stack

    def __enter__(self):
        self.save_console_title()
        return self

    def __exit__(self, *args):
        self.restore_console_title()

        if self.params.get('cookiefile') is not None:
            try:
                self.cookiejar.save(ignore_discard=True, ignore_expires=True)
            except BaseException as ex:
                self.report_warning('Failed to save cookies: %s' % ex)

    def trouble(self, message=None, tb=None, is_error=True):
        """Determine action to take when a download problem appears.

        Depending on if the downloader has been configured to ignore
        download errors or not, this method may throw an exception or
        not when errors are found, after printing the message.

        @param tb          If given, is additional traceback information
        @param is_error    Whether to raise error according to ignorerrors
        """
        if message is not None:
            self.to_stderr(message)
        if self.params.get('verbose'):
            if tb is None:
                if sys.exc_info()[0]:  # if .trouble has been called from an except block
                    tb = ''
                    if hasattr(sys.exc_info()[1], 'exc_info') and sys.exc_info()[1].exc_info[0]:
                        tb += ''.join(traceback.format_exception(*sys.exc_info()[1].exc_info))
                    tb += encode_compat_str(traceback.format_exc())
                else:
                    tb_data = traceback.format_list(traceback.extract_stack())
                    tb = ''.join(tb_data)
            if tb:
                self.to_stderr(tb)
        if not is_error:
            return
        if not self.params.get('ignoreerrors'):
            if sys.exc_info()[0] and hasattr(sys.exc_info()[1], 'exc_info') and sys.exc_info()[1].exc_info[0]:
                exc_info = sys.exc_info()[1].exc_info
            else:
                exc_info = sys.exc_info()
            raise DownloadError(message, exc_info)
        self._download_retcode = 1

    Styles = Namespace(
        HEADERS='yellow',
        EMPHASIS='light blue',
        FILENAME='green',
        ID='green',
        DELIM='blue',
        ERROR='red',
        WARNING='yellow',
        SUPPRESS='light black',
    )

    def _format_text(self, handle, allow_colors, text, f, fallback=None, *, test_encoding=False):
        text = str(text)
        if test_encoding:
            original_text = text
            # handle.encoding can be None. See https://github.com/yt-dlp/yt-dlp/issues/2711
            encoding = self.params.get('encoding') or getattr(handle, 'encoding', None) or 'ascii'
            text = text.encode(encoding, 'ignore').decode(encoding)
            if fallback is not None and text != original_text:
                text = fallback
        return format_text(text, f) if allow_colors else text if fallback is None else fallback

    def _format_out(self, *args, **kwargs):
        return self._format_text(self._out_files.out, self._allow_colors.out, *args, **kwargs)

    def _format_screen(self, *args, **kwargs):
        return self._format_text(self._out_files.screen, self._allow_colors.screen, *args, **kwargs)

    def _format_err(self, *args, **kwargs):
        return self._format_text(self._out_files.error, self._allow_colors.error, *args, **kwargs)

    def report_warning(self, message, only_once=False):
        '''
        Print the message to stderr, it will be prefixed with 'WARNING:'
        If stderr is a tty file the 'WARNING:' will be colored
        '''
        if self.params.get('logger') is not None:
            self.params['logger'].warning(message)
        else:
            if self.params.get('no_warnings'):
                return
            self.to_stderr(f'{self._format_err("WARNING:", self.Styles.WARNING)} {message}', only_once)

    def deprecation_warning(self, message):
        if self.params.get('logger') is not None:
            self.params['logger'].warning(f'DeprecationWarning: {message}')
        else:
            self.to_stderr(f'{self._format_err("DeprecationWarning:", self.Styles.ERROR)} {message}', True)

    def report_error(self, message, *args, **kwargs):
        '''
        Do the same as trouble, but prefixes the message with 'ERROR:', colored
        in red if stderr is a tty file.
        '''
        self.trouble(f'{self._format_err("ERROR:", self.Styles.ERROR)} {message}', *args, **kwargs)

    def write_debug(self, message, only_once=False):
        '''Log debug message or Print message to stderr'''
        if not self.params.get('verbose', False):
            return
        message = f'[debug] {message}'
        if self.params.get('logger'):
            self.params['logger'].debug(message)
        else:
            self.to_stderr(message, only_once)

    def report_file_already_downloaded(self, file_name):
        """Report file has already been fully downloaded."""
        try:
            self.to_screen('[download] %s has already been downloaded' % file_name)
        except UnicodeEncodeError:
            self.to_screen('[download] The file has already been downloaded')

    def report_file_delete(self, file_name):
        """Report that existing file will be deleted."""
        try:
            self.to_screen('Deleting existing file %s' % file_name)
        except UnicodeEncodeError:
            self.to_screen('Deleting existing file')

    def raise_no_formats(self, info, forced=False, *, msg=None):
        has_drm = info.get('_has_drm')
        ignored, expected = self.params.get('ignore_no_formats_error'), bool(msg)
        msg = msg or has_drm and 'This video is DRM protected' or 'No video formats found!'
        if forced or not ignored:
            raise ExtractorError(msg, video_id=info['id'], ie=info['extractor'],
                                 expected=has_drm or ignored or expected)
        else:
            self.report_warning(msg)

    def parse_outtmpl(self):
        self.deprecation_warning('"YoutubeDL.parse_outtmpl" is deprecated and may be removed in a future version')
        self._parse_outtmpl()
        return self.params['outtmpl']

    def _parse_outtmpl(self):
        sanitize = IDENTITY
        if self.params.get('restrictfilenames'):  # Remove spaces in the default template
            sanitize = lambda x: x.replace(' - ', ' ').replace(' ', '-')

        outtmpl = self.params.setdefault('outtmpl', {})
        if not isinstance(outtmpl, dict):
            self.params['outtmpl'] = outtmpl = {'default': outtmpl}
        outtmpl.update({k: sanitize(v) for k, v in DEFAULT_OUTTMPL.items() if outtmpl.get(k) is None})

    def get_output_path(self, dir_type='', filename=None):
        paths = self.params.get('paths', {})
        assert isinstance(paths, dict)
        path = os.path.join(
            expand_path(paths.get('home', '').strip()),
            expand_path(paths.get(dir_type, '').strip()) if dir_type else '',
            filename or '')
        return sanitize_path(path, force=self.params.get('windowsfilenames'))

    @staticmethod
    def _outtmpl_expandpath(outtmpl):
        # expand_path translates '%%' into '%' and '$$' into '$'
        # correspondingly that is not what we want since we need to keep
        # '%%' intact for template dict substitution step. Working around
        # with boundary-alike separator hack.
        sep = ''.join([random.choice(ascii_letters) for _ in range(32)])
        outtmpl = outtmpl.replace('%%', f'%{sep}%').replace('$$', f'${sep}$')

        # outtmpl should be expand_path'ed before template dict substitution
        # because meta fields may contain env variables we don't want to
        # be expanded. For example, for outtmpl "%(title)s.%(ext)s" and
        # title "Hello $PATH", we don't want `$PATH` to be expanded.
        return expand_path(outtmpl).replace(sep, '')

    @staticmethod
    def escape_outtmpl(outtmpl):
        ''' Escape any remaining strings like %s, %abc% etc. '''
        return re.sub(
            STR_FORMAT_RE_TMPL.format('', '(?![%(\0])'),
            lambda mobj: ('' if mobj.group('has_key') else '%') + mobj.group(0),
            outtmpl)

    @classmethod
    def validate_outtmpl(cls, outtmpl):
        ''' @return None or Exception object '''
        outtmpl = re.sub(
            STR_FORMAT_RE_TMPL.format('[^)]*', '[ljhqBUDS]'),
            lambda mobj: f'{mobj.group(0)[:-1]}s',
            cls._outtmpl_expandpath(outtmpl))
        try:
            cls.escape_outtmpl(outtmpl) % collections.defaultdict(int)
            return None
        except ValueError as err:
            return err

    @staticmethod
    def _copy_infodict(info_dict):
        info_dict = dict(info_dict)
        info_dict.pop('__postprocessors', None)
        info_dict.pop('__pending_error', None)
        return info_dict

    def prepare_outtmpl(self, outtmpl, info_dict, sanitize=False):
        """ Make the outtmpl and info_dict suitable for substitution: ydl.escape_outtmpl(outtmpl) % info_dict
        @param sanitize    Whether to sanitize the output as a filename.
                           For backward compatibility, a function can also be passed
        """

        info_dict.setdefault('epoch', int(time.time()))  # keep epoch consistent once set

        info_dict = self._copy_infodict(info_dict)
        info_dict['duration_string'] = (  # %(duration>%H-%M-%S)s is wrong if duration > 24hrs
            formatSeconds(info_dict['duration'], '-' if sanitize else ':')
            if info_dict.get('duration', None) is not None
            else None)
        info_dict['autonumber'] = int(self.params.get('autonumber_start', 1) - 1 + self._num_downloads)
        info_dict['video_autonumber'] = self._num_videos
        if info_dict.get('resolution') is None:
            info_dict['resolution'] = self.format_resolution(info_dict, default=None)
        info_dict['thumbnail_filepaths'] = list(filter(None, traverse_obj(info_dict, ('thumbnails', ..., 'filepath'), default=[])))

        if self.params.get('env_in_outtmpl', False):
            info_dict['env'] = dict(os.environ)

        # For fields playlist_index, playlist_autonumber and autonumber convert all occurrences
        # of %(field)s to %(field)0Nd for backward compatibility
        field_size_compat_map = {
            'playlist_index': number_of_digits(info_dict.get('__last_playlist_index') or 0),
            'playlist_autonumber': number_of_digits(info_dict.get('n_entries') or 0),
            'autonumber': self.params.get('autonumber_size') or 5,
        }

        TMPL_DICT = {}
        EXTERNAL_FORMAT_RE = re.compile(STR_FORMAT_RE_TMPL.format('[^)]*', f'[{STR_FORMAT_TYPES}ljhqBUDS]'))
        MATH_FUNCTIONS = {
            '+': float.__add__,
            '-': float.__sub__,
        }
        # Field is of the form key1.key2...
        # where keys (except first) can be string, int or slice
        FIELD_RE = r'\w*(?:\.(?:\w+|{num}|{num}?(?::{num}?){{1,2}}))*'.format(num=r'(?:-?\d+)')
        MATH_FIELD_RE = rf'(?:{FIELD_RE}|-?{NUMBER_RE})'
        MATH_OPERATORS_RE = r'(?:%s)' % '|'.join(map(re.escape, MATH_FUNCTIONS.keys()))
        INTERNAL_FORMAT_RE = re.compile(rf'''(?x)
            (?P<negate>-)?
            (?P<fields>{FIELD_RE})
            (?P<maths>(?:{MATH_OPERATORS_RE}{MATH_FIELD_RE})*)
            (?:>(?P<strf_format>.+?))?
            (?P<remaining>
                (?P<alternate>(?<!\\),[^|&)]+)?
                (?:&(?P<replacement>.*?))?
                (?:\|(?P<default>.*?))?
            )$''')

        def _traverse_infodict(k):
            k = k.split('.')
            if k[0] == '':
                k.pop(0)
            return traverse_obj(info_dict, k, is_user_input=True, traverse_string=True)

        def get_value(mdict):
            # Object traversal
            value = _traverse_infodict(mdict['fields'])
            # Negative
            if mdict['negate']:
                value = float_or_none(value)
                if value is not None:
                    value *= -1
            # Do maths
            offset_key = mdict['maths']
            if offset_key:
                value = float_or_none(value)
                operator = None
                while offset_key:
                    item = re.match(
                        MATH_FIELD_RE if operator else MATH_OPERATORS_RE,
                        offset_key).group(0)
                    offset_key = offset_key[len(item):]
                    if operator is None:
                        operator = MATH_FUNCTIONS[item]
                        continue
                    item, multiplier = (item[1:], -1) if item[0] == '-' else (item, 1)
                    offset = float_or_none(item)
                    if offset is None:
                        offset = float_or_none(_traverse_infodict(item))
                    try:
                        value = operator(value, multiplier * offset)
                    except (TypeError, ZeroDivisionError):
                        return None
                    operator = None
            # Datetime formatting
            if mdict['strf_format']:
                value = strftime_or_none(value, mdict['strf_format'].replace('\\,', ','))

            # XXX: Workaround for https://github.com/yt-dlp/yt-dlp/issues/4485
            if sanitize and value == '':
                value = None
            return value

        na = self.params.get('outtmpl_na_placeholder', 'NA')

        def filename_sanitizer(key, value, restricted=self.params.get('restrictfilenames')):
            return sanitize_filename(str(value), restricted=restricted, is_id=(
                bool(re.search(r'(^|[_.])id(\.|$)', key))
                if 'filename-sanitization' in self.params['compat_opts']
                else NO_DEFAULT))

        sanitizer = sanitize if callable(sanitize) else filename_sanitizer
        sanitize = bool(sanitize)

        def _dumpjson_default(obj):
            if isinstance(obj, (set, LazyList)):
                return list(obj)
            return repr(obj)

        def create_key(outer_mobj):
            if not outer_mobj.group('has_key'):
                return outer_mobj.group(0)
            key = outer_mobj.group('key')
            mobj = re.match(INTERNAL_FORMAT_RE, key)
            initial_field = mobj.group('fields') if mobj else ''
            value, replacement, default = None, None, na
            while mobj:
                mobj = mobj.groupdict()
                default = mobj['default'] if mobj['default'] is not None else default
                value = get_value(mobj)
                replacement = mobj['replacement']
                if value is None and mobj['alternate']:
                    mobj = re.match(INTERNAL_FORMAT_RE, mobj['remaining'][1:])
                else:
                    break

            fmt = outer_mobj.group('format')
            if fmt == 's' and value is not None and key in field_size_compat_map.keys():
                fmt = f'0{field_size_compat_map[key]:d}d'

            value = default if value is None else value if replacement is None else replacement

            flags = outer_mobj.group('conversion') or ''
            str_fmt = f'{fmt[:-1]}s'
            if fmt[-1] == 'l':  # list
                delim = '\n' if '#' in flags else ', '
                value, fmt = delim.join(map(str, variadic(value, allowed_types=(str, bytes)))), str_fmt
            elif fmt[-1] == 'j':  # json
                value, fmt = json.dumps(value, default=_dumpjson_default, indent=4 if '#' in flags else None), str_fmt
            elif fmt[-1] == 'h':  # html
                value, fmt = escapeHTML(value), str_fmt
            elif fmt[-1] == 'q':  # quoted
                value, fmt = ' '.join(map(compat_shlex_quote, map(str, variadic(value)))), str_fmt
            elif fmt[-1] == 'B':  # bytes
                value = f'%{str_fmt}'.encode() % str(value).encode()
                value, fmt = value.decode('utf-8', 'ignore'), 's'
            elif fmt[-1] == 'U':  # unicode normalized
                value, fmt = unicodedata.normalize(
                    # "+" = compatibility equivalence, "#" = NFD
                    'NF%s%s' % ('K' if '+' in flags else '', 'D' if '#' in flags else 'C'),
                    value), str_fmt
            elif fmt[-1] == 'D':  # decimal suffix
                num_fmt, fmt = fmt[:-1].replace('#', ''), 's'
                value = format_decimal_suffix(value, f'%{num_fmt}f%s' if num_fmt else '%d%s',
                                              factor=1024 if '#' in flags else 1000)
            elif fmt[-1] == 'S':  # filename sanitization
                value, fmt = filename_sanitizer(initial_field, value, restricted='#' in flags), str_fmt
            elif fmt[-1] == 'c':
                if value:
                    value = str(value)[0]
                else:
                    fmt = str_fmt
            elif fmt[-1] not in 'rs':  # numeric
                value = float_or_none(value)
                if value is None:
                    value, fmt = default, 's'

            if sanitize:
                if fmt[-1] == 'r':
                    # If value is an object, sanitize might convert it to a string
                    # So we convert it to repr first
                    value, fmt = repr(value), str_fmt
                if fmt[-1] in 'csr':
                    value = sanitizer(initial_field, value)

            key = '%s\0%s' % (key.replace('%', '%\0'), outer_mobj.group('format'))
            TMPL_DICT[key] = value
            return '{prefix}%({key}){fmt}'.format(key=key, fmt=fmt, prefix=outer_mobj.group('prefix'))

        return EXTERNAL_FORMAT_RE.sub(create_key, outtmpl), TMPL_DICT

    def evaluate_outtmpl(self, outtmpl, info_dict, *args, **kwargs):
        outtmpl, info_dict = self.prepare_outtmpl(outtmpl, info_dict, *args, **kwargs)
        return self.escape_outtmpl(outtmpl) % info_dict

    def _prepare_filename(self, info_dict, *, outtmpl=None, tmpl_type=None):
        assert None in (outtmpl, tmpl_type), 'outtmpl and tmpl_type are mutually exclusive'
        if outtmpl is None:
            outtmpl = self.params['outtmpl'].get(tmpl_type or 'default', self.params['outtmpl']['default'])
        try:
            outtmpl = self._outtmpl_expandpath(outtmpl)
            filename = self.evaluate_outtmpl(outtmpl, info_dict, True)
            if not filename:
                return None

            if tmpl_type in ('', 'temp'):
                final_ext, ext = self.params.get('final_ext'), info_dict.get('ext')
                if final_ext and ext and final_ext != ext and filename.endswith(f'.{final_ext}'):
                    filename = replace_extension(filename, ext, final_ext)
            elif tmpl_type:
                force_ext = OUTTMPL_TYPES[tmpl_type]
                if force_ext:
                    filename = replace_extension(filename, force_ext, info_dict.get('ext'))

            # https://github.com/blackjack4494/youtube-dlc/issues/85
            trim_file_name = self.params.get('trim_file_name', False)
            if trim_file_name:
                no_ext, *ext = filename.rsplit('.', 2)
                filename = join_nonempty(no_ext[:trim_file_name], *ext, delim='.')

            return filename
        except ValueError as err:
            self.report_error('Error in output template: ' + str(err) + ' (encoding: ' + repr(preferredencoding()) + ')')
            return None

    def prepare_filename(self, info_dict, dir_type='', *, outtmpl=None, warn=False):
        """Generate the output filename"""
        if outtmpl:
            assert not dir_type, 'outtmpl and dir_type are mutually exclusive'
            dir_type = None
        filename = self._prepare_filename(info_dict, tmpl_type=dir_type, outtmpl=outtmpl)
        if not filename and dir_type not in ('', 'temp'):
            return ''

        if warn:
            if not self.params.get('paths'):
                pass
            elif filename == '-':
                self.report_warning('--paths is ignored when an outputting to stdout', only_once=True)
            elif self.isabs(filename):
                self.report_warning('--paths is ignored since an absolute path is given in output template', only_once=True)
        if filename == '-' or not filename:
            return filename

        return self.get_output_path(dir_type, filename)

    def _match_entry(self, info_dict, incomplete=False, silent=False):
        """ Returns None if the file should be downloaded """

        video_title = info_dict.get('title', info_dict.get('id', 'entry'))

        video_id = info_dict.get('id')
        if video_id and video_title != video_id:
            video_title = f'{video_title} [{video_id}]'

        def check_filter():
            if 'title' in info_dict:
                # This can happen when we're just evaluating the playlist
                title = info_dict['title']
                matchtitle = self.params.get('matchtitle', False)
                if matchtitle:
                    if not re.search(matchtitle, title, re.IGNORECASE):
                        return '"' + title + '" title did not match pattern "' + matchtitle + '"'
                rejecttitle = self.params.get('rejecttitle', False)
                if rejecttitle:
                    if re.search(rejecttitle, title, re.IGNORECASE):
                        return '"' + title + '" title matched reject pattern "' + rejecttitle + '"'
            date = info_dict.get('upload_date')
            if date is not None:
                dateRange = self.params.get('daterange', DateRange())
                if date not in dateRange:
                    return f'{date_from_str(date).isoformat()} upload date is not in range {dateRange}'
            view_count = info_dict.get('view_count')
            if view_count is not None:
                min_views = self.params.get('min_views')
                if min_views is not None and view_count < min_views:
                    return 'Skipping %s, because it has not reached minimum view count (%d/%d)' % (video_title, view_count, min_views)
                max_views = self.params.get('max_views')
                if max_views is not None and view_count > max_views:
                    return 'Skipping %s, because it has exceeded the maximum view count (%d/%d)' % (video_title, view_count, max_views)
            if age_restricted(info_dict.get('age_limit'), self.params.get('age_limit')):
                return 'Skipping "%s" because it is age restricted' % video_title

            match_filter = self.params.get('match_filter')
            if match_filter is not None:
                try:
                    ret = match_filter(info_dict, incomplete=incomplete)
                except TypeError:
                    # For backward compatibility
                    ret = None if incomplete else match_filter(info_dict)
                if ret is NO_DEFAULT:
                    while True:
                        filename = self._format_screen(self.prepare_filename(info_dict), self.Styles.FILENAME)
                        reply = input(self._format_screen(
                            f'Download "{filename}"? (Y/n): ', self.Styles.EMPHASIS)).lower().strip()
                        if reply in {'y', ''}:
                            return None
                        elif reply == 'n':
                            return f'Skipping {video_title}'
                elif ret is not None:
                    return ret
            return None

        if self.in_download_archive(info_dict):
            reason = '%s has already been recorded in the archive' % video_title
            break_opt, break_err = 'break_on_existing', ExistingVideoReached
        else:
            reason = check_filter()
            break_opt, break_err = 'break_on_reject', RejectedVideoReached
        if reason is not None:
            if not silent:
                self.to_screen('[download] ' + reason)
            if self.params.get(break_opt, False):
                raise break_err()
        return reason

    @staticmethod
    def add_extra_info(info_dict, extra_info):
        '''Set the keys from extra_info in info dict if they are missing'''
        for key, value in extra_info.items():
            info_dict.setdefault(key, value)

    def extract_info(self, url, download=True, ie_key=None, extra_info=None,
                     process=True, force_generic_extractor=False):
        """
        Return a list with a dictionary for each video extracted.

        Arguments:
        url -- URL to extract

        Keyword arguments:
        download -- whether to download videos during extraction
        ie_key -- extractor key hint
        extra_info -- dictionary containing the extra values to add to each result
        process -- whether to resolve all unresolved references (URLs, playlist items),
            must be True for download to work.
        force_generic_extractor -- force using the generic extractor
        """

        if extra_info is None:
            extra_info = {}

        if not ie_key and force_generic_extractor:
            ie_key = 'Generic'

        if ie_key:
            ies = {ie_key: self._get_info_extractor_class(ie_key)}
        else:
            ies = self._ies

        for ie_key, ie in ies.items():
            if not ie.suitable(url):
                continue

            if not ie.working():
                self.report_warning('The program functionality for this site has been marked as broken, '
                                    'and will probably not work.')

            temp_id = ie.get_temp_id(url)
            if temp_id is not None and self.in_download_archive({'id': temp_id, 'ie_key': ie_key}):
                self.to_screen(f'[{ie_key}] {temp_id}: has already been recorded in the archive')
                if self.params.get('break_on_existing', False):
                    raise ExistingVideoReached()
                break
            return self.__extract_info(url, self.get_info_extractor(ie_key), download, extra_info, process)
        else:
            self.report_error('no suitable InfoExtractor for URL %s' % url)

    def _handle_extraction_exceptions(func):
        @functools.wraps(func)
        def wrapper(self, *args, **kwargs):
            while True:
                try:
                    return func(self, *args, **kwargs)
                except (DownloadCancelled, LazyList.IndexError, PagedList.IndexError):
                    raise
                except ReExtractInfo as e:
                    if e.expected:
                        self.to_screen(f'{e}; Re-extracting data')
                    else:
                        self.to_stderr('\r')
                        self.report_warning(f'{e}; Re-extracting data')
                    continue
                except GeoRestrictedError as e:
                    msg = e.msg
                    if e.countries:
                        msg += '\nThis video is available in %s.' % ', '.join(
                            map(ISO3166Utils.short2full, e.countries))
                    msg += '\nYou might want to use a VPN or a proxy server (with --proxy) to workaround.'
                    self.report_error(msg)
                except ExtractorError as e:  # An error we somewhat expected
                    self.report_error(str(e), e.format_traceback())
                except Exception as e:
                    if self.params.get('ignoreerrors'):
                        self.report_error(str(e), tb=encode_compat_str(traceback.format_exc()))
                    else:
                        raise
                break
        return wrapper

    def _wait_for_video(self, ie_result={}):
        if (not self.params.get('wait_for_video')
                or ie_result.get('_type', 'video') != 'video'
                or ie_result.get('formats') or ie_result.get('url')):
            return

        format_dur = lambda dur: '%02d:%02d:%02d' % timetuple_from_msec(dur * 1000)[:-1]
        last_msg = ''

        def progress(msg):
            nonlocal last_msg
            full_msg = f'{msg}\n'
            if not self.params.get('noprogress'):
                full_msg = msg + ' ' * (len(last_msg) - len(msg)) + '\r'
            elif last_msg:
                return
            self.to_screen(full_msg, skip_eol=True)
            last_msg = msg

        min_wait, max_wait = self.params.get('wait_for_video')
        diff = try_get(ie_result, lambda x: x['release_timestamp'] - time.time())
        if diff is None and ie_result.get('live_status') == 'is_upcoming':
            diff = round(random.uniform(min_wait, max_wait) if (max_wait and min_wait) else (max_wait or min_wait), 0)
            self.report_warning('Release time of video is not known')
        elif ie_result and (diff or 0) <= 0:
            self.report_warning('Video should already be available according to extracted info')
        diff = min(max(diff or 0, min_wait or 0), max_wait or float('inf'))
        self.to_screen(f'[wait] Waiting for {format_dur(diff)} - Press Ctrl+C to try now')

        wait_till = time.time() + diff
        try:
            while True:
                diff = wait_till - time.time()
                if diff <= 0:
                    progress('')
                    raise ReExtractInfo('[wait] Wait period ended', expected=True)
                progress(f'[wait] Remaining time until next attempt: {self._format_screen(format_dur(diff), self.Styles.EMPHASIS)}')
                time.sleep(1)
        except KeyboardInterrupt:
            progress('')
            raise ReExtractInfo('[wait] Interrupted by user', expected=True)
        except BaseException as e:
            if not isinstance(e, ReExtractInfo):
                self.to_screen('')
            raise

    @_handle_extraction_exceptions
    def __extract_info(self, url, ie, download, extra_info, process):
        min_sleep_interval = self.params.get('sleep_before_extract')
        if min_sleep_interval:
            max_sleep_interval = self.params.get('max_sleep_before_extract') or min_sleep_interval
            sleep_interval = random.uniform(min_sleep_interval, max_sleep_interval)
            self.to_screen(
                '[extraction] Sleeping %s seconds...' % (
                    int(sleep_interval) if sleep_interval.is_integer()
                    else '%.2f' % sleep_interval))
            time.sleep(sleep_interval)

        try:
            ie_result = ie.extract(url)
        except UserNotLive as e:
            if process:
                if self.params.get('wait_for_video'):
                    self.report_warning(e)
                self._wait_for_video()
            raise
        if ie_result is None:  # Finished already (backwards compatibility; listformats and friends should be moved here)
            self.report_warning(f'Extractor {ie.IE_NAME} returned nothing{bug_reports_message()}')
            return
        if isinstance(ie_result, list):
            # Backwards compatibility: old IE result format
            ie_result = {
                '_type': 'compat_list',
                'entries': ie_result,
            }
        if extra_info.get('original_url'):
            ie_result.setdefault('original_url', extra_info['original_url'])
        self.add_default_extra_info(ie_result, ie, url)
        if process:
            self._wait_for_video(ie_result)
            return self.process_ie_result(ie_result, download, extra_info)
        else:
            return ie_result

    def add_default_extra_info(self, ie_result, ie, url):
        if url is not None:
            self.add_extra_info(ie_result, {
                'webpage_url': url,
                'original_url': url,
            })
        webpage_url = ie_result.get('webpage_url')
        if webpage_url:
            self.add_extra_info(ie_result, {
                'webpage_url_basename': url_basename(webpage_url),
                'webpage_url_domain': get_domain(webpage_url),
            })
        if ie is not None:
            self.add_extra_info(ie_result, {
                'extractor': ie.IE_NAME,
                'extractor_key': ie.ie_key(),
            })

    def process_ie_result(self, ie_result, download=True, extra_info=None):
        """
        Take the result of the ie(may be modified) and resolve all unresolved
        references (URLs, playlist items).

        It will also download the videos if 'download'.
        Returns the resolved ie_result.
        """
        if extra_info is None:
            extra_info = {}
        result_type = ie_result.get('_type', 'video')

        if result_type in ('url', 'url_transparent'):
            ie_result['url'] = sanitize_url(
                ie_result['url'], scheme='http' if self.params.get('prefer_insecure') else 'https')
            if ie_result.get('original_url'):
                extra_info.setdefault('original_url', ie_result['original_url'])

            extract_flat = self.params.get('extract_flat', False)
            if ((extract_flat == 'in_playlist' and 'playlist' in extra_info)
                    or extract_flat is True):
                info_copy = ie_result.copy()
                ie = try_get(ie_result.get('ie_key'), self.get_info_extractor)
                if ie and not ie_result.get('id'):
                    info_copy['id'] = ie.get_temp_id(ie_result['url'])
                self.add_default_extra_info(info_copy, ie, ie_result['url'])
                self.add_extra_info(info_copy, extra_info)
                info_copy, _ = self.pre_process(info_copy)
                self.__forced_printings(info_copy, self.prepare_filename(info_copy), incomplete=True)
                self._raise_pending_errors(info_copy)
                if self.params.get('force_write_download_archive', False):
                    self.record_download_archive(info_copy)
                return ie_result

        if result_type == 'video':
            self.add_extra_info(ie_result, extra_info)
            ie_result = self.process_video_result(ie_result, download=download)
            self._raise_pending_errors(ie_result)
            additional_urls = (ie_result or {}).get('additional_urls')
            if additional_urls:
                # TODO: Improve MetadataParserPP to allow setting a list
                if isinstance(additional_urls, str):
                    additional_urls = [additional_urls]
                self.to_screen(
                    '[info] %s: %d additional URL(s) requested' % (ie_result['id'], len(additional_urls)))
                self.write_debug('Additional URLs: "%s"' % '", "'.join(additional_urls))
                ie_result['additional_entries'] = [
                    self.extract_info(
                        url, download, extra_info=extra_info,
                        force_generic_extractor=self.params.get('force_generic_extractor'))
                    for url in additional_urls
                ]
            return ie_result
        elif result_type == 'url':
            # We have to add extra_info to the results because it may be
            # contained in a playlist
            return self.extract_info(
                ie_result['url'], download,
                ie_key=ie_result.get('ie_key'),
                extra_info=extra_info)
        elif result_type == 'url_transparent':
            # Use the information from the embedding page
            info = self.extract_info(
                ie_result['url'], ie_key=ie_result.get('ie_key'),
                extra_info=extra_info, download=False, process=False)

            # extract_info may return None when ignoreerrors is enabled and
            # extraction failed with an error, don't crash and return early
            # in this case
            if not info:
                return info

            exempted_fields = {'_type', 'url', 'ie_key'}
            if not ie_result.get('section_end') and ie_result.get('section_start') is None:
                # For video clips, the id etc of the clip extractor should be used
                exempted_fields |= {'id', 'extractor', 'extractor_key'}

            new_result = info.copy()
            new_result.update(filter_dict(ie_result, lambda k, v: v is not None and k not in exempted_fields))

            # Extracted info may not be a video result (i.e.
            # info.get('_type', 'video') != video) but rather an url or
            # url_transparent. In such cases outer metadata (from ie_result)
            # should be propagated to inner one (info). For this to happen
            # _type of info should be overridden with url_transparent. This
            # fixes issue from https://github.com/ytdl-org/youtube-dl/pull/11163.
            if new_result.get('_type') == 'url':
                new_result['_type'] = 'url_transparent'

            return self.process_ie_result(
                new_result, download=download, extra_info=extra_info)
        elif result_type in ('playlist', 'multi_video'):
            # Protect from infinite recursion due to recursively nested playlists
            # (see https://github.com/ytdl-org/youtube-dl/issues/27833)
            webpage_url = ie_result.get('webpage_url')
            if webpage_url and webpage_url in self._playlist_urls:
                self.to_screen(
                    '[download] Skipping already downloaded playlist: %s'
                    % ie_result.get('title') or ie_result.get('id'))
                return

            self._playlist_level += 1
            self._playlist_urls.add(webpage_url)
            self._fill_common_fields(ie_result, False)
            self._sanitize_thumbnails(ie_result)
            try:
                return self.__process_playlist(ie_result, download)
            finally:
                self._playlist_level -= 1
                if not self._playlist_level:
                    self._playlist_urls.clear()
        elif result_type == 'compat_list':
            self.report_warning(
                'Extractor %s returned a compat_list result. '
                'It needs to be updated.' % ie_result.get('extractor'))

            def _fixup(r):
                self.add_extra_info(r, {
                    'extractor': ie_result.get('extractor'),
                    'webpage_url': ie_result['webpage_url'],
                    'webpage_url_basename': url_basename(ie_result['webpage_url']),
                    'webpage_url_domain': get_domain(ie_result['webpage_url']),
                    'extractor_key': ie_result['extractor_key'],
                })
                return r
            ie_result['entries'] = [
                self.process_ie_result(_fixup(r), download, extra_info)
                for r in ie_result['entries']
            ]
            return ie_result
        else:
            raise Exception('Invalid result type: %s' % result_type)

    def _ensure_dir_exists(self, path):
        if self.params.get('escape_long_names', False):
            path = split_longname(path)
        return make_dir(path, self.report_error)

    @staticmethod
    def _playlist_infodict(ie_result, strict=False, **kwargs):
        info = {
            'playlist_count': ie_result.get('playlist_count'),
            'playlist': ie_result.get('title') or ie_result.get('id'),
            'playlist_id': ie_result.get('id'),
            'playlist_title': ie_result.get('title'),
            'playlist_uploader': ie_result.get('uploader'),
            'playlist_uploader_id': ie_result.get('uploader_id'),
            **kwargs,
        }
        if strict:
            return info
        return {
            **info,
            'playlist_index': 0,
            '__last_playlist_index': max(ie_result['requested_entries'] or (0, 0)),
            'extractor': ie_result['extractor'],
            'webpage_url': ie_result['webpage_url'],
            'webpage_url_basename': url_basename(ie_result['webpage_url']),
            'webpage_url_domain': get_domain(ie_result['webpage_url']),
            'extractor_key': ie_result['extractor_key'],
        }

    def __process_playlist(self, ie_result, download):
        """Process each entry in the playlist"""
        assert ie_result['_type'] in ('playlist', 'multi_video')

        common_info = self._playlist_infodict(ie_result, strict=True)
        title = common_info.get('playlist') or '<Untitled>'
        if self._match_entry(common_info, incomplete=True) is not None:
            return
        self.to_screen(f'[download] Downloading {ie_result["_type"]}: {title}')

        all_entries = PlaylistEntries(self, ie_result)
        entries = orderedSet(all_entries.get_requested_items(), lazy=True)

        lazy = self.params.get('lazy_playlist')
        if lazy:
            resolved_entries, n_entries = [], 'N/A'
            ie_result['requested_entries'], ie_result['entries'] = None, None
        else:
            entries = resolved_entries = list(entries)
            n_entries = len(resolved_entries)
            ie_result['requested_entries'], ie_result['entries'] = tuple(zip(*resolved_entries)) or ([], [])
        if not ie_result.get('playlist_count'):
            # Better to do this after potentially exhausting entries
            ie_result['playlist_count'] = all_entries.get_full_count()

        extra = self._playlist_infodict(ie_result, n_entries=int_or_none(n_entries))
        ie_copy = collections.ChainMap(ie_result, extra)

        _infojson_written = False
        write_playlist_files = self.params.get('allow_playlist_files', True)
        if write_playlist_files and self.params.get('list_thumbnails'):
            self.list_thumbnails(ie_result)
        if write_playlist_files and not self.params.get('simulate'):
            _infojson_written = self._write_info_json(
                'playlist', ie_result, self.prepare_filename(ie_copy, 'pl_infojson'))
            if _infojson_written is None:
                return
            if self._write_description('playlist', ie_result,
                                       self.prepare_filename(ie_copy, 'pl_description')) is None:
                return
            # TODO: This should be passed to ThumbnailsConvertor if necessary
            self._write_thumbnails('playlist', ie_result, self.prepare_filename(ie_copy, 'pl_thumbnail'))

        if lazy:
            if self.params.get('playlistreverse') or self.params.get('playlistrandom'):
                self.report_warning('playlistreverse and playlistrandom are not supported with lazy_playlist', only_once=True)
        elif self.params.get('playlistreverse'):
            entries.reverse()
        elif self.params.get('playlistrandom'):
            random.shuffle(entries)

        self.to_screen(f'[{ie_result["extractor"]}] Playlist {title}: Downloading {n_entries} videos'
                       f'{format_field(ie_result, "playlist_count", " of %s")}')

        keep_resolved_entries = self.params.get('extract_flat') != 'discard'
        if self.params.get('extract_flat') == 'discard_in_playlist':
            keep_resolved_entries = ie_result['_type'] != 'playlist'
        if keep_resolved_entries:
            self.write_debug('The information of all playlist entries will be held in memory')

        failures = 0
        max_failures = self.params.get('skip_playlist_after_errors') or float('inf')
        for i, (playlist_index, entry) in enumerate(entries):
            if lazy:
                resolved_entries.append((playlist_index, entry))
            if not entry:
                continue

            entry['__x_forwarded_for_ip'] = ie_result.get('__x_forwarded_for_ip')
            if not lazy and 'playlist-index' in self.params.get('compat_opts', []):
                playlist_index = ie_result['requested_entries'][i]

            entry_copy = collections.ChainMap(entry, {
                **common_info,
                'n_entries': int_or_none(n_entries),
                'playlist_index': playlist_index,
                'playlist_autonumber': i + 1,
            })

            if self._match_entry(entry_copy, incomplete=True) is not None:
                continue

            self.to_screen('[download] Downloading video %s of %s' % (
                self._format_screen(i + 1, self.Styles.ID), self._format_screen(n_entries, self.Styles.EMPHASIS)))

            extra.update({
                'playlist_index': playlist_index,
                'playlist_autonumber': i + 1,
            })
            entry_result = self.__process_iterable_entry(entry, download, extra)
            if not entry_result:
                failures += 1
            if failures >= max_failures:
                self.report_error(
                    f'Skipping the remaining entries in playlist "{title}" since {failures} items failed extraction')
                break
            if keep_resolved_entries:
                resolved_entries[i] = (playlist_index, entry_result)

        # Update with processed data
        ie_result['requested_entries'], ie_result['entries'] = tuple(zip(*resolved_entries)) or ([], [])

        # Write the updated info to json
        if _infojson_written is True and self._write_info_json(
                'updated playlist', ie_result,
                self.prepare_filename(ie_copy, 'pl_infojson'), overwrite=True) is None:
            return

        ie_result = self.run_all_pps('playlist', ie_result)
        self.to_screen(f'[download] Finished downloading playlist: {title}')
        return ie_result

    @_handle_extraction_exceptions
    def __process_iterable_entry(self, entry, download, extra_info):
        return self.process_ie_result(
            entry, download=download, extra_info=extra_info)

    def _build_format_filter(self, filter_spec):
        " Returns a function to filter the formats according to the filter_spec "

        OPERATORS = {
            '<': operator.lt,
            '<=': operator.le,
            '>': operator.gt,
            '>=': operator.ge,
            '=': operator.eq,
            '!=': operator.ne,
        }
        operator_rex = re.compile(r'''(?x)\s*
            (?P<key>width|height|tbr|abr|vbr|asr|filesize|filesize_approx|fps)\s*
            (?P<op>%s)(?P<none_inclusive>\s*\?)?\s*
            (?P<value>[0-9.]+(?:[kKmMgGtTpPeEzZyY]i?[Bb]?)?)\s*
            ''' % '|'.join(map(re.escape, OPERATORS.keys())))
        m = operator_rex.fullmatch(filter_spec)
        if m:
            try:
                comparison_value = int(m.group('value'))
            except ValueError:
                comparison_value = parse_filesize(m.group('value'))
                if comparison_value is None:
                    comparison_value = parse_filesize(m.group('value') + 'B')
                if comparison_value is None:
                    raise ValueError(
                        'Invalid value %r in format specification %r' % (
                            m.group('value'), filter_spec))
            op = OPERATORS[m.group('op')]

        if not m:
            STR_OPERATORS = {
                '=': operator.eq,
                '^=': lambda attr, value: attr.startswith(value),
                '$=': lambda attr, value: attr.endswith(value),
                '*=': lambda attr, value: value in attr,
                '~=': lambda attr, value: value.search(attr) is not None
            }
            str_operator_rex = re.compile(r'''(?x)\s*
                (?P<key>[a-zA-Z0-9._-]+)\s*
                (?P<negation>!\s*)?(?P<op>%s)\s*(?P<none_inclusive>\?\s*)?
                (?P<quote>["'])?
                (?P<value>(?(quote)(?:(?!(?P=quote))[^\\]|\\.)+|[\w.-]+))
                (?(quote)(?P=quote))\s*
                ''' % '|'.join(map(re.escape, STR_OPERATORS.keys())))
            m = str_operator_rex.fullmatch(filter_spec)
            if m:
                if m.group('op') == '~=':
                    comparison_value = re.compile(m.group('value'))
                else:
                    comparison_value = re.sub(r'''\\([\\"'])''', r'\1', m.group('value'))
                str_op = STR_OPERATORS[m.group('op')]
                if m.group('negation'):
                    op = lambda attr, value: not str_op(attr, value)
                else:
                    op = str_op

        if not m:
            raise SyntaxError('Invalid filter specification %r' % filter_spec)

        def _filter(f):
            actual_value = f.get(m.group('key'))
            if actual_value is None:
                return m.group('none_inclusive')
            return op(actual_value, comparison_value)
        return _filter

    def _check_formats(self, formats):
        for f in formats:
            self.to_screen('[info] Testing format %s' % f['format_id'])
            path = self.get_output_path('temp')
            if not self._ensure_dir_exists(f'{path}/'):
                continue
            temp_file = tempfile.NamedTemporaryFile(suffix='.tmp', delete=False, dir=path or None)
            temp_file.close()
            try:
                success, _ = self.dl(temp_file.name, f, test=True)
            except (DownloadError, OSError, ValueError) + network_exceptions:
                success = False
            finally:
                if os.path.exists(temp_file.name):
                    try:
                        os.remove(temp_file.name)
                    except OSError:
                        self.report_warning('Unable to delete temporary file "%s"' % temp_file.name)
            if success:
                yield f
            else:
                self.to_screen('[info] Unable to download format %s. Skipping...' % f['format_id'])

    def _default_format_spec(self, info_dict, download=True):

        def can_merge():
            merger = FFmpegMergerPP(self)
            return merger.available and merger.can_merge()

        prefer_best = (
            not self.params.get('simulate')
            and download
            and (
                not can_merge()
                or info_dict.get('is_live') and not self.params.get('live_from_start')
                or self.params['outtmpl']['default'] == '-'))
        compat = (
            prefer_best
            or self.params.get('allow_multiple_audio_streams', False)
            or 'format-spec' in self.params['compat_opts'])

        return (
            'best/bestvideo+bestaudio' if prefer_best
            else 'bestvideo*+bestaudio/best' if not compat
            else 'bestvideo+bestaudio/best')

    def build_format_selector(self, format_spec):
        def syntax_error(note, start):
            message = (
                'Invalid format specification: '
                '{}\n\t{}\n\t{}^'.format(note, format_spec, ' ' * start[1]))
            return SyntaxError(message)

        PICKFIRST = 'PICKFIRST'
        MERGE = 'MERGE'
        SINGLE = 'SINGLE'
        GROUP = 'GROUP'
        FormatSelector = collections.namedtuple('FormatSelector', ['type', 'selector', 'filters'])

        allow_multiple_streams = {'audio': self.params.get('allow_multiple_audio_streams', False),
                                  'video': self.params.get('allow_multiple_video_streams', False)}

        verbose = self.params.get('verbose')
        check_formats = self.params.get('check_formats') == 'selected'

        def _parse_filter(tokens):
            filter_parts = []
            for type, string, start, _, _ in tokens:
                if type == tokenize.OP and string == ']':
                    return ''.join(filter_parts)
                else:
                    filter_parts.append(string)

        def _remove_unused_ops(tokens):
            # Remove operators that we don't use and join them with the surrounding strings
            # for example: 'mp4' '-' 'baseline' '-' '16x9' is converted to 'mp4-baseline-16x9'
            ALLOWED_OPS = ('/', '+', ',', '(', ')')
            last_string, last_start, last_end, last_line = None, None, None, None
            for type, string, start, end, line in tokens:
                if type == tokenize.OP and string == '[':
                    if last_string:
                        yield tokenize.NAME, last_string, last_start, last_end, last_line
                        last_string = None
                    yield type, string, start, end, line
                    # everything inside brackets will be handled by _parse_filter
                    for type, string, start, end, line in tokens:
                        yield type, string, start, end, line
                        if type == tokenize.OP and string == ']':
                            break
                elif type == tokenize.OP and string in ALLOWED_OPS:
                    if last_string:
                        yield tokenize.NAME, last_string, last_start, last_end, last_line
                        last_string = None
                    yield type, string, start, end, line
                elif type in [tokenize.NAME, tokenize.NUMBER, tokenize.OP]:
                    if not last_string:
                        last_string = string
                        last_start = start
                        last_end = end
                    else:
                        last_string += string
            if last_string:
                yield tokenize.NAME, last_string, last_start, last_end, last_line

        def _parse_format_selection(tokens, inside_merge=False, inside_choice=False, inside_group=False):
            selectors = []
            current_selector = None
            for type, string, start, _, _ in tokens:
                # ENCODING is only defined in python 3.x
                if type == getattr(tokenize, 'ENCODING', None):
                    continue
                elif type in [tokenize.NAME, tokenize.NUMBER]:
                    current_selector = FormatSelector(SINGLE, string, [])
                elif type == tokenize.OP:
                    if string == ')':
                        if not inside_group:
                            # ')' will be handled by the parentheses group
                            tokens.restore_last_token()
                        break
                    elif inside_merge and string in ['/', ',']:
                        tokens.restore_last_token()
                        break
                    elif inside_choice and string == ',':
                        tokens.restore_last_token()
                        break
                    elif string == ',':
                        if not current_selector:
                            raise syntax_error('"," must follow a format selector', start)
                        selectors.append(current_selector)
                        current_selector = None
                    elif string == '/':
                        if not current_selector:
                            raise syntax_error('"/" must follow a format selector', start)
                        first_choice = current_selector
                        second_choice = _parse_format_selection(tokens, inside_choice=True)
                        current_selector = FormatSelector(PICKFIRST, (first_choice, second_choice), [])
                    elif string == '[':
                        if not current_selector:
                            current_selector = FormatSelector(SINGLE, 'best', [])
                        format_filter = _parse_filter(tokens)
                        current_selector.filters.append(format_filter)
                    elif string == '(':
                        if current_selector:
                            raise syntax_error('Unexpected "("', start)
                        group = _parse_format_selection(tokens, inside_group=True)
                        current_selector = FormatSelector(GROUP, group, [])
                    elif string == '+':
                        if not current_selector:
                            raise syntax_error('Unexpected "+"', start)
                        selector_1 = current_selector
                        selector_2 = _parse_format_selection(tokens, inside_merge=True)
                        if not selector_2:
                            raise syntax_error('Expected a selector', start)
                        current_selector = FormatSelector(MERGE, (selector_1, selector_2), [])
                    else:
                        raise syntax_error(f'Operator not recognized: "{string}"', start)
                elif type == tokenize.ENDMARKER:
                    break
            if current_selector:
                selectors.append(current_selector)
            return selectors

        def _merge(formats_pair):
            format_1, format_2 = formats_pair

            formats_info = []
            formats_info.extend(format_1.get('requested_formats', (format_1,)))
            formats_info.extend(format_2.get('requested_formats', (format_2,)))

            if not allow_multiple_streams['video'] or not allow_multiple_streams['audio']:
                get_no_more = {'video': False, 'audio': False}
                for (i, fmt_info) in enumerate(formats_info):
                    if fmt_info.get('acodec') == fmt_info.get('vcodec') == 'none':
                        formats_info.pop(i)
                        continue
                    for aud_vid in ['audio', 'video']:
                        if not allow_multiple_streams[aud_vid] and fmt_info.get(aud_vid[0] + 'codec') != 'none':
                            if get_no_more[aud_vid]:
                                formats_info.pop(i)
                                break
                            get_no_more[aud_vid] = True

            if len(formats_info) == 1:
                return formats_info[0]

            video_fmts = [fmt_info for fmt_info in formats_info if fmt_info.get('vcodec') != 'none']
            audio_fmts = [fmt_info for fmt_info in formats_info if fmt_info.get('acodec') != 'none']

            the_only_video = video_fmts[0] if len(video_fmts) == 1 else None
            the_only_audio = audio_fmts[0] if len(audio_fmts) == 1 else None

<<<<<<< HEAD
            # if the merge was requested, force it to merge info MKV
            # when --merge-output-format is not given
            # because this is the behavior what I want
            output_ext = self.params.get('merge_output_format') or 'mkv'
=======
            output_ext = get_compatible_ext(
                vcodecs=[f.get('vcodec') for f in video_fmts],
                acodecs=[f.get('acodec') for f in audio_fmts],
                vexts=[f['ext'] for f in video_fmts],
                aexts=[f['ext'] for f in audio_fmts],
                preferences=(try_call(lambda: self.params['merge_output_format'].split('/'))
                             or self.params.get('prefer_free_formats') and ('webm', 'mkv')))
>>>>>>> fc61aff4

            filtered = lambda *keys: filter(None, (traverse_obj(fmt, *keys) for fmt in formats_info))

            new_dict = {
                'requested_formats': formats_info,
                'format': '+'.join(filtered('format')),
                'format_id': '+'.join(filtered('format_id')),
                'ext': output_ext,
                'protocol': '+'.join(map(determine_protocol, formats_info)),
                'language': '+'.join(orderedSet(filtered('language'))) or None,
                'format_note': '+'.join(orderedSet(filtered('format_note'))) or None,
                'filesize_approx': sum(filtered('filesize', 'filesize_approx')) or None,
                'tbr': sum(filtered('tbr', 'vbr', 'abr')),
            }

            if the_only_video:
                new_dict.update({
                    'width': the_only_video.get('width'),
                    'height': the_only_video.get('height'),
                    'resolution': the_only_video.get('resolution') or self.format_resolution(the_only_video),
                    'fps': the_only_video.get('fps'),
                    'dynamic_range': the_only_video.get('dynamic_range'),
                    'vcodec': the_only_video.get('vcodec'),
                    'vbr': the_only_video.get('vbr'),
                    'stretched_ratio': the_only_video.get('stretched_ratio'),
                })

            if the_only_audio:
                new_dict.update({
                    'acodec': the_only_audio.get('acodec'),
                    'abr': the_only_audio.get('abr'),
                    'asr': the_only_audio.get('asr'),
                })

            return new_dict

        def _check_formats(formats):
            if not check_formats:
                yield from formats
                return
            yield from self._check_formats(formats)

        def _build_selector_function(selector):
            if isinstance(selector, list):  # ,
                fs = [_build_selector_function(s) for s in selector]

                def selector_function(ctx):
                    for f in fs:
                        yield from f(ctx)
                return selector_function

            elif selector.type == GROUP:  # ()
                selector_function = _build_selector_function(selector.selector)

            elif selector.type == PICKFIRST:  # /
                fs = [_build_selector_function(s) for s in selector.selector]

                def selector_function(ctx):
                    for f in fs:
                        picked_formats = list(f(ctx))
                        if picked_formats:
                            return picked_formats
                    return []

            elif selector.type == MERGE:  # +
                selector_1, selector_2 = map(_build_selector_function, selector.selector)

                def selector_function(ctx):
                    for pair in itertools.product(selector_1(ctx), selector_2(ctx)):
                        yield _merge(pair)

            elif selector.type == SINGLE:  # atom
                format_spec = selector.selector or 'best'

                # TODO: Add allvideo, allaudio etc by generalizing the code with best/worst selector
                if format_spec == 'all':
                    def selector_function(ctx):
                        yield from _check_formats(ctx['formats'][::-1])
                elif format_spec == 'mergeall':
                    def selector_function(ctx):
                        formats = list(_check_formats(
                            f for f in ctx['formats'] if f.get('vcodec') != 'none' or f.get('acodec') != 'none'))
                        if not formats:
                            return
                        merged_format = formats[-1]
                        for f in formats[-2::-1]:
                            merged_format = _merge((merged_format, f))
                        yield merged_format

                else:
                    format_fallback, seperate_fallback, format_reverse, format_idx = False, None, True, 1
                    mobj = re.match(
                        r'(?P<bw>best|worst|b|w)(?P<type>video|audio|v|a)?(?P<mod>\*)?(?:\.(?P<n>[1-9]\d*))?$',
                        format_spec)
                    if mobj is not None:
                        format_idx = int_or_none(mobj.group('n'), default=1)
                        format_reverse = mobj.group('bw')[0] == 'b'
                        format_type = (mobj.group('type') or [None])[0]
                        not_format_type = {'v': 'a', 'a': 'v'}.get(format_type)
                        format_modified = mobj.group('mod') is not None

                        format_fallback = not format_type and not format_modified  # for b, w
                        _filter_f = (
                            (lambda f: f.get('%scodec' % format_type) != 'none')
                            if format_type and format_modified  # bv*, ba*, wv*, wa*
                            else (lambda f: f.get('%scodec' % not_format_type) == 'none')
                            if format_type  # bv, ba, wv, wa
                            else (lambda f: f.get('vcodec') != 'none' and f.get('acodec') != 'none')
                            if not format_modified  # b, w
                            else lambda f: True)  # b*, w*
                        filter_f = lambda f: _filter_f(f) and (
                            f.get('vcodec') != 'none' or f.get('acodec') != 'none')
                    else:
                        if format_spec in self._format_selection_exts['audio']:
                            filter_f = lambda f: f.get('ext') == format_spec and f.get('acodec') != 'none'
                        elif format_spec in self._format_selection_exts['video']:
                            filter_f = lambda f: f.get('ext') == format_spec and f.get('acodec') != 'none' and f.get('vcodec') != 'none'
                            seperate_fallback = lambda f: f.get('ext') == format_spec and f.get('vcodec') != 'none'
                        elif format_spec in self._format_selection_exts['storyboards']:
                            filter_f = lambda f: f.get('ext') == format_spec and f.get('acodec') == 'none' and f.get('vcodec') == 'none'
                        else:
                            filter_f = lambda f: f.get('format_id') == format_spec  # id

                    def selector_function(ctx):
                        formats = list(ctx['formats'])
                        matches = list(filter(filter_f, formats)) if filter_f is not None else formats
                        if not matches:
                            if format_fallback and ctx['incomplete_formats']:
                                # for extractors with incomplete formats (audio only (soundcloud)
                                # or video only (imgur)) best/worst will fallback to
                                # best/worst {video,audio}-only format
                                matches = formats
                            elif seperate_fallback and not ctx['has_merged_format']:
                                # for compatibility with youtube-dl when there is no pre-merged format
                                matches = list(filter(seperate_fallback, formats))
                        matches = LazyList(_check_formats(matches[::-1 if format_reverse else 1]))
                        try:
                            yield matches[format_idx - 1]
                        except LazyList.IndexError:
                            return

            filters = [self._build_format_filter(f) for f in selector.filters]

            def final_selector(ctx):
                ctx_copy = dict(ctx)
                for _filter in filters:
                    ctx_copy['formats'] = list(filter(_filter, ctx_copy['formats']))
                return selector_function(ctx_copy)
            return final_selector

        def _visit_selectors(selector):
            """
            Selector tree visitor. Only used when -Fv is set
            This yields selectors including non-SINGLE ones, but then it won't be visitor anymore
            """
            if isinstance(selector, list):  # ,
                for n in selector:
                    yield from _visit_selectors(n)

            elif selector.type == GROUP:  # ()
                yield selector
                yield from _visit_selectors(selector.selector)
            elif selector.type == PICKFIRST:  # /
                yield selector
                for n in selector.selector:
                    yield from _visit_selectors(n)
            elif selector.type == MERGE:  # +
                yield selector
                for n in selector.selector:
                    yield from _visit_selectors(n)
            elif selector.type == SINGLE:  # atom
                yield selector

        stream = io.BytesIO(format_spec.encode())
        try:
            tokens = list(_remove_unused_ops(tokenize.tokenize(stream.readline)))
        except tokenize.TokenError:
            raise syntax_error('Missing closing/opening brackets or parenthesis', (0, len(format_spec)))

        class TokenIterator:
            def __init__(self, tokens):
                self.tokens = tokens
                self.counter = 0

            def __iter__(self):
                return self

            def __next__(self):
                if self.counter >= len(self.tokens):
                    raise StopIteration()
                value = self.tokens[self.counter]
                self.counter += 1
                return value

            next = __next__

            def restore_last_token(self):
                self.counter -= 1

        parsed_selector = _parse_format_selection(iter(TokenIterator(tokens)))
        final_selector_func = _build_selector_function(parsed_selector)
        if verbose:
            # perform format debugging when -Fv
            all_single_selectors = list(filter(lambda x: x.type == SINGLE, _visit_selectors(parsed_selector)))
            final_selector_func.selectors = list(zip(all_single_selectors, map(_build_selector_function, all_single_selectors)))
        return final_selector_func

    def _calc_headers(self, info_dict):
        res = merge_headers(self.params['http_headers'], info_dict.get('http_headers') or {})

        cookies = self._calc_cookies(info_dict['url'])
        if cookies:
            res['Cookie'] = cookies

        if 'X-Forwarded-For' not in res:
            x_forwarded_for_ip = info_dict.get('__x_forwarded_for_ip')
            if x_forwarded_for_ip:
                res['X-Forwarded-For'] = x_forwarded_for_ip

        return res

    def _calc_cookies(self, url):
        pr = sanitized_Request(url)
        self.cookiejar.add_cookie_header(pr)
        return pr.get_header('Cookie')

    def _sort_thumbnails(self, thumbnails):
        thumbnails.sort(key=lambda t: (
            t.get('preference') if t.get('preference') is not None else -1,
            t.get('width') if t.get('width') is not None else -1,
            t.get('height') if t.get('height') is not None else -1,
            t.get('id') if t.get('id') is not None else '',
            t.get('url')))

    def _sanitize_thumbnails(self, info_dict):
        thumbnails = info_dict.get('thumbnails')
        if thumbnails is None:
            thumbnail = info_dict.get('thumbnail')
            if thumbnail:
                info_dict['thumbnails'] = thumbnails = [{'url': thumbnail}]
        if not thumbnails:
            return

        def check_thumbnails(thumbnails):
            for t in thumbnails:
                self.to_screen(f'[info] Testing thumbnail {t["id"]}')
                try:
                    self.urlopen(HEADRequest(t['url']))
                except network_exceptions as err:
                    self.to_screen(f'[info] Unable to connect to thumbnail {t["id"]} URL {t["url"]!r} - {err}. Skipping...')
                    continue
                yield t

        self._sort_thumbnails(thumbnails)
        for i, t in enumerate(thumbnails):
            if t.get('id') is None:
                t['id'] = '%d' % i
            if t.get('width') and t.get('height'):
                t['resolution'] = '%dx%d' % (t['width'], t['height'])
            t['url'] = sanitize_url(t['url'])

        if self.params.get('check_formats') is True:
            info_dict['thumbnails'] = LazyList(check_thumbnails(thumbnails[::-1]), reverse=True)
        else:
            info_dict['thumbnails'] = thumbnails

    def _fill_common_fields(self, info_dict, is_video=True):
        # TODO: move sanitization here
        if is_video:
            # playlists are allowed to lack "title"
            title = info_dict.get('title', NO_DEFAULT)
            if title is NO_DEFAULT:
                raise ExtractorError('Missing "title" field in extractor result',
                                     video_id=info_dict['id'], ie=info_dict['extractor'])
            info_dict['fulltitle'] = title
            if not title:
                if title == '':
                    self.write_debug('Extractor gave empty title. Creating a generic title')
                else:
                    self.report_warning('Extractor failed to obtain "title". Creating a generic title instead')
                info_dict['title'] = f'{info_dict["extractor"].replace(":", "-")} video #{info_dict["id"]}'

        if info_dict.get('duration') is not None:
            info_dict['duration_string'] = formatSeconds(info_dict['duration'])

        for ts_key, date_key in (
                ('timestamp', 'upload_date'),
                ('release_timestamp', 'release_date'),
                ('modified_timestamp', 'modified_date'),
        ):
            if info_dict.get(date_key) is None and info_dict.get(ts_key) is not None:
                # Working around out-of-range timestamp values (e.g. negative ones on Windows,
                # see http://bugs.python.org/issue1646728)
                with contextlib.suppress(ValueError, OverflowError, OSError):
                    upload_date = datetime.datetime.utcfromtimestamp(info_dict[ts_key])
                    info_dict[date_key] = upload_date.strftime('%Y%m%d')

        live_keys = ('is_live', 'was_live')
        live_status = info_dict.get('live_status')
        if live_status is None:
            for key in live_keys:
                if info_dict.get(key) is False:
                    continue
                if info_dict.get(key):
                    live_status = key
                break
            if all(info_dict.get(key) is False for key in live_keys):
                live_status = 'not_live'
        if live_status:
            info_dict['live_status'] = live_status
            for key in live_keys:
                if info_dict.get(key) is None:
                    info_dict[key] = (live_status == key)

        # Auto generate title fields corresponding to the *_number fields when missing
        # in order to always have clean titles. This is very common for TV series.
        for field in ('chapter', 'season', 'episode'):
            if info_dict.get('%s_number' % field) is not None and not info_dict.get(field):
                info_dict[field] = '%s %d' % (field.capitalize(), info_dict['%s_number' % field])

    def _raise_pending_errors(self, info):
        err = info.pop('__pending_error', None)
        if err:
            self.report_error(err, tb=False)

    def process_video_result(self, info_dict, download=True):
        assert info_dict.get('_type', 'video') == 'video'
        self._num_videos += 1

        if 'id' not in info_dict:
            raise ExtractorError('Missing "id" field in extractor result', ie=info_dict['extractor'])
        elif not info_dict.get('id'):
            raise ExtractorError('Extractor failed to obtain "id"', ie=info_dict['extractor'])

        def report_force_conversion(field, field_not, conversion):
            self.report_warning(
                '"%s" field is not %s - forcing %s conversion, there is an error in extractor'
                % (field, field_not, conversion))

        def sanitize_string_field(info, string_field):
            field = info.get(string_field)
            if field is None or isinstance(field, str):
                return
            report_force_conversion(string_field, 'a string', 'string')
            info[string_field] = str(field)

        def sanitize_numeric_fields(info):
            for numeric_field in self._NUMERIC_FIELDS:
                field = info.get(numeric_field)
                if field is None or isinstance(field, (int, float)):
                    continue
                report_force_conversion(numeric_field, 'numeric', 'int')
                info[numeric_field] = int_or_none(field)

        sanitize_string_field(info_dict, 'id')
        sanitize_numeric_fields(info_dict)
        if info_dict.get('section_end') and info_dict.get('section_start') is not None:
            info_dict['duration'] = round(info_dict['section_end'] - info_dict['section_start'], 3)
        if (info_dict.get('duration') or 0) <= 0 and info_dict.pop('duration', None):
            self.report_warning('"duration" field is negative, there is an error in extractor')

        chapters = info_dict.get('chapters') or []
        if chapters and chapters[0].get('start_time'):
            chapters.insert(0, {'start_time': 0})

        dummy_chapter = {'end_time': 0, 'start_time': info_dict.get('duration')}
        for idx, (prev, current, next_) in enumerate(zip(
                (dummy_chapter, *chapters), chapters, (*chapters[1:], dummy_chapter)), 1):
            if current.get('start_time') is None:
                current['start_time'] = prev.get('end_time')
            if not current.get('end_time'):
                current['end_time'] = next_.get('start_time')
            if not current.get('title'):
                current['title'] = f'<Untitled Chapter {idx}>'

        if 'playlist' not in info_dict:
            # It isn't part of a playlist
            info_dict['playlist'] = None
            info_dict['playlist_index'] = None

        self._sanitize_thumbnails(info_dict)

        thumbnail = info_dict.get('thumbnail')
        thumbnails = info_dict.get('thumbnails')
        if thumbnail:
            info_dict['thumbnail'] = sanitize_url(thumbnail)
        elif thumbnails:
            info_dict['thumbnail'] = thumbnails[-1]['url']

        if info_dict.get('display_id') is None and 'id' in info_dict:
            info_dict['display_id'] = info_dict['id']

        self._fill_common_fields(info_dict)

        for cc_kind in ('subtitles', 'automatic_captions'):
            cc = info_dict.get(cc_kind)
            if cc:
                for _, subtitle in cc.items():
                    for subtitle_format in subtitle:
                        if subtitle_format.get('url'):
                            subtitle_format['url'] = sanitize_url(subtitle_format['url'])
                        if subtitle_format.get('ext') is None:
                            subtitle_format['ext'] = determine_ext(subtitle_format['url']).lower()

        automatic_captions = info_dict.get('automatic_captions')
        subtitles = info_dict.get('subtitles')

        info_dict['requested_subtitles'] = self.process_subtitles(
            info_dict['id'], subtitles, automatic_captions)

        if info_dict.get('formats') is None:
            # There's only one format available
            formats = [info_dict]
        else:
            formats = info_dict['formats']

        # or None ensures --clean-infojson removes it
        info_dict['_has_drm'] = any(f.get('has_drm') for f in formats) or None
        if not self.params.get('allow_unplayable_formats'):
            formats = [f for f in formats if not f.get('has_drm')]
            if info_dict['_has_drm'] and formats and all(
                    f.get('acodec') == f.get('vcodec') == 'none' for f in formats):
                self.report_warning(
                    'This video is DRM protected and only images are available for download. '
                    'Use --list-formats to see them')

        get_from_start = not info_dict.get('is_live') or bool(self.params.get('live_from_start'))
        if not get_from_start:
            info_dict['title'] += ' ' + datetime.datetime.now().strftime('%Y-%m-%d %H:%M')
        if info_dict.get('is_live') and formats:
            formats = [f for f in formats if bool(f.get('is_from_start')) == get_from_start]
            if get_from_start and not formats:
                self.raise_no_formats(info_dict, msg=(
                    '--live-from-start is passed, but there are no formats that can be downloaded from the start. '
                    'If you want to download from the current time, use --no-live-from-start'))

        if not formats:
            self.raise_no_formats(info_dict)

        def is_wellformed(f):
            url = f.get('url')
            if not url:
                self.report_warning(
                    '"url" field is missing or empty - skipping format, '
                    'there is an error in extractor')
                return False
            if isinstance(url, bytes):
                sanitize_string_field(f, 'url')
            return True

        # Filter out malformed formats for better extraction robustness
        formats = list(filter(is_wellformed, formats))

        formats_dict = {}

        # We check that all the formats have the format and format_id fields
        for i, format in enumerate(formats):
            sanitize_string_field(format, 'format_id')
            sanitize_numeric_fields(format)
            format['url'] = sanitize_url(format['url'])
            if not format.get('format_id'):
                format['format_id'] = str(i)
            else:
                # Sanitize format_id from characters used in format selector expression
                format['format_id'] = re.sub(r'[\s,/+\[\]()]', '_', format['format_id'])
            format_id = format['format_id']
            if format_id not in formats_dict:
                formats_dict[format_id] = []
            formats_dict[format_id].append(format)

        # Make sure all formats have unique format_id
        common_exts = set(itertools.chain(*self._format_selection_exts.values()))
        for format_id, ambiguous_formats in formats_dict.items():
            ambigious_id = len(ambiguous_formats) > 1
            for i, format in enumerate(ambiguous_formats):
                if ambigious_id:
                    format['format_id'] = '%s-%d' % (format_id, i)
                if format.get('ext') is None:
                    format['ext'] = determine_ext(format['url']).lower()
                # Ensure there is no conflict between id and ext in format selection
                # See https://github.com/yt-dlp/yt-dlp/issues/1282
                if format['format_id'] != format['ext'] and format['format_id'] in common_exts:
                    format['format_id'] = 'f%s' % format['format_id']

        for i, format in enumerate(formats):
            if format.get('format') is None:
                format['format'] = '{id} - {res}{note}'.format(
                    id=format['format_id'],
                    res=self.format_resolution(format),
                    note=format_field(format, 'format_note', ' (%s)'),
                )
            if format.get('protocol') is None:
                format['protocol'] = determine_protocol(format)
            if format.get('resolution') is None:
                format['resolution'] = self.format_resolution(format, default=None)
            if format.get('dynamic_range') is None and format.get('vcodec') != 'none':
                format['dynamic_range'] = 'SDR'
            if (info_dict.get('duration') and format.get('tbr')
                    and not format.get('filesize') and not format.get('filesize_approx')):
                format['filesize_approx'] = int(info_dict['duration'] * format['tbr'] * (1024 / 8))

            # Add HTTP headers, so that external programs can use them from the
            # json output
            full_format_info = info_dict.copy()
            full_format_info.update(format)
            format['http_headers'] = self._calc_headers(full_format_info)
        # Remove private housekeeping stuff
        if '__x_forwarded_for_ip' in info_dict:
            del info_dict['__x_forwarded_for_ip']

        if self.params.get('check_formats') is True:
            formats = LazyList(self._check_formats(formats[::-1]), reverse=True)

        if not formats or formats[0] is not info_dict:
            # only set the 'formats' fields if the original info_dict list them
            # otherwise we end up with a circular reference, the first (and unique)
            # element in the 'formats' field in info_dict is info_dict itself,
            # which can't be exported to json
            info_dict['formats'] = formats

        info_dict, _ = self.pre_process(info_dict)

        if self._match_entry(info_dict, incomplete=self._format_fields) is not None:
            return info_dict

        self.post_extract(info_dict)
        info_dict, _ = self.pre_process(info_dict, 'after_filter')

        # The pre-processors may have modified the formats
        formats = info_dict.get('formats', [info_dict])
        format_selector = None

        def fms():
            nonlocal format_selector
            if format_selector:
                return format_selector
            # NOTE: be careful at list_formats
            format_selector = self.format_selector
            if format_selector == '-':
                # cancel format selector compilation and wipe cache
                format_selector = None
                return None
            if format_selector is None:
                req_format = self._default_format_spec(info_dict, download=download)
                self.write_debug('Default format spec: %s' % req_format)
                format_selector = self.build_format_selector(req_format)
            return format_selector

        list_only = self.params.get('simulate') is None and (
            self.params.get('list_thumbnails') or self.params.get('listformats') or self.params.get('listsubtitles'))
        interactive_format_selection = not list_only and self.format_selector == '-'
        if self.params.get('list_thumbnails'):
            self.list_thumbnails(info_dict)
        if self.params.get('listsubtitles'):
            if 'automatic_captions' in info_dict:
                self.list_subtitles(
                    info_dict['id'], automatic_captions, 'automatic captions')
            self.list_subtitles(info_dict['id'], subtitles, 'subtitles')
        if self.params.get('listformats') or interactive_format_selection:
            self.list_formats(info_dict, fms())
        if list_only:
            # Without this printing, -F --print-json will not work
            self.__forced_printings(info_dict, self.prepare_filename(info_dict), incomplete=True)
            return info_dict

        while True:
            if interactive_format_selection:
                req_format = input(
                    self._format_screen('\nEnter format selector: ', self.Styles.EMPHASIS))
                try:
                    format_selector = self.build_format_selector(req_format)
                except SyntaxError as err:
                    self.report_error(err, tb=False, is_error=False)
                    continue

            formats_to_download = list(fms()({
                'formats': formats,
                'has_merged_format': any('none' not in (f.get('acodec'), f.get('vcodec')) for f in formats),
                'incomplete_formats': (
                    # All formats are video-only or
                    all(f.get('vcodec') != 'none' and f.get('acodec') == 'none' for f in formats)
                    # all formats are audio-only
                    or all(f.get('vcodec') == 'none' and f.get('acodec') != 'none' for f in formats)),
            }))
            if interactive_format_selection and not formats_to_download:
                self.report_error('Requested format is not available', tb=False, is_error=False)
                continue
            break

        if not formats_to_download:
            if not self.params.get('ignore_no_formats_error'):
                raise ExtractorError(
                    'Requested format is not available. Use --list-formats for a list of available formats',
                    expected=True, video_id=info_dict['id'], ie=info_dict['extractor'])
            self.report_warning('Requested format is not available')
            # Process what we can, even without any available formats.
            formats_to_download = [{}]

        requested_ranges = self.params.get('download_ranges')
        if requested_ranges:
            requested_ranges = tuple(requested_ranges(info_dict, self))

        best_format, downloaded_formats = formats_to_download[-1], []
        if download:
            if best_format:
                def to_screen(*msg):
                    self.to_screen(f'[info] {info_dict["id"]}: {" ".join(", ".join(variadic(m)) for m in msg)}')

                to_screen(f'Downloading {len(formats_to_download)} format(s):',
                          (f['format_id'] for f in formats_to_download))
                if requested_ranges:
                    to_screen(f'Downloading {len(requested_ranges)} time ranges:',
                              (f'{int(c["start_time"])}-{int(c["end_time"])}' for c in requested_ranges))
            max_downloads_reached = False

            for fmt, chapter in itertools.product(formats_to_download, requested_ranges or [{}]):
                new_info = self._copy_infodict(info_dict)
                new_info.update(fmt)
                offset, duration = info_dict.get('section_start') or 0, info_dict.get('duration') or float('inf')
                if chapter or offset:
                    new_info.update({
                        'section_start': offset + chapter.get('start_time', 0),
                        'section_end': offset + min(chapter.get('end_time', duration), duration),
                        'section_title': chapter.get('title'),
                        'section_number': chapter.get('index'),
                    })
                downloaded_formats.append(new_info)
                try:
                    self.process_info(new_info)
                except MaxDownloadsReached:
                    max_downloads_reached = True
                self._raise_pending_errors(new_info)
                # Remove copied info
                for key, val in tuple(new_info.items()):
                    if info_dict.get(key) == val:
                        new_info.pop(key)
                if max_downloads_reached:
                    break

            write_archive = {f.get('__write_download_archive', False) for f in downloaded_formats}
            assert write_archive.issubset({True, False, 'ignore'})
            if True in write_archive and False not in write_archive:
                self.record_download_archive(info_dict)

            info_dict['requested_downloads'] = downloaded_formats
            info_dict = self.run_all_pps('after_video', info_dict)
            if max_downloads_reached:
                raise MaxDownloadsReached()

        # We update the info dict with the selected best quality format (backwards compatibility)
        info_dict.update(best_format)
        return info_dict

    def process_subtitles(self, video_id, normal_subtitles, automatic_captions):
        """Select the requested subtitles and their format"""
        available_subs, normal_sub_langs = {}, []
        if normal_subtitles and self.params.get('writesubtitles'):
            available_subs.update(normal_subtitles)
            normal_sub_langs = tuple(normal_subtitles.keys())
        if automatic_captions and self.params.get('writeautomaticsub'):
            for lang, cap_info in automatic_captions.items():
                if lang not in available_subs:
                    available_subs[lang] = cap_info

        if (not self.params.get('writesubtitles') and not
                self.params.get('writeautomaticsub') or not
                available_subs):
            return None

        all_sub_langs = tuple(available_subs.keys())
        if self.params.get('allsubtitles', False):
            requested_langs = all_sub_langs
        elif self.params.get('subtitleslangs', False):
            # A list is used so that the order of languages will be the same as
            # given in subtitleslangs. See https://github.com/yt-dlp/yt-dlp/issues/1041
            requested_langs = []
            for lang_re in self.params.get('subtitleslangs'):
                discard = lang_re[0] == '-'
                if discard:
                    lang_re = lang_re[1:]
                if lang_re == 'all':
                    if discard:
                        requested_langs = []
                    else:
                        requested_langs.extend(all_sub_langs)
                    continue
                current_langs = filter(re.compile(lang_re + '$').match, all_sub_langs)
                if discard:
                    for lang in current_langs:
                        while lang in requested_langs:
                            requested_langs.remove(lang)
                else:
                    requested_langs.extend(current_langs)
            requested_langs = orderedSet(requested_langs)
        elif normal_sub_langs:
            requested_langs = ['en'] if 'en' in normal_sub_langs else normal_sub_langs[:1]
        else:
            requested_langs = ['en'] if 'en' in all_sub_langs else all_sub_langs[:1]
        if requested_langs:
            self.write_debug('Downloading subtitles: %s' % ', '.join(requested_langs))

        formats_query = self.params.get('subtitlesformat', 'best')
        formats_preference = formats_query.split('/') if formats_query else []
        subs = {}
        for lang in requested_langs:
            formats = available_subs.get(lang)
            if formats is None:
                self.report_warning(f'{lang} subtitles not available for {video_id}')
                continue
            for ext in formats_preference:
                if ext == 'best':
                    f = formats[-1]
                    break
                matches = list(filter(lambda f: f['ext'] == ext, formats))
                if matches:
                    f = matches[-1]
                    break
            else:
                f = formats[-1]
                self.report_warning(
                    'No subtitle format found matching "%s" for language %s, '
                    'using %s' % (formats_query, lang, f['ext']))
            subs[lang] = f
        return subs

    def _forceprint(self, key, info_dict):
        if info_dict is None:
            return
        info_copy = info_dict.copy()
        info_copy['formats_table'] = self.render_formats_table(info_dict)
        info_copy['thumbnails_table'] = self.render_thumbnails_table(info_dict)
        info_copy['subtitles_table'] = self.render_subtitles_table(info_dict.get('id'), info_dict.get('subtitles'))
        info_copy['automatic_captions_table'] = self.render_subtitles_table(info_dict.get('id'), info_dict.get('automatic_captions'))

        def format_tmpl(tmpl):
            mobj = re.match(r'\w+(=?)$', tmpl)
            if mobj and mobj.group(1):
                return f'{tmpl[:-1]} = %({tmpl[:-1]})r'
            elif mobj:
                return f'%({tmpl})s'
            return tmpl

        for tmpl in self.params['forceprint'].get(key, []):
            self.to_stdout(self.evaluate_outtmpl(format_tmpl(tmpl), info_copy))

        for tmpl, file_tmpl in self.params['print_to_file'].get(key, []):
            filename = self.prepare_filename(info_dict, outtmpl=file_tmpl)
            tmpl = format_tmpl(tmpl)
            self.to_screen(f'[info] Writing {tmpl!r} to: {filename}')
            if self._ensure_dir_exists(filename):
                with open(filename, 'a', encoding='utf-8') as f:
                    f.write(self.evaluate_outtmpl(tmpl, info_copy) + '\n')

    def __forced_printings(self, info_dict, filename, incomplete):
        def print_mandatory(field, actual_field=None):
            if actual_field is None:
                actual_field = field
            if (self.params.get('force%s' % field, False)
                    and (not incomplete or info_dict.get(actual_field) is not None)):
                self.to_stdout(info_dict[actual_field])

        def print_optional(field):
            if (self.params.get('force%s' % field, False)
                    and info_dict.get(field) is not None):
                self.to_stdout(info_dict[field])

        info_dict = info_dict.copy()
        if filename is not None:
            info_dict['filename'] = filename
        if info_dict.get('requested_formats') is not None:
            # For RTMP URLs, also include the playpath
            info_dict['urls'] = '\n'.join(f['url'] + f.get('play_path', '') for f in info_dict['requested_formats'])
        elif info_dict.get('url'):
            info_dict['urls'] = info_dict['url'] + info_dict.get('play_path', '')

        if (self.params.get('forcejson')
                or self.params['forceprint'].get('video')
                or self.params['print_to_file'].get('video')):
            self.post_extract(info_dict)
        self._forceprint('video', info_dict)

        print_mandatory('title')
        print_mandatory('id')
        print_mandatory('url', 'urls')
        print_optional('thumbnail')
        print_optional('description')
        print_optional('filename')
        if self.params.get('forceduration') and info_dict.get('duration') is not None:
            self.to_stdout(formatSeconds(info_dict['duration']))
        print_mandatory('format')

        if self.params.get('printjsontypes', False):
            self.to_stdout('\n'.join(dig_object_type(info_dict)))

        if self.params.get('forcejson'):
            self.to_stdout(json.dumps(self.sanitize_info(info_dict)))

    def dl(self, name, info, subtitle=False, test=False):
        if not info.get('url'):
            self.raise_no_formats(info, True)

        if test:
            verbose = self.params.get('verbose')
            params = {
                'test': True,
                'quiet': self.params.get('quiet') or not verbose,
                'verbose': verbose,
                'noprogress': not verbose,
                'nopart': True,
                'skip_unavailable_fragments': False,
                'keep_fragments': False,
                'overwrites': True,
                '_no_ytdl_file': True,
            }
        else:
            params = self.params
        fd = get_suitable_downloader(info, params, to_stdout=(name == '-'))(self, params)
        if not test:
            for ph in self._progress_hooks:
                fd.add_progress_hook(ph)
            urls = '", "'.join(
                (f['url'].split(',')[0] + ',<data>' if f['url'].startswith('data:') else f['url'])
                for f in info.get('requested_formats', []) or [info])
            self.write_debug(f'Invoking {fd.FD_NAME} downloader on "{urls}"')

        # Note: Ideally info should be a deep-copied so that hooks cannot modify it.
        # But it may contain objects that are not deep-copyable
        new_info = self._copy_infodict(info)
        if new_info.get('http_headers') is None:
            new_info['http_headers'] = self._calc_headers(new_info)
        return fd.download(name, new_info, subtitle)

    def existing_file(self, filepaths, *, default_overwrite=True):
        existing_files = list(filter(os.path.exists, orderedSet(filepaths)))
        if existing_files and not self.params.get('overwrites', default_overwrite):
            return existing_files[0]

        for file in existing_files:
            self.report_file_delete(file)
            self.remove(file)
        return None

    def __process_info_lock(func):
        @functools.wraps(func)
        def process_info(self: 'YoutubeDL', info_dict):
            unlock_file = True
            try:
                self.lock_file(info_dict)
                func(self, info_dict)
            except ExclusivelyLockedError:
                self.report_warning('being downloaded in other process; skipping')
                unlock_file = False
            finally:
                if unlock_file:
                    self.unlock_file(info_dict)

        return process_info

    def __fd(stream_indexing=None):
        def _inner(func):
            def wrapper(self: 'YoutubeDL', *args, **kwargs):
                result = func(self, *args, **kwargs)
                if stream_indexing is not None:
                    self._opened_streams.append(result[stream_indexing])
                else:
                    self._opened_streams.append(result)
                return result
            return wrapper
        return _inner

    def clean_fd(self):
        streams = list(x for x in self._opened_streams if not getattr(x, 'closed', False))
        self._opened_streams[:] = []
        if not streams:
            return
        self.write_debug(f'Cleaning up {len(streams)} streams')
        for st in streams:
            if not st:
                continue
            try:
                st.close()
            except BaseException:
                pass

    def __clean_fd(func):
        @functools.wraps(func)
        def wrapper(self: 'YoutubeDL', *args, **kwargs):
            try:
                return func(self, *args, **kwargs)
            finally:
                self.clean_fd()

        return wrapper

    @__process_info_lock
    @__clean_fd
    def process_info(self, info_dict):
        """Process a single resolved IE result. (Modifies it in-place)"""

        assert info_dict.get('_type', 'video') == 'video'
        original_infodict = info_dict

        if 'format' not in info_dict and 'ext' in info_dict:
            info_dict['format'] = info_dict['ext']

        if info_dict.get('ext') == 'mp4' and info_dict.get('is_live', False) and self.params.get('live_download_mkv', False):
            info_dict['format'] = info_dict['ext'] = 'mkv'
            if info_dict['protocol'] not in LDM_EXCEPTIONS:
                info_dict['protocol'] = 'live_ffmpeg'

        # This is mostly just for backward compatibility of process_info
        # As a side-effect, this allows for format-specific filters
        if self._match_entry(info_dict) is not None:
            info_dict['__write_download_archive'] = 'ignore'
            return

        # Does nothing under normal operation - for backward compatibility of process_info
        self.post_extract(info_dict)
        self._num_downloads += 1

        # info_dict['_filename'] needs to be set for backward compatibility
        info_dict['_filename'] = full_filename = self.prepare_filename(info_dict, warn=True)
        temp_filename = self.prepare_filename(info_dict, 'temp')
        files_to_move = {}

        # Forced printings
        self.__forced_printings(info_dict, full_filename, incomplete=('format' not in info_dict))

        def check_max_downloads():
            if self._num_downloads >= float(self.params.get('max_downloads') or 'inf'):
                raise MaxDownloadsReached()

        if self.params.get('simulate'):
            info_dict['__write_download_archive'] = self.params.get('force_write_download_archive')
            check_max_downloads()
            return

        if full_filename is None:
            return
        if not self._ensure_dir_exists(encodeFilename(full_filename)):
            return
        if not self._ensure_dir_exists(encodeFilename(temp_filename)):
            return

        if self._write_description('video', info_dict,
                                   self.prepare_filename(info_dict, 'description')) is None:
            return

        sub_files = self._write_subtitles(info_dict, temp_filename)
        if sub_files is None:
            return
        files_to_move.update(dict(sub_files))

        thumb_files = self._write_thumbnails(
            'video', info_dict, temp_filename, self.prepare_filename(info_dict, 'thumbnail'))
        if thumb_files is None:
            return
        files_to_move.update(dict(thumb_files))

        infofn = self.prepare_filename(info_dict, 'infojson')
        _infojson_written = self._write_info_json('video', info_dict, infofn)
        if _infojson_written:
            info_dict['infojson_filename'] = infofn
            # For backward compatibility, even though it was a private field
            info_dict['__infojson_filename'] = infofn
        elif _infojson_written is None:
            return

        # Note: Annotations are deprecated
        annofn = None
        if self.params.get('writeannotations', False):
            annofn = self.prepare_filename(info_dict, 'annotation')
        if annofn:
            if not self._ensure_dir_exists(encodeFilename(annofn)):
                return
            if not self.params.get('overwrites', True) and os.path.exists(encodeFilename(annofn)):
                self.to_screen('[info] Video annotations are already present')
            elif not info_dict.get('annotations'):
                self.report_warning('There are no annotations to write.')
            else:
                try:
                    self.to_screen('[info] Writing video annotations to: ' + annofn)
                    with self.open(encodeFilename(annofn), 'w', encoding='utf-8') as annofile:
                        annofile.write(info_dict['annotations'])
                except (KeyError, TypeError):
                    self.report_warning('There are no annotations to write.')
                except OSError:
                    self.report_error('Cannot write annotations file: ' + annofn)
                    return

        # Write internet shortcut files
        def _write_link_file(link_type):
            url = try_get(info_dict['webpage_url'], iri_to_uri)
            if not url:
                self.report_warning(
                    f'Cannot write internet shortcut file because the actual URL of "{info_dict["webpage_url"]}" is unknown')
                return True
            linkfn = replace_extension(self.prepare_filename(info_dict, 'link'), link_type, info_dict.get('ext'))
            if not self._ensure_dir_exists(encodeFilename(linkfn)):
                return False
            if self.params.get('overwrites', True) and self.exists(encodeFilename(linkfn)):
                self.to_screen(f'[info] Internet shortcut (.{link_type}) is already present')
                return True
            try:
                self.to_screen(f'[info] Writing internet shortcut (.{link_type}) to: {linkfn}')
                with self.open(encodeFilename(to_high_limit_path(linkfn)), 'w', encoding='utf-8',
                               newline='\r\n' if link_type == 'url' else '\n') as linkfile:
                    template_vars = {'url': url}
                    if link_type == 'desktop':
                        template_vars['filename'] = linkfn[:-(len(link_type) + 1)]
                    linkfile.write(LINK_TEMPLATES[link_type] % template_vars)
            except OSError:
                self.report_error(f'Cannot write internet shortcut {linkfn}')
                return False
            return True

        write_links = {
            'url': self.params.get('writeurllink'),
            'webloc': self.params.get('writewebloclink'),
            'desktop': self.params.get('writedesktoplink'),
        }
        if self.params.get('writelink'):
            link_type = ('webloc' if sys.platform == 'darwin'
                         else 'desktop' if sys.platform.startswith('linux')
                         else 'url')
            write_links[link_type] = True

        if any(should_write and not _write_link_file(link_type)
               for link_type, should_write in write_links.items()):
            return

        def replace_info_dict(new_info):
            nonlocal info_dict
            if new_info == info_dict:
                return
            info_dict.clear()
            info_dict.update(new_info)

        new_info, files_to_move = self.pre_process(info_dict, 'before_dl', files_to_move)
        replace_info_dict(new_info)

        if self.params.get('skip_download'):
            info_dict['filepath'] = temp_filename
            info_dict['__finaldir'] = os.path.dirname(os.path.abspath(encodeFilename(full_filename)))
            info_dict['__files_to_move'] = files_to_move
            replace_info_dict(self.run_pp(MoveFilesAfterDownloadPP(self, False), info_dict))
            info_dict['__write_download_archive'] = self.params.get('force_write_download_archive')
        else:
            # Download
            if not self.test_filename_external(full_filename):
                self.to_screen(
                    '[download] %s has rejected by external test process' % full_filename)
                return

            info_dict.setdefault('__postprocessors', [])

            try:
                def existing_video_file(*filepaths):
                    ext = info_dict.get('ext')
                    converted = lambda file: replace_extension(file, self.params.get('final_ext') or ext, ext)
                    file = self.existing_file(itertools.chain(*zip(map(converted, filepaths), filepaths)),
                                              default_overwrite=False)
                    if file:
                        info_dict['ext'] = os.path.splitext(file)[1][1:]
                    return file

                fd, success = None, True
                if info_dict.get('protocol') or info_dict.get('url'):
                    fd = get_suitable_downloader(info_dict, self.params, to_stdout=temp_filename == '-')
                    if fd is not FFmpegFD and (
                            info_dict.get('section_start') or info_dict.get('section_end')):
                        msg = ('This format cannot be partially downloaded' if FFmpegFD.available()
                               else 'You have requested downloading the video partially, but ffmpeg is not installed')
                        self.report_error(f'{msg}. Aborting')
                        return

                if info_dict.get('requested_formats') is not None:
<<<<<<< HEAD

=======
>>>>>>> fc61aff4
                    requested_formats = info_dict['requested_formats']
                    old_ext = info_dict['ext']

                    # merge to mkv without --merge-output-format no matter what
                    if self.params.get('merge_output_format') is None:
<<<<<<< HEAD
                        info_dict['ext'] = 'mkv'
=======
                        if (info_dict['ext'] == 'webm'
                                and info_dict.get('thumbnails')
                                # check with type instead of pp_key, __name__, or isinstance
                                # since we dont want any custom PPs to trigger this
                                and any(type(pp) == EmbedThumbnailPP for pp in self._pps['post_process'])):  # noqa: E721
                            info_dict['ext'] = 'mkv'
                            self.report_warning(
                                'webm doesn\'t support embedding a thumbnail, mkv will be used')
>>>>>>> fc61aff4
                    new_ext = info_dict['ext']

                    def correct_ext(filename, ext=new_ext):
                        if filename == '-':
                            return filename
                        filename_real_ext = os.path.splitext(filename)[1][1:]
                        filename_wo_ext = (
                            os.path.splitext(filename)[0]
                            if filename_real_ext in (old_ext, new_ext)
                            else filename)
                        return f'{filename_wo_ext}.{ext}'

                    # Ensure filename always has a correct extension for successful merge
                    full_filename = correct_ext(full_filename)
                    temp_filename = correct_ext(temp_filename)
                    dl_filename = existing_video_file(full_filename, temp_filename)
                    info_dict['__real_download'] = False

                    merger = FFmpegMergerPP(self)
                    downloaded = []
                    if dl_filename is not None:
                        self.report_file_already_downloaded(dl_filename)
                    elif fd:
                        for f in requested_formats if fd != FFmpegFD else []:
                            f['filepath'] = fname = prepend_extension(
                                correct_ext(temp_filename, info_dict['ext']),
                                'f%s' % f['format_id'], info_dict['ext'])
                            downloaded.append(fname)
                        info_dict['url'] = '\n'.join(f['url'] for f in requested_formats)
                        success, real_download = self.dl(temp_filename, info_dict)
                        info_dict['__real_download'] = real_download
                    else:
                        if self.params.get('allow_unplayable_formats'):
                            self.report_warning(
                                'You have requested merging of multiple formats '
                                'while also allowing unplayable formats to be downloaded. '
                                'The formats won\'t be merged to prevent data corruption.')
                        elif not merger.available:
                            msg = 'You have requested merging of multiple formats but ffmpeg is not installed'
                            if not self.params.get('ignoreerrors'):
                                self.report_error(f'{msg}. Aborting due to --abort-on-error')
                                return
                            self.report_warning(f'{msg}. The formats won\'t be merged')

                        if temp_filename == '-':
                            reason = ('using a downloader other than ffmpeg' if FFmpegFD.can_merge_formats(info_dict, self.params)
                                      else 'but the formats are incompatible for simultaneous download' if merger.available
                                      else 'but ffmpeg is not installed')
                            self.report_warning(
                                f'You have requested downloading multiple formats to stdout {reason}. '
                                'The formats will be streamed one after the other')
                            fname = temp_filename
                        for f in requested_formats:
                            new_info = dict(info_dict)
                            del new_info['requested_formats']
                            new_info.update(f)
                            if temp_filename != '-':
                                fname = prepend_extension(
                                    correct_ext(temp_filename, new_info['ext']),
                                    'f%s' % f['format_id'], new_info['ext'])
                                if not self._ensure_dir_exists(fname):
                                    return
                                f['filepath'] = fname
                                downloaded.append(fname)
                            partial_success, real_download = self.dl(fname, new_info)
                            info_dict['__real_download'] = info_dict['__real_download'] or real_download
                            success = success and partial_success

                    if downloaded and merger.available and not self.params.get('allow_unplayable_formats'):
                        info_dict['__postprocessors'].append(merger)
                        info_dict['__files_to_merge'] = downloaded
                        # Even if there were no downloads, it is being merged only now
                        info_dict['__real_download'] = True
                    else:
                        for file in downloaded:
                            files_to_move[file] = None
                else:
                    # Just a single file
                    dl_filename = existing_video_file(full_filename, temp_filename)
                    if dl_filename is None or dl_filename == temp_filename:
                        # dl_filename == temp_filename could mean that the file was partially downloaded with --no-part.
                        # So we should try to resume the download
                        success, real_download = self.dl(temp_filename, info_dict)
                        info_dict['__real_download'] = real_download
                    else:
                        self.report_file_already_downloaded(dl_filename)

                dl_filename = dl_filename or temp_filename
                info_dict['__finaldir'] = os.path.dirname(os.path.abspath(encodeFilename(full_filename)))

            except network_exceptions as err:
                self.report_error('unable to download video data: %s' % error_to_compat_str(err))
                return
            except OSError as err:
                raise UnavailableVideoError(err)
            except (ContentTooShortError, ) as err:
                self.report_error(f'content too short (expected {err.expected} bytes and served {err.downloaded})')
                return

            self._raise_pending_errors(info_dict)
            if success and full_filename != '-':

                def fixup():
                    do_fixup = True
                    fixup_policy = self.params.get('fixup')
                    vid = info_dict['id']

                    if fixup_policy in ('ignore', 'never'):
                        return
                    elif fixup_policy == 'warn':
                        do_fixup = 'warn'
                    elif fixup_policy != 'force':
                        assert fixup_policy in ('detect_or_warn', None)
                        if not info_dict.get('__real_download'):
                            do_fixup = False

                    def ffmpeg_fixup(cndn, msg, cls):
                        if not (do_fixup and cndn):
                            return
                        elif do_fixup == 'warn':
                            self.report_warning(f'{vid}: {msg}')
                            return
                        pp = cls(self)
                        if pp.available:
                            info_dict['__postprocessors'].append(pp)
                        else:
                            self.report_warning(f'{vid}: {msg}. Install ffmpeg to fix this automatically')

                    stretched_ratio = info_dict.get('stretched_ratio')
                    ffmpeg_fixup(stretched_ratio not in (1, None),
                                 f'Non-uniform pixel ratio {stretched_ratio}',
                                 FFmpegFixupStretchedPP)

                    downloader = get_suitable_downloader(info_dict, self.params) if 'protocol' in info_dict else None
                    downloader = downloader.FD_NAME if downloader else None

                    ext = info_dict.get('ext')
                    postprocessed_by_ffmpeg = info_dict.get('requested_formats') or any((
                        isinstance(pp, FFmpegVideoConvertorPP)
                        and resolve_recode_mapping(ext, pp.mapping)[0] not in (ext, None)
                    ) for pp in self._pps['post_process'])

                    if not postprocessed_by_ffmpeg:
                        ffmpeg_fixup(ext == 'm4a' and info_dict.get('container') == 'm4a_dash',
                                     'writing DASH m4a. Only some players support this container',
                                     FFmpegFixupM4aPP)
                        ffmpeg_fixup(downloader == 'hlsnative' and not self.params.get('hls_use_mpegts')
                                     or info_dict.get('is_live') and self.params.get('hls_use_mpegts') is None,
                                     'Possible MPEG-TS in MP4 container or malformed AAC timestamps',
                                     FFmpegFixupM3u8PP)
                        ffmpeg_fixup(info_dict.get('is_live') and downloader == 'DashSegmentsFD',
                                     'Possible duplicate MOOV atoms', FFmpegFixupDuplicateMoovPP)

                    ffmpeg_fixup(downloader == 'web_socket_fragment', 'Malformed timestamps detected', FFmpegFixupTimestampPP)
                    ffmpeg_fixup(downloader == 'web_socket_fragment', 'Malformed duration detected', FFmpegFixupDurationPP)

                fixup()
                try:
                    replace_info_dict(self.post_process(dl_filename, info_dict, files_to_move))
                except PostProcessingError as err:
                    self.report_error('Postprocessing: %s' % str(err))
                    return
                try:
                    for ph in self._post_hooks:
                        ph(info_dict['filepath'])
                except Exception as err:
                    self.report_error('post hooks: %s' % str(err))
                    return
                info_dict['__write_download_archive'] = True

        assert info_dict is original_infodict  # Make sure the info_dict was modified in-place
        if self.params.get('force_write_download_archive'):
            info_dict['__write_download_archive'] = True
        check_max_downloads()

    def __download_wrapper(self, func):
        @functools.wraps(func)
        def wrapper(*args, **kwargs):
            try:
                res = func(*args, **kwargs)
            except UnavailableVideoError as e:
                self.report_error(e)
            except DownloadCancelled as e:
                self.to_screen(f'[info] {e}')
                if not self.params.get('break_per_url'):
                    raise
            else:
                if self.params.get('dump_single_json', False):
                    self.post_extract(res)
                    self.to_stdout(json.dumps(self.sanitize_info(res)))
        return wrapper

    @__clean_fd
    def download(self, url_list):
        """Download a given list of URLs."""
        url_list = variadic(url_list)  # Passing a single URL is a common mistake
        outtmpl = self.params['outtmpl']['default']
        if (len(url_list) > 1
                and outtmpl != '-'
                and '%' not in outtmpl
                and self.params.get('max_downloads') != 1):
            raise SameFileError(outtmpl)

        for url in url_list:
            self.__download_wrapper(self.extract_info)(
                url, force_generic_extractor=self.params.get('force_generic_extractor', False))

        return self._download_retcode

    def download_with_info_file(self, info_filename):
        with contextlib.closing(fileinput.FileInput(
                [info_filename], mode='r',
                openhook=fileinput.hook_encoded('utf-8'))) as f:
            # FileInput doesn't have a read method, we can't call json.load
            info = self.sanitize_info(json.loads('\n'.join(f)), self.params.get('clean_infojson', True))
        try:
            self.__download_wrapper(self.process_ie_result)(info, download=True)
        except (DownloadError, EntryNotInPlaylist, ReExtractInfo) as e:
            if not isinstance(e, EntryNotInPlaylist):
                self.to_stderr('\r')
            webpage_url = info.get('webpage_url')
            if webpage_url is not None:
                self.report_warning(f'The info failed to download: {e}; trying with URL {webpage_url}')
                return self.download([webpage_url])
            else:
                raise
        return self._download_retcode

    @staticmethod
    def sanitize_info(info_dict, remove_private_keys=False):
        ''' Sanitize the infodict for converting to json '''
        if info_dict is None:
            return info_dict
        info_dict.setdefault('epoch', int(time.time()))
        info_dict.setdefault('_type', 'video')

        if remove_private_keys:
            reject = lambda k, v: v is None or k.startswith('__') or k in {
                'requested_downloads', 'requested_formats', 'requested_subtitles', 'requested_entries',
                'entries', 'filepath', '_filename', 'infojson_filename', 'original_url', 'playlist_autonumber',
            }
        else:
            reject = lambda k, v: False

        def filter_fn(obj):
            if isinstance(obj, dict):
                return {k: filter_fn(v) for k, v in obj.items() if not reject(k, v)}
            elif isinstance(obj, (list, tuple, set, LazyList)):
                return list(map(filter_fn, obj))
            elif obj is None or isinstance(obj, (str, int, float, bool)):
                return obj
            else:
                return repr(obj)

        return filter_fn(info_dict)

    @staticmethod
    def filter_requested_info(info_dict, actually_filter=True):
        ''' Alias of sanitize_info for backward compatibility '''
        return YoutubeDL.sanitize_info(info_dict, actually_filter)

    def _delete_downloaded_files(self, *files_to_delete, info={}, msg=None):
        for filename in set(filter(None, files_to_delete)):
            if msg:
                self.to_screen(msg % filename)
            try:
                self.remove(filename)
            except OSError:
                self.report_warning(f'Unable to delete file {filename}')
            if filename in info.get('__files_to_move', []):  # NB: Delete even if None
                del info['__files_to_move'][filename]

    @staticmethod
    def post_extract(info_dict):
        def actual_post_extract(info_dict):
            if info_dict.get('_type') in ('playlist', 'multi_video'):
                for video_dict in info_dict.get('entries', {}):
                    actual_post_extract(video_dict or {})
                return

            post_extractor = info_dict.pop('__post_extractor', None) or (lambda: {})
            info_dict.update(post_extractor())

        actual_post_extract(info_dict or {})

    def run_pp(self, pp, infodict):
        files_to_delete = []
        if '__files_to_move' not in infodict:
            infodict['__files_to_move'] = {}
        try:
            files_to_delete, infodict = pp.run(infodict)
        except PostProcessingError as e:
            # Must be True and not 'only_download'
            if self.params.get('ignoreerrors') is True:
                self.report_error(e)
                return infodict
            raise

        if not files_to_delete:
            return infodict
        if self.params.get('keepvideo', False):
            for f in files_to_delete:
                infodict['__files_to_move'].setdefault(f, '')
        else:
            self._delete_downloaded_files(
                *files_to_delete, info=infodict, msg='Deleting original file %s (pass -k to keep)')
        return infodict

    def run_all_pps(self, key, info, *, additional_pps=None):
        self._forceprint(key, info)
        for pp in (additional_pps or []) + self._pps[key]:
            info = self.run_pp(pp, info)
        return info

    def pre_process(self, ie_info, key='pre_process', files_to_move=None):
        info = dict(ie_info)
        info['__files_to_move'] = files_to_move or {}
        try:
            info = self.run_all_pps(key, info)
        except PostProcessingError as err:
            msg = f'Preprocessing: {err}'
            info.setdefault('__pending_error', msg)
            self.report_error(msg, is_error=False)
        return info, info.pop('__files_to_move', None)

    def post_process(self, filename, info, files_to_move=None):
        """Run all the postprocessors on the given file."""
        info['filepath'] = filename
        info['__files_to_move'] = files_to_move or {}
        info = self.run_all_pps('post_process', info, additional_pps=info.get('__postprocessors'))
        info = self.run_pp(MoveFilesAfterDownloadPP(self), info)
        del info['__files_to_move']
        return self.run_all_pps('after_move', info)

    def _make_archive_id(self, info_dict):
        video_id = info_dict.get('id')
        if not video_id:
            return
        # Future-proof against any change in case
        # and backwards compatibility with prior versions
        extractor = info_dict.get('extractor_key') or info_dict.get('ie_key')  # key in a playlist
        if extractor is None:
            url = str_or_none(info_dict.get('url'))
            if not url:
                return
            # Try to find matching extractor for the URL and take its ie_key
            for ie_key, ie in self._ies.items():
                if ie.suitable(url):
                    extractor = ie_key
                    break
            else:
                return
        return make_archive_id(extractor, video_id)

    def test_filename_external(self, filename):
        cmd = self.params.get('test_filename')
        if not cmd or not isinstance(cmd, (str, re.Pattern)):
            return True

        if isinstance(cmd, re.Pattern) or cmd.startswith('re:'):
            # allow Patten object or string begins with 're:' to test against regex
            if isinstance(cmd, str):
                cmd = cmd[3:]
            mobj = re.search(cmd, filename)
            return bool(mobj)

        if '{}' not in cmd:
            cmd += ' {}'

        cmd = cmd.replace('{}', compat_shlex_quote(filename))

        self.write_debug('Testing: %s' % cmd)
        try:
            # True when retcode==0
            retCode = subprocess.call(encodeArgument(cmd), shell=True)
            return retCode == 0
        except (IOError, OSError):
            self.write_debug('Skipping: %s' % cmd)
            return True

    def in_download_archive(self, info_dict):
        fn = self.params.get('download_archive')
        if fn is None:
            return False

        vid_ids = [self._make_archive_id(info_dict)]
        vid_ids.extend(info_dict.get('_old_archive_ids', []))
        return any(id_ in self.archive for id_ in vid_ids)

    def record_download_archive(self, info_dict):
        fn = self.params.get('download_archive')
        if fn is None:
            return
        vid_id = self._make_archive_id(info_dict)
        assert vid_id
        self.write_debug(f'Adding to archive: {vid_id}')
        with locked_file(fn, 'a', encoding='utf-8') as archive_file:
            archive_file.write(vid_id + '\n')
        self.archive.add(vid_id)

    def lock_file(self, info_dict):
        if not self.params.get('lock_exclusive', True):
            return
        vid_id = self._make_archive_id(info_dict)
        if not vid_id:
            return
        vid_id = re.sub(r'[/\\: ]+', '_', vid_id) + '.lock'
        self.write_debug('locking %s' % vid_id)
        if self.exists(vid_id):
            raise ExclusivelyLockedError()
        try:
            with locked_file(vid_id, 'w', encoding='utf-8') as w:
                w.write('%s\n' % vid_id)
                url = info_dict.get('url')
                if url:
                    w.write('%s\n' % url)
        except IOError:
            pass

    def unlock_file(self, info_dict):
        if not self.params.get('lock_exclusive', True):
            return
        vid_id = self._make_archive_id(info_dict)
        if not vid_id:
            return
        vid_id = re.sub(r'[/\\: ]', '_', vid_id) + '.lock'
        self.write_debug('unlocking %s' % vid_id)
        try:
            os.remove(vid_id)
        except IOError:
            pass

    @staticmethod
    def format_resolution(format, default='unknown'):
        if format.get('vcodec') == 'none' and format.get('acodec') != 'none':
            return 'audio only'
        if format.get('resolution') is not None:
            return format['resolution']
        if format.get('width') and format.get('height'):
            return '%dx%d' % (format['width'], format['height'])
        elif format.get('height'):
            return '%sp' % format['height']
        elif format.get('width'):
            return '%dx?' % format['width']
        return default

    def _list_format_headers(self, *headers):
        if self.params.get('listformats_table', True) is not False:
            return [self._format_out(header, self.Styles.HEADERS) for header in headers]
        return headers

    def _format_note(self, fdict):
        res = ''
        if fdict.get('ext') in ['f4f', 'f4m']:
            res += '(unsupported)'
        if fdict.get('language'):
            if res:
                res += ' '
            res += '[%s]' % fdict['language']
        if fdict.get('format_note') is not None:
            if res:
                res += ' '
            res += fdict['format_note']
        if fdict.get('tbr') is not None:
            if res:
                res += ', '
            res += '%4dk' % fdict['tbr']
        if fdict.get('container') is not None:
            if res:
                res += ', '
            res += '%s container' % fdict['container']
        if (fdict.get('vcodec') is not None
                and fdict.get('vcodec') != 'none'):
            if res:
                res += ', '
            res += fdict['vcodec']
            if fdict.get('vbr') is not None:
                res += '@'
        elif fdict.get('vbr') is not None and fdict.get('abr') is not None:
            res += 'video@'
        if fdict.get('vbr') is not None:
            res += '%4dk' % fdict['vbr']
        if fdict.get('fps') is not None:
            if res:
                res += ', '
            res += '%sfps' % fdict['fps']
        if fdict.get('acodec') is not None:
            if res:
                res += ', '
            if fdict['acodec'] == 'none':
                res += 'video only'
            else:
                res += '%-5s' % fdict['acodec']
        elif fdict.get('abr') is not None:
            if res:
                res += ', '
            res += 'audio'
        if fdict.get('abr') is not None:
            res += '@%3dk' % fdict['abr']
        if fdict.get('asr') is not None:
            res += ' (%5dHz)' % fdict['asr']
        if fdict.get('filesize') is not None:
            if res:
                res += ', '
            res += format_bytes(fdict['filesize'])
        elif fdict.get('filesize_approx') is not None:
            if res:
                res += ', '
            res += '~' + format_bytes(fdict['filesize_approx'])
        return res

    def render_formats_table(self, info_dict, format_selector=None):
        if not info_dict.get('formats') and not info_dict.get('url'):
            return None

        formats = info_dict.get('formats', [info_dict])
        verbose = format_selector and self.params.get('verbose') and len(formats) > 1

        new_format = self.params.get('listformats_table', True) is not False

        if verbose:
            # taken from process_video_result
            incomplete_formats = (
                # All formats are video-only or
                all(f.get('vcodec') != 'none' and f.get('acodec') == 'none' for f in formats)
                # all formats are audio-only
                or all(f.get('vcodec') == 'none' and f.get('acodec') != 'none' for f in formats))
            unknown_formats = []

            ctx = {
                'formats': formats,
                'incomplete_formats': incomplete_formats,
            }

            # search this file for "perform format debugging when -Fv" for contents of format_selector.selectors
            found = {}
            for sel, func in format_selector.selectors:
                found_fmt = next(func(ctx), None)
                selector_text = sel.selector
                if sel.filters:
                    selector_text += ''.join(f'[{x}]' for x in sel.filters)
                if found_fmt:
                    found.setdefault(found_fmt['format_id'], []).append(selector_text)
                else:
                    unknown_formats.append(selector_text)

            def debug_info(f):
                if new_format:
                    yield delim
                yield ', '.join(found.get(f['format_id']) or [])
        else:
            def debug_info(f):
                return []
        debug_info_title = []

        if not new_format:
            if verbose:
                debug_info_title = ['debug']
            table = [
                [
                    format_field(f, 'format_id'),
                    format_field(f, 'ext'),
                    self.format_resolution(f),
                    self._format_note(f),
                    *debug_info(f),
                ] for f in formats if f.get('preference') is None or f['preference'] >= -1000]
            return render_table(['format code', 'extension', 'resolution', 'note', *debug_info_title], table, extra_gap=1)

        def simplified_codec(f, field):
            assert field in ('acodec', 'vcodec')
            codec = f.get(field, 'unknown')
            if not codec:
                return 'unknown'
            elif codec != 'none':
                return '.'.join(codec.split('.')[:4])

            if field == 'vcodec' and f.get('acodec') == 'none':
                return 'images'
            elif field == 'acodec' and f.get('vcodec') == 'none':
                return ''
            return self._format_out('audio only' if field == 'vcodec' else 'video only',
                                    self.Styles.SUPPRESS)

        delim = self._format_out('\u2502', self.Styles.DELIM, '|', test_encoding=True)
        if verbose:
            debug_info_title = [delim, 'DEBUG']
        table = [
            [
                self._format_out(format_field(f, 'format_id'), self.Styles.ID),
                format_field(f, 'ext'),
                format_field(f, func=self.format_resolution, ignore=('audio only', 'images')),
                format_field(f, 'fps', '\t%d', func=round),
                format_field(f, 'dynamic_range', '%s', ignore=(None, 'SDR')).replace('HDR', ''),
                delim,
                format_field(f, 'filesize', ' \t%s', func=format_bytes) + format_field(f, 'filesize_approx', '~\t%s', func=format_bytes),
                format_field(f, 'tbr', '\t%dk', func=round),
                shorten_protocol_name(f.get('protocol', '')),
                delim,
                simplified_codec(f, 'vcodec'),
                format_field(f, 'vbr', '\t%dk', func=round),
                simplified_codec(f, 'acodec'),
                format_field(f, 'abr', '\t%dk', func=round),
                format_field(f, 'asr', '\t%s', func=format_decimal_suffix),
                join_nonempty(
                    self._format_out('UNSUPPORTED', 'light red') if f.get('ext') in ('f4f', 'f4m') else None,
                    format_field(f, 'language', '[%s]'),
                    join_nonempty(format_field(f, 'format_note'),
                                  format_field(f, 'container', ignore=(None, f.get('ext'))),
                                  delim=', '),
                    delim=' '),
                *debug_info(f),
            ] for f in formats if f.get('preference') is None or f['preference'] >= -1000]
        header_line = self._list_format_headers(
            'ID', 'EXT', 'RESOLUTION', '\tFPS', 'HDR', delim, '\tFILESIZE', '\tTBR', 'PROTO',
            delim, 'VCODEC', '\tVBR', 'ACODEC', '\tABR', '\tASR', 'MORE INFO', *debug_info_title)

        tbl = render_table(
            header_line, table, hide_empty=True,
            delim=self._format_out('\u2500', self.Styles.DELIM, '-', test_encoding=True))
        if verbose and unknown_formats:
            tbl += f'\n[debugger] Specs not matched: {", ".join(unknown_formats)}'
        return tbl

    def render_thumbnails_table(self, info_dict):
        thumbnails = list(info_dict.get('thumbnails') or [])
        if not thumbnails:
            return None
        return render_table(
            self._list_format_headers('ID', 'Width', 'Height', 'URL'),
            [[t.get('id'), t.get('width', 'unknown'), t.get('height', 'unknown'), t['url']] for t in thumbnails])

    def render_subtitles_table(self, video_id, subtitles):
        def _row(lang, formats):
            exts, names = zip(*((f['ext'], f.get('name') or 'unknown') for f in reversed(formats)))
            if len(set(names)) == 1:
                names = [] if names[0] == 'unknown' else names[:1]
            return [lang, ', '.join(names), ', '.join(exts)]

        if not subtitles:
            return None
        return render_table(
            self._list_format_headers('Language', 'Name', 'Formats'),
            [_row(lang, formats) for lang, formats in subtitles.items()],
            hide_empty=True)

    def __list_table(self, video_id, name, func, *args):
        table = func(*args)
        if not table:
            self.to_screen(f'{video_id} has no {name}')
            return
        self.to_screen(f'[info] Available {name} for {video_id}:')
        self.to_stdout(table)

    def list_formats(self, info_dict, format_selector=None):
        self.__list_table(info_dict['id'], 'formats', self.render_formats_table, info_dict, format_selector)

    def list_thumbnails(self, info_dict):
        self.__list_table(info_dict['id'], 'thumbnails', self.render_thumbnails_table, info_dict)

    def list_subtitles(self, video_id, subtitles, name='subtitles'):
        self.__list_table(video_id, name, self.render_subtitles_table, video_id, subtitles)

    @__fd()
    def urlopen(self, req):
        """ Start an HTTP download """
        if isinstance(req, str):
            req = sanitized_Request(req)
        return self._opener.open(req, timeout=self._socket_timeout)

    def print_debug_header(self):
        if not self.params.get('verbose'):
            return

        # These imports can be slow. So import them only as needed
        from .extractor.extractors import _LAZY_LOADER
        from .extractor.extractors import _PLUGIN_CLASSES as plugin_extractors

        def get_encoding(stream):
            ret = str(getattr(stream, 'encoding', 'missing (%s)' % type(stream).__name__))
            if not supports_terminal_sequences(stream):
                from .utils import WINDOWS_VT_MODE  # Must be imported locally
                ret += ' (No VT)' if WINDOWS_VT_MODE is False else ' (No ANSI)'
            return ret

        encoding_str = 'Encodings: locale %s, fs %s, pref %s, %s' % (
            locale.getpreferredencoding(),
            sys.getfilesystemencoding(),
            self.get_encoding(),
            ', '.join(
                f'{key} {get_encoding(stream)}' for key, stream in self._out_files.items_
                if stream is not None and key != 'console')
        )

        logger = self.params.get('logger')
        if logger:
            write_debug = lambda msg: logger.debug(f'[debug] {msg}')
            write_debug(encoding_str)
        else:
            write_string(f'[debug] {encoding_str}\n', encoding=None)
            write_debug = lambda msg: self._write_string(f'[debug] {msg}\n')

        source = detect_variant()
        write_debug('ytdl-patched version %s %s' % (__version__, '' if source == 'unknown' else f' ({source})'))
        if git_commit:
            write_debug('     from commit %s' % git_commit)
        if git_upstream_commit:
            write_debug('     based on %s' % git_upstream_commit)
        write_debug('** The command you are running is not yt-dlp.')
        write_debug('** Please make bug reports at https://github.com/ytdl-patched/ytdl-patched/issues/new/choose instead.')

        if not _LAZY_LOADER:
            if os.environ.get('YTDLP_NO_LAZY_EXTRACTORS'):
                write_debug('Lazy loading extractors is forcibly disabled')
            else:
                write_debug('Lazy loading extractors is disabled')
        if plugin_extractors or plugin_postprocessors:
            write_debug('Plugins: %s' % [
                '%s%s' % (klass.__name__, '' if klass.__name__ == name else f' as {name}')
                for name, klass in itertools.chain(plugin_extractors.items(), plugin_postprocessors.items())])
        if self.params['compat_opts']:
            write_debug('Compatibility options: %s' % ', '.join(self.params['compat_opts']))

        if source == 'source':
            try:
                stdout, _, _ = Popen.run(
                    ['git', 'rev-parse', '--short', 'HEAD'],
                    text=True, cwd=os.path.dirname(os.path.abspath(__file__)),
                    stdout=subprocess.PIPE, stderr=subprocess.PIPE)
                if re.fullmatch('[0-9a-f]+', stdout.strip()):
                    write_debug(f'Git HEAD: {stdout.strip()}')
            except Exception:
                with contextlib.suppress(Exception):
                    sys.exc_clear()

        write_debug(system_identifier())

        exe_versions, ffmpeg_features = FFmpegPostProcessor.get_versions_and_features(self)
        ffmpeg_features = {key for key, val in ffmpeg_features.items() if val}
        if ffmpeg_features:
            exe_versions['ffmpeg'] += ' (%s)' % ','.join(sorted(ffmpeg_features))

        exe_versions['rtmpdump'] = rtmpdump_version()
        exe_versions['phantomjs'] = PhantomJSwrapper._version()
        exe_str = ', '.join(
            f'{exe} {v}' for exe, v in sorted(exe_versions.items()) if v
        ) or 'none'
        write_debug('exe versions: %s' % exe_str)

        from .compat.compat_utils import get_package_info
        from .dependencies import available_dependencies

        write_debug('Optional libraries: %s' % (', '.join(sorted({
            join_nonempty(*get_package_info(m)) for m in available_dependencies.values()
        })) or 'none'))

        self._setup_opener()
        proxy_map = {}
        for handler in self._opener.handlers:
            if hasattr(handler, 'proxies'):
                proxy_map.update(handler.proxies)
        write_debug(f'Proxy map: {proxy_map}')

        # Not implemented
        if False and self.params.get('call_home'):
            ipaddr = self.urlopen('https://yt-dl.org/ip').read().decode()
            write_debug('Public IP address: %s' % ipaddr)
            latest_version = self.urlopen(
                'https://yt-dl.org/latest/version').read().decode()
            if version_tuple(latest_version) > version_tuple(__version__):
                self.report_warning(
                    'You are using an outdated version (newest version: %s)! '
                    'See https://yt-dl.org/update if you need help updating.' %
                    latest_version)

    def _setup_opener(self):
        if hasattr(self, '_opener'):
            return
        timeout_val = self.params.get('socket_timeout')
        self._socket_timeout = 20 if timeout_val is None else float(timeout_val)

        opts_cookiesfrombrowser = self.params.get('cookiesfrombrowser')
        opts_cookiefile = self.params.get('cookiefile')
        opts_proxy = self.params.get('proxy')

        self.cookiejar = load_cookies(opts_cookiefile, opts_cookiesfrombrowser, self)

        cookie_processor = YoutubeDLCookieProcessor(self.cookiejar)
        if opts_proxy is not None:
            if opts_proxy == '':
                proxies = {}
            else:
                proxies = {'http': opts_proxy, 'https': opts_proxy}
        else:
            proxies = urllib.request.getproxies()
            # Set HTTPS proxy to HTTP one if given (https://github.com/ytdl-org/youtube-dl/issues/805)
            if 'http' in proxies and 'https' not in proxies:
                proxies['https'] = proxies['http']
        proxy_handler = PerRequestProxyHandler(proxies)

        debuglevel = 1 if self.params.get('debug_printtraffic') else 0
        https_handler = make_HTTPS_handler(self.params, debuglevel=debuglevel)
        ydlh = YoutubeDLHandler(self.params, debuglevel=debuglevel)
        redirect_handler = YoutubeDLRedirectHandler()
        data_handler = urllib.request.DataHandler()

        # When passing our own FileHandler instance, build_opener won't add the
        # default FileHandler and allows us to disable the file protocol, which
        # can be used for malicious purposes (see
        # https://github.com/ytdl-org/youtube-dl/issues/8227)
        file_handler = urllib.request.FileHandler()

        def file_open(*args, **kwargs):
            raise urllib.error.URLError('file:// scheme is explicitly disabled in yt-dlp for security reasons')
        file_handler.file_open = file_open

        opener = urllib.request.build_opener(
            proxy_handler, https_handler, cookie_processor, ydlh, redirect_handler, data_handler, file_handler)

        # Delete the default user-agent header, which would otherwise apply in
        # cases where our custom HTTP handler doesn't come into play
        # (See https://github.com/ytdl-org/youtube-dl/issues/1309 for details)
        opener.addheaders = []
        self._opener = opener

    def encode(self, s):
        if isinstance(s, bytes):
            return s  # Already encoded

        try:
            return s.encode(self.get_encoding())
        except UnicodeEncodeError as err:
            err.reason = err.reason + '. Check your system encoding configuration or use the --encoding option.'
            raise

    def get_encoding(self):
        encoding = self.params.get('encoding')
        if encoding is None:
            encoding = preferredencoding()
        return encoding

    def _write_info_json(self, label, ie_result, infofn, overwrite=None):
        ''' Write infojson and returns True = written, 'exists' = Already exists, False = skip, None = error '''
        if overwrite is None:
            overwrite = self.params.get('overwrites', True)
        if not self.params.get('writeinfojson'):
            return False
        elif not infofn:
            self.write_debug(f'Skipping writing {label} infojson')
            return False
        elif not self._ensure_dir_exists(infofn):
            return None
        elif not overwrite and os.path.exists(infofn):
            self.to_screen(f'[info] {label.title()} metadata is already present')
            return 'exists'

        self.to_screen(f'[info] Writing {label} metadata as JSON to: {infofn}')
        try:
            write_json_file(self.sanitize_info(ie_result, self.params.get('clean_infojson', True)), infofn)
            return True
        except OSError:
            self.report_error(f'Cannot write {label} metadata to JSON file {infofn}')
            return None

    def _write_description(self, label, ie_result, descfn):
        ''' Write description and returns True = written, False = skip, None = error '''
        if not self.params.get('writedescription'):
            return False
        elif not descfn:
            self.write_debug(f'Skipping writing {label} description')
            return False
        elif not self._ensure_dir_exists(descfn):
            return None
        elif not self.params.get('overwrites', True) and os.path.exists(descfn):
            self.to_screen(f'[info] {label.title()} description is already present')
        elif ie_result.get('description') is None:
            self.report_warning(f'There\'s no {label} description to write')
            return False
        else:
            try:
                self.to_screen(f'[info] Writing {label} description to: {descfn}')
                with open(encodeFilename(descfn), 'w', encoding='utf-8') as descfile:
                    descfile.write(ie_result['description'])
            except OSError:
                self.report_error(f'Cannot write {label} description file {descfn}')
                return None
        return True

    def _write_subtitles(self, info_dict, filename):
        ''' Write subtitles to file and return list of (sub_filename, final_sub_filename); or None if error'''
        ret = []
        subtitles = info_dict.get('requested_subtitles')
        if not subtitles or not (self.params.get('writesubtitles') or self.params.get('writeautomaticsub')):
            # subtitles download errors are already managed as troubles in relevant IE
            # that way it will silently go on when used with unsupporting IE
            return ret

        sub_filename_base = self.prepare_filename(info_dict, 'subtitle')
        if not sub_filename_base:
            self.to_screen('[info] Skipping writing video subtitles')
            return ret
        for sub_lang, sub_info in subtitles.items():
            sub_format = sub_info['ext']
            sub_filename = subtitles_filename(filename, sub_lang, sub_format, info_dict.get('ext'))
            sub_filename_final = subtitles_filename(sub_filename_base, sub_lang, sub_format, info_dict.get('ext'))
            existing_sub = self.existing_file((sub_filename_final, sub_filename))
            if existing_sub:
                self.to_screen(f'[info] Video subtitle {sub_lang}.{sub_format} is already present')
                sub_info['filepath'] = existing_sub
                ret.append((existing_sub, sub_filename_final))
                continue

            self.to_screen(f'[info] Writing video subtitles to: {sub_filename}')
            if sub_info.get('data') is not None:
                try:
                    # Use newline='' to prevent conversion of newline characters
                    # See https://github.com/ytdl-org/youtube-dl/issues/10268
                    with open(sub_filename, 'w', encoding='utf-8', newline='') as subfile:
                        subfile.write(sub_info['data'])
                    sub_info['filepath'] = sub_filename
                    ret.append((sub_filename, sub_filename_final))
                    continue
                except OSError:
                    self.report_error(f'Cannot write video subtitles file {sub_filename}')
                    return None

            try:
                sub_copy = sub_info.copy()
                sub_copy.setdefault('http_headers', info_dict.get('http_headers'))
                self.dl(sub_filename, sub_copy, subtitle=True)
                sub_info['filepath'] = sub_filename
                ret.append((sub_filename, sub_filename_final))
            except (DownloadError, ExtractorError, IOError, OSError, ValueError) + network_exceptions as err:
                msg = f'Unable to download video subtitles for {sub_lang!r}: {err}'
                if self.params.get('ignoreerrors') is not True:  # False or 'only_download'
                    if not self.params.get('ignoreerrors'):
                        self.report_error(msg)
                    raise DownloadError(msg)
                self.report_warning(msg)
        return ret

    def _write_thumbnails(self, label, info_dict, filename, thumb_filename_base=None):
        ''' Write thumbnails to file and return list of (thumb_filename, final_thumb_filename) '''
        write_all = self.params.get('write_all_thumbnails', False)
        thumbnails, ret = [], []
        if write_all or self.params.get('writethumbnail', False):
            thumbnails = info_dict.get('thumbnails') or []
        multiple = write_all and len(thumbnails) > 1

        if thumb_filename_base is None:
            thumb_filename_base = filename
        if thumbnails and not thumb_filename_base:
            self.write_debug(f'Skipping writing {label} thumbnail')
            return ret

        for idx, t in list(enumerate(thumbnails))[::-1]:
            thumb_ext = (f'{t["id"]}.' if multiple else '') + determine_ext(t['url'], 'jpg')
            thumb_display_id = f'{label} thumbnail {t["id"]}'
            thumb_filename = replace_extension(filename, thumb_ext, info_dict.get('ext'))
            thumb_filename_final = replace_extension(thumb_filename_base, thumb_ext, info_dict.get('ext'))

            existing_thumb = self.existing_file((thumb_filename_final, thumb_filename))
            if existing_thumb:
                self.to_screen('[info] %s is already present' % (
                    thumb_display_id if multiple else f'{label} thumbnail').capitalize())
                t['filepath'] = existing_thumb
                ret.append((existing_thumb, thumb_filename_final))
            else:
                self.to_screen(f'[info] Downloading {thumb_display_id} ...')
                try:
                    uf = self.urlopen(sanitized_Request(t['url'], headers=t.get('http_headers', {})))
                    self.to_screen(f'[info] Writing {thumb_display_id} to: {thumb_filename}')
                    with open(encodeFilename(thumb_filename), 'wb') as thumbf:
                        shutil.copyfileobj(uf, thumbf)
                    ret.append((thumb_filename, thumb_filename_final))
                    t['filepath'] = thumb_filename
                except network_exceptions as err:
                    thumbnails.pop(idx)
                    self.report_warning(f'Unable to download {thumb_display_id}: {err}')
            if ret and not write_all:
                break
        return ret

    @__fd()
    def open(self, filename, open_mode, **kwargs):
        if self.params.get('escape_long_names', False):
            return escaped_open(filename, open_mode, **kwargs)
        else:
            return open(filename, open_mode, **kwargs)

    @__fd(stream_indexing=0)
    def sanitize_open(self, filename, open_mode):
        if self.params.get('escape_long_names', False):
            return escaped_sanitize_open(filename, open_mode)
        else:
            return sanitize_open(filename, open_mode)

    def stat(self, path, *args, **kwargs):
        if self.params.get('escape_long_names', False):
            return escaped_stat(path, *args, **kwargs)
        else:
            return os.stat(path, *args, **kwargs)

    def unlink(self, path, *args, **kwargs):
        if self.params.get('escape_long_names', False):
            escaped_unlink(path, *args, **kwargs)
        else:
            os.unlink(path, *args, **kwargs)

    def isfile(self, path):
        if self.params.get('escape_long_names', False):
            return escaped_path_isfile(path)
        else:
            return os.path.isfile(path)

    def exists(self, path):
        if self.params.get('escape_long_names', False):
            return escaped_path_exists(path)
        else:
            return os.path.exists(path)

    def getsize(self, filename):
        if self.params.get('escape_long_names', False):
            return escaped_path_getsize(filename)
        else:
            return os.path.getsize(filename)

    def utime(self, path, *args, **kwargs):
        if self.params.get('escape_long_names', False):
            escaped_utime(path, *args, **kwargs)
        else:
            os.utime(path, *args, **kwargs)

    def rename(self, src, dst, *args, **kwargs):
        if self.params.get('escape_long_names', False):
            escaped_rename(src, dst, *args, **kwargs)
        else:
            os.rename(src, dst, *args, **kwargs)

    def replace(self, src, dst, *args, **kwargs):
        if self.params.get('escape_long_names', False):
            escaped_replace(src, dst, *args, **kwargs)
        else:
            os.replace(src, dst, *args, **kwargs)

    def remove(self, path, *args, **kwargs):
        if self.params.get('escape_long_names', False):
            escaped_remove(path, *args, **kwargs)
        else:
            os.remove(path, *args, **kwargs)

    def basename(self, path, *args, **kwargs):
        if self.params.get('escape_long_names', False):
            return escaped_basename(path)
        else:
            return os.path.basename(path)

    def dirname(self, path, *args, **kwargs):
        if self.params.get('escape_long_names', False):
            return escaped_dirname(path)
        else:
            return os.path.dirname(path)

    def isabs(self, filename):
        if self.params.get('escape_long_names', False):
            return escaped_isabs(filename)
        else:
            return os.path.isabs(filename)

    def ensure_directory(self, filename):
        if self.params.get('escape_long_names', False):
            ensure_directory(filename)<|MERGE_RESOLUTION|>--- conflicted
+++ resolved
@@ -400,6 +400,7 @@
                        Progress hooks are guaranteed to be called at least twice
                        (with status "started" and "finished") if the processing is successful.
     merge_output_format: "/" separated list of extensions to use when merging formats.
+                         "auto" may be used as the first component to choose by codecs without preference.
     final_ext:         Expected final extension; used to detect when the file was
                        already downloaded and converted
     fixup:             Automatically correct known faults of the file.
@@ -2166,20 +2167,23 @@
             the_only_video = video_fmts[0] if len(video_fmts) == 1 else None
             the_only_audio = audio_fmts[0] if len(audio_fmts) == 1 else None
 
-<<<<<<< HEAD
-            # if the merge was requested, force it to merge info MKV
-            # when --merge-output-format is not given
-            # because this is the behavior what I want
-            output_ext = self.params.get('merge_output_format') or 'mkv'
-=======
-            output_ext = get_compatible_ext(
-                vcodecs=[f.get('vcodec') for f in video_fmts],
-                acodecs=[f.get('acodec') for f in audio_fmts],
-                vexts=[f['ext'] for f in video_fmts],
-                aexts=[f['ext'] for f in audio_fmts],
-                preferences=(try_call(lambda: self.params['merge_output_format'].split('/'))
-                             or self.params.get('prefer_free_formats') and ('webm', 'mkv')))
->>>>>>> fc61aff4
+            mof = list(filter(None, try_call(lambda: self.params['merge_output_format'].split('/')) or []))
+            if mof:
+                # "--merge-output-format auto" to get the same behavior as yt-dlp
+                # the first "auto" is skipped so you can do "auto/mp4/webm"
+                if mof[0] == 'auto':
+                    mof = mof[1:]
+                output_ext = get_compatible_ext(
+                    vcodecs=[f.get('vcodec') for f in video_fmts],
+                    acodecs=[f.get('acodec') for f in audio_fmts],
+                    vexts=[f['ext'] for f in video_fmts],
+                    aexts=[f['ext'] for f in audio_fmts],
+                    preferences=(mof or self.params.get('prefer_free_formats') and ('webm', 'mkv')))
+            else:
+                # if the merge was requested, force it to merge info MKV
+                # if --merge-output-format is unset
+                # because this is the behavior what I want
+                output_ext = 'mkv'
 
             filtered = lambda *keys: filter(None, (traverse_obj(fmt, *keys) for fmt in formats_info))
 
@@ -3257,27 +3261,13 @@
                         return
 
                 if info_dict.get('requested_formats') is not None:
-<<<<<<< HEAD
-
-=======
->>>>>>> fc61aff4
+
                     requested_formats = info_dict['requested_formats']
                     old_ext = info_dict['ext']
 
-                    # merge to mkv without --merge-output-format no matter what
+                    # merge to mkv if --merge-output-format is unset
                     if self.params.get('merge_output_format') is None:
-<<<<<<< HEAD
                         info_dict['ext'] = 'mkv'
-=======
-                        if (info_dict['ext'] == 'webm'
-                                and info_dict.get('thumbnails')
-                                # check with type instead of pp_key, __name__, or isinstance
-                                # since we dont want any custom PPs to trigger this
-                                and any(type(pp) == EmbedThumbnailPP for pp in self._pps['post_process'])):  # noqa: E721
-                            info_dict['ext'] = 'mkv'
-                            self.report_warning(
-                                'webm doesn\'t support embedding a thumbnail, mkv will be used')
->>>>>>> fc61aff4
                     new_ext = info_dict['ext']
 
                     def correct_ext(filename, ext=new_ext):
