#!/usr/bin/env python3
# coding: utf-8

from __future__ import absolute_import, unicode_literals

import collections
import contextlib
import copy
import datetime
import errno
import fileinput
import functools
import io
import itertools
import json
import locale
import operator
import os
import platform
import re
import shutil
import subprocess
import sys
import tempfile
import time
import tokenize
import traceback
import random
import unicodedata

from enum import Enum
from string import ascii_letters

from .compat import (
    compat_basestring,
    compat_get_terminal_size,
    compat_kwargs,
    compat_numeric_types,
    compat_os_name,
    compat_pycrypto_AES,
    compat_shlex_quote,
    compat_str,
    compat_tokenize_tokenize,
    compat_urllib_error,
    compat_urllib_request,
    compat_urllib_request_DataHandler,
    windows_enable_vt_mode,
)
from .cookies import load_cookies
from .utils import (
    ExclusivelyLockedError,
    age_restricted,
    args_to_str,
    compiled_regex_type,
    ContentTooShortError,
    date_from_str,
    DateRange,
    DEFAULT_OUTTMPL,
    determine_ext,
    determine_protocol,
    dig_object_type,
    DownloadCancelled,
    DownloadError,
    encode_compat_str,
    encodeArgument,
    encodeFilename,
    EntryNotInPlaylist,
    error_to_compat_str,
    ExistingVideoReached,
    expand_path,
    ExtractorError,
    float_or_none,
    format_bytes,
    format_field,
    formatSeconds,
    GeoRestrictedError,
    HEADRequest,
    int_or_none,
    iri_to_uri,
    ISO3166Utils,
    join_nonempty,
    LazyList,
    LINK_TEMPLATES,
    locked_file,
    make_dir,
    make_HTTPS_handler,
    MaxDownloadsReached,
    network_exceptions,
    number_of_digits,
    orderedSet,
    OUTTMPL_TYPES,
    PagedList,
    parse_filesize,
    PerRequestProxyHandler,
    platform_name,
    Popen,
    PostProcessingError,
    preferredencoding,
    prepend_extension,
    ReExtractInfo,
    register_socks_protocols,
    RejectedVideoReached,
    render_table,
    replace_extension,
    SameFileError,
    sanitize_filename,
    sanitize_open,
    sanitize_path,
    sanitize_url,
    sanitized_Request,
    std_headers,
    STR_FORMAT_RE_TMPL,
    STR_FORMAT_TYPES,
    str_or_none,
    strftime_or_none,
    subtitles_filename,
    ReextractRequested,
    supports_terminal_sequences,
<<<<<<< HEAD
=======
    timetuple_from_msec,
>>>>>>> 717216b0
    to_high_limit_path,
    traverse_obj,
    try_get,
    UnavailableVideoError,
    url_basename,
    variadic,
    version_tuple,
    write_json_file,
    write_string,
    YoutubeDLCookieProcessor,
    YoutubeDLHandler,
    YoutubeDLRedirectHandler,
)
from .cache import Cache
from .minicurses import format_text
from .extractor import (
    gen_extractor_classes,
    get_info_extractor,
    _LAZY_LOADER,
    _PLUGIN_CLASSES as plugin_extractors
)
from .extractor.openload import PhantomJSwrapper
from .downloader import (
    FFmpegFD,
    LDM_EXCEPTIONS,
    get_suitable_downloader,
    shorten_protocol_name
)
from .downloader.rtmp import rtmpdump_version
from .postprocessor import (
    get_postprocessor,
    FFmpegFixupDurationPP,
    FFmpegFixupM3u8PP,
    FFmpegFixupM4aPP,
    FFmpegFixupStretchedPP,
    FFmpegFixupTimestampPP,
    FFmpegMergerPP,
    FFmpegPostProcessor,
    MoveFilesAfterDownloadPP,
    _PLUGIN_CLASSES as plugin_postprocessors
)
from .longname import (
    escaped_open,
    escaped_path_exists,
    escaped_path_getsize,
    escaped_path_isfile,
    escaped_sanitize_open,
    escaped_stat,
    escaped_unlink,
    escaped_utime,
    escaped_rename,
    escaped_replace,
    escaped_remove,
    escaped_basename,
    escaped_dirname,
    escaped_isabs,
    ensure_directory,
    split_longname,
)
from .update import detect_variant
<<<<<<< HEAD
from .version import __version__
try:
    from .build_config import git_commit, git_upstream_commit
except ImportError:
    git_commit, git_upstream_commit = None, None
=======
from .version import __version__, RELEASE_GIT_HEAD
>>>>>>> 717216b0

if compat_os_name == 'nt':
    import ctypes


class YoutubeDL(object):
    """YoutubeDL class.

    YoutubeDL objects are the ones responsible of downloading the
    actual video file and writing it to disk if the user has requested
    it, among some other tasks. In most cases there should be one per
    program. As, given a video URL, the downloader doesn't know how to
    extract all the needed information, task that InfoExtractors do, it
    has to pass the URL to one of them.

    For this, YoutubeDL objects have a method that allows
    InfoExtractors to be registered in a given order. When it is passed
    a URL, the YoutubeDL object handles it to the first InfoExtractor it
    finds that reports being able to handle it. The InfoExtractor extracts
    all the information about the video or videos the URL refers to, and
    YoutubeDL process the extracted information, possibly using a File
    Downloader to download the video.

    YoutubeDL objects accept a lot of parameters. In order not to saturate
    the object constructor with arguments, it receives a dictionary of
    options instead. These options are available through the params
    attribute for the InfoExtractors to use. The YoutubeDL also
    registers itself as the downloader in charge for the InfoExtractors
    that are added to it, so this is a "mutual registration".

    Available options:

    username:          Username for authentication purposes.
    password:          Password for authentication purposes.
    videopassword:     Password for accessing a video.
    ap_mso:            Adobe Pass multiple-system operator identifier.
    ap_username:       Multiple-system operator account username.
    ap_password:       Multiple-system operator account password.
    usenetrc:          Use netrc for authentication instead.
    verbose:           Print additional info to stdout.
    quiet:             Do not print messages to stdout.
    no_warnings:       Do not print out anything for warnings.
    forceprint:        A list of templates to force print
    forceurl:          Force printing final URL. (Deprecated)
    forcetitle:        Force printing title. (Deprecated)
    forceid:           Force printing ID. (Deprecated)
    forcethumbnail:    Force printing thumbnail URL. (Deprecated)
    forcedescription:  Force printing description. (Deprecated)
    forcefilename:     Force printing final filename. (Deprecated)
    forceduration:     Force printing duration. (Deprecated)
    forcejson:         Force printing info_dict as JSON.
    dump_single_json:  Force printing the info_dict of the whole playlist
                       (or video) as a single JSON line.
    force_write_download_archive: Force writing download archive regardless
                       of 'skip_download' or 'simulate'.
    simulate:          Do not download the video files. If unset (or None),
                       simulate only if listsubtitles, listformats or list_thumbnails is used
    format:            Video format code. see "FORMAT SELECTION" for more details.
                       You can also pass a function. The function takes 'ctx' as
                       argument and returns the formats to download.
                       See "build_format_selector" for an implementation
    allow_unplayable_formats:   Allow unplayable formats to be extracted and downloaded.
    ignore_no_formats_error: Ignore "No video formats" error. Usefull for
                       extracting metadata even if the video is not actually
                       available for download (experimental)
    format_sort:       A list of fields by which to sort the video formats.
                       See "Sorting Formats" for more details.
    format_sort_force: Force the given format_sort. see "Sorting Formats"
                       for more details.
    allow_multiple_video_streams:   Allow multiple video streams to be merged
                       into a single file
    allow_multiple_audio_streams:   Allow multiple audio streams to be merged
                       into a single file
    check_formats      Whether to test if the formats are downloadable.
                       Can be True (check all), False (check none),
                       'selected' (check selected formats),
                       or None (check only if requested by extractor)
    paths:             Dictionary of output paths. The allowed keys are 'home'
                       'temp' and the keys of OUTTMPL_TYPES (in utils.py)
    outtmpl:           Dictionary of templates for output names. Allowed keys
                       are 'default' and the keys of OUTTMPL_TYPES (in utils.py).
                       For compatibility with youtube-dl, a single string can also be used
    outtmpl_na_placeholder: Placeholder for unavailable meta fields.
    restrictfilenames: Do not allow "&" and spaces in file names
    trim_file_name:    Limit length of filename (extension excluded)
    windowsfilenames:  Force the filenames to be windows compatible
    ignoreerrors:      Do not stop on download/postprocessing errors.
                       Can be 'only_download' to ignore only download errors.
                       Default is 'only_download' for CLI, but False for API
    skip_playlist_after_errors: Number of allowed failures until the rest of
                       the playlist is skipped
    force_generic_extractor: Force downloader to use the generic extractor
    overwrites:        Overwrite all video and metadata files if True,
                       overwrite only non-video files if None
                       and don't overwrite any file if False
                       For compatibility with youtube-dl,
                       "nooverwrites" may also be used instead
    playliststart:     Playlist item to start at.
    playlistend:       Playlist item to end at.
    playlist_items:    Specific indices of playlist to download.
    playlistreverse:   Download playlist items in reverse order.
    playlistrandom:    Download playlist items in random order.
    matchtitle:        Download only matching titles.
    rejecttitle:       Reject downloads for matching titles.
    logger:            Log messages to a logging.Logger instance.
    logtostderr:       Log messages to stderr instead of stdout.
    consoletitle:       Display progress in console window's titlebar.
    writedescription:  Write the video description to a .description file
    writeinfojson:     Write the video description to a .info.json file
    clean_infojson:    Remove private fields from the infojson
    getcomments:       Extract video comments. This will not be written to disk
                       unless writeinfojson is also given
    writeannotations:  Write the video annotations to a .annotations.xml file
    writethumbnail:    Write the thumbnail image to a file
    allow_playlist_files: Whether to write playlists' description, infojson etc
                       also to disk when using the 'write*' options
    write_all_thumbnails:  Write all thumbnail formats to files
    writelink:         Write an internet shortcut file, depending on the
                       current platform (.url/.webloc/.desktop)
    writeurllink:      Write a Windows internet shortcut file (.url)
    writewebloclink:   Write a macOS internet shortcut file (.webloc)
    writedesktoplink:  Write a Linux internet shortcut file (.desktop)
    writesubtitles:    Write the video subtitles to a file
    writeautomaticsub: Write the automatically generated subtitles to a file
    allsubtitles:      Deprecated - Use subtitleslangs = ['all']
                       Downloads all the subtitles of the video
                       (requires writesubtitles or writeautomaticsub)
    listsubtitles:     Lists all available subtitles for the video
    subtitlesformat:   The format code for subtitles
    subtitleslangs:    List of languages of the subtitles to download (can be regex).
                       The list may contain "all" to refer to all the available
                       subtitles. The language can be prefixed with a "-" to
                       exclude it from the requested languages. Eg: ['all', '-live_chat']
    keepvideo:         Keep the video file after post-processing
    daterange:         A DateRange object, download only if the upload_date is in the range.
    skip_download:     Skip the actual download of the video file
    cachedir:          Location of the cache files in the filesystem.
                       False to disable filesystem cache.
    noplaylist:        Download single video instead of a playlist if in doubt.
    age_limit:         An integer representing the user's age in years.
                       Unsuitable videos for the given age are skipped.
    min_views:         An integer representing the minimum view count the video
                       must have in order to not be skipped.
                       Videos without view count information are always
                       downloaded. None for no limit.
    max_views:         An integer representing the maximum view count.
                       Videos that are more popular than that are not
                       downloaded.
                       Videos without view count information are always
                       downloaded. None for no limit.
    download_archive:  File name of a file where all downloads are recorded.
                       Videos already present in the file are not downloaded
                       again.
    break_on_existing: Stop the download process after attempting to download a
                       file that is in the archive.
    break_on_reject:   Stop the download process when encountering a video that
                       has been filtered out.
    break_per_url:     Whether break_on_reject and break_on_existing
                       should act on each input URL as opposed to for the entire queue
    cookiefile:        File name where cookies should be read from and dumped to
    cookiesfrombrowser: A tuple containing the name of the browser and the profile
                       name/path from where cookies are loaded.
                       Eg: ('chrome', ) or ('vivaldi', 'default')
    nocheckcertificate:Do not verify SSL certificates
    prefer_insecure:   Use HTTP instead of HTTPS to retrieve information.
                       At the moment, this is only supported by YouTube.
    proxy:             URL of the proxy server to use
    geo_verification_proxy:  URL of the proxy to use for IP address verification
                       on geo-restricted sites.
    socket_timeout:    Time to wait for unresponsive hosts, in seconds
    bidi_workaround:   Work around buggy terminals without bidirectional text
                       support, using fridibi
    debug_printtraffic:Print out sent and received HTTP traffic
    include_ads:       Download ads as well
    default_search:    Prepend this string if an input url is not valid.
                       'auto' for elaborate guessing
    encoding:          Use this encoding instead of the system-specified.
    extract_flat:      Do not resolve URLs, return the immediate result.
                       Pass in 'in_playlist' to only show this behavior for
                       playlist items.
    wait_for_video:    If given, wait for scheduled streams to become available.
                       The value should be a tuple containing the range
                       (min_secs, max_secs) to wait between retries
    postprocessors:    A list of dictionaries, each with an entry
                       * key:  The name of the postprocessor. See
                               yt_dlp/postprocessor/__init__.py for a list.
                       * when: When to run the postprocessor. Can be one of
                               pre_process|before_dl|post_process|after_move.
                               Assumed to be 'post_process' if not given
    post_hooks:        Deprecated - Register a custom postprocessor instead
                       A list of functions that get called as the final step
                       for each video file, after all postprocessors have been
                       called. The filename will be passed as the only argument.
    progress_hooks:    A list of functions that get called on download
                       progress, with a dictionary with the entries
                       * status: One of "downloading", "error", or "finished".
                                 Check this first and ignore unknown values.
                       * info_dict: The extracted info_dict

                       If status is one of "downloading", or "finished", the
                       following properties may also be present:
                       * filename: The final filename (always present)
                       * tmpfilename: The filename we're currently writing to
                       * downloaded_bytes: Bytes on disk
                       * total_bytes: Size of the whole file, None if unknown
                       * total_bytes_estimate: Guess of the eventual file size,
                                               None if unavailable.
                       * elapsed: The number of seconds since download started.
                       * eta: The estimated time in seconds, None if unknown
                       * speed: The download speed in bytes/second, None if
                                unknown
                       * fragment_index: The counter of the currently
                                         downloaded video fragment.
                       * fragment_count: The number of fragments (= individual
                                         files that will be merged)

                       Progress hooks are guaranteed to be called at least once
                       (with status "finished") if the download is successful.
    postprocessor_hooks:  A list of functions that get called on postprocessing
                       progress, with a dictionary with the entries
                       * status: One of "started", "processing", or "finished".
                                 Check this first and ignore unknown values.
                       * postprocessor: Name of the postprocessor
                       * info_dict: The extracted info_dict

                       Progress hooks are guaranteed to be called at least twice
                       (with status "started" and "finished") if the processing is successful.
    merge_output_format: Extension to use when merging formats.
    final_ext:         Expected final extension; used to detect when the file was
                       already downloaded and converted
    fixup:             Automatically correct known faults of the file.
                       One of:
                       - "never": do nothing
                       - "warn": only emit a warning
                       - "detect_or_warn": check whether we can do anything
                                           about it, warn otherwise (default)
    source_address:    Client-side IP address to bind to.
    call_home:         Boolean, true iff we are allowed to contact the
                       yt-dlp servers for debugging. (BROKEN)
    sleep_interval_requests: Number of seconds to sleep between requests
                       during extraction
    sleep_interval:    Number of seconds to sleep before each download when
                       used alone or a lower bound of a range for randomized
                       sleep before each download (minimum possible number
                       of seconds to sleep) when used along with
                       max_sleep_interval.
    max_sleep_interval:Upper bound of a range for randomized sleep before each
                       download (maximum possible number of seconds to sleep).
                       Must only be used along with sleep_interval.
                       Actual sleep time will be a random float from range
                       [sleep_interval; max_sleep_interval].
    sleep_before_extract: Number of seconds to sleep before each extraction when
                          used alone or a lower bound of a range for randomized
                          sleep before each extraction (minimum possible number
                          of seconds to sleep) when used along with
                          max_sleep_before_extract.
    max_sleep_before_extract: Upper bound of a range for randomized sleep before each
                              extraction (maximum possible number of seconds to sleep).
                              Must only be used along with sleep_before_extract.
                              Actual sleep time will be a random float from range
                              [sleep_before_extract; max_sleep_before_extract].
    sleep_interval_subtitles: Number of seconds to sleep before each subtitle download
    listformats:       Print an overview of available video formats and exit.
    list_thumbnails:   Print a table of all thumbnails and exit.
    match_filter:      A function that gets called with the info_dict of
                       every video.
                       If it returns a message, the video is ignored.
                       If it returns None, the video is downloaded.
                       match_filter_func in utils.py is one example for this.
    no_color:          Do not emit color codes in output.
    geo_bypass:        Bypass geographic restriction via faking X-Forwarded-For
                       HTTP header
    geo_bypass_country:
                       Two-letter ISO 3166-2 country code that will be used for
                       explicit geographic restriction bypassing via faking
                       X-Forwarded-For HTTP header
    geo_bypass_ip_block:
                       IP range in CIDR notation that will be used similarly to
                       geo_bypass_country
    escape_long_names: If True, it splits filename into 255-byte chunks in current locale,
                       to avoid "File name too long" error. Most user don't need this.
    live_download_mkv: If True, live will be recorded in MKV format instead of MP4.
    printjsontypes:    DO NOT USE THIS. If True, it shows type of each elements in info_dict.
    check_peertube_instance: If True, generic extractor tests if it's PeerTube instance for
                             requested domain.
    check_mastodon_instance: Same as above, but for Mastodon.
    extractor_retries: Number of retries for known extractor errors. Defaults to 3. Can be "infinite".
    test_filename:     Use this to filter video file using external executable or regex
                        (compiled regex or string starting with "re:").
                       For external executable, return code 0 lets YTDL to start downloading.
                       For regex, download will begin if re.search matches.
    lock_exclusive:    When True, downloading will be locked exclusively to
                       this process by creating .lock file.
                       It'll be removed after download.

    The following options determine which downloader is picked:
    external_downloader: A dictionary of protocol keys and the executable of the
                       external downloader to use for it. The allowed protocols
                       are default|http|ftp|m3u8|dash|rtsp|rtmp|mms.
                       Set the value to 'native' to use the native downloader
    hls_prefer_native: Deprecated - Use external_downloader = {'m3u8': 'native'}
                       or {'m3u8': 'ffmpeg'} instead.
                       Use the native HLS downloader instead of ffmpeg/avconv
                       if True, otherwise use ffmpeg/avconv if False, otherwise
                       use downloader suggested by extractor if None.
    compat_opts:       Compatibility options. See "Differences in default behavior".
                       The following options do not work when used through the API:
                       filename, abort-on-error, multistreams, no-live-chat, format-sort
                       no-clean-infojson, no-playlist-metafiles, no-keep-subs, no-attach-info-json.
                       Refer __init__.py for their implementation
    progress_template: Dictionary of templates for progress outputs.
                       Allowed keys are 'download', 'postprocess',
                       'download-title' (console title) and 'postprocess-title'.
                       The template is mapped on a dictionary with keys 'progress' and 'info'

    The following parameters are not used by YoutubeDL itself, they are used by
    the downloader (see yt_dlp/downloader/common.py):
    nopart, updatetime, buffersize, ratelimit, throttledratelimit, min_filesize,
    max_filesize, test, noresizebuffer, retries, fragment_retries, continuedl,
    noprogress, xattr_set_filesize, hls_use_mpegts, http_chunk_size,
    external_downloader_args, concurrent_fragment_downloads.

    The following options are used by the post processors:
    prefer_ffmpeg:     If False, use avconv instead of ffmpeg if both are available,
                       otherwise prefer ffmpeg. (avconv support is deprecated)
    ffmpeg_location:   Location of the ffmpeg/avconv binary; either the path
                       to the binary or its containing directory.
    postprocessor_args: A dictionary of postprocessor/executable keys (in lower case)
                       and a list of additional command-line arguments for the
                       postprocessor/executable. The dict can also have "PP+EXE" keys
                       which are used when the given exe is used by the given PP.
                       Use 'default' as the name for arguments to passed to all PP
                       For compatibility with youtube-dl, a single list of args
                       can also be used

    The following options are used by the extractors:
    extractor_retries: Number of times to retry for known errors
    dynamic_mpd:       Whether to process dynamic DASH manifests (default: True)
    hls_split_discontinuity: Split HLS playlists to different formats at
                       discontinuities such as ad breaks (default: False)
    extractor_args:    A dictionary of arguments to be passed to the extractors.
                       See "EXTRACTOR ARGUMENTS" for details.
                       Eg: {'youtube': {'skip': ['dash', 'hls']}}
    youtube_include_dash_manifest: Deprecated - Use extractor_args instead.
                       If True (default), DASH manifests and related
                       data will be downloaded and processed by extractor.
                       You can reduce network I/O by disabling it if you don't
                       care about DASH. (only for youtube)
    youtube_include_hls_manifest: Deprecated - Use extractor_args instead.
                       If True (default), HLS manifests and related
                       data will be downloaded and processed by extractor.
                       You can reduce network I/O by disabling it if you don't
                       care about HLS. (only for youtube)
    """

    _NUMERIC_FIELDS = set((
        'width', 'height', 'tbr', 'abr', 'asr', 'vbr', 'fps', 'filesize', 'filesize_approx',
        'timestamp', 'release_timestamp',
        'duration', 'view_count', 'like_count', 'dislike_count', 'repost_count',
        'average_rating', 'comment_count', 'age_limit',
        'start_time', 'end_time',
        'chapter_number', 'season_number', 'episode_number',
        'track_number', 'disc_number', 'release_year',
    ))

    _format_selection_exts = {
        'audio': {'m4a', 'mp3', 'ogg', 'aac'},
        'video': {'mp4', 'flv', 'webm', '3gp'},
        'storyboards': {'mhtml'},
    }

    params = None
    _ies = {}
    _pps = {'pre_process': [], 'before_dl': [], 'after_move': [], 'post_process': []}
    _printed_messages = set()
    _first_webpage_request = True
    _download_retcode = None
    _num_downloads = None
    _playlist_level = 0
    _playlist_urls = set()
    _screen_file = None

    def __init__(self, params=None, auto_init=True):
        """Create a FileDownloader object with the given options.
        @param auto_init    Whether to load the default extractors and print header (if verbose).
                            Set to 'no_verbose_header' to not print the header
        """
        if params is None:
            params = {}
        self._ies = {}
        self._ies_instances = {}
        self._pps = {'pre_process': [], 'before_dl': [], 'after_move': [], 'post_process': []}
        self._printed_messages = set()
        self._first_webpage_request = True
        self._post_hooks = []
        self._progress_hooks = []
        self._postprocessor_hooks = []
        self._opened_streams = []
        self._download_retcode = 0
        self._num_downloads = 0
        self._screen_file = [sys.stdout, sys.stderr][params.get('logtostderr', False)]
        self._err_file = sys.stderr
        self.params = params
        self.cache = Cache(self)

        windows_enable_vt_mode()
        self._allow_colors = {
            'screen': not self.params.get('no_color') and supports_terminal_sequences(self._screen_file),
            'err': not self.params.get('no_color') and supports_terminal_sequences(self._err_file),
        }

        if sys.version_info < (3, 6):
            self.report_warning(
                'Python version %d.%d is not supported! Please update to Python 3.6 or above' % sys.version_info[:2])

        if self.params.get('allow_unplayable_formats'):
            self.report_warning(
                f'You have asked for {self._format_err("UNPLAYABLE", self.Styles.EMPHASIS)} formats to be listed/downloaded. '
                'This is a developer option intended for debugging. \n'
                '         If you experience any issues while using this option, '
                f'{self._format_err("DO NOT", self.Styles.ERROR)} open a bug report')

        def check_deprecated(param, option, suggestion):
            if self.params.get(param) is not None:
                self.report_warning('%s is deprecated. Use %s instead' % (option, suggestion))
                return True
            return False

        if check_deprecated('cn_verification_proxy', '--cn-verification-proxy', '--geo-verification-proxy'):
            if self.params.get('geo_verification_proxy') is None:
                self.params['geo_verification_proxy'] = self.params['cn_verification_proxy']

        check_deprecated('autonumber', '--auto-number', '-o "%(autonumber)s-%(title)s.%(ext)s"')
        check_deprecated('usetitle', '--title', '-o "%(title)s-%(id)s.%(ext)s"')
        check_deprecated('useid', '--id', '-o "%(id)s.%(ext)s"')

        for msg in self.params.get('_warnings', []):
            self.report_warning(msg)
        for msg in self.params.get('_deprecation_warnings', []):
            self.deprecation_warning(msg)

        if 'list-formats' in self.params.get('compat_opts', []):
            self.params['listformats_table'] = False

        if 'overwrites' not in self.params and self.params.get('nooverwrites') is not None:
            # nooverwrites was unnecessarily changed to overwrites
            # in 0c3d0f51778b153f65c21906031c2e091fcfb641
            # This ensures compatibility with both keys
            self.params['overwrites'] = not self.params['nooverwrites']
        elif self.params.get('overwrites') is None:
            self.params.pop('overwrites', None)
        else:
            self.params['nooverwrites'] = not self.params['overwrites']

        if params.get('bidi_workaround', False):
            try:
                import pty
                master, slave = pty.openpty()
                width = compat_get_terminal_size().columns
                if width is None:
                    width_args = []
                else:
                    width_args = ['-w', str(width)]
                sp_kwargs = dict(
                    stdin=subprocess.PIPE,
                    stdout=slave,
                    stderr=self._err_file)
                try:
                    self._output_process = Popen(['bidiv'] + width_args, **sp_kwargs)
                except OSError:
                    self._output_process = Popen(['fribidi', '-c', 'UTF-8'] + width_args, **sp_kwargs)
                self._output_channel = os.fdopen(master, 'rb')
            except OSError as ose:
                if ose.errno == errno.ENOENT:
                    self.report_warning(
                        'Could not find fribidi executable, ignoring --bidi-workaround. '
                        'Make sure that  fribidi  is an executable file in one of the directories in your $PATH.')
                else:
                    raise

        if (sys.platform != 'win32'
                and sys.getfilesystemencoding() in ['ascii', 'ANSI_X3.4-1968']
                and not params.get('restrictfilenames', False)):
            # Unicode filesystem API will throw errors (#1474, #13027)
            self.report_warning(
                'Assuming --restrict-filenames since file system encoding '
                'cannot encode all characters. '
                'Set the LC_ALL environment variable to fix this.')
            self.params['restrictfilenames'] = True

        self.outtmpl_dict = self.parse_outtmpl()

        # Creating format selector here allows us to catch syntax errors before the extraction
        self.format_selector = (
            None if self.params.get('format') is None
            else self.params['format'] if callable(self.params['format'])
            else self.build_format_selector(self.params['format']))

        self._setup_opener()

        if auto_init:
            if auto_init != 'no_verbose_header':
                self.print_debug_header()
            self.add_default_info_extractors()

        for pp_def_raw in self.params.get('postprocessors', []):
            pp_def = dict(pp_def_raw)
            when = pp_def.pop('when', 'post_process')
            pp_class = get_postprocessor(pp_def.pop('key'))
            pp = pp_class(self, **compat_kwargs(pp_def))
            self.add_post_processor(pp, when=when)

        hooks = {
            'post_hooks': self.add_post_hook,
            'progress_hooks': self.add_progress_hook,
            'postprocessor_hooks': self.add_postprocessor_hook,
        }
        for opt, fn in hooks.items():
            for ph in self.params.get(opt, []):
                fn(ph)

        register_socks_protocols()

        def preload_download_archive(fn):
            """Preload the archive, if any is specified"""
            if fn is None:
                return False
            self.write_debug(f'Loading archive file {fn!r}')
            try:
                with locked_file(fn, 'r', encoding='utf-8') as archive_file:
                    for line in archive_file:
                        self.archive.add(line.strip())
            except IOError as ioe:
                if ioe.errno != errno.ENOENT:
                    raise
                return False
            return True

        self.archive = set()
        preload_download_archive(self.params.get('download_archive'))

    def warn_if_short_id(self, argv):
        # short YouTube ID starting with dash?
        idxs = [
            i for i, a in enumerate(argv)
            if re.match(r'^-[0-9A-Za-z_-]{10}$', a)]
        if idxs:
            correct_argv = (
                ['yt-dlp']
                + [a for i, a in enumerate(argv) if i not in idxs]
                + ['--'] + [argv[i] for i in idxs]
            )
            self.report_warning(
                'Long argument string detected. '
                'Use -- to separate parameters and URLs, like this:\n%s' %
                args_to_str(correct_argv))

    def add_info_extractor(self, ie):
        """Add an InfoExtractor object to the end of the list."""
        ie_key = ie.ie_key()
        self._ies[ie_key] = ie
        if not isinstance(ie, type):
            self._ies_instances[ie_key] = ie
            ie.set_downloader(self)

    def _get_info_extractor_class(self, ie_key):
        ie = self._ies.get(ie_key)
        if ie is None:
            ie = get_info_extractor(ie_key)
            self.add_info_extractor(ie)
        return ie

    def get_info_extractor(self, ie_key):
        """
        Get an instance of an IE with name ie_key, it will try to get one from
        the _ies list, if there's no instance it will create a new one and add
        it to the extractor list.
        """
        ie = self._ies_instances.get(ie_key)
        if ie is None:
            ie = get_info_extractor(ie_key)()
            self.add_info_extractor(ie)
        return ie

    def add_default_info_extractors(self):
        """
        Add the InfoExtractors returned by gen_extractors to the end of the list
        """
        for ie in gen_extractor_classes():
            self.add_info_extractor(ie)

    def add_post_processor(self, pp, when='post_process'):
        """Add a PostProcessor object to the end of the chain."""
        self._pps[when].append(pp)
        pp.set_downloader(self)

    def add_post_hook(self, ph):
        """Add the post hook"""
        self._post_hooks.append(ph)

    def add_progress_hook(self, ph):
        """Add the download progress hook"""
        self._progress_hooks.append(ph)

    def add_postprocessor_hook(self, ph):
        """Add the postprocessing progress hook"""
        self._postprocessor_hooks.append(ph)

    def _bidi_workaround(self, message):
        if not hasattr(self, '_output_channel'):
            return message

        assert hasattr(self, '_output_process')
        assert isinstance(message, compat_str)
        line_count = message.count('\n') + 1
        self._output_process.stdin.write((message + '\n').encode('utf-8'))
        self._output_process.stdin.flush()
        res = ''.join(self._output_channel.readline().decode('utf-8')
                      for _ in range(line_count))
        return res[:-len('\n')]

    def _write_string(self, message, out=None, only_once=False):
        if only_once:
            if message in self._printed_messages:
                return
            self._printed_messages.add(message)
        write_string(message, out=out, encoding=self.params.get('encoding'))

    def to_stdout(self, message, skip_eol=False, quiet=False):
        """Print message to stdout"""
        if self.params.get('logger'):
            self.params['logger'].debug(message)
        elif not quiet or self.params.get('verbose'):
            self._write_string(
                '%s%s' % (self._bidi_workaround(message), ('' if skip_eol else '\n')),
                self._err_file if quiet else self._screen_file)

    def to_stderr(self, message, only_once=False):
        """Print message to stderr"""
        assert isinstance(message, compat_str)
        if self.params.get('logger'):
            self.params['logger'].error(message)
        else:
            self._write_string('%s\n' % self._bidi_workaround(message), self._err_file, only_once=only_once)

    def to_console_title(self, message):
        if not self.params.get('consoletitle', False):
            return
        if compat_os_name == 'nt':
            if ctypes.windll.kernel32.GetConsoleWindow():
                # c_wchar_p() might not be necessary if `message` is
                # already of type unicode()
                ctypes.windll.kernel32.SetConsoleTitleW(ctypes.c_wchar_p(message))
        elif 'TERM' in os.environ:
            self._write_string('\033]0;%s\007' % message, self._screen_file)

    def save_console_title(self):
        if not self.params.get('consoletitle', False):
            return
        if self.params.get('simulate'):
            return
        if compat_os_name != 'nt' and 'TERM' in os.environ:
            # Save the title on stack
            self._write_string('\033[22;0t', self._screen_file)

    def restore_console_title(self):
        if not self.params.get('consoletitle', False):
            return
        if self.params.get('simulate'):
            return
        if compat_os_name != 'nt' and 'TERM' in os.environ:
            # Restore the title from stack
            self._write_string('\033[23;0t', self._screen_file)

    def __enter__(self):
        self.save_console_title()
        return self

    def __exit__(self, *args):
        self.restore_console_title()

        if self.params.get('cookiefile') is not None:
            try:
                self.cookiejar.save(ignore_discard=True, ignore_expires=True)
            except BaseException as ex:
                self.report_warning('Failed to save cookies: %s' % ex)

    def trouble(self, message=None, tb=None):
        """Determine action to take when a download problem appears.

        Depending on if the downloader has been configured to ignore
        download errors or not, this method may throw an exception or
        not when errors are found, after printing the message.

        tb, if given, is additional traceback information.
        """
        if message is not None:
            self.to_stderr(message)
        if self.params.get('verbose'):
            if tb is None:
                if sys.exc_info()[0]:  # if .trouble has been called from an except block
                    tb = ''
                    if hasattr(sys.exc_info()[1], 'exc_info') and sys.exc_info()[1].exc_info[0]:
                        tb += ''.join(traceback.format_exception(*sys.exc_info()[1].exc_info))
                    tb += encode_compat_str(traceback.format_exc())
                else:
                    tb_data = traceback.format_list(traceback.extract_stack())
                    tb = ''.join(tb_data)
            if tb:
                self.to_stderr(tb)
        if not self.params.get('ignoreerrors'):
            if sys.exc_info()[0] and hasattr(sys.exc_info()[1], 'exc_info') and sys.exc_info()[1].exc_info[0]:
                exc_info = sys.exc_info()[1].exc_info
            else:
                exc_info = sys.exc_info()
            raise DownloadError(message, exc_info)
        self._download_retcode = 1

    def to_screen(self, message, skip_eol=False):
        """Print message to stdout if not in quiet mode"""
        self.to_stdout(
            message, skip_eol, quiet=self.params.get('quiet', False))

    class Styles(Enum):
        HEADERS = 'yellow'
        EMPHASIS = 'light blue'
        ID = 'green'
        DELIM = 'blue'
        ERROR = 'red'
        WARNING = 'yellow'
        SUPPRESS = 'light black'

    def _format_text(self, handle, allow_colors, text, f, fallback=None, *, test_encoding=False):
        if test_encoding:
            original_text = text
            encoding = self.params.get('encoding') or getattr(handle, 'encoding', 'ascii')
            text = text.encode(encoding, 'ignore').decode(encoding)
            if fallback is not None and text != original_text:
                text = fallback
        if isinstance(f, self.Styles):
            f = f.value
        return format_text(text, f) if allow_colors else text if fallback is None else fallback

    def _format_screen(self, *args, **kwargs):
        return self._format_text(
            self._screen_file, self._allow_colors['screen'], *args, **kwargs)

    def _format_err(self, *args, **kwargs):
        return self._format_text(
            self._err_file, self._allow_colors['err'], *args, **kwargs)

    def report_warning(self, message, only_once=False):
        '''
        Print the message to stderr, it will be prefixed with 'WARNING:'
        If stderr is a tty file the 'WARNING:' will be colored
        '''
        if self.params.get('logger') is not None:
            self.params['logger'].warning(message)
        else:
            if self.params.get('no_warnings'):
                return
            self.to_stderr(f'{self._format_err("WARNING:", self.Styles.WARNING)} {message}', only_once)

    def deprecation_warning(self, message):
        if self.params.get('logger') is not None:
            self.params['logger'].warning('DeprecationWarning: {message}')
        else:
            self.to_stderr(f'{self._format_err("DeprecationWarning:", self.Styles.ERROR)} {message}', True)

    def report_error(self, message, tb=None):
        '''
        Do the same as trouble, but prefixes the message with 'ERROR:', colored
        in red if stderr is a tty file.
        '''
        self.trouble(f'{self._format_err("ERROR:", self.Styles.ERROR)} {message}', tb)

    def write_debug(self, message, only_once=False):
        '''Log debug message or Print message to stderr'''
        if not self.params.get('verbose', False):
            return
        message = '[debug] %s' % message
        if self.params.get('logger'):
            self.params['logger'].debug(message)
        else:
            self.to_stderr(message, only_once)

    def report_file_already_downloaded(self, file_name):
        """Report file has already been fully downloaded."""
        try:
            self.to_screen('[download] %s has already been downloaded' % file_name)
        except UnicodeEncodeError:
            self.to_screen('[download] The file has already been downloaded')

    def report_file_delete(self, file_name):
        """Report that existing file will be deleted."""
        try:
            self.to_screen('Deleting existing file %s' % file_name)
        except UnicodeEncodeError:
            self.to_screen('Deleting existing file')

    def raise_no_formats(self, info, forced=False):
        has_drm = info.get('__has_drm')
        msg = 'This video is DRM protected' if has_drm else 'No video formats found!'
        expected = self.params.get('ignore_no_formats_error')
        if forced or not expected:
            raise ExtractorError(msg, video_id=info['id'], ie=info['extractor'],
                                 expected=has_drm or expected)
        else:
            self.report_warning(msg)

    def parse_outtmpl(self):
        outtmpl_dict = self.params.get('outtmpl', {})
        if not isinstance(outtmpl_dict, dict):
            outtmpl_dict = {'default': outtmpl_dict}
        # Remove spaces in the default template
        if self.params.get('restrictfilenames'):
            sanitize = lambda x: x.replace(' - ', ' ').replace(' ', '-')
        else:
            sanitize = lambda x: x
        outtmpl_dict.update({
            k: sanitize(v) for k, v in DEFAULT_OUTTMPL.items()
            if outtmpl_dict.get(k) is None})
        for key, val in outtmpl_dict.items():
            if isinstance(val, bytes):
                self.report_warning(
                    'Parameter outtmpl is bytes, but should be a unicode string. '
                    'Put  from __future__ import unicode_literals  at the top of your code file or consider switching to Python 3.x.')
        return outtmpl_dict

    def get_output_path(self, dir_type='', filename=None):
        paths = self.params.get('paths', {})
        assert isinstance(paths, dict)
        path = os.path.join(
            expand_path(paths.get('home', '').strip()),
            expand_path(paths.get(dir_type, '').strip()) if dir_type else '',
            filename or '')

        # Temporary fix for #4787
        # 'Treat' all problem characters by passing filename through preferredencoding
        # to workaround encoding issues with subprocess on python2 @ Windows
        if sys.version_info < (3, 0) and sys.platform == 'win32':
            path = encodeFilename(path, True).decode(preferredencoding())
        return sanitize_path(path, force=self.params.get('windowsfilenames'))

    @staticmethod
    def _outtmpl_expandpath(outtmpl):
        # expand_path translates '%%' into '%' and '$$' into '$'
        # correspondingly that is not what we want since we need to keep
        # '%%' intact for template dict substitution step. Working around
        # with boundary-alike separator hack.
        sep = ''.join([random.choice(ascii_letters) for _ in range(32)])
        outtmpl = outtmpl.replace('%%', '%{0}%'.format(sep)).replace('$$', '${0}$'.format(sep))

        # outtmpl should be expand_path'ed before template dict substitution
        # because meta fields may contain env variables we don't want to
        # be expanded. For example, for outtmpl "%(title)s.%(ext)s" and
        # title "Hello $PATH", we don't want `$PATH` to be expanded.
        return expand_path(outtmpl).replace(sep, '')

    @staticmethod
    def escape_outtmpl(outtmpl):
        ''' Escape any remaining strings like %s, %abc% etc. '''
        return re.sub(
            STR_FORMAT_RE_TMPL.format('', '(?![%(\0])'),
            lambda mobj: ('' if mobj.group('has_key') else '%') + mobj.group(0),
            outtmpl)

    @classmethod
    def validate_outtmpl(cls, outtmpl):
        ''' @return None or Exception object '''
        outtmpl = re.sub(
            STR_FORMAT_RE_TMPL.format('[^)]*', '[ljqBU]'),
            lambda mobj: f'{mobj.group(0)[:-1]}s',
            cls._outtmpl_expandpath(outtmpl))
        try:
            cls.escape_outtmpl(outtmpl) % collections.defaultdict(int)
            return None
        except ValueError as err:
            return err

    @staticmethod
    def _copy_infodict(info_dict):
        info_dict = dict(info_dict)
        for key in ('__original_infodict', '__postprocessors'):
            info_dict.pop(key, None)
        return info_dict

    def prepare_outtmpl(self, outtmpl, info_dict, sanitize=None):
        """ Make the outtmpl and info_dict suitable for substitution: ydl.escape_outtmpl(outtmpl) % info_dict """
        info_dict.setdefault('epoch', int(time.time()))  # keep epoch consistent once set

        info_dict = self._copy_infodict(info_dict)
        info_dict['duration_string'] = (  # %(duration>%H-%M-%S)s is wrong if duration > 24hrs
            formatSeconds(info_dict['duration'], '-' if sanitize else ':')
            if info_dict.get('duration', None) is not None
            else None)
        info_dict['autonumber'] = self.params.get('autonumber_start', 1) - 1 + self._num_downloads
        if info_dict.get('resolution') is None:
            info_dict['resolution'] = self.format_resolution(info_dict, default=None)
        info_dict['thumbnail_filepaths'] = list(filter(None, traverse_obj(info_dict, ('thumbnails', ..., 'filepath'), default=[])))

        # For fields playlist_index, playlist_autonumber and autonumber convert all occurrences
        # of %(field)s to %(field)0Nd for backward compatibility
        field_size_compat_map = {
            'playlist_index': number_of_digits(info_dict.get('_last_playlist_index') or 0),
            'playlist_autonumber': number_of_digits(info_dict.get('n_entries') or 0),
            'autonumber': self.params.get('autonumber_size') or 5,
        }

        TMPL_DICT = {}
        EXTERNAL_FORMAT_RE = re.compile(STR_FORMAT_RE_TMPL.format('[^)]*', f'[{STR_FORMAT_TYPES}ljqBU]'))
        MATH_FUNCTIONS = {
            '+': float.__add__,
            '-': float.__sub__,
        }
        # Field is of the form key1.key2...
        # where keys (except first) can be string, int or slice
        FIELD_RE = r'\w*(?:\.(?:\w+|{num}|{num}?(?::{num}?){{1,2}}))*'.format(num=r'(?:-?\d+)')
        MATH_FIELD_RE = r'''{field}|{num}'''.format(field=FIELD_RE, num=r'-?\d+(?:.\d+)?')
        MATH_OPERATORS_RE = r'(?:%s)' % '|'.join(map(re.escape, MATH_FUNCTIONS.keys()))
        INTERNAL_FORMAT_RE = re.compile(r'''(?x)
            (?P<negate>-)?
            (?P<fields>{field})
            (?P<maths>(?:{math_op}{math_field})*)
            (?:>(?P<strf_format>.+?))?
            (?P<alternate>(?<!\\),[^|)]+)?
            (?:\|(?P<default>.*?))?
            $'''.format(field=FIELD_RE, math_op=MATH_OPERATORS_RE, math_field=MATH_FIELD_RE))

        def _traverse_infodict(k):
            k = k.split('.')
            if k[0] == '':
                k.pop(0)
            return traverse_obj(info_dict, k, is_user_input=True, traverse_string=True)

        def get_value(mdict):
            # Object traversal
            value = _traverse_infodict(mdict['fields'])
            # Negative
            if mdict['negate']:
                value = float_or_none(value)
                if value is not None:
                    value *= -1
            # Do maths
            offset_key = mdict['maths']
            if offset_key:
                value = float_or_none(value)
                operator = None
                while offset_key:
                    item = re.match(
                        MATH_FIELD_RE if operator else MATH_OPERATORS_RE,
                        offset_key).group(0)
                    offset_key = offset_key[len(item):]
                    if operator is None:
                        operator = MATH_FUNCTIONS[item]
                        continue
                    item, multiplier = (item[1:], -1) if item[0] == '-' else (item, 1)
                    offset = float_or_none(item)
                    if offset is None:
                        offset = float_or_none(_traverse_infodict(item))
                    try:
                        value = operator(value, multiplier * offset)
                    except (TypeError, ZeroDivisionError):
                        return None
                    operator = None
            # Datetime formatting
            if mdict['strf_format']:
                value = strftime_or_none(value, mdict['strf_format'].replace('\\,', ','))

            return value

        na = self.params.get('outtmpl_na_placeholder', 'NA')

        def _dumpjson_default(obj):
            if isinstance(obj, (set, LazyList)):
                return list(obj)
            raise TypeError(f'Object of type {type(obj).__name__} is not JSON serializable')

        def create_key(outer_mobj):
            if not outer_mobj.group('has_key'):
                return outer_mobj.group(0)
            key = outer_mobj.group('key')
            mobj = re.match(INTERNAL_FORMAT_RE, key)
            initial_field = mobj.group('fields').split('.')[-1] if mobj else ''
            value, default = None, na
            while mobj:
                mobj = mobj.groupdict()
                default = mobj['default'] if mobj['default'] is not None else default
                value = get_value(mobj)
                if value is None and mobj['alternate']:
                    mobj = re.match(INTERNAL_FORMAT_RE, mobj['alternate'][1:])
                else:
                    break

            fmt = outer_mobj.group('format')
            if fmt == 's' and value is not None and key in field_size_compat_map.keys():
                fmt = '0{:d}d'.format(field_size_compat_map[key])

            value = default if value is None else value

            flags = outer_mobj.group('conversion') or ''
            str_fmt = f'{fmt[:-1]}s'
            if fmt[-1] == 'l':  # list
                delim = '\n' if '#' in flags else ', '
                value, fmt = delim.join(variadic(value)), str_fmt
            elif fmt[-1] == 'j':  # json
                value, fmt = json.dumps(value, default=_dumpjson_default, indent=4 if '#' in flags else None), str_fmt
            elif fmt[-1] == 'q':  # quoted
                value, fmt = ' '.join(map(compat_shlex_quote, map(str, variadic(value)))), str_fmt
            elif fmt[-1] == 'B':  # bytes
                value = f'%{str_fmt}'.encode('utf-8') % str(value).encode('utf-8')
                value, fmt = value.decode('utf-8', 'ignore'), 's'
            elif fmt[-1] == 'U':  # unicode normalized
                value, fmt = unicodedata.normalize(
                    # "+" = compatibility equivalence, "#" = NFD
                    'NF%s%s' % ('K' if '+' in flags else '', 'D' if '#' in flags else 'C'),
                    value), str_fmt
            elif fmt[-1] == 'c':
                if value:
                    value = str(value)[0]
                else:
                    fmt = str_fmt
            elif fmt[-1] not in 'rs':  # numeric
                value = float_or_none(value)
                if value is None:
                    value, fmt = default, 's'

            if sanitize:
                if fmt[-1] == 'r':
                    # If value is an object, sanitize might convert it to a string
                    # So we convert it to repr first
                    value, fmt = repr(value), str_fmt
                if fmt[-1] in 'csr':
                    value = sanitize(initial_field, value)

            key = '%s\0%s' % (key.replace('%', '%\0'), outer_mobj.group('format'))
            TMPL_DICT[key] = value
            return '{prefix}%({key}){fmt}'.format(key=key, fmt=fmt, prefix=outer_mobj.group('prefix'))

        return EXTERNAL_FORMAT_RE.sub(create_key, outtmpl), TMPL_DICT

    def evaluate_outtmpl(self, outtmpl, info_dict, *args, **kwargs):
        outtmpl, info_dict = self.prepare_outtmpl(outtmpl, info_dict, *args, **kwargs)
        return self.escape_outtmpl(outtmpl) % info_dict

    def _prepare_filename(self, info_dict, tmpl_type='default'):
        try:
            sanitize = lambda k, v: sanitize_filename(
                compat_str(v),
                restricted=self.params.get('restrictfilenames'),
                is_id=(k == 'id' or k.endswith('_id')))
            outtmpl = self._outtmpl_expandpath(self.outtmpl_dict.get(tmpl_type, self.outtmpl_dict['default']))
            filename = self.evaluate_outtmpl(outtmpl, info_dict, sanitize)

            force_ext = OUTTMPL_TYPES.get(tmpl_type)
            if filename and force_ext is not None:
                filename = replace_extension(filename, force_ext, info_dict.get('ext'))

            # https://github.com/blackjack4494/youtube-dlc/issues/85
            trim_file_name = self.params.get('trim_file_name', False)
            if trim_file_name:
                no_ext, *ext = filename.rsplit('.', 2)
                filename = join_nonempty(no_ext[:trim_file_name], *ext, delim='.')

            return filename
        except ValueError as err:
            self.report_error('Error in output template: ' + str(err) + ' (encoding: ' + repr(preferredencoding()) + ')')
            return None

    def prepare_filename(self, info_dict, dir_type='', warn=False):
        """Generate the output filename."""

        filename = self._prepare_filename(info_dict, dir_type or 'default')
        if not filename and dir_type not in ('', 'temp'):
            return ''

        if warn:
            if not self.params.get('paths'):
                pass
            elif filename == '-':
                self.report_warning('--paths is ignored when an outputting to stdout', only_once=True)
            elif self.isabs(filename):
                self.report_warning('--paths is ignored since an absolute path is given in output template', only_once=True)
        if filename == '-' or not filename:
            return filename

        return self.get_output_path(dir_type, filename)

    def _match_entry(self, info_dict, incomplete=False, silent=False):
        """ Returns None if the file should be downloaded """

        video_title = info_dict.get('title', info_dict.get('id', 'video'))

        def check_filter():
            if 'title' in info_dict:
                # This can happen when we're just evaluating the playlist
                title = info_dict['title']
                matchtitle = self.params.get('matchtitle', False)
                if matchtitle:
                    if not re.search(matchtitle, title, re.IGNORECASE):
                        return '"' + title + '" title did not match pattern "' + matchtitle + '"'
                rejecttitle = self.params.get('rejecttitle', False)
                if rejecttitle:
                    if re.search(rejecttitle, title, re.IGNORECASE):
                        return '"' + title + '" title matched reject pattern "' + rejecttitle + '"'
            date = info_dict.get('upload_date')
            if date is not None:
                dateRange = self.params.get('daterange', DateRange())
                if date not in dateRange:
                    return '%s upload date is not in range %s' % (date_from_str(date).isoformat(), dateRange)
            view_count = info_dict.get('view_count')
            if view_count is not None:
                min_views = self.params.get('min_views')
                if min_views is not None and view_count < min_views:
                    return 'Skipping %s, because it has not reached minimum view count (%d/%d)' % (video_title, view_count, min_views)
                max_views = self.params.get('max_views')
                if max_views is not None and view_count > max_views:
                    return 'Skipping %s, because it has exceeded the maximum view count (%d/%d)' % (video_title, view_count, max_views)
            if age_restricted(info_dict.get('age_limit'), self.params.get('age_limit')):
                return 'Skipping "%s" because it is age restricted' % video_title

            match_filter = self.params.get('match_filter')
            if match_filter is not None:
                try:
                    ret = match_filter(info_dict, incomplete=incomplete)
                except TypeError:
                    # For backward compatibility
                    ret = None if incomplete else match_filter(info_dict)
                if ret is not None:
                    return ret
            return None

        if self.in_download_archive(info_dict):
            reason = '%s has already been recorded in the archive' % video_title
            break_opt, break_err = 'break_on_existing', ExistingVideoReached
        else:
            reason = check_filter()
            break_opt, break_err = 'break_on_reject', RejectedVideoReached
        if reason is not None:
            if not silent:
                self.to_screen('[download] ' + reason)
            if self.params.get(break_opt, False):
                raise break_err()
        return reason

    @staticmethod
    def add_extra_info(info_dict, extra_info):
        '''Set the keys from extra_info in info dict if they are missing'''
        for key, value in extra_info.items():
            info_dict.setdefault(key, value)

    def extract_info(self, url, download=True, ie_key=None, extra_info=None,
                     process=True, force_generic_extractor=False):
        """
        Return a list with a dictionary for each video extracted.

        Arguments:
        url -- URL to extract

        Keyword arguments:
        download -- whether to download videos during extraction
        ie_key -- extractor key hint
        extra_info -- dictionary containing the extra values to add to each result
        process -- whether to resolve all unresolved references (URLs, playlist items),
            must be True for download to work.
        force_generic_extractor -- force using the generic extractor
        """

        if extra_info is None:
            extra_info = {}

        if not ie_key and force_generic_extractor:
            ie_key = 'Generic'

        if ie_key:
            ies = {ie_key: self._get_info_extractor_class(ie_key)}
        else:
            ies = self._ies

        for ie_key, ie in ies.items():
            if not ie.suitable(url):
                continue

            if not ie.working():
                self.report_warning('The program functionality for this site has been marked as broken, '
                                    'and will probably not work.')

            temp_id = ie.get_temp_id(url)
            if temp_id is not None and self.in_download_archive({'id': temp_id, 'ie_key': ie_key}):
                self.to_screen(f'[{ie_key}] {temp_id}: has already been recorded in the archive')
                if self.params.get('break_on_existing', False):
                    raise ExistingVideoReached()
                break
            return self.__extract_info(url, self.get_info_extractor(ie_key), download, extra_info, process)
        else:
            self.report_error('no suitable InfoExtractor for URL %s' % url)

    def __handle_extraction_exceptions(func):
        @functools.wraps(func)
        def wrapper(self, *args, **kwargs):
            try:
                return func(self, *args, **kwargs)
            except GeoRestrictedError as e:
                msg = e.msg
                if e.countries:
                    msg += '\nThis video is available in %s.' % ', '.join(
                        map(ISO3166Utils.short2full, e.countries))
                msg += '\nYou might want to use a VPN or a proxy server (with --proxy) to workaround.'
                self.report_error(msg)
            except ExtractorError as e:  # An error we somewhat expected
                self.report_error(compat_str(e), e.format_traceback())
<<<<<<< HEAD
            except (ReextractRequested, ) as e:
                self.to_stderr('\r')
                self.report_warning(f'{e}; Re-extracting data')
=======
            except ReExtractInfo as e:
                if e.expected:
                    self.to_screen(f'{e}; Re-extracting data')
                else:
                    self.to_stderr('\r')
                    self.report_warning(f'{e}; Re-extracting data')
>>>>>>> 717216b0
                return wrapper(self, *args, **kwargs)
            except (DownloadCancelled, LazyList.IndexError, PagedList.IndexError):
                raise
            except Exception as e:
                if self.params.get('ignoreerrors'):
                    self.report_error(error_to_compat_str(e), tb=encode_compat_str(traceback.format_exc()))
                else:
                    raise
        return wrapper

    def _wait_for_video(self, ie_result):
        if (not self.params.get('wait_for_video')
                or ie_result.get('_type', 'video') != 'video'
                or ie_result.get('formats') or ie_result.get('url')):
            return

        format_dur = lambda dur: '%02d:%02d:%02d' % timetuple_from_msec(dur * 1000)[:-1]
        last_msg = ''

        def progress(msg):
            nonlocal last_msg
            self.to_screen(msg + ' ' * (len(last_msg) - len(msg)) + '\r', skip_eol=True)
            last_msg = msg

        min_wait, max_wait = self.params.get('wait_for_video')
        diff = try_get(ie_result, lambda x: x['release_timestamp'] - time.time())
        if diff is None and ie_result.get('live_status') == 'is_upcoming':
            diff = random.randrange(min_wait or 0, max_wait) if max_wait else min_wait
            self.report_warning('Release time of video is not known')
        elif (diff or 0) <= 0:
            self.report_warning('Video should already be available according to extracted info')
        diff = min(max(diff, min_wait or 0), max_wait or float('inf'))
        self.to_screen(f'[wait] Waiting for {format_dur(diff)} - Press Ctrl+C to try now')

        wait_till = time.time() + diff
        try:
            while True:
                diff = wait_till - time.time()
                if diff <= 0:
                    progress('')
                    raise ReExtractInfo('[wait] Wait period ended', expected=True)
                progress(f'[wait] Remaining time until next attempt: {self._format_screen(format_dur(diff), self.Styles.EMPHASIS)}')
                time.sleep(1)
        except KeyboardInterrupt:
            progress('')
            raise ReExtractInfo('[wait] Interrupted by user', expected=True)
        except BaseException as e:
            if not isinstance(e, ReExtractInfo):
                self.to_screen('')
            raise

    @__handle_extraction_exceptions
    def __extract_info(self, url, ie, download, extra_info, process):
        min_sleep_interval = self.params.get('sleep_before_extract')
        if min_sleep_interval:
            max_sleep_interval = self.params.get('max_sleep_before_extract') or min_sleep_interval
            sleep_interval = random.uniform(min_sleep_interval, max_sleep_interval)
            self.to_screen(
                '[extraction] Sleeping %s seconds...' % (
                    int(sleep_interval) if sleep_interval.is_integer()
                    else '%.2f' % sleep_interval))
            time.sleep(sleep_interval)

        ie_result = ie.extract(url)
        if ie_result is None:  # Finished already (backwards compatibility; listformats and friends should be moved here)
            return
        if isinstance(ie_result, list):
            # Backwards compatibility: old IE result format
            ie_result = {
                '_type': 'compat_list',
                'entries': ie_result,
            }
        if extra_info.get('original_url'):
            ie_result.setdefault('original_url', extra_info['original_url'])
        self.add_default_extra_info(ie_result, ie, url)
        if process:
            self._wait_for_video(ie_result)
            return self.process_ie_result(ie_result, download, extra_info)
        else:
            return ie_result

    def add_default_extra_info(self, ie_result, ie, url):
        if url is not None:
            self.add_extra_info(ie_result, {
                'webpage_url': url,
                'original_url': url,
                'webpage_url_basename': url_basename(url),
            })
        if ie is not None:
            self.add_extra_info(ie_result, {
                'extractor': ie.IE_NAME,
                'extractor_key': ie.ie_key(),
            })

    def process_ie_result(self, ie_result, download=True, extra_info=None):
        """
        Take the result of the ie(may be modified) and resolve all unresolved
        references (URLs, playlist items).

        It will also download the videos if 'download'.
        Returns the resolved ie_result.
        """
        if extra_info is None:
            extra_info = {}
        result_type = ie_result.get('_type', 'video')

        if result_type in ('url', 'url_transparent'):
            ie_result['url'] = sanitize_url(ie_result['url'])
            if ie_result.get('original_url'):
                extra_info.setdefault('original_url', ie_result['original_url'])

            extract_flat = self.params.get('extract_flat', False)
            if ((extract_flat == 'in_playlist' and 'playlist' in extra_info)
                    or extract_flat is True):
                info_copy = ie_result.copy()
                ie = try_get(ie_result.get('ie_key'), self.get_info_extractor)
                if ie and not ie_result.get('id'):
                    info_copy['id'] = ie.get_temp_id(ie_result['url'])
                self.add_default_extra_info(info_copy, ie, ie_result['url'])
                self.add_extra_info(info_copy, extra_info)
                self.__forced_printings(info_copy, self.prepare_filename(info_copy), incomplete=True)
                if self.params.get('force_write_download_archive', False):
                    self.record_download_archive(info_copy)
                return ie_result

        if result_type == 'video':
            self.add_extra_info(ie_result, extra_info)
            ie_result = self.process_video_result(ie_result, download=download)
            additional_urls = (ie_result or {}).get('additional_urls')
            if additional_urls:
                # TODO: Improve MetadataParserPP to allow setting a list
                if isinstance(additional_urls, compat_str):
                    additional_urls = [additional_urls]
                self.to_screen(
                    '[info] %s: %d additional URL(s) requested' % (ie_result['id'], len(additional_urls)))
                self.write_debug('Additional URLs: "%s"' % '", "'.join(additional_urls))
                ie_result['additional_entries'] = [
                    self.extract_info(
                        url, download, extra_info,
                        force_generic_extractor=self.params.get('force_generic_extractor'))
                    for url in additional_urls
                ]
            return ie_result
        elif result_type == 'url':
            # We have to add extra_info to the results because it may be
            # contained in a playlist
            return self.extract_info(
                ie_result['url'], download,
                ie_key=ie_result.get('ie_key'),
                extra_info=extra_info)
        elif result_type == 'url_transparent':
            # Use the information from the embedding page
            info = self.extract_info(
                ie_result['url'], ie_key=ie_result.get('ie_key'),
                extra_info=extra_info, download=False, process=False)

            # extract_info may return None when ignoreerrors is enabled and
            # extraction failed with an error, don't crash and return early
            # in this case
            if not info:
                return info

            force_properties = dict(
                (k, v) for k, v in ie_result.items() if v is not None)
            for f in ('_type', 'url', 'id', 'extractor', 'extractor_key', 'ie_key'):
                if f in force_properties:
                    del force_properties[f]
            new_result = info.copy()
            new_result.update(force_properties)

            # Extracted info may not be a video result (i.e.
            # info.get('_type', 'video') != video) but rather an url or
            # url_transparent. In such cases outer metadata (from ie_result)
            # should be propagated to inner one (info). For this to happen
            # _type of info should be overridden with url_transparent. This
            # fixes issue from https://github.com/ytdl-org/youtube-dl/pull/11163.
            if new_result.get('_type') == 'url':
                new_result['_type'] = 'url_transparent'

            return self.process_ie_result(
                new_result, download=download, extra_info=extra_info)
        elif result_type in ('playlist', 'multi_video'):
            # Protect from infinite recursion due to recursively nested playlists
            # (see https://github.com/ytdl-org/youtube-dl/issues/27833)
            webpage_url = ie_result.get('webpage_url')
            if webpage_url and webpage_url in self._playlist_urls:
                self.to_screen(
                    '[download] Skipping already downloaded playlist: %s'
                    % ie_result.get('title') or ie_result.get('id'))
                return

            self._playlist_level += 1
            self._playlist_urls.add(webpage_url)
            self._sanitize_thumbnails(ie_result)
            try:
                return self.__process_playlist(ie_result, download)
            finally:
                self._playlist_level -= 1
                if not self._playlist_level:
                    self._playlist_urls.clear()
        elif result_type == 'compat_list':
            self.report_warning(
                'Extractor %s returned a compat_list result. '
                'It needs to be updated.' % ie_result.get('extractor'))

            def _fixup(r):
                self.add_extra_info(r, {
                    'extractor': ie_result.get('extractor'),
                    'webpage_url': ie_result['webpage_url'],
                    'webpage_url_basename': url_basename(ie_result['webpage_url']),
                    'extractor_key': ie_result['extractor_key'],
                })
                return r
            ie_result['entries'] = [
                self.process_ie_result(_fixup(r), download, extra_info)
                for r in ie_result['entries']
            ]
            return ie_result
        else:
            raise Exception('Invalid result type: %s' % result_type)

    def _ensure_dir_exists(self, path):
        if self.params.get('escape_long_names', False):
            path = split_longname(path)
        return make_dir(path, self.report_error)

    def __process_playlist(self, ie_result, download):
        # We process each entry in the playlist
        playlist = ie_result.get('title') or ie_result.get('id')
        self.to_screen('[download] Downloading playlist: %s' % playlist)

        if 'entries' not in ie_result:
            raise EntryNotInPlaylist('There are no entries')

        MissingEntry = object()
        incomplete_entries = bool(ie_result.get('requested_entries'))
        if incomplete_entries:
            def fill_missing_entries(entries, indices):
                ret = [MissingEntry] * max(indices)
                for i, entry in zip(indices, entries):
                    ret[i - 1] = entry
                return ret
            ie_result['entries'] = fill_missing_entries(ie_result['entries'], ie_result['requested_entries'])

        playlist_results = []

        playliststart = self.params.get('playliststart', 1)
        playlistend = self.params.get('playlistend')
        # For backwards compatibility, interpret -1 as whole list
        if playlistend == -1:
            playlistend = None

        playlistitems_str = self.params.get('playlist_items')
        playlistitems = None
        if playlistitems_str is not None:
            def iter_playlistitems(format):
                for string_segment in format.split(','):
                    if '-' in string_segment:
                        start, end = string_segment.split('-')
                        for item in range(int(start), int(end) + 1):
                            yield int(item)
                    else:
                        yield int(string_segment)
            playlistitems = orderedSet(iter_playlistitems(playlistitems_str))

        ie_entries = ie_result['entries']
        msg = (
            'Downloading %d videos' if not isinstance(ie_entries, list)
            else 'Collected %d videos; downloading %%d of them' % len(ie_entries))

        if isinstance(ie_entries, list):
            def get_entry(i):
                return ie_entries[i - 1]
        else:
            if not isinstance(ie_entries, (PagedList, LazyList)):
                ie_entries = LazyList(ie_entries)

            def get_entry(i):
                return YoutubeDL.__handle_extraction_exceptions(
                    lambda self, i: ie_entries[i - 1]
                )(self, i)

        entries = []
        items = playlistitems if playlistitems is not None else itertools.count(playliststart)
        for i in items:
            if i == 0:
                continue
            if playlistitems is None and playlistend is not None and playlistend < i:
                break
            entry = None
            try:
                entry = get_entry(i)
                if entry is MissingEntry:
                    raise EntryNotInPlaylist()
            except (IndexError, EntryNotInPlaylist):
                if incomplete_entries:
                    raise EntryNotInPlaylist(f'Entry {i} cannot be found')
                elif not playlistitems:
                    break
            entries.append(entry)
            try:
                if entry is not None:
                    self._match_entry(entry, incomplete=True, silent=True)
            except (ExistingVideoReached, RejectedVideoReached):
                break
        ie_result['entries'] = entries

        # Save playlist_index before re-ordering
        entries = [
            ((playlistitems[i - 1] if playlistitems else i + playliststart - 1), entry)
            for i, entry in enumerate(entries, 1)
            if entry is not None]
        n_entries = len(entries)

        if not playlistitems and (playliststart != 1 or playlistend):
            playlistitems = list(range(playliststart, playliststart + n_entries))
        ie_result['requested_entries'] = playlistitems

        _infojson_written = False
        if not self.params.get('simulate') and self.params.get('allow_playlist_files', True):
            ie_copy = {
                'playlist': playlist,
                'playlist_id': ie_result.get('id'),
                'playlist_title': ie_result.get('title'),
                'playlist_uploader': ie_result.get('uploader'),
                'playlist_uploader_id': ie_result.get('uploader_id'),
                'playlist_index': 0,
                'n_entries': n_entries,
            }
            ie_copy.update(dict(ie_result))

            _infojson_written = self._write_info_json(
                'playlist', ie_result, self.prepare_filename(ie_copy, 'pl_infojson'))
            if _infojson_written is None:
                return
            if self._write_description('playlist', ie_result,
                                       self.prepare_filename(ie_copy, 'pl_description')) is None:
                return
            # TODO: This should be passed to ThumbnailsConvertor if necessary
            self._write_thumbnails('playlist', ie_copy, self.prepare_filename(ie_copy, 'pl_thumbnail'))

        if self.params.get('playlistreverse', False):
            entries = entries[::-1]
        if self.params.get('playlistrandom', False):
            random.shuffle(entries)

        x_forwarded_for = ie_result.get('__x_forwarded_for_ip')

        self.to_screen('[%s] playlist %s: %s' % (ie_result.get('extractor'), playlist, msg % n_entries))
        failures = 0
        max_failures = self.params.get('skip_playlist_after_errors') or float('inf')
        for i, entry_tuple in enumerate(entries, 1):
            playlist_index, entry = entry_tuple
            if 'playlist-index' in self.params.get('compat_opts', []):
                playlist_index = playlistitems[i - 1] if playlistitems else i + playliststart - 1
            self.to_screen('[download] Downloading video %s of %s' % (i, n_entries))
            # This __x_forwarded_for_ip thing is a bit ugly but requires
            # minimal changes
            if x_forwarded_for:
                entry['__x_forwarded_for_ip'] = x_forwarded_for
            extra = {
                'n_entries': n_entries,
                '_last_playlist_index': max(playlistitems) if playlistitems else (playlistend or n_entries),
                'playlist_index': playlist_index,
                'playlist_autonumber': i,
                'playlist': playlist,
                'playlist_id': ie_result.get('id'),
                'playlist_title': ie_result.get('title'),
                'playlist_uploader': ie_result.get('uploader'),
                'playlist_uploader_id': ie_result.get('uploader_id'),
                'extractor': ie_result.get('extractor'),
                'webpage_url': ie_result.get('webpage_url'),
                'webpage_url_basename': url_basename(ie_result.get('webpage_url')),
                'extractor_key': ie_result.get('extractor_key'),
            }

            if self._match_entry(entry, incomplete=True) is not None:
                continue

            entry_result = self.__process_iterable_entry(entry, download, extra)
            if not entry_result:
                failures += 1
            if failures >= max_failures:
                self.report_error(
                    'Skipping the remaining entries in playlist "%s" since %d items failed extraction' % (playlist, failures))
                break
            playlist_results.append(entry_result)
        ie_result['entries'] = playlist_results

        # Write the updated info to json
        if _infojson_written and self._write_info_json(
                'updated playlist', ie_result,
                self.prepare_filename(ie_copy, 'pl_infojson'), overwrite=True) is None:
            return
        self.to_screen('[download] Finished downloading playlist: %s' % playlist)
        return ie_result

    @__handle_extraction_exceptions
    def __process_iterable_entry(self, entry, download, extra_info):
        return self.process_ie_result(
            entry, download=download, extra_info=extra_info)

    def _build_format_filter(self, filter_spec):
        " Returns a function to filter the formats according to the filter_spec "

        OPERATORS = {
            '<': operator.lt,
            '<=': operator.le,
            '>': operator.gt,
            '>=': operator.ge,
            '=': operator.eq,
            '!=': operator.ne,
        }
        operator_rex = re.compile(r'''(?x)\s*
            (?P<key>width|height|tbr|abr|vbr|asr|filesize|filesize_approx|fps)\s*
            (?P<op>%s)(?P<none_inclusive>\s*\?)?\s*
            (?P<value>[0-9.]+(?:[kKmMgGtTpPeEzZyY]i?[Bb]?)?)\s*
            ''' % '|'.join(map(re.escape, OPERATORS.keys())))
        m = operator_rex.fullmatch(filter_spec)
        if m:
            try:
                comparison_value = int(m.group('value'))
            except ValueError:
                comparison_value = parse_filesize(m.group('value'))
                if comparison_value is None:
                    comparison_value = parse_filesize(m.group('value') + 'B')
                if comparison_value is None:
                    raise ValueError(
                        'Invalid value %r in format specification %r' % (
                            m.group('value'), filter_spec))
            op = OPERATORS[m.group('op')]

        if not m:
            STR_OPERATORS = {
                '=': operator.eq,
                '^=': lambda attr, value: attr.startswith(value),
                '$=': lambda attr, value: attr.endswith(value),
                '*=': lambda attr, value: value in attr,
            }
            str_operator_rex = re.compile(r'''(?x)\s*
                (?P<key>[a-zA-Z0-9._-]+)\s*
                (?P<negation>!\s*)?(?P<op>%s)(?P<none_inclusive>\s*\?)?\s*
                (?P<value>[a-zA-Z0-9._-]+)\s*
                ''' % '|'.join(map(re.escape, STR_OPERATORS.keys())))
            m = str_operator_rex.fullmatch(filter_spec)
            if m:
                comparison_value = m.group('value')
                str_op = STR_OPERATORS[m.group('op')]
                if m.group('negation'):
                    op = lambda attr, value: not str_op(attr, value)
                else:
                    op = str_op

        if not m:
            raise SyntaxError('Invalid filter specification %r' % filter_spec)

        def _filter(f):
            actual_value = f.get(m.group('key'))
            if actual_value is None:
                return m.group('none_inclusive')
            return op(actual_value, comparison_value)
        return _filter

    def _check_formats(self, formats):
        for f in formats:
            self.to_screen('[info] Testing format %s' % f['format_id'])
            path = self.get_output_path('temp')
            if not self._ensure_dir_exists(f'{path}/'):
                continue
            temp_file = tempfile.NamedTemporaryFile(suffix='.tmp', delete=False, dir=path or None)
            temp_file.close()
            try:
                success, _ = self.dl(temp_file.name, f, test=True)
            except (DownloadError, IOError, OSError, ValueError) + network_exceptions:
                success = False
            finally:
                if os.path.exists(temp_file.name):
                    try:
                        os.remove(temp_file.name)
                    except OSError:
                        self.report_warning('Unable to delete temporary file "%s"' % temp_file.name)
            if success:
                yield f
            else:
                self.to_screen('[info] Unable to download format %s. Skipping...' % f['format_id'])

    def _default_format_spec(self, info_dict, download=True):

        def can_merge():
            merger = FFmpegMergerPP(self)
            return merger.available and merger.can_merge()

        prefer_best = (
            not self.params.get('simulate')
            and download
            and (
                not can_merge()
                or info_dict.get('is_live', False)
                or self.outtmpl_dict['default'] == '-'))
        compat = (
            prefer_best
            or self.params.get('allow_multiple_audio_streams', False)
            or 'format-spec' in self.params.get('compat_opts', []))

        return (
            'best/bestvideo+bestaudio' if prefer_best
            else 'bestvideo*+bestaudio/best' if not compat
            else 'bestvideo+bestaudio/best')

    def build_format_selector(self, format_spec):
        def syntax_error(note, start):
            message = (
                'Invalid format specification: '
                '{0}\n\t{1}\n\t{2}^'.format(note, format_spec, ' ' * start[1]))
            return SyntaxError(message)

        PICKFIRST = 'PICKFIRST'
        MERGE = 'MERGE'
        SINGLE = 'SINGLE'
        GROUP = 'GROUP'
        FormatSelector = collections.namedtuple('FormatSelector', ['type', 'selector', 'filters'])

        allow_multiple_streams = {'audio': self.params.get('allow_multiple_audio_streams', False),
                                  'video': self.params.get('allow_multiple_video_streams', False)}

        verbose = self.params.get('verbose')
        check_formats = self.params.get('check_formats') == 'selected'

        def _parse_filter(tokens):
            filter_parts = []
            for type, string, start, _, _ in tokens:
                if type == tokenize.OP and string == ']':
                    return ''.join(filter_parts)
                else:
                    filter_parts.append(string)

        def _remove_unused_ops(tokens):
            # Remove operators that we don't use and join them with the surrounding strings
            # for example: 'mp4' '-' 'baseline' '-' '16x9' is converted to 'mp4-baseline-16x9'
            ALLOWED_OPS = ('/', '+', ',', '(', ')')
            last_string, last_start, last_end, last_line = None, None, None, None
            for type, string, start, end, line in tokens:
                if type == tokenize.OP and string == '[':
                    if last_string:
                        yield tokenize.NAME, last_string, last_start, last_end, last_line
                        last_string = None
                    yield type, string, start, end, line
                    # everything inside brackets will be handled by _parse_filter
                    for type, string, start, end, line in tokens:
                        yield type, string, start, end, line
                        if type == tokenize.OP and string == ']':
                            break
                elif type == tokenize.OP and string in ALLOWED_OPS:
                    if last_string:
                        yield tokenize.NAME, last_string, last_start, last_end, last_line
                        last_string = None
                    yield type, string, start, end, line
                elif type in [tokenize.NAME, tokenize.NUMBER, tokenize.OP]:
                    if not last_string:
                        last_string = string
                        last_start = start
                        last_end = end
                    else:
                        last_string += string
            if last_string:
                yield tokenize.NAME, last_string, last_start, last_end, last_line

        def _parse_format_selection(tokens, inside_merge=False, inside_choice=False, inside_group=False):
            selectors = []
            current_selector = None
            for type, string, start, _, _ in tokens:
                # ENCODING is only defined in python 3.x
                if type == getattr(tokenize, 'ENCODING', None):
                    continue
                elif type in [tokenize.NAME, tokenize.NUMBER]:
                    current_selector = FormatSelector(SINGLE, string, [])
                elif type == tokenize.OP:
                    if string == ')':
                        if not inside_group:
                            # ')' will be handled by the parentheses group
                            tokens.restore_last_token()
                        break
                    elif inside_merge and string in ['/', ',']:
                        tokens.restore_last_token()
                        break
                    elif inside_choice and string == ',':
                        tokens.restore_last_token()
                        break
                    elif string == ',':
                        if not current_selector:
                            raise syntax_error('"," must follow a format selector', start)
                        selectors.append(current_selector)
                        current_selector = None
                    elif string == '/':
                        if not current_selector:
                            raise syntax_error('"/" must follow a format selector', start)
                        first_choice = current_selector
                        second_choice = _parse_format_selection(tokens, inside_choice=True)
                        current_selector = FormatSelector(PICKFIRST, (first_choice, second_choice), [])
                    elif string == '[':
                        if not current_selector:
                            current_selector = FormatSelector(SINGLE, 'best', [])
                        format_filter = _parse_filter(tokens)
                        current_selector.filters.append(format_filter)
                    elif string == '(':
                        if current_selector:
                            raise syntax_error('Unexpected "("', start)
                        group = _parse_format_selection(tokens, inside_group=True)
                        current_selector = FormatSelector(GROUP, group, [])
                    elif string == '+':
                        if not current_selector:
                            raise syntax_error('Unexpected "+"', start)
                        selector_1 = current_selector
                        selector_2 = _parse_format_selection(tokens, inside_merge=True)
                        if not selector_2:
                            raise syntax_error('Expected a selector', start)
                        current_selector = FormatSelector(MERGE, (selector_1, selector_2), [])
                    else:
                        raise syntax_error('Operator not recognized: "{0}"'.format(string), start)
                elif type == tokenize.ENDMARKER:
                    break
            if current_selector:
                selectors.append(current_selector)
            return selectors

        def _merge(formats_pair):
            format_1, format_2 = formats_pair

            formats_info = []
            formats_info.extend(format_1.get('requested_formats', (format_1,)))
            formats_info.extend(format_2.get('requested_formats', (format_2,)))

            if not allow_multiple_streams['video'] or not allow_multiple_streams['audio']:
                get_no_more = {'video': False, 'audio': False}
                for (i, fmt_info) in enumerate(formats_info):
                    if fmt_info.get('acodec') == fmt_info.get('vcodec') == 'none':
                        formats_info.pop(i)
                        continue
                    for aud_vid in ['audio', 'video']:
                        if not allow_multiple_streams[aud_vid] and fmt_info.get(aud_vid[0] + 'codec') != 'none':
                            if get_no_more[aud_vid]:
                                formats_info.pop(i)
                                break
                            get_no_more[aud_vid] = True

            if len(formats_info) == 1:
                return formats_info[0]

            video_fmts = [fmt_info for fmt_info in formats_info if fmt_info.get('vcodec') != 'none']
            audio_fmts = [fmt_info for fmt_info in formats_info if fmt_info.get('acodec') != 'none']

            the_only_video = video_fmts[0] if len(video_fmts) == 1 else None
            the_only_audio = audio_fmts[0] if len(audio_fmts) == 1 else None

            # if the merge was requested, force it to merge info MKV
            # when --merge-output-format is not given
            # because this is the behavior what I want
            output_ext = self.params.get('merge_output_format') or 'mkv'

            filtered = lambda *keys: filter(None, (traverse_obj(fmt, *keys) for fmt in formats_info))

            new_dict = {
                'requested_formats': formats_info,
                'format': '+'.join(filtered('format')),
                'format_id': '+'.join(filtered('format_id')),
                'ext': output_ext,
                'protocol': '+'.join(map(determine_protocol, formats_info)),
                'language': '+'.join(orderedSet(filtered('language'))) or None,
                'format_note': '+'.join(orderedSet(filtered('format_note'))) or None,
                'filesize_approx': sum(filtered('filesize', 'filesize_approx')) or None,
                'tbr': sum(filtered('tbr', 'vbr', 'abr')),
            }

            if the_only_video:
                new_dict.update({
                    'width': the_only_video.get('width'),
                    'height': the_only_video.get('height'),
                    'resolution': the_only_video.get('resolution') or self.format_resolution(the_only_video),
                    'fps': the_only_video.get('fps'),
                    'dynamic_range': the_only_video.get('dynamic_range'),
                    'vcodec': the_only_video.get('vcodec'),
                    'vbr': the_only_video.get('vbr'),
                    'stretched_ratio': the_only_video.get('stretched_ratio'),
                })

            if the_only_audio:
                new_dict.update({
                    'acodec': the_only_audio.get('acodec'),
                    'abr': the_only_audio.get('abr'),
                    'asr': the_only_audio.get('asr'),
                })

            return new_dict

        def _check_formats(formats):
            if not check_formats:
                yield from formats
                return
            yield from self._check_formats(formats)

        def _build_selector_function(selector):
            if isinstance(selector, list):  # ,
                fs = [_build_selector_function(s) for s in selector]

                def selector_function(ctx):
                    for f in fs:
                        yield from f(ctx)
                return selector_function

            elif selector.type == GROUP:  # ()
                selector_function = _build_selector_function(selector.selector)

            elif selector.type == PICKFIRST:  # /
                fs = [_build_selector_function(s) for s in selector.selector]

                def selector_function(ctx):
                    for f in fs:
                        picked_formats = list(f(ctx))
                        if picked_formats:
                            return picked_formats
                    return []

            elif selector.type == MERGE:  # +
                selector_1, selector_2 = map(_build_selector_function, selector.selector)

                def selector_function(ctx):
                    for pair in itertools.product(
                            selector_1(copy.deepcopy(ctx)), selector_2(copy.deepcopy(ctx))):
                        yield _merge(pair)

            elif selector.type == SINGLE:  # atom
                format_spec = selector.selector or 'best'

                # TODO: Add allvideo, allaudio etc by generalizing the code with best/worst selector
                if format_spec == 'all':
                    def selector_function(ctx):
                        yield from _check_formats(ctx['formats'][::-1])
                elif format_spec == 'mergeall':
                    def selector_function(ctx):
                        formats = list(_check_formats(ctx['formats']))
                        if not formats:
                            return
                        merged_format = formats[-1]
                        for f in formats[-2::-1]:
                            merged_format = _merge((merged_format, f))
                        yield merged_format

                else:
                    format_fallback, format_reverse, format_idx = False, True, 1
                    mobj = re.match(
                        r'(?P<bw>best|worst|b|w)(?P<type>video|audio|v|a)?(?P<mod>\*)?(?:\.(?P<n>[1-9]\d*))?$',
                        format_spec)
                    if mobj is not None:
                        format_idx = int_or_none(mobj.group('n'), default=1)
                        format_reverse = mobj.group('bw')[0] == 'b'
                        format_type = (mobj.group('type') or [None])[0]
                        not_format_type = {'v': 'a', 'a': 'v'}.get(format_type)
                        format_modified = mobj.group('mod') is not None

                        format_fallback = not format_type and not format_modified  # for b, w
                        _filter_f = (
                            (lambda f: f.get('%scodec' % format_type) != 'none')
                            if format_type and format_modified  # bv*, ba*, wv*, wa*
                            else (lambda f: f.get('%scodec' % not_format_type) == 'none')
                            if format_type  # bv, ba, wv, wa
                            else (lambda f: f.get('vcodec') != 'none' and f.get('acodec') != 'none')
                            if not format_modified  # b, w
                            else lambda f: True)  # b*, w*
                        filter_f = lambda f: _filter_f(f) and (
                            f.get('vcodec') != 'none' or f.get('acodec') != 'none')
                    else:
                        if format_spec in self._format_selection_exts['audio']:
                            filter_f = lambda f: f.get('ext') == format_spec and f.get('acodec') != 'none'
                        elif format_spec in self._format_selection_exts['video']:
                            filter_f = lambda f: f.get('ext') == format_spec and f.get('acodec') != 'none' and f.get('vcodec') != 'none'
                        elif format_spec in self._format_selection_exts['storyboards']:
                            filter_f = lambda f: f.get('ext') == format_spec and f.get('acodec') == 'none' and f.get('vcodec') == 'none'
                        else:
                            filter_f = lambda f: f.get('format_id') == format_spec  # id

                    def selector_function(ctx):
                        formats = list(ctx['formats'])
                        matches = list(filter(filter_f, formats)) if filter_f is not None else formats
                        if format_fallback and ctx['incomplete_formats'] and not matches:
                            # for extractors with incomplete formats (audio only (soundcloud)
                            # or video only (imgur)) best/worst will fallback to
                            # best/worst {video,audio}-only format
                            matches = formats
                        matches = LazyList(_check_formats(matches[::-1 if format_reverse else 1]))
                        try:
                            yield matches[format_idx - 1]
                        except IndexError:
                            return

            filters = [self._build_format_filter(f) for f in selector.filters]

            def final_selector(ctx):
                ctx_copy = copy.deepcopy(ctx)
                for _filter in filters:
                    ctx_copy['formats'] = list(filter(_filter, ctx_copy['formats']))
                return selector_function(ctx_copy)
            return final_selector

        def _visit_selectors(selector):
            """
            Selector tree visitor. Only used when -Fv is set
            This yields selectors including non-SINGLE ones, but then it won't be visitor anymore
            """
            if isinstance(selector, list):  # ,
                for n in selector:
                    yield from _visit_selectors(n)

            elif selector.type == GROUP:  # ()
                yield selector
                yield from _visit_selectors(selector.selector)
            elif selector.type == PICKFIRST:  # /
                yield selector
                for n in selector.selector:
                    yield from _visit_selectors(n)
            elif selector.type == MERGE:  # +
                yield selector
                for n in selector.selector:
                    yield from _visit_selectors(n)
            elif selector.type == SINGLE:  # atom
                yield selector

        stream = io.BytesIO(format_spec.encode('utf-8'))
        try:
            tokens = list(_remove_unused_ops(compat_tokenize_tokenize(stream.readline)))
        except tokenize.TokenError:
            raise syntax_error('Missing closing/opening brackets or parenthesis', (0, len(format_spec)))

        class TokenIterator(object):
            def __init__(self, tokens):
                self.tokens = tokens
                self.counter = 0

            def __iter__(self):
                return self

            def __next__(self):
                if self.counter >= len(self.tokens):
                    raise StopIteration()
                value = self.tokens[self.counter]
                self.counter += 1
                return value

            next = __next__

            def restore_last_token(self):
                self.counter -= 1

        parsed_selector = _parse_format_selection(iter(TokenIterator(tokens)))
        final_selector_func = _build_selector_function(parsed_selector)
        if verbose:
            # perform format debugging when -Fv
            all_single_selectors = list(filter(lambda x: x.type == SINGLE, _visit_selectors(parsed_selector)))
            final_selector_func.selectors = list(zip(all_single_selectors, map(_build_selector_function, all_single_selectors)))
        return final_selector_func

    def _calc_headers(self, info_dict):
        res = std_headers.copy()

        add_headers = info_dict.get('http_headers')
        if add_headers:
            res.update(add_headers)

        cookies = self._calc_cookies(info_dict)
        if cookies:
            res['Cookie'] = cookies

        if 'X-Forwarded-For' not in res:
            x_forwarded_for_ip = info_dict.get('__x_forwarded_for_ip')
            if x_forwarded_for_ip:
                res['X-Forwarded-For'] = x_forwarded_for_ip

        return res

    def _calc_cookies(self, info_dict):
        pr = sanitized_Request(info_dict['url'])
        self.cookiejar.add_cookie_header(pr)
        return pr.get_header('Cookie')

    def _sort_thumbnails(self, thumbnails):
        thumbnails.sort(key=lambda t: (
            t.get('preference') if t.get('preference') is not None else -1,
            t.get('width') if t.get('width') is not None else -1,
            t.get('height') if t.get('height') is not None else -1,
            t.get('id') if t.get('id') is not None else '',
            t.get('url')))

    def _sanitize_thumbnails(self, info_dict):
        thumbnails = info_dict.get('thumbnails')
        if thumbnails is None:
            thumbnail = info_dict.get('thumbnail')
            if thumbnail:
                info_dict['thumbnails'] = thumbnails = [{'url': thumbnail}]
        if not thumbnails:
            return

        def check_thumbnails(thumbnails):
            for t in thumbnails:
                self.to_screen(f'[info] Testing thumbnail {t["id"]}')
                try:
                    self.urlopen(HEADRequest(t['url']))
                except network_exceptions as err:
                    self.to_screen(f'[info] Unable to connect to thumbnail {t["id"]} URL {t["url"]!r} - {err}. Skipping...')
                    continue
                yield t

        self._sort_thumbnails(thumbnails)
        for i, t in enumerate(thumbnails):
            if t.get('id') is None:
                t['id'] = '%d' % i
            if t.get('width') and t.get('height'):
                t['resolution'] = '%dx%d' % (t['width'], t['height'])
            t['url'] = sanitize_url(t['url'])

        if self.params.get('check_formats') is True:
            info_dict['thumbnails'] = LazyList(check_thumbnails(thumbnails[::-1]), reverse=True)
        else:
            info_dict['thumbnails'] = thumbnails

    def process_video_result(self, info_dict, download=True):
        assert info_dict.get('_type', 'video') == 'video'

        if 'id' not in info_dict:
            raise ExtractorError('Missing "id" field in extractor result')
        if 'title' not in info_dict:
            raise ExtractorError('Missing "title" field in extractor result',
                                 video_id=info_dict['id'], ie=info_dict['extractor'])

        def report_force_conversion(field, field_not, conversion):
            self.report_warning(
                '"%s" field is not %s - forcing %s conversion, there is an error in extractor'
                % (field, field_not, conversion))

        def sanitize_string_field(info, string_field):
            field = info.get(string_field)
            if field is None or isinstance(field, compat_str):
                return
            report_force_conversion(string_field, 'a string', 'string')
            info[string_field] = compat_str(field)

        def sanitize_numeric_fields(info):
            for numeric_field in self._NUMERIC_FIELDS:
                field = info.get(numeric_field)
                if field is None or isinstance(field, compat_numeric_types):
                    continue
                report_force_conversion(numeric_field, 'numeric', 'int')
                info[numeric_field] = int_or_none(field)

        sanitize_string_field(info_dict, 'id')
        sanitize_numeric_fields(info_dict)

        if 'playlist' not in info_dict:
            # It isn't part of a playlist
            info_dict['playlist'] = None
            info_dict['playlist_index'] = None

        self._sanitize_thumbnails(info_dict)

        thumbnail = info_dict.get('thumbnail')
        thumbnails = info_dict.get('thumbnails')
        if thumbnail:
            info_dict['thumbnail'] = sanitize_url(thumbnail)
        elif thumbnails:
            info_dict['thumbnail'] = thumbnails[-1]['url']

        if info_dict.get('display_id') is None and 'id' in info_dict:
            info_dict['display_id'] = info_dict['id']

        if info_dict.get('duration') is not None:
            info_dict['duration_string'] = formatSeconds(info_dict['duration'])

        for ts_key, date_key in (
                ('timestamp', 'upload_date'),
                ('release_timestamp', 'release_date'),
        ):
            if info_dict.get(date_key) is None and info_dict.get(ts_key) is not None:
                # Working around out-of-range timestamp values (e.g. negative ones on Windows,
                # see http://bugs.python.org/issue1646728)
                try:
                    upload_date = datetime.datetime.utcfromtimestamp(info_dict[ts_key])
                    info_dict[date_key] = upload_date.strftime('%Y%m%d')
                except (ValueError, OverflowError, OSError):
                    pass

        live_keys = ('is_live', 'was_live')
        live_status = info_dict.get('live_status')
        if live_status is None:
            for key in live_keys:
                if info_dict.get(key) is False:
                    continue
                if info_dict.get(key):
                    live_status = key
                break
            if all(info_dict.get(key) is False for key in live_keys):
                live_status = 'not_live'
        if live_status:
            info_dict['live_status'] = live_status
            for key in live_keys:
                if info_dict.get(key) is None:
                    info_dict[key] = (live_status == key)

        # Auto generate title fields corresponding to the *_number fields when missing
        # in order to always have clean titles. This is very common for TV series.
        for field in ('chapter', 'season', 'episode'):
            if info_dict.get('%s_number' % field) is not None and not info_dict.get(field):
                info_dict[field] = '%s %d' % (field.capitalize(), info_dict['%s_number' % field])

        for cc_kind in ('subtitles', 'automatic_captions'):
            cc = info_dict.get(cc_kind)
            if cc:
                for _, subtitle in cc.items():
                    for subtitle_format in subtitle:
                        if subtitle_format.get('url'):
                            subtitle_format['url'] = sanitize_url(subtitle_format['url'])
                        if subtitle_format.get('ext') is None:
                            subtitle_format['ext'] = determine_ext(subtitle_format['url']).lower()

        automatic_captions = info_dict.get('automatic_captions')
        subtitles = info_dict.get('subtitles')

        info_dict['requested_subtitles'] = self.process_subtitles(
            info_dict['id'], subtitles, automatic_captions)

        if info_dict.get('formats') is None:
            # There's only one format available
            formats = [info_dict]
        else:
            formats = info_dict['formats']

        info_dict['__has_drm'] = any(f.get('has_drm') for f in formats)
        if not self.params.get('allow_unplayable_formats'):
            formats = [f for f in formats if not f.get('has_drm')]

        if not formats:
            self.raise_no_formats(info_dict)

        def is_wellformed(f):
            url = f.get('url')
            if not url:
                self.report_warning(
                    '"url" field is missing or empty - skipping format, '
                    'there is an error in extractor')
                return False
            if isinstance(url, bytes):
                sanitize_string_field(f, 'url')
            return True

        # Filter out malformed formats for better extraction robustness
        formats = list(filter(is_wellformed, formats))

        formats_dict = {}

        # We check that all the formats have the format and format_id fields
        for i, format in enumerate(formats):
            sanitize_string_field(format, 'format_id')
            sanitize_numeric_fields(format)
            format['url'] = sanitize_url(format['url'])
            if not format.get('format_id'):
                format['format_id'] = compat_str(i)
            else:
                # Sanitize format_id from characters used in format selector expression
                format['format_id'] = re.sub(r'[\s,/+\[\]()]', '_', format['format_id'])
            format_id = format['format_id']
            if format_id not in formats_dict:
                formats_dict[format_id] = []
            formats_dict[format_id].append(format)

        # Make sure all formats have unique format_id
        common_exts = set(itertools.chain(*self._format_selection_exts.values()))
        for format_id, ambiguous_formats in formats_dict.items():
            ambigious_id = len(ambiguous_formats) > 1
            for i, format in enumerate(ambiguous_formats):
                if ambigious_id:
                    format['format_id'] = '%s-%d' % (format_id, i)
                if format.get('ext') is None:
                    format['ext'] = determine_ext(format['url']).lower()
                # Ensure there is no conflict between id and ext in format selection
                # See https://github.com/yt-dlp/yt-dlp/issues/1282
                if format['format_id'] != format['ext'] and format['format_id'] in common_exts:
                    format['format_id'] = 'f%s' % format['format_id']

        for i, format in enumerate(formats):
            if format.get('format') is None:
                format['format'] = '{id} - {res}{note}'.format(
                    id=format['format_id'],
                    res=self.format_resolution(format),
                    note=format_field(format, 'format_note', ' (%s)'),
                )
            if format.get('protocol') is None:
                format['protocol'] = determine_protocol(format)
            if format.get('resolution') is None:
                format['resolution'] = self.format_resolution(format, default=None)
            if format.get('dynamic_range') is None and format.get('vcodec') != 'none':
                format['dynamic_range'] = 'SDR'
            if (info_dict.get('duration') and format.get('tbr')
                    and not format.get('filesize') and not format.get('filesize_approx')):
                format['filesize_approx'] = info_dict['duration'] * format['tbr'] * (1024 / 8)

            # Add HTTP headers, so that external programs can use them from the
            # json output
            full_format_info = info_dict.copy()
            full_format_info.update(format)
            format['http_headers'] = self._calc_headers(full_format_info)
        # Remove private housekeeping stuff
        if '__x_forwarded_for_ip' in info_dict:
            del info_dict['__x_forwarded_for_ip']

        # TODO Central sorting goes here

        if self.params.get('check_formats') is True:
            formats = LazyList(self._check_formats(formats[::-1]), reverse=True)

        if not formats or formats[0] is not info_dict:
            # only set the 'formats' fields if the original info_dict list them
            # otherwise we end up with a circular reference, the first (and unique)
            # element in the 'formats' field in info_dict is info_dict itself,
            # which can't be exported to json
            info_dict['formats'] = formats

        info_dict, _ = self.pre_process(info_dict)

        # NOTE: be careful at list_formats
        format_selector = self.format_selector
        if format_selector is None:
            req_format = self._default_format_spec(info_dict, download=download)
            self.write_debug('Default format spec: %s' % req_format)
            format_selector = self.build_format_selector(req_format)

        # The pre-processors may have modified the formats
        formats = info_dict.get('formats', [info_dict])

        if self.params.get('list_thumbnails'):
            self.list_thumbnails(info_dict)
        if self.params.get('listformats'):
            if not info_dict.get('formats') and not info_dict.get('url'):
                self.to_screen('%s has no formats' % info_dict['id'])
            else:
                self.list_formats(info_dict, format_selector if self.params.get('verbose') else None)
        if self.params.get('listsubtitles'):
            if 'automatic_captions' in info_dict:
                self.list_subtitles(
                    info_dict['id'], automatic_captions, 'automatic captions')
            self.list_subtitles(info_dict['id'], subtitles, 'subtitles')
        list_only = self.params.get('simulate') is None and (
            self.params.get('list_thumbnails') or self.params.get('listformats') or self.params.get('listsubtitles'))
        if list_only:
            # Without this printing, -F --print-json will not work
            self.__forced_printings(info_dict, self.prepare_filename(info_dict), incomplete=True)
            return

        # While in format selection we may need to have an access to the original
        # format set in order to calculate some metrics or do some processing.
        # For now we need to be able to guess whether original formats provided
        # by extractor are incomplete or not (i.e. whether extractor provides only
        # video-only or audio-only formats) for proper formats selection for
        # extractors with such incomplete formats (see
        # https://github.com/ytdl-org/youtube-dl/pull/5556).
        # Since formats may be filtered during format selection and may not match
        # the original formats the results may be incorrect. Thus original formats
        # or pre-calculated metrics should be passed to format selection routines
        # as well.
        # We will pass a context object containing all necessary additional data
        # instead of just formats.
        # This fixes incorrect format selection issue (see
        # https://github.com/ytdl-org/youtube-dl/issues/10083).
        incomplete_formats = (
            # NOTE: be careful at list_formats (here too to detect changes as conflict)
            # All formats are video-only or
            all(f.get('vcodec') != 'none' and f.get('acodec') == 'none' for f in formats)
            # all formats are audio-only
            or all(f.get('vcodec') == 'none' and f.get('acodec') != 'none' for f in formats))

        ctx = {
            'formats': formats,
            'incomplete_formats': incomplete_formats,
        }

        formats_to_download = list(format_selector(ctx))
        if not formats_to_download:
            if not self.params.get('ignore_no_formats_error'):
                raise ExtractorError('Requested format is not available', expected=True,
                                     video_id=info_dict['id'], ie=info_dict['extractor'])
            else:
                self.report_warning('Requested format is not available')
                # Process what we can, even without any available formats.
                self.process_info(dict(info_dict))
        elif download:
            self.to_screen(
                '[info] %s: Downloading %d format(s): %s' % (
                    info_dict['id'], len(formats_to_download),
                    ", ".join([f['format_id'] for f in formats_to_download])))
            for fmt in formats_to_download:
                new_info = dict(info_dict)
                # Save a reference to the original info_dict so that it can be modified in process_info if needed
                new_info['__original_infodict'] = info_dict
                new_info.update(fmt)
                self.process_info(new_info)
        # We update the info dict with the selected best quality format (backwards compatibility)
        if formats_to_download:
            info_dict.update(formats_to_download[-1])
        return info_dict

    def process_subtitles(self, video_id, normal_subtitles, automatic_captions):
        """Select the requested subtitles and their format"""
        available_subs = {}
        if normal_subtitles and self.params.get('writesubtitles'):
            available_subs.update(normal_subtitles)
        if automatic_captions and self.params.get('writeautomaticsub'):
            for lang, cap_info in automatic_captions.items():
                if lang not in available_subs:
                    available_subs[lang] = cap_info

        if (not self.params.get('writesubtitles') and not
                self.params.get('writeautomaticsub') or not
                available_subs):
            return None

        all_sub_langs = available_subs.keys()
        if self.params.get('allsubtitles', False):
            requested_langs = all_sub_langs
        elif self.params.get('subtitleslangs', False):
            # A list is used so that the order of languages will be the same as
            # given in subtitleslangs. See https://github.com/yt-dlp/yt-dlp/issues/1041
            requested_langs = []
            for lang_re in self.params.get('subtitleslangs'):
                if lang_re == 'all':
                    requested_langs.extend(all_sub_langs)
                    continue
                discard = lang_re[0] == '-'
                if discard:
                    lang_re = lang_re[1:]
                current_langs = filter(re.compile(lang_re + '$').match, all_sub_langs)
                if discard:
                    for lang in current_langs:
                        while lang in requested_langs:
                            requested_langs.remove(lang)
                else:
                    requested_langs.extend(current_langs)
            requested_langs = orderedSet(requested_langs)
        elif 'en' in available_subs:
            requested_langs = ['en']
        else:
            requested_langs = [list(all_sub_langs)[0]]
        if requested_langs:
            self.write_debug('Downloading subtitles: %s' % ', '.join(requested_langs))

        formats_query = self.params.get('subtitlesformat', 'best')
        formats_preference = formats_query.split('/') if formats_query else []
        subs = {}
        for lang in requested_langs:
            formats = available_subs.get(lang)
            if formats is None:
                self.report_warning('%s subtitles not available for %s' % (lang, video_id))
                continue
            for ext in formats_preference:
                if ext == 'best':
                    f = formats[-1]
                    break
                matches = list(filter(lambda f: f['ext'] == ext, formats))
                if matches:
                    f = matches[-1]
                    break
            else:
                f = formats[-1]
                self.report_warning(
                    'No subtitle format found matching "%s" for language %s, '
                    'using %s' % (formats_query, lang, f['ext']))
            subs[lang] = f
        return subs

    def __forced_printings(self, info_dict, filename, incomplete):
        def print_mandatory(field, actual_field=None):
            if actual_field is None:
                actual_field = field
            if (self.params.get('force%s' % field, False)
                    and (not incomplete or info_dict.get(actual_field) is not None)):
                self.to_stdout(info_dict[actual_field])

        def print_optional(field):
            if (self.params.get('force%s' % field, False)
                    and info_dict.get(field) is not None):
                self.to_stdout(info_dict[field])

        info_dict = info_dict.copy()
        if filename is not None:
            info_dict['filename'] = filename
        if info_dict.get('requested_formats') is not None:
            # For RTMP URLs, also include the playpath
            info_dict['urls'] = '\n'.join(f['url'] + f.get('play_path', '') for f in info_dict['requested_formats'])
        elif 'url' in info_dict:
            info_dict['urls'] = info_dict['url'] + info_dict.get('play_path', '')

        if self.params.get('forceprint') or self.params.get('forcejson'):
            self.post_extract(info_dict)
        for tmpl in self.params.get('forceprint', []):
            mobj = re.match(r'\w+(=?)$', tmpl)
            if mobj and mobj.group(1):
                tmpl = f'{tmpl[:-1]} = %({tmpl[:-1]})s'
            elif mobj:
                tmpl = '%({})s'.format(tmpl)
            self.to_stdout(self.evaluate_outtmpl(tmpl, info_dict))

        print_mandatory('title')
        print_mandatory('id')
        print_mandatory('url', 'urls')
        print_optional('thumbnail')
        print_optional('description')
        print_optional('filename')
        if self.params.get('forceduration') and info_dict.get('duration') is not None:
            self.to_stdout(formatSeconds(info_dict['duration']))
        print_mandatory('format')

        if self.params.get('printjsontypes', False):
            self.to_stdout('\n'.join(dig_object_type(info_dict)))

        if self.params.get('forcejson'):
            self.to_stdout(json.dumps(self.sanitize_info(info_dict)))

    def dl(self, name, info, subtitle=False, test=False):
        if not info.get('url'):
            self.raise_no_formats(info, True)

        if test:
            verbose = self.params.get('verbose')
            params = {
                'test': True,
                'quiet': self.params.get('quiet') or not verbose,
                'verbose': verbose,
                'noprogress': not verbose,
                'nopart': True,
                'skip_unavailable_fragments': False,
                'keep_fragments': False,
                'overwrites': True,
                '_no_ytdl_file': True,
            }
        else:
            params = self.params
        fd = get_suitable_downloader(info, params, to_stdout=(name == '-'))(self, params)
        if not test:
            for ph in self._progress_hooks:
                fd.add_progress_hook(ph)
            urls = '", "'.join([f['url'] for f in info.get('requested_formats', [])] or [info['url']])
            self.write_debug('Invoking downloader on "%s"' % urls)

        new_info = copy.deepcopy(self._copy_infodict(info))
        if new_info.get('http_headers') is None:
            new_info['http_headers'] = self._calc_headers(new_info)
        return fd.download(name, new_info, subtitle)

    def __process_info_lock(func):
        @functools.wraps(func)
        def process_info(self: 'YoutubeDL', info_dict):
            unlock_file = True
            try:
                self.lock_file(info_dict)
                func(self, info_dict)
            except ExclusivelyLockedError:
                self.report_warning('being downloaded in other process; skipping')
                unlock_file = False
            finally:
                if unlock_file:
                    self.unlock_file(info_dict)

        return process_info

    def __fd(stream_indexing=None):
        def _inner(func):
            def wrapper(self: 'YoutubeDL', *args, **kwargs):
                result = func(self, *args, **kwargs)
                if stream_indexing is not None:
                    self._opened_streams.append(result[stream_indexing])
                else:
                    self._opened_streams.append(result)
                return result
            return wrapper
        return _inner

    def clean_fd(self):
        streams = list(x for x in self._opened_streams if not getattr(x, 'closed', False))
        self._opened_streams[:] = []
        if not streams:
            return
        self.write_debug(f'Cleaning up {len(streams)} streams')
        for st in streams:
            if not st:
                continue
            try:
                st.close()
            except BaseException:
                pass

    def __clean_fd(func):
        @functools.wraps(func)
        def wrapper(self: 'YoutubeDL', *args, **kwargs):
            try:
                return func(self, *args, **kwargs)
            finally:
                self.clean_fd()

        return wrapper

    @__process_info_lock
    @__clean_fd
    def process_info(self, info_dict):
        """Process a single resolved IE result."""

        assert info_dict.get('_type', 'video') == 'video'

        max_downloads = self.params.get('max_downloads')
        if max_downloads is not None:
            if self._num_downloads >= int(max_downloads):
                raise MaxDownloadsReached()

        # TODO: backward compatibility, to be removed
        info_dict['fulltitle'] = info_dict['title']

        if 'format' not in info_dict and 'ext' in info_dict:
            info_dict['format'] = info_dict['ext']

        if info_dict.get('ext') == 'mp4' and info_dict.get('is_live', False) and self.params.get('live_download_mkv', False):
            info_dict['format'] = info_dict['ext'] = 'mkv'
            if info_dict['protocol'] not in LDM_EXCEPTIONS:
                info_dict['protocol'] = 'live_ffmpeg'

        if self._match_entry(info_dict) is not None:
            return

        self.post_extract(info_dict)
        self._num_downloads += 1

        # info_dict['_filename'] needs to be set for backward compatibility
        info_dict['_filename'] = full_filename = self.prepare_filename(info_dict, warn=True)
        temp_filename = self.prepare_filename(info_dict, 'temp')
        files_to_move = {}

        # Forced printings
        self.__forced_printings(info_dict, full_filename, incomplete=('format' not in info_dict))

        if self.params.get('simulate'):
            if self.params.get('force_write_download_archive', False):
                self.record_download_archive(info_dict)
            # Do nothing else if in simulate mode
            return

        if full_filename is None:
            return
        if not self._ensure_dir_exists(encodeFilename(full_filename)):
            return
        if not self._ensure_dir_exists(encodeFilename(temp_filename)):
            return

        if self._write_description('video', info_dict,
                                   self.prepare_filename(info_dict, 'description')) is None:
            return

        sub_files = self._write_subtitles(info_dict, temp_filename)
        if sub_files is None:
            return
        files_to_move.update(dict(sub_files))

        thumb_files = self._write_thumbnails(
            'video', info_dict, temp_filename, self.prepare_filename(info_dict, 'thumbnail'))
        if thumb_files is None:
            return
        files_to_move.update(dict(thumb_files))

        infofn = self.prepare_filename(info_dict, 'infojson')
        _infojson_written = self._write_info_json('video', info_dict, infofn)
        if _infojson_written:
            info_dict['infojson_filename'] = infofn
            # For backward compatability, even though it was a private field
            info_dict['__infojson_filename'] = infofn
        elif _infojson_written is None:
            return

        # Note: Annotations are deprecated
        annofn = None
        if self.params.get('writeannotations', False):
            annofn = self.prepare_filename(info_dict, 'annotation')
        if annofn:
            if not self._ensure_dir_exists(encodeFilename(annofn)):
                return
            if not self.params.get('overwrites', True) and os.path.exists(encodeFilename(annofn)):
                self.to_screen('[info] Video annotations are already present')
            elif not info_dict.get('annotations'):
                self.report_warning('There are no annotations to write.')
            else:
                try:
                    self.to_screen('[info] Writing video annotations to: ' + annofn)
                    with self.open(encodeFilename(annofn), 'w', encoding='utf-8') as annofile:
                        annofile.write(info_dict['annotations'])
                except (KeyError, TypeError):
                    self.report_warning('There are no annotations to write.')
                except (OSError, IOError):
                    self.report_error('Cannot write annotations file: ' + annofn)
                    return

        # Write internet shortcut files
        def _write_link_file(link_type):
            if 'webpage_url' not in info_dict:
                self.report_error('Cannot write internet shortcut file because the "webpage_url" field is missing in the media information')
                return False
            linkfn = replace_extension(self.prepare_filename(info_dict, 'link'), link_type, info_dict.get('ext'))
            if not self._ensure_dir_exists(encodeFilename(linkfn)):
                return False
            if self.params.get('overwrites', True) and self.exists(encodeFilename(linkfn)):
                self.to_screen(f'[info] Internet shortcut (.{link_type}) is already present')
                return True
            try:
                self.to_screen(f'[info] Writing internet shortcut (.{link_type}) to: {linkfn}')
                with self.open(encodeFilename(to_high_limit_path(linkfn)), 'w', encoding='utf-8',
                               newline='\r\n' if link_type == 'url' else '\n') as linkfile:
                    template_vars = {'url': iri_to_uri(info_dict['webpage_url'])}
                    if link_type == 'desktop':
                        template_vars['filename'] = linkfn[:-(len(link_type) + 1)]
                    linkfile.write(LINK_TEMPLATES[link_type] % template_vars)
            except (OSError, IOError):
                self.report_error(f'Cannot write internet shortcut {linkfn}')
                return False
            return True

        write_links = {
            'url': self.params.get('writeurllink'),
            'webloc': self.params.get('writewebloclink'),
            'desktop': self.params.get('writedesktoplink'),
        }
        if self.params.get('writelink'):
            link_type = ('webloc' if sys.platform == 'darwin'
                         else 'desktop' if sys.platform.startswith('linux')
                         else 'url')
            write_links[link_type] = True

        if any(should_write and not _write_link_file(link_type)
               for link_type, should_write in write_links.items()):
            return

        try:
            info_dict, files_to_move = self.pre_process(info_dict, 'before_dl', files_to_move)
        except PostProcessingError as err:
            self.report_error('Preprocessing: %s' % str(err))
            return

        must_record_download_archive = False
        if self.params.get('skip_download', False):
            info_dict['filepath'] = temp_filename
            info_dict['__finaldir'] = os.path.dirname(os.path.abspath(encodeFilename(full_filename)))
            info_dict['__files_to_move'] = files_to_move
            info_dict = self.run_pp(MoveFilesAfterDownloadPP(self, False), info_dict)
        else:
            # Download
            if not self.test_filename_external(full_filename):
                self.to_screen(
                    '[download] %s has rejected by external test process' % full_filename)
                return

            info_dict.setdefault('__postprocessors', [])

            try:
                def existing_file(*filepaths):
                    ext = info_dict.get('ext')
                    final_ext = self.params.get('final_ext', ext)
                    existing_files = []
                    for file in orderedSet(filepaths):
                        if final_ext != ext:
                            converted = replace_extension(file, final_ext, ext)
                            if os.path.exists(encodeFilename(converted)):
                                existing_files.append(converted)
                        if os.path.exists(encodeFilename(file)):
                            existing_files.append(file)

                    if not existing_files or self.params.get('overwrites', False):
                        for file in orderedSet(existing_files):
                            self.report_file_delete(file)
                            os.remove(encodeFilename(file))
                        return None

                    info_dict['ext'] = os.path.splitext(existing_files[0])[1][1:]
                    return existing_files[0]

                success = True
                if info_dict.get('requested_formats') is not None:

                    requested_formats = info_dict['requested_formats']
                    old_ext = info_dict['ext']

                    # merge to mkv without --merge-output-format no matter what
                    if self.params.get('merge_output_format') is None:
                        info_dict['ext'] = 'mkv'
                    new_ext = info_dict['ext']

                    def correct_ext(filename, ext=new_ext):
                        if filename == '-':
                            return filename
                        filename_real_ext = os.path.splitext(filename)[1][1:]
                        filename_wo_ext = (
                            os.path.splitext(filename)[0]
                            if filename_real_ext in (old_ext, new_ext)
                            else filename)
                        return '%s.%s' % (filename_wo_ext, ext)

                    # Ensure filename always has a correct extension for successful merge
                    full_filename = correct_ext(full_filename)
                    temp_filename = correct_ext(temp_filename)
                    dl_filename = existing_file(full_filename, temp_filename)
                    info_dict['__real_download'] = False

                    if dl_filename is not None:
                        self.report_file_already_downloaded(dl_filename)
                    elif get_suitable_downloader(info_dict, self.params, to_stdout=temp_filename == '-'):
                        info_dict['url'] = '\n'.join(f['url'] for f in requested_formats)
                        success, real_download = self.dl(temp_filename, info_dict)
                        info_dict['__real_download'] = real_download
                    else:
                        downloaded = []
                        merger = FFmpegMergerPP(self)
                        if self.params.get('allow_unplayable_formats'):
                            self.report_warning(
                                'You have requested merging of multiple formats '
                                'while also allowing unplayable formats to be downloaded. '
                                'The formats won\'t be merged to prevent data corruption.')
                        elif not merger.available:
                            self.report_warning(
                                'You have requested merging of multiple formats but ffmpeg is not installed. '
                                'The formats won\'t be merged.')

                        if temp_filename == '-':
                            reason = ('using a downloader other than ffmpeg' if FFmpegFD.can_merge_formats(info_dict)
                                      else 'but the formats are incompatible for simultaneous download' if merger.available
                                      else 'but ffmpeg is not installed')
                            self.report_warning(
                                f'You have requested downloading multiple formats to stdout {reason}. '
                                'The formats will be streamed one after the other')
                            fname = temp_filename
                        for f in requested_formats:
                            new_info = dict(info_dict)
                            del new_info['requested_formats']
                            new_info.update(f)
                            if temp_filename != '-':
                                fname = prepend_extension(
                                    correct_ext(temp_filename, new_info['ext']),
                                    'f%s' % f['format_id'], new_info['ext'])
                                if not self._ensure_dir_exists(fname):
                                    return
                                f['filepath'] = fname
                                downloaded.append(fname)
                            partial_success, real_download = self.dl(fname, new_info)
                            info_dict['__real_download'] = info_dict['__real_download'] or real_download
                            success = success and partial_success
                        if merger.available and not self.params.get('allow_unplayable_formats'):
                            info_dict['__postprocessors'].append(merger)
                            info_dict['__files_to_merge'] = downloaded
                            # Even if there were no downloads, it is being merged only now
                            info_dict['__real_download'] = True
                        else:
                            for file in downloaded:
                                files_to_move[file] = None
                else:
                    # Just a single file
                    dl_filename = existing_file(full_filename, temp_filename)
                    if dl_filename is None or dl_filename == temp_filename:
                        # dl_filename == temp_filename could mean that the file was partially downloaded with --no-part.
                        # So we should try to resume the download
                        success, real_download = self.dl(temp_filename, info_dict)
                        info_dict['__real_download'] = real_download
                    else:
                        self.report_file_already_downloaded(dl_filename)

                dl_filename = dl_filename or temp_filename
                info_dict['__finaldir'] = os.path.dirname(os.path.abspath(encodeFilename(full_filename)))

            except network_exceptions as err:
                self.report_error('unable to download video data: %s' % error_to_compat_str(err))
                return
            except (OSError, IOError) as err:
                raise UnavailableVideoError(err)
            except (ContentTooShortError, ) as err:
                self.report_error('content too short (expected %s bytes and served %s)' % (err.expected, err.downloaded))
                return

            if success and full_filename != '-':

                def fixup():
                    do_fixup = True
                    fixup_policy = self.params.get('fixup')
                    vid = info_dict['id']

                    if fixup_policy in ('ignore', 'never'):
                        return
                    elif fixup_policy == 'warn':
                        do_fixup = False
                    elif fixup_policy != 'force':
                        assert fixup_policy in ('detect_or_warn', None)
                        if not info_dict.get('__real_download'):
                            do_fixup = False

                    def ffmpeg_fixup(cndn, msg, cls):
                        if not cndn:
                            return
                        if not do_fixup:
                            self.report_warning(f'{vid}: {msg}')
                            return
                        pp = cls(self)
                        if pp.available:
                            info_dict['__postprocessors'].append(pp)
                        else:
                            self.report_warning(f'{vid}: {msg}. Install ffmpeg to fix this automatically')

                    stretched_ratio = info_dict.get('stretched_ratio')
                    ffmpeg_fixup(
                        stretched_ratio not in (1, None),
                        f'Non-uniform pixel ratio {stretched_ratio}',
                        FFmpegFixupStretchedPP)

                    ffmpeg_fixup(
                        (info_dict.get('requested_formats') is None
                         and info_dict.get('container') == 'm4a_dash'
                         and info_dict.get('ext') == 'm4a'),
                        'writing DASH m4a. Only some players support this container',
                        FFmpegFixupM4aPP)

                    downloader = get_suitable_downloader(info_dict, self.params) if 'protocol' in info_dict else None
                    downloader = downloader.__name__ if downloader else None
                    ffmpeg_fixup(info_dict.get('requested_formats') is None and downloader == 'HlsFD',
                                 'Possible MPEG-TS in MP4 container or malformed AAC timestamps',
                                 FFmpegFixupM3u8PP)
                    ffmpeg_fixup(downloader == 'WebSocketFragmentFD', 'Malformed timestamps detected', FFmpegFixupTimestampPP)
                    ffmpeg_fixup(downloader == 'WebSocketFragmentFD', 'Malformed duration detected', FFmpegFixupDurationPP)

                fixup()
                try:
                    info_dict = self.post_process(dl_filename, info_dict, files_to_move)
                except PostProcessingError as err:
                    self.report_error('Postprocessing: %s' % str(err))
                    return
                try:
                    for ph in self._post_hooks:
                        ph(info_dict['filepath'])
                except Exception as err:
                    self.report_error('post hooks: %s' % str(err))
                    return
                must_record_download_archive = True

        if must_record_download_archive or self.params.get('force_write_download_archive', False):
            self.record_download_archive(info_dict)
        max_downloads = self.params.get('max_downloads')
        if max_downloads is not None and self._num_downloads >= int(max_downloads):
            raise MaxDownloadsReached()

    def __download_wrapper(self, func):
        @functools.wraps(func)
        def wrapper(*args, **kwargs):
            try:
                res = func(*args, **kwargs)
            except UnavailableVideoError as e:
                self.report_error(e)
            except MaxDownloadsReached as e:
                self.to_screen(f'[info] {e}')
                raise
            except DownloadCancelled as e:
                self.to_screen(f'[info] {e}')
                if not self.params.get('break_per_url'):
                    raise
            else:
                if self.params.get('dump_single_json', False):
                    self.post_extract(res)
                    self.to_stdout(json.dumps(self.sanitize_info(res)))
        return wrapper

    @__clean_fd
    def download(self, url_list):
        """Download a given list of URLs."""
        url_list = variadic(url_list)  # Passing a single URL is a common mistake
        outtmpl = self.outtmpl_dict['default']
        if (len(url_list) > 1
                and outtmpl != '-'
                and '%' not in outtmpl
                and self.params.get('max_downloads') != 1):
            raise SameFileError(outtmpl)

        for url in url_list:
            self.__download_wrapper(self.extract_info)(
                url, force_generic_extractor=self.params.get('force_generic_extractor', False))

        return self._download_retcode

    def download_with_info_file(self, info_filename):
        with contextlib.closing(fileinput.FileInput(
                [info_filename], mode='r',
                openhook=fileinput.hook_encoded('utf-8'))) as f:
            # FileInput doesn't have a read method, we can't call json.load
            info = self.sanitize_info(json.loads('\n'.join(f)), self.params.get('clean_infojson', True))
        try:
            self.__download_wrapper(self.process_ie_result)(info, download=True)
<<<<<<< HEAD
        except (DownloadError, EntryNotInPlaylist, ReextractRequested) as e:
=======
        except (DownloadError, EntryNotInPlaylist, ReExtractInfo) as e:
>>>>>>> 717216b0
            if not isinstance(e, EntryNotInPlaylist):
                self.to_stderr('\r')
            webpage_url = info.get('webpage_url')
            if webpage_url is not None:
                self.report_warning(f'The info failed to download: {e}; trying with URL {webpage_url}')
                return self.download([webpage_url])
            else:
                raise
        return self._download_retcode

    @staticmethod
    def sanitize_info(info_dict, remove_private_keys=False):
        ''' Sanitize the infodict for converting to json '''
        if info_dict is None:
            return info_dict
        info_dict.setdefault('epoch', int(time.time()))
        remove_keys = {'__original_infodict'}  # Always remove this since this may contain a copy of the entire dict
        keep_keys = ['_type']  # Always keep this to facilitate load-info-json
        if remove_private_keys:
            remove_keys |= {
                'requested_formats', 'requested_subtitles', 'requested_entries', 'entries',
                'filepath', 'infojson_filename', 'original_url', 'playlist_autonumber',
            }
            empty_values = (None, {}, [], set(), tuple())
            reject = lambda k, v: k not in keep_keys and (
                k.startswith('_') or k in remove_keys or v in empty_values)
        else:
            reject = lambda k, v: k in remove_keys
        filter_fn = lambda obj: (
            list(map(filter_fn, obj)) if isinstance(obj, (LazyList, list, tuple, set))
            else obj if not isinstance(obj, dict)
            else dict((k, filter_fn(v)) for k, v in obj.items() if not reject(k, v)))
        return filter_fn(info_dict)

    @staticmethod
    def filter_requested_info(info_dict, actually_filter=True):
        ''' Alias of sanitize_info for backward compatibility '''
        return YoutubeDL.sanitize_info(info_dict, actually_filter)

    def run_pp(self, pp, infodict):
        files_to_delete = []
        if '__files_to_move' not in infodict:
            infodict['__files_to_move'] = {}
        try:
            files_to_delete, infodict = pp.run(infodict)
        except PostProcessingError as e:
            # Must be True and not 'only_download'
            if self.params.get('ignoreerrors') is True:
                self.report_error(e)
                return infodict
            raise

        if not files_to_delete:
            return infodict
        if self.params.get('keepvideo', False):
            for f in files_to_delete:
                infodict['__files_to_move'].setdefault(f, '')
        else:
            for old_filename in set(files_to_delete):
                self.to_screen('Deleting original file %s (pass -k to keep)' % old_filename)
                try:
                    self.remove(encodeFilename(old_filename))
                except (IOError, OSError):
                    self.report_warning('Unable to remove downloaded original file')
                if old_filename in infodict['__files_to_move']:
                    del infodict['__files_to_move'][old_filename]
        return infodict

    @staticmethod
    def post_extract(info_dict):
        def actual_post_extract(info_dict):
            if info_dict.get('_type') in ('playlist', 'multi_video'):
                for video_dict in info_dict.get('entries', {}):
                    actual_post_extract(video_dict or {})
                return

            post_extractor = info_dict.get('__post_extractor') or (lambda: {})
            extra = post_extractor().items()
            info_dict.update(extra)
            info_dict.pop('__post_extractor', None)

            original_infodict = info_dict.get('__original_infodict') or {}
            original_infodict.update(extra)
            original_infodict.pop('__post_extractor', None)

        actual_post_extract(info_dict or {})

    def pre_process(self, ie_info, key='pre_process', files_to_move=None):
        info = dict(ie_info)
        info['__files_to_move'] = files_to_move or {}
        for pp in self._pps[key]:
            info = self.run_pp(pp, info)
        return info, info.pop('__files_to_move', None)

    def post_process(self, filename, ie_info, files_to_move=None):
        """Run all the postprocessors on the given file."""
        info = dict(ie_info)
        info['filepath'] = filename
        info['__files_to_move'] = files_to_move or {}

        for pp in ie_info.get('__postprocessors', []) + self._pps['post_process']:
            info = self.run_pp(pp, info)
        info = self.run_pp(MoveFilesAfterDownloadPP(self), info)
        del info['__files_to_move']
        for pp in self._pps['after_move']:
            info = self.run_pp(pp, info)
        return info

    def _make_archive_id(self, info_dict):
        video_id = info_dict.get('id')
        if not video_id:
            return
        # Future-proof against any change in case
        # and backwards compatibility with prior versions
        extractor = info_dict.get('extractor_key') or info_dict.get('ie_key')  # key in a playlist
        if extractor is None:
            url = str_or_none(info_dict.get('url'))
            if not url:
                return
            # Try to find matching extractor for the URL and take its ie_key
            for ie_key, ie in self._ies.items():
                if ie.suitable(url):
                    extractor = ie_key
                    break
            else:
                return
        return '%s %s' % (extractor.lower(), video_id)

    def test_filename_external(self, filename):
        cmd = self.params.get('test_filename')
        if not cmd or not isinstance(cmd, (compat_str, compiled_regex_type)):
            return True

        if isinstance(cmd, compiled_regex_type) or cmd.startswith('re:'):
            # allow Patten object or string begins with 're:' to test against regex
            if isinstance(cmd, compat_str):
                cmd = cmd[3:]
            mobj = re.search(cmd, filename)
            return bool(mobj)

        if '{}' not in cmd:
            cmd += ' {}'

        cmd = cmd.replace('{}', compat_shlex_quote(filename))

        self.write_debug('Testing: %s' % cmd)
        try:
            # True when retcode==0
            retCode = subprocess.call(encodeArgument(cmd), shell=True)
            return retCode == 0
        except (IOError, OSError):
            self.write_debug('Skipping: %s' % cmd)
            return True

    def in_download_archive(self, info_dict):
        fn = self.params.get('download_archive')
        if fn is None:
            return False

        vid_id = self._make_archive_id(info_dict)
        if not vid_id:
            return False  # Incomplete video information

        return vid_id in self.archive

    def record_download_archive(self, info_dict):
        fn = self.params.get('download_archive')
        if fn is None:
            return
        vid_id = self._make_archive_id(info_dict)
        assert vid_id
        with locked_file(fn, 'a', encoding='utf-8') as archive_file:
            archive_file.write(vid_id + '\n')
        self.archive.add(vid_id)

    def lock_file(self, info_dict):
        if not self.params.get('lock_exclusive', True):
            return
        vid_id = self._make_archive_id(info_dict)
        if not vid_id:
            return
        vid_id = re.sub(r'[/\\: ]+', '_', vid_id) + '.lock'
        self.write_debug('locking %s' % vid_id)
        if self.exists(vid_id):
            raise ExclusivelyLockedError()
        try:
            with locked_file(vid_id, 'w', encoding='utf-8') as w:
                w.write('%s\n' % vid_id)
                url = info_dict.get('url')
                if url:
                    w.write('%s\n' % url)
        except IOError:
            pass

    def unlock_file(self, info_dict):
        if not self.params.get('lock_exclusive', True):
            return
        vid_id = self._make_archive_id(info_dict)
        if not vid_id:
            return
        vid_id = re.sub(r'[/\\: ]', '_', vid_id) + '.lock'
        self.write_debug('unlocking %s' % vid_id)
        try:
            os.remove(vid_id)
        except IOError:
            pass

    @staticmethod
    def format_resolution(format, default='unknown'):
        if format.get('vcodec') == 'none' and format.get('acodec') != 'none':
            return 'audio only'
        if format.get('resolution') is not None:
            return format['resolution']
        if format.get('width') and format.get('height'):
            return '%dx%d' % (format['width'], format['height'])
        elif format.get('height'):
            return '%sp' % format['height']
        elif format.get('width'):
            return '%dx?' % format['width']
        return default

    def _format_note(self, fdict):
        res = ''
        if fdict.get('ext') in ['f4f', 'f4m']:
            res += '(unsupported)'
        if fdict.get('language'):
            if res:
                res += ' '
            res += '[%s]' % fdict['language']
        if fdict.get('format_note') is not None:
            if res:
                res += ' '
            res += fdict['format_note']
        if fdict.get('tbr') is not None:
            if res:
                res += ', '
            res += '%4dk' % fdict['tbr']
        if fdict.get('container') is not None:
            if res:
                res += ', '
            res += '%s container' % fdict['container']
        if (fdict.get('vcodec') is not None
                and fdict.get('vcodec') != 'none'):
            if res:
                res += ', '
            res += fdict['vcodec']
            if fdict.get('vbr') is not None:
                res += '@'
        elif fdict.get('vbr') is not None and fdict.get('abr') is not None:
            res += 'video@'
        if fdict.get('vbr') is not None:
            res += '%4dk' % fdict['vbr']
        if fdict.get('fps') is not None:
            if res:
                res += ', '
            res += '%sfps' % fdict['fps']
        if fdict.get('acodec') is not None:
            if res:
                res += ', '
            if fdict['acodec'] == 'none':
                res += 'video only'
            else:
                res += '%-5s' % fdict['acodec']
        elif fdict.get('abr') is not None:
            if res:
                res += ', '
            res += 'audio'
        if fdict.get('abr') is not None:
            res += '@%3dk' % fdict['abr']
        if fdict.get('asr') is not None:
            res += ' (%5dHz)' % fdict['asr']
        if fdict.get('filesize') is not None:
            if res:
                res += ', '
            res += format_bytes(fdict['filesize'])
        elif fdict.get('filesize_approx') is not None:
            if res:
                res += ', '
            res += '~' + format_bytes(fdict['filesize_approx'])
        return res

    def _list_format_headers(self, *headers):
        if self.params.get('listformats_table', True) is not False:
            return [self._format_screen(header, self.Styles.HEADERS) for header in headers]
        return headers

    def list_formats(self, info_dict, format_selector):
        formats = info_dict.get('formats', [info_dict])
        verbose = format_selector and self.params.get('verbose') and len(formats) > 1

        new_format = self.params.get('listformats_table', True) is not False

        if verbose:
            # taken from process_video_result
            incomplete_formats = (
                # All formats are video-only or
                all(f.get('vcodec') != 'none' and f.get('acodec') == 'none' for f in formats)
                # all formats are audio-only
                or all(f.get('vcodec') == 'none' and f.get('acodec') != 'none' for f in formats))
            unknown_formats = []

            ctx = {
                'formats': formats,
                'incomplete_formats': incomplete_formats,
            }

            # search this file for "perform format debugging when -Fv" for contents of format_selector.selectors
            found = {}
            for sel, func in format_selector.selectors:
                found_fmt = next(func(ctx), None)
                selector_text = sel.selector
                if sel.filters:
                    selector_text += '[' + ']['.join(sel.filters) + ']'
                if found_fmt:
                    found.setdefault(found_fmt['format_id'], []).append(selector_text)
                else:
                    unknown_formats.append(selector_text)

            def debug_info(f):
                if new_format:
                    columns = ['|']
                else:
                    columns = []
                columns.append(', '.join(found.get(f['format_id']) or []))
                return columns
        else:
            def debug_info(f):
                return []
        debug_info_title = []

        if new_format:
            delim = self._format_screen('\u2502', self.Styles.DELIM, '|', test_encoding=True)

            def format_protocol(f):
                proto = shorten_protocol_name(f.get('protocol', '').replace('native', 'n'))
                exp_proto = shorten_protocol_name(f.get('expected_protocol', '').replace('native', 'n'))
                if exp_proto:
                    return f'{exp_proto} ({proto})'
                else:
                    return proto

            if verbose:
                debug_info_title = ['|', 'DEBUG']
            table = [
                [
                    self._format_screen(format_field(f, 'format_id'), self.Styles.ID),
                    format_field(f, 'ext'),
                    format_field(f, func=self.format_resolution, ignore=('audio only', 'images')),
                    format_field(f, 'fps', '\t%d'),
                    format_field(f, 'dynamic_range', '%s', ignore=(None, 'SDR')).replace('HDR', ''),
                    delim,
                    format_field(f, 'filesize', ' \t%s', func=format_bytes) + format_field(f, 'filesize_approx', '~\t%s', func=format_bytes),
                    format_field(f, 'tbr', '\t%dk'),
                    format_protocol(f),
                    delim,
                    format_field(f, 'vcodec', default='unknown').replace(
                        'none',
                        'images' if f.get('acodec') == 'none'
                        else self._format_screen('audio only', self.Styles.SUPPRESS)),
                    format_field(f, 'vbr', '\t%dk'),
                    format_field(f, 'acodec', default='unknown').replace(
                        'none',
                        '' if f.get('vcodec') == 'none'
                        else self._format_screen('video only', self.Styles.SUPPRESS)),
                    format_field(f, 'abr', '\t%dk'),
                    format_field(f, 'asr', '\t%dHz'),
                    join_nonempty(
                        self._format_screen('UNSUPPORTED', 'light red') if f.get('ext') in ('f4f', 'f4m') else None,
                        format_field(f, 'language', '[%s]'),
                        join_nonempty(
                            format_field(f, 'format_note'),
                            format_field(f, 'container', ignore=(None, f.get('ext'))),
                            delim=', '),
                        *debug_info(f),
                        delim=', '),
                ] for f in formats if f.get('preference') is None or f['preference'] >= -1000]
            header_line = self._list_format_headers(
                'ID', 'EXT', 'RESOLUTION', '\tFPS', 'HDR', delim, '\tFILESIZE', '\tTBR', 'PROTO',
                delim, 'VCODEC', '\tVBR', 'ACODEC', '\tABR', '\tASR', 'MORE INFO', *debug_info_title)
        else:
            if verbose:
                debug_info_title = ['debug']

            table = [
                [
                    format_field(f, 'format_id'),
                    format_field(f, 'ext'),
                    self.format_resolution(f),
                    self._format_note(f)]
                for f in formats
                if f.get('preference') is None or f['preference'] >= -1000]
            header_line = ['format code', 'extension', 'resolution', 'note', *debug_info_title]

        self.to_screen(
            '[info] Available formats for %s:' % info_dict['id'])
        self.to_stdout(render_table(
            header_line, table,
            extra_gap=(0 if new_format else 1),
            hide_empty=new_format,
            delim=new_format and self._format_screen('\u2500', self.Styles.DELIM, '-', test_encoding=True)))

        if verbose and unknown_formats:
            self.to_screen('[debugger] Specs not matched: %s' % ', '.join(unknown_formats))

    def list_thumbnails(self, info_dict):
        thumbnails = list(info_dict.get('thumbnails'))
        if not thumbnails:
            self.to_screen('[info] No thumbnails present for %s' % info_dict['id'])
            return

        self.to_screen(
            '[info] Thumbnails for %s:' % info_dict['id'])
        self.to_stdout(render_table(
            self._list_format_headers('ID', 'Width', 'Height', 'URL'),
            [[t['id'], t.get('width', 'unknown'), t.get('height', 'unknown'), t['url']] for t in thumbnails]))

    def list_subtitles(self, video_id, subtitles, name='subtitles'):
        if not subtitles:
            self.to_screen('%s has no %s' % (video_id, name))
            return
        self.to_screen(
            'Available %s for %s:' % (name, video_id))

        def _row(lang, formats):
            exts, names = zip(*((f['ext'], f.get('name') or 'unknown') for f in reversed(formats)))
            if len(set(names)) == 1:
                names = [] if names[0] == 'unknown' else names[:1]
            return [lang, ', '.join(names), ', '.join(exts)]

        self.to_stdout(render_table(
            self._list_format_headers('Language', 'Name', 'Formats'),
            [_row(lang, formats) for lang, formats in subtitles.items()],
            hide_empty=True))

    @__fd()
    def urlopen(self, req):
        """ Start an HTTP download """
        if isinstance(req, compat_basestring):
            req = sanitized_Request(req)
        return self._opener.open(req, timeout=self._socket_timeout)

    def print_debug_header(self):
        if not self.params.get('verbose'):
            return

        def get_encoding(stream):
            ret = getattr(stream, 'encoding', 'missing (%s)' % type(stream).__name__)
            if not supports_terminal_sequences(stream):
                ret += ' (No ANSI)'
            return ret

        encoding_str = 'Encodings: locale %s, fs %s, out %s, err %s, pref %s' % (
            locale.getpreferredencoding(),
            sys.getfilesystemencoding(),
            get_encoding(self._screen_file), get_encoding(self._err_file),
            self.get_encoding())

        logger = self.params.get('logger')
        if logger:
            write_debug = lambda msg: logger.debug(f'[debug] {msg}')
            write_debug(encoding_str)
        else:
            write_string(f'[debug] {encoding_str}\n', encoding=None)
            write_debug = lambda msg: self._write_string(f'[debug] {msg}\n')

        source = detect_variant()
<<<<<<< HEAD
        write_debug('ytdl-patched version %s %s' % (__version__, '' if source == 'unknown' else f' ({source})'))
        if git_commit:
            write_debug('     from commit %s' % git_commit)
        if git_upstream_commit:
            write_debug('     based on %s' % git_upstream_commit)
        write_debug('** The command you are running is not yt-dlp.')
        write_debug('** Please make bug reports at https://github.com/ytdl-patched/ytdl-patched/issues/new/choose instead.')

=======
        write_debug(join_nonempty(
            'yt-dlp version', __version__,
            f'[{RELEASE_GIT_HEAD}]' if RELEASE_GIT_HEAD else '',
            '' if source == 'unknown' else f'({source})',
            delim=' '))
>>>>>>> 717216b0
        if not _LAZY_LOADER:
            if os.environ.get('YTDLP_NO_LAZY_EXTRACTORS'):
                write_debug('Lazy loading extractors is forcibly disabled')
            else:
                write_debug('Lazy loading extractors is disabled')
        if plugin_extractors or plugin_postprocessors:
            write_debug('Plugins: %s' % [
                '%s%s' % (klass.__name__, '' if klass.__name__ == name else f' as {name}')
                for name, klass in itertools.chain(plugin_extractors.items(), plugin_postprocessors.items())])
        if self.params.get('compat_opts'):
            write_debug('Compatibility options: %s' % ', '.join(self.params.get('compat_opts')))

        if source == 'source':
            try:
                sp = Popen(
                    ['git', 'rev-parse', '--short', 'HEAD'],
                    stdout=subprocess.PIPE, stderr=subprocess.PIPE,
                    cwd=os.path.dirname(os.path.abspath(__file__)))
                out, err = sp.communicate_or_kill()
                out = out.decode().strip()
                if re.match('[0-9a-f]+', out):
                    write_debug('Git HEAD: %s' % out)
            except Exception:
                try:
                    sys.exc_clear()
                except Exception:
                    pass

        def python_implementation():
            impl_name = platform.python_implementation()
            if impl_name == 'PyPy' and hasattr(sys, 'pypy_version_info'):
                return impl_name + ' version %d.%d.%d' % sys.pypy_version_info[:3]
            return impl_name

        write_debug('Python version %s (%s %s) - %s' % (
            platform.python_version(),
            python_implementation(),
            platform.architecture()[0],
            platform_name()))

        exe_versions, ffmpeg_features = FFmpegPostProcessor.get_versions_and_features(self)
        ffmpeg_features = {key for key, val in ffmpeg_features.items() if val}
        if ffmpeg_features:
            exe_versions['ffmpeg'] += ' (%s)' % ','.join(ffmpeg_features)

        exe_versions['rtmpdump'] = rtmpdump_version()
        exe_versions['phantomjs'] = PhantomJSwrapper._version()
        exe_str = ', '.join(
            f'{exe} {v}' for exe, v in sorted(exe_versions.items()) if v
        ) or 'none'
        write_debug('exe versions: %s' % exe_str)

        from .downloader.websocket import has_websockets
        from .postprocessor.embedthumbnail import has_mutagen
        from .cookies import SQLITE_AVAILABLE, KEYRING_AVAILABLE

        lib_str = join_nonempty(
            compat_pycrypto_AES and compat_pycrypto_AES.__name__.split('.')[0],
            KEYRING_AVAILABLE and 'keyring',
            has_mutagen and 'mutagen',
            SQLITE_AVAILABLE and 'sqlite',
            has_websockets and 'websockets',
            delim=', ') or 'none'
        write_debug('Optional libraries: %s' % lib_str)

        proxy_map = {}
        for handler in self._opener.handlers:
            if hasattr(handler, 'proxies'):
                proxy_map.update(handler.proxies)
        write_debug(f'Proxy map: {proxy_map}')

        # Not implemented
        if False and self.params.get('call_home'):
            ipaddr = self.urlopen('https://yt-dl.org/ip').read().decode('utf-8')
            write_debug('Public IP address: %s' % ipaddr)
            latest_version = self.urlopen(
                'https://yt-dl.org/latest/version').read().decode('utf-8')
            if version_tuple(latest_version) > version_tuple(__version__):
                self.report_warning(
                    'You are using an outdated version (newest version: %s)! '
                    'See https://yt-dl.org/update if you need help updating.' %
                    latest_version)

    def _setup_opener(self):
        timeout_val = self.params.get('socket_timeout')
        self._socket_timeout = 20 if timeout_val is None else float(timeout_val)

        opts_cookiesfrombrowser = self.params.get('cookiesfrombrowser')
        opts_cookiefile = self.params.get('cookiefile')
        opts_proxy = self.params.get('proxy')

        self.cookiejar = load_cookies(opts_cookiefile, opts_cookiesfrombrowser, self)

        cookie_processor = YoutubeDLCookieProcessor(self.cookiejar)
        if opts_proxy is not None:
            if opts_proxy == '':
                proxies = {}
            else:
                proxies = {'http': opts_proxy, 'https': opts_proxy}
        else:
            proxies = compat_urllib_request.getproxies()
            # Set HTTPS proxy to HTTP one if given (https://github.com/ytdl-org/youtube-dl/issues/805)
            if 'http' in proxies and 'https' not in proxies:
                proxies['https'] = proxies['http']
        proxy_handler = PerRequestProxyHandler(proxies)

        debuglevel = 1 if self.params.get('debug_printtraffic') else 0
        https_handler = make_HTTPS_handler(self.params, debuglevel=debuglevel)
        ydlh = YoutubeDLHandler(self.params, debuglevel=debuglevel)
        redirect_handler = YoutubeDLRedirectHandler()
        data_handler = compat_urllib_request_DataHandler()

        # When passing our own FileHandler instance, build_opener won't add the
        # default FileHandler and allows us to disable the file protocol, which
        # can be used for malicious purposes (see
        # https://github.com/ytdl-org/youtube-dl/issues/8227)
        file_handler = compat_urllib_request.FileHandler()

        def file_open(*args, **kwargs):
            raise compat_urllib_error.URLError('file:// scheme is explicitly disabled in yt-dlp for security reasons')
        file_handler.file_open = file_open

        opener = compat_urllib_request.build_opener(
            proxy_handler, https_handler, cookie_processor, ydlh, redirect_handler, data_handler, file_handler)

        # Delete the default user-agent header, which would otherwise apply in
        # cases where our custom HTTP handler doesn't come into play
        # (See https://github.com/ytdl-org/youtube-dl/issues/1309 for details)
        opener.addheaders = []
        self._opener = opener

    def add_opener(self, handler):
        ''' Add a handler for opening URLs, like _download_webpage '''
        # https://github.com/python/cpython/blob/main/Lib/urllib/request.py#L426
        # https://github.com/python/cpython/blob/main/Lib/urllib/request.py#L605
        assert isinstance(self._opener, compat_urllib_request.OpenerDirector)
        self._opener.add_handler(handler)

    def remove_opener(self, handler):
        '''
        Remove handler(s) for opening URLs
        @param handler Either handler object itself or handler type.
        Specifying handler type will remove all handler which isinstance returns True.
        '''
        # https://github.com/python/cpython/blob/main/Lib/urllib/request.py#L426
        # https://github.com/python/cpython/blob/main/Lib/urllib/request.py#L605
        opener = self._opener
        assert isinstance(self._opener, compat_urllib_request.OpenerDirector)
        if isinstance(handler, type):
            find_cp = lambda x: isinstance(x, handler)
        else:
            find_cp = lambda x: x is handler

        removed = []
        for meth in dir(handler):
            if meth in ["redirect_request", "do_open", "proxy_open"]:
                # oops, coincidental match
                continue

            i = meth.find("_")
            protocol = meth[:i]
            condition = meth[i + 1:]

            if condition.startswith("error"):
                j = condition.find("_") + i + 1
                kind = meth[j + 1:]
                try:
                    kind = int(kind)
                except ValueError:
                    pass
                lookup = opener.handle_error.get(protocol, {})
                opener.handle_error[protocol] = lookup
            elif condition == "open":
                kind = protocol
                lookup = opener.handle_open
            elif condition == "response":
                kind = protocol
                lookup = opener.process_response
            elif condition == "request":
                kind = protocol
                lookup = opener.process_request
            else:
                continue

            handlers = lookup.setdefault(kind, [])
            if handlers:
                handlers[:] = [x for x in handlers if not find_cp(x)]

            removed.append(x for x in handlers if find_cp(x))

        if removed:
            for x in opener.handlers:
                if find_cp(x):
                    x.add_parent(None)
            opener.handlers[:] = [x for x in opener.handlers if not find_cp(x)]

    def encode(self, s):
        if isinstance(s, bytes):
            return s  # Already encoded

        try:
            return s.encode(self.get_encoding())
        except UnicodeEncodeError as err:
            err.reason = err.reason + '. Check your system encoding configuration or use the --encoding option.'
            raise

    def get_encoding(self):
        encoding = self.params.get('encoding')
        if encoding is None:
            encoding = preferredencoding()
        return encoding

    def _write_info_json(self, label, ie_result, infofn, overwrite=None):
        ''' Write infojson and returns True = written, False = skip, None = error '''
        if overwrite is None:
            overwrite = self.params.get('overwrites', True)
        if not self.params.get('writeinfojson'):
            return False
        elif not infofn:
            self.write_debug(f'Skipping writing {label} infojson')
            return False
        elif not self._ensure_dir_exists(infofn):
            return None
        elif not overwrite and os.path.exists(infofn):
            self.to_screen(f'[info] {label.title()} metadata is already present')
        else:
            self.to_screen(f'[info] Writing {label} metadata as JSON to: {infofn}')
            try:
                write_json_file(self.sanitize_info(ie_result, self.params.get('clean_infojson', True)), infofn)
            except (OSError, IOError):
                self.report_error(f'Cannot write {label} metadata to JSON file {infofn}')
                return None
        return True

    def _write_description(self, label, ie_result, descfn):
        ''' Write description and returns True = written, False = skip, None = error '''
        if not self.params.get('writedescription'):
            return False
        elif not descfn:
            self.write_debug(f'Skipping writing {label} description')
            return False
        elif not self._ensure_dir_exists(descfn):
            return None
        elif not self.params.get('overwrites', True) and os.path.exists(descfn):
            self.to_screen(f'[info] {label.title()} description is already present')
        elif ie_result.get('description') is None:
            self.report_warning(f'There\'s no {label} description to write')
            return False
        else:
            try:
                self.to_screen(f'[info] Writing {label} description to: {descfn}')
                with io.open(encodeFilename(descfn), 'w', encoding='utf-8') as descfile:
                    descfile.write(ie_result['description'])
            except (OSError, IOError):
                self.report_error(f'Cannot write {label} description file {descfn}')
                return None
        return True

    def _write_subtitles(self, info_dict, filename):
        ''' Write subtitles to file and return list of (sub_filename, final_sub_filename); or None if error'''
        ret = []
        subtitles = info_dict.get('requested_subtitles')
        if not subtitles or not (self.params.get('writesubtitles') or self.params.get('writeautomaticsub')):
            # subtitles download errors are already managed as troubles in relevant IE
            # that way it will silently go on when used with unsupporting IE
            return ret

        sub_filename_base = self.prepare_filename(info_dict, 'subtitle')
        if not sub_filename_base:
            self.to_screen('[info] Skipping writing video subtitles')
            return ret
        for sub_lang, sub_info in subtitles.items():
            sub_format = sub_info['ext']
            sub_filename = subtitles_filename(filename, sub_lang, sub_format, info_dict.get('ext'))
            sub_filename_final = subtitles_filename(sub_filename_base, sub_lang, sub_format, info_dict.get('ext'))
            if not self.params.get('overwrites', True) and os.path.exists(sub_filename):
                self.to_screen(f'[info] Video subtitle {sub_lang}.{sub_format} is already present')
                sub_info['filepath'] = sub_filename
                ret.append((sub_filename, sub_filename_final))
                continue

            self.to_screen(f'[info] Writing video subtitles to: {sub_filename}')
            if sub_info.get('data') is not None:
                try:
                    # Use newline='' to prevent conversion of newline characters
                    # See https://github.com/ytdl-org/youtube-dl/issues/10268
                    with io.open(sub_filename, 'w', encoding='utf-8', newline='') as subfile:
                        subfile.write(sub_info['data'])
                    sub_info['filepath'] = sub_filename
                    ret.append((sub_filename, sub_filename_final))
                    continue
                except (OSError, IOError):
                    self.report_error(f'Cannot write video subtitles file {sub_filename}')
                    return None

            try:
                sub_copy = sub_info.copy()
                sub_copy.setdefault('http_headers', info_dict.get('http_headers'))
                self.dl(sub_filename, sub_copy, subtitle=True)
                sub_info['filepath'] = sub_filename
                ret.append((sub_filename, sub_filename_final))
            except (ExtractorError, IOError, OSError, ValueError) + network_exceptions as err:
                self.report_warning(f'Unable to download video subtitles for {sub_lang!r}: {err}')
                continue
        return ret

    def _write_thumbnails(self, label, info_dict, filename, thumb_filename_base=None):
        ''' Write thumbnails to file and return list of (thumb_filename, final_thumb_filename) '''
        write_all = self.params.get('write_all_thumbnails', False)
        thumbnails, ret = [], []
        if write_all or self.params.get('writethumbnail', False):
            thumbnails = info_dict.get('thumbnails') or []
        multiple = write_all and len(thumbnails) > 1

        if thumb_filename_base is None:
            thumb_filename_base = filename
        if thumbnails and not thumb_filename_base:
            self.write_debug(f'Skipping writing {label} thumbnail')
            return ret

        for t in thumbnails[::-1]:
            thumb_ext = (f'{t["id"]}.' if multiple else '') + determine_ext(t['url'], 'jpg')
            thumb_display_id = f'{label} thumbnail {t["id"]}'
            thumb_filename = replace_extension(filename, thumb_ext, info_dict.get('ext'))
            thumb_filename_final = replace_extension(thumb_filename_base, thumb_ext, info_dict.get('ext'))

            if not self.params.get('overwrites', True) and os.path.exists(thumb_filename):
                ret.append((thumb_filename, thumb_filename_final))
                t['filepath'] = thumb_filename
                self.to_screen('[info] %s is already present' % (
                    thumb_display_id if multiple else f'{label} thumbnail').capitalize())
            else:
                self.to_screen(f'[info] Downloading {thumb_display_id} ...')
                try:
                    uf = self.urlopen(t['url'])
                    self.to_screen(f'[info] Writing {thumb_display_id} to: {thumb_filename}')
                    with open(encodeFilename(thumb_filename), 'wb') as thumbf:
                        shutil.copyfileobj(uf, thumbf)
                    ret.append((thumb_filename, thumb_filename_final))
                    t['filepath'] = thumb_filename
                except network_exceptions as err:
                    self.report_warning(f'Unable to download {thumb_display_id}: {err}')
            if ret and not write_all:
                break
        return ret

    @__fd()
    def open(self, filename, open_mode, **kwargs):
        if self.params.get('escape_long_names', False):
            return escaped_open(filename, open_mode, **kwargs)
        else:
            return open(filename, open_mode, **kwargs)

    @__fd(stream_indexing=0)
    def sanitize_open(self, filename, open_mode):
        if self.params.get('escape_long_names', False):
            return escaped_sanitize_open(filename, open_mode)
        else:
            return sanitize_open(filename, open_mode)

    def stat(self, path, *args, **kwargs):
        if self.params.get('escape_long_names', False):
            return escaped_stat(path, *args, **kwargs)
        else:
            return os.stat(path, *args, **kwargs)

    def unlink(self, path, *args, **kwargs):
        if self.params.get('escape_long_names', False):
            escaped_unlink(path, *args, **kwargs)
        else:
            os.unlink(path, *args, **kwargs)

    def isfile(self, path):
        if self.params.get('escape_long_names', False):
            return escaped_path_isfile(path)
        else:
            return os.path.isfile(path)

    def exists(self, path):
        if self.params.get('escape_long_names', False):
            return escaped_path_exists(path)
        else:
            return os.path.exists(path)

    def getsize(self, filename):
        if self.params.get('escape_long_names', False):
            return escaped_path_getsize(filename)
        else:
            return os.path.getsize(filename)

    def utime(self, path, *args, **kwargs):
        if self.params.get('escape_long_names', False):
            escaped_utime(path, *args, **kwargs)
        else:
            os.utime(path, *args, **kwargs)

    def rename(self, src, dst, *args, **kwargs):
        if self.params.get('escape_long_names', False):
            escaped_rename(src, dst, *args, **kwargs)
        else:
            os.rename(src, dst, *args, **kwargs)

    def replace(self, src, dst, *args, **kwargs):
        if self.params.get('escape_long_names', False):
            escaped_replace(src, dst, *args, **kwargs)
        else:
            os.replace(src, dst, *args, **kwargs)

    def remove(self, path, *args, **kwargs):
        if self.params.get('escape_long_names', False):
            escaped_remove(path, *args, **kwargs)
        else:
            os.remove(path, *args, **kwargs)

    def basename(self, path, *args, **kwargs):
        if self.params.get('escape_long_names', False):
            return escaped_basename(path)
        else:
            return os.path.basename(path)

    def dirname(self, path, *args, **kwargs):
        if self.params.get('escape_long_names', False):
            return escaped_dirname(path)
        else:
            return os.path.dirname(path)

    def isabs(self, filename):
        if self.params.get('escape_long_names', False):
            return escaped_isabs(filename)
        else:
            return os.path.isabs(filename)

    def ensure_directory(self, filename):
        if self.params.get('escape_long_names', False):
            ensure_directory(filename)<|MERGE_RESOLUTION|>--- conflicted
+++ resolved
@@ -114,12 +114,8 @@
     str_or_none,
     strftime_or_none,
     subtitles_filename,
-    ReextractRequested,
     supports_terminal_sequences,
-<<<<<<< HEAD
-=======
     timetuple_from_msec,
->>>>>>> 717216b0
     to_high_limit_path,
     traverse_obj,
     try_get,
@@ -180,15 +176,11 @@
     split_longname,
 )
 from .update import detect_variant
-<<<<<<< HEAD
 from .version import __version__
 try:
     from .build_config import git_commit, git_upstream_commit
 except ImportError:
     git_commit, git_upstream_commit = None, None
-=======
-from .version import __version__, RELEASE_GIT_HEAD
->>>>>>> 717216b0
 
 if compat_os_name == 'nt':
     import ctypes
@@ -1400,18 +1392,9 @@
                 self.report_error(msg)
             except ExtractorError as e:  # An error we somewhat expected
                 self.report_error(compat_str(e), e.format_traceback())
-<<<<<<< HEAD
-            except (ReextractRequested, ) as e:
+            except (ReExtractInfo, ) as e:
                 self.to_stderr('\r')
                 self.report_warning(f'{e}; Re-extracting data')
-=======
-            except ReExtractInfo as e:
-                if e.expected:
-                    self.to_screen(f'{e}; Re-extracting data')
-                else:
-                    self.to_stderr('\r')
-                    self.report_warning(f'{e}; Re-extracting data')
->>>>>>> 717216b0
                 return wrapper(self, *args, **kwargs)
             except (DownloadCancelled, LazyList.IndexError, PagedList.IndexError):
                 raise
@@ -3209,11 +3192,7 @@
             info = self.sanitize_info(json.loads('\n'.join(f)), self.params.get('clean_infojson', True))
         try:
             self.__download_wrapper(self.process_ie_result)(info, download=True)
-<<<<<<< HEAD
-        except (DownloadError, EntryNotInPlaylist, ReextractRequested) as e:
-=======
         except (DownloadError, EntryNotInPlaylist, ReExtractInfo) as e:
->>>>>>> 717216b0
             if not isinstance(e, EntryNotInPlaylist):
                 self.to_stderr('\r')
             webpage_url = info.get('webpage_url')
@@ -3680,7 +3659,6 @@
             write_debug = lambda msg: self._write_string(f'[debug] {msg}\n')
 
         source = detect_variant()
-<<<<<<< HEAD
         write_debug('ytdl-patched version %s %s' % (__version__, '' if source == 'unknown' else f' ({source})'))
         if git_commit:
             write_debug('     from commit %s' % git_commit)
@@ -3689,13 +3667,6 @@
         write_debug('** The command you are running is not yt-dlp.')
         write_debug('** Please make bug reports at https://github.com/ytdl-patched/ytdl-patched/issues/new/choose instead.')
 
-=======
-        write_debug(join_nonempty(
-            'yt-dlp version', __version__,
-            f'[{RELEASE_GIT_HEAD}]' if RELEASE_GIT_HEAD else '',
-            '' if source == 'unknown' else f'({source})',
-            delim=' '))
->>>>>>> 717216b0
         if not _LAZY_LOADER:
             if os.environ.get('YTDLP_NO_LAZY_EXTRACTORS'):
                 write_debug('Lazy loading extractors is forcibly disabled')
