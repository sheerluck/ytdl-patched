--- conflicted
+++ resolved
@@ -3884,13 +3884,8 @@
                 *debug_info(f),
             ] for f in formats if f.get('preference') is None or f['preference'] >= -1000]
         header_line = self._list_format_headers(
-<<<<<<< HEAD
-            'ID', 'EXT', 'RESOLUTION', '\tFPS', 'HDR', delim, '\tFILESIZE', '\tTBR', 'PROTO',
+            'ID', 'EXT', 'RESOLUTION', '\tFPS', 'HDR', 'CH', delim, '\tFILESIZE', '\tTBR', 'PROTO',
             delim, 'VCODEC', '\tVBR', 'ACODEC', '\tABR', '\tASR', 'MORE INFO', *debug_info_title)
-=======
-            'ID', 'EXT', 'RESOLUTION', '\tFPS', 'HDR', 'CH', delim, '\tFILESIZE', '\tTBR', 'PROTO',
-            delim, 'VCODEC', '\tVBR', 'ACODEC', '\tABR', '\tASR', 'MORE INFO')
->>>>>>> c7dcf0b3
 
         tbl = render_table(
             header_line, table, hide_empty=True,
