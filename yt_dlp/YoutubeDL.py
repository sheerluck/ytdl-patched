#!/usr/bin/env python3
# coding: utf-8

from __future__ import absolute_import, unicode_literals

import collections
import contextlib
import copy
import datetime
import errno
import fileinput
import io
import itertools
import json
import locale
import operator
import os
import platform
import re
import shutil
import subprocess
import sys
import tempfile
import time
import tokenize
import traceback
import random

from string import ascii_letters
from zipimport import zipimporter

from .compat import (
    compat_basestring,
    compat_get_terminal_size,
    compat_kwargs,
    compat_numeric_types,
    compat_os_name,
    compat_shlex_quote,
    compat_str,
    compat_tokenize_tokenize,
    compat_urllib_error,
    compat_urllib_request,
    compat_urllib_request_DataHandler,
)
from .cookies import load_cookies
from .utils import (
    age_restricted,
    args_to_str,
    compiled_regex_type,
    ContentTooShortError,
    date_from_str,
    DateRange,
    DEFAULT_OUTTMPL,
    determine_ext,
    determine_protocol,
    dig_object_type,
    DOT_DESKTOP_LINK_TEMPLATE,
    DOT_URL_LINK_TEMPLATE,
    DOT_WEBLOC_LINK_TEMPLATE,
    DownloadError,
    encode_compat_str,
    encodeArgument,
    encodeFilename,
    EntryNotInPlaylist,
    error_to_compat_str,
    ExistingVideoReached,
    expand_path,
    ExtractorError,
    float_or_none,
    format_bytes,
    format_field,
    STR_FORMAT_RE_TMPL,
    STR_FORMAT_TYPES,
    formatSeconds,
    GeoRestrictedError,
    HEADRequest,
    int_or_none,
    iri_to_uri,
    ISO3166Utils,
    LazyList,
    locked_file,
    make_dir,
    make_HTTPS_handler,
    MaxDownloadsReached,
    network_exceptions,
    orderedSet,
    OUTTMPL_TYPES,
    PagedList,
    parse_filesize,
    PerRequestProxyHandler,
    platform_name,
    PostProcessingError,
    preferredencoding,
    prepend_extension,
    process_communicate_or_kill,
    register_socks_protocols,
    RejectedVideoReached,
    render_table,
    replace_extension,
    SameFileError,
    sanitize_filename,
    sanitize_open,
    sanitize_path,
    sanitize_url,
    sanitized_Request,
    std_headers,
    str_or_none,
    strftime_or_none,
    subtitles_filename,
    ReextractRequested,
    to_high_limit_path,
    traverse_obj,
    try_get,
    UnavailableVideoError,
    url_basename,
    variadic,
    version_tuple,
    write_json_file,
    write_string,
    YoutubeDLCookieProcessor,
    YoutubeDLHandler,
    YoutubeDLRedirectHandler,
)
from .cache import Cache
from .extractor import (
    gen_extractor_classes,
    get_info_extractor,
    _LAZY_LOADER,
    _PLUGIN_CLASSES
)
from .extractor.openload import PhantomJSwrapper
from .downloader import (
    FFmpegFD,
    get_suitable_downloader,
    shorten_protocol_name
)
from .downloader.rtmp import rtmpdump_version
from .postprocessor import (
    get_postprocessor,
    FFmpegFixupDurationPP,
    FFmpegFixupM3u8PP,
    FFmpegFixupM4aPP,
    FFmpegFixupStretchedPP,
    FFmpegFixupTimestampPP,
    FFmpegMergerPP,
    FFmpegPostProcessor,
    MoveFilesAfterDownloadPP,
)
from .longname import (
    escaped_open,
    escaped_path_exists,
    escaped_path_getsize,
    escaped_path_isfile,
    escaped_sanitize_open,
    escaped_stat,
    escaped_unlink,
    escaped_utime,
    escaped_rename,
    escaped_remove,
    escaped_basename,
    escaped_dirname,
    escaped_isabs,
    ensure_directory,
    split_longname,
)
from .version import __version__
try:
    from .build_config import git_commit, git_upstream_commit
except ImportError:
    git_commit, git_upstream_commit = None, None

if compat_os_name == 'nt':
    import ctypes


class YoutubeDL(object):
    """YoutubeDL class.

    YoutubeDL objects are the ones responsible of downloading the
    actual video file and writing it to disk if the user has requested
    it, among some other tasks. In most cases there should be one per
    program. As, given a video URL, the downloader doesn't know how to
    extract all the needed information, task that InfoExtractors do, it
    has to pass the URL to one of them.

    For this, YoutubeDL objects have a method that allows
    InfoExtractors to be registered in a given order. When it is passed
    a URL, the YoutubeDL object handles it to the first InfoExtractor it
    finds that reports being able to handle it. The InfoExtractor extracts
    all the information about the video or videos the URL refers to, and
    YoutubeDL process the extracted information, possibly using a File
    Downloader to download the video.

    YoutubeDL objects accept a lot of parameters. In order not to saturate
    the object constructor with arguments, it receives a dictionary of
    options instead. These options are available through the params
    attribute for the InfoExtractors to use. The YoutubeDL also
    registers itself as the downloader in charge for the InfoExtractors
    that are added to it, so this is a "mutual registration".

    Available options:

    username:          Username for authentication purposes.
    password:          Password for authentication purposes.
    videopassword:     Password for accessing a video.
    ap_mso:            Adobe Pass multiple-system operator identifier.
    ap_username:       Multiple-system operator account username.
    ap_password:       Multiple-system operator account password.
    usenetrc:          Use netrc for authentication instead.
    verbose:           Print additional info to stdout.
    quiet:             Do not print messages to stdout.
    no_warnings:       Do not print out anything for warnings.
    forceprint:        A list of templates to force print
    forceurl:          Force printing final URL. (Deprecated)
    forcetitle:        Force printing title. (Deprecated)
    forceid:           Force printing ID. (Deprecated)
    forcethumbnail:    Force printing thumbnail URL. (Deprecated)
    forcedescription:  Force printing description. (Deprecated)
    forcefilename:     Force printing final filename. (Deprecated)
    forceduration:     Force printing duration. (Deprecated)
    forcejson:         Force printing info_dict as JSON.
    dump_single_json:  Force printing the info_dict of the whole playlist
                       (or video) as a single JSON line.
    force_write_download_archive: Force writing download archive regardless
                       of 'skip_download' or 'simulate'.
    simulate:          Do not download the video files. If unset (or None),
                       simulate only if listsubtitles, listformats or list_thumbnails is used
    format:            Video format code. see "FORMAT SELECTION" for more details.
    allow_unplayable_formats:   Allow unplayable formats to be extracted and downloaded.
    ignore_no_formats_error: Ignore "No video formats" error. Usefull for
                       extracting metadata even if the video is not actually
                       available for download (experimental)
    format_sort:       How to sort the video formats. see "Sorting Formats"
                       for more details.
    format_sort_force: Force the given format_sort. see "Sorting Formats"
                       for more details.
    allow_multiple_video_streams:   Allow multiple video streams to be merged
                       into a single file
    allow_multiple_audio_streams:   Allow multiple audio streams to be merged
                       into a single file
    check_formats      Whether to test if the formats are downloadable.
                       Can be True (check all), False (check none)
                       or None (check only if requested by extractor)
    paths:             Dictionary of output paths. The allowed keys are 'home'
                       'temp' and the keys of OUTTMPL_TYPES (in utils.py)
    outtmpl:           Dictionary of templates for output names. Allowed keys
                       are 'default' and the keys of OUTTMPL_TYPES (in utils.py).
                       For compatibility with youtube-dl, a single string can also be used
    outtmpl_na_placeholder: Placeholder for unavailable meta fields.
    restrictfilenames: Do not allow "&" and spaces in file names
    trim_file_name:    Limit length of filename (extension excluded)
    windowsfilenames:  Force the filenames to be windows compatible
    ignoreerrors:      Do not stop on download errors
                       (Default True when running yt-dlp,
                       but False when directly accessing YoutubeDL class)
    skip_playlist_after_errors: Number of allowed failures until the rest of
                       the playlist is skipped
    force_generic_extractor: Force downloader to use the generic extractor
    overwrites:        Overwrite all video and metadata files if True,
                       overwrite only non-video files if None
                       and don't overwrite any file if False
                       For compatibility with youtube-dl,
                       "nooverwrites" may also be used instead
    playliststart:     Playlist item to start at.
    playlistend:       Playlist item to end at.
    playlist_items:    Specific indices of playlist to download.
    playlistreverse:   Download playlist items in reverse order.
    playlistrandom:    Download playlist items in random order.
    matchtitle:        Download only matching titles.
    rejecttitle:       Reject downloads for matching titles.
    logger:            Log messages to a logging.Logger instance.
    logtostderr:       Log messages to stderr instead of stdout.
    writedescription:  Write the video description to a .description file
    writeinfojson:     Write the video description to a .info.json file
    clean_infojson:    Remove private fields from the infojson
    getcomments:       Extract video comments. This will not be written to disk
                       unless writeinfojson is also given
    writeannotations:  Write the video annotations to a .annotations.xml file
    writethumbnail:    Write the thumbnail image to a file
    allow_playlist_files: Whether to write playlists' description, infojson etc
                       also to disk when using the 'write*' options
    write_all_thumbnails:  Write all thumbnail formats to files
    writelink:         Write an internet shortcut file, depending on the
                       current platform (.url/.webloc/.desktop)
    writeurllink:      Write a Windows internet shortcut file (.url)
    writewebloclink:   Write a macOS internet shortcut file (.webloc)
    writedesktoplink:  Write a Linux internet shortcut file (.desktop)
    writesubtitles:    Write the video subtitles to a file
    writeautomaticsub: Write the automatically generated subtitles to a file
    allsubtitles:      Deprecated - Use subtitleslangs = ['all']
                       Downloads all the subtitles of the video
                       (requires writesubtitles or writeautomaticsub)
    listsubtitles:     Lists all available subtitles for the video
    subtitlesformat:   The format code for subtitles
    subtitleslangs:    List of languages of the subtitles to download (can be regex).
                       The list may contain "all" to refer to all the available
                       subtitles. The language can be prefixed with a "-" to
                       exclude it from the requested languages. Eg: ['all', '-live_chat']
    keepvideo:         Keep the video file after post-processing
    daterange:         A DateRange object, download only if the upload_date is in the range.
    skip_download:     Skip the actual download of the video file
    cachedir:          Location of the cache files in the filesystem.
                       False to disable filesystem cache.
    noplaylist:        Download single video instead of a playlist if in doubt.
    age_limit:         An integer representing the user's age in years.
                       Unsuitable videos for the given age are skipped.
    min_views:         An integer representing the minimum view count the video
                       must have in order to not be skipped.
                       Videos without view count information are always
                       downloaded. None for no limit.
    max_views:         An integer representing the maximum view count.
                       Videos that are more popular than that are not
                       downloaded.
                       Videos without view count information are always
                       downloaded. None for no limit.
    download_archive:  File name of a file where all downloads are recorded.
                       Videos already present in the file are not downloaded
                       again.
    break_on_existing: Stop the download process after attempting to download a
                       file that is in the archive.
    break_on_reject:   Stop the download process when encountering a video that
                       has been filtered out.
    cookiefile:        File name where cookies should be read from and dumped to
    cookiesfrombrowser: A tuple containing the name of the browser and the profile
                       name/path from where cookies are loaded.
                       Eg: ('chrome', ) or (vivaldi, 'default')
    nocheckcertificate:Do not verify SSL certificates
    prefer_insecure:   Use HTTP instead of HTTPS to retrieve information.
                       At the moment, this is only supported by YouTube.
    proxy:             URL of the proxy server to use
    geo_verification_proxy:  URL of the proxy to use for IP address verification
                       on geo-restricted sites.
    socket_timeout:    Time to wait for unresponsive hosts, in seconds
    bidi_workaround:   Work around buggy terminals without bidirectional text
                       support, using fridibi
    debug_printtraffic:Print out sent and received HTTP traffic
    include_ads:       Download ads as well
    default_search:    Prepend this string if an input url is not valid.
                       'auto' for elaborate guessing
    encoding:          Use this encoding instead of the system-specified.
    extract_flat:      Do not resolve URLs, return the immediate result.
                       Pass in 'in_playlist' to only show this behavior for
                       playlist items.
    postprocessors:    A list of dictionaries, each with an entry
                       * key:  The name of the postprocessor. See
                               yt_dlp/postprocessor/__init__.py for a list.
                       * when: When to run the postprocessor. Can be one of
                               pre_process|before_dl|post_process|after_move.
                               Assumed to be 'post_process' if not given
    post_hooks:        A list of functions that get called as the final step
                       for each video file, after all postprocessors have been
                       called. The filename will be passed as the only argument.
    progress_hooks:    A list of functions that get called on download
                       progress, with a dictionary with the entries
                       * status: One of "downloading", "error", or "finished".
                                 Check this first and ignore unknown values.
                       * info_dict: The extracted info_dict

                       If status is one of "downloading", or "finished", the
                       following properties may also be present:
                       * filename: The final filename (always present)
                       * tmpfilename: The filename we're currently writing to
                       * downloaded_bytes: Bytes on disk
                       * total_bytes: Size of the whole file, None if unknown
                       * total_bytes_estimate: Guess of the eventual file size,
                                               None if unavailable.
                       * elapsed: The number of seconds since download started.
                       * eta: The estimated time in seconds, None if unknown
                       * speed: The download speed in bytes/second, None if
                                unknown
                       * fragment_index: The counter of the currently
                                         downloaded video fragment.
                       * fragment_count: The number of fragments (= individual
                                         files that will be merged)

                       Progress hooks are guaranteed to be called at least once
                       (with status "finished") if the download is successful.
    merge_output_format: Extension to use when merging formats.
    final_ext:         Expected final extension; used to detect when the file was
                       already downloaded and converted. "merge_output_format" is
                       replaced by this extension when given
    fixup:             Automatically correct known faults of the file.
                       One of:
                       - "never": do nothing
                       - "warn": only emit a warning
                       - "detect_or_warn": check whether we can do anything
                                           about it, warn otherwise (default)
    source_address:    Client-side IP address to bind to.
    call_home:         Boolean, true iff we are allowed to contact the
                       yt-dlp servers for debugging. (BROKEN)
    sleep_interval_requests: Number of seconds to sleep between requests
                       during extraction
    sleep_interval:    Number of seconds to sleep before each download when
                       used alone or a lower bound of a range for randomized
                       sleep before each download (minimum possible number
                       of seconds to sleep) when used along with
                       max_sleep_interval.
    max_sleep_interval:Upper bound of a range for randomized sleep before each
                       download (maximum possible number of seconds to sleep).
                       Must only be used along with sleep_interval.
                       Actual sleep time will be a random float from range
                       [sleep_interval; max_sleep_interval].
    sleep_before_extract: Number of seconds to sleep before each extraction when
                          used alone or a lower bound of a range for randomized
                          sleep before each extraction (minimum possible number
                          of seconds to sleep) when used along with
                          max_sleep_before_extract.
    max_sleep_before_extract: Upper bound of a range for randomized sleep before each
                              extraction (maximum possible number of seconds to sleep).
                              Must only be used along with sleep_before_extract.
                              Actual sleep time will be a random float from range
                              [sleep_before_extract; max_sleep_before_extract].
    sleep_interval_subtitles: Number of seconds to sleep before each subtitle download
    listformats:       Print an overview of available video formats and exit.
    list_thumbnails:   Print a table of all thumbnails and exit.
    match_filter:      A function that gets called with the info_dict of
                       every video.
                       If it returns a message, the video is ignored.
                       If it returns None, the video is downloaded.
                       match_filter_func in utils.py is one example for this.
    no_color:          Do not emit color codes in output.
    geo_bypass:        Bypass geographic restriction via faking X-Forwarded-For
                       HTTP header
    geo_bypass_country:
                       Two-letter ISO 3166-2 country code that will be used for
                       explicit geographic restriction bypassing via faking
                       X-Forwarded-For HTTP header
    geo_bypass_ip_block:
                       IP range in CIDR notation that will be used similarly to
                       geo_bypass_country
    escape_long_names: If True, it splits filename into 255-byte chunks in current locale,
                       to avoid "File name too long" error. Most user don't need this.
    live_download_mkv: If True, live will be recorded in MKV format instead of MP4.
    printjsontypes:    DO NOT USE THIS. If True, it shows type of each elements in info_dict.
    check_peertube_instance: If True, generic extractor tests if it's PeerTube instance for
                             requested domain.
    check_mastodon_instance: Same as above, but for Mastodon.
    extractor_retries: Number of retries for known extractor errors. Defaults to 3. Can be "infinite".
    test_filename:     Use this to filter video file using external executable or regex
                        (compiled regex or string starting with "re:").
                       For external executable, return code 0 lets YTDL to start downloading.
                       For regex, download will begin if re.search matches.
    lock_exclusive:    When True, downloading will be locked exclusively to
                       this process by creating .lock file.
                       It'll be removed after download.

    The following options determine which downloader is picked:
    external_downloader: A dictionary of protocol keys and the executable of the
                       external downloader to use for it. The allowed protocols
                       are default|http|ftp|m3u8|dash|rtsp|rtmp|mms.
                       Set the value to 'native' to use the native downloader
    hls_prefer_native: Deprecated - Use external_downloader = {'m3u8': 'native'}
                       or {'m3u8': 'ffmpeg'} instead.
                       Use the native HLS downloader instead of ffmpeg/avconv
                       if True, otherwise use ffmpeg/avconv if False, otherwise
                       use downloader suggested by extractor if None.
    compat_opts:       Compatibility options. See "Differences in default behavior".
                       The following options do not work when used through the API:
                       filename, abort-on-error, multistreams, no-live-chat,
                       no-clean-infojson, no-playlist-metafiles, no-keep-subs.
                       Refer __init__.py for their implementation

    The following parameters are not used by YoutubeDL itself, they are used by
    the downloader (see yt_dlp/downloader/common.py):
    nopart, updatetime, buffersize, ratelimit, throttledratelimit, min_filesize,
    max_filesize, test, noresizebuffer, retries, continuedl, noprogress, consoletitle,
    xattr_set_filesize, external_downloader_args, hls_use_mpegts, http_chunk_size.

    The following options are used by the post processors:
    prefer_ffmpeg:     If False, use avconv instead of ffmpeg if both are available,
                       otherwise prefer ffmpeg. (avconv support is deprecated)
    ffmpeg_location:   Location of the ffmpeg/avconv binary; either the path
                       to the binary or its containing directory.
    postprocessor_args: A dictionary of postprocessor/executable keys (in lower case)
                       and a list of additional command-line arguments for the
                       postprocessor/executable. The dict can also have "PP+EXE" keys
                       which are used when the given exe is used by the given PP.
                       Use 'default' as the name for arguments to passed to all PP
                       For compatibility with youtube-dl, a single list of args
                       can also be used

    The following options are used by the extractors:
    extractor_retries: Number of times to retry for known errors
    dynamic_mpd:       Whether to process dynamic DASH manifests (default: True)
    hls_split_discontinuity: Split HLS playlists to different formats at
                       discontinuities such as ad breaks (default: False)
    extractor_args:    A dictionary of arguments to be passed to the extractors.
                       See "EXTRACTOR ARGUMENTS" for details.
                       Eg: {'youtube': {'skip': ['dash', 'hls']}}
    youtube_include_dash_manifest: Deprecated - Use extractor_args instead.
                       If True (default), DASH manifests and related
                       data will be downloaded and processed by extractor.
                       You can reduce network I/O by disabling it if you don't
                       care about DASH. (only for youtube)
    youtube_include_hls_manifest: Deprecated - Use extractor_args instead.
                       If True (default), HLS manifests and related
                       data will be downloaded and processed by extractor.
                       You can reduce network I/O by disabling it if you don't
                       care about HLS. (only for youtube)
    """

    _NUMERIC_FIELDS = set((
        'width', 'height', 'tbr', 'abr', 'asr', 'vbr', 'fps', 'filesize', 'filesize_approx',
        'timestamp', 'upload_year', 'upload_month', 'upload_day',
        'duration', 'view_count', 'like_count', 'dislike_count', 'repost_count',
        'average_rating', 'comment_count', 'age_limit',
        'start_time', 'end_time',
        'chapter_number', 'season_number', 'episode_number',
        'track_number', 'disc_number', 'release_year',
        'playlist_index',
    ))

    params = None
    _ies = []
    _pps = {'pre_process': [], 'before_dl': [], 'after_move': [], 'post_process': []}
    _printed_messages = set()
    _first_webpage_request = True
    _download_retcode = None
    _num_downloads = None
    _playlist_level = 0
    _playlist_urls = set()
    _screen_file = None

    def __init__(self, params=None, auto_init=True):
        """Create a FileDownloader object with the given options."""
        if params is None:
            params = {}
        self._ies = []
        self._ies_instances = {}
        self._pps = {'pre_process': [], 'before_dl': [], 'after_move': [], 'post_process': []}
        self._printed_messages = set()
        self._first_webpage_request = True
        self._post_hooks = []
        self._progress_hooks = []
        self._download_retcode = 0
        self._num_downloads = 0
        self._screen_file = [sys.stdout, sys.stderr][params.get('logtostderr', False)]
        self._err_file = sys.stderr
        self.params = {
            # Default parameters
            'nocheckcertificate': False,
        }
        self.params.update(params)
        self.cache = Cache(self)

        if sys.version_info < (3, 6):
            self.report_warning(
                'Python version %d.%d is not supported! Please update to Python 3.6 or above' % sys.version_info[:2])

        def check_deprecated(param, option, suggestion):
            if self.params.get(param) is not None:
                self.report_warning('%s is deprecated. Use %s instead' % (option, suggestion))
                return True
            return False

        if check_deprecated('cn_verification_proxy', '--cn-verification-proxy', '--geo-verification-proxy'):
            if self.params.get('geo_verification_proxy') is None:
                self.params['geo_verification_proxy'] = self.params['cn_verification_proxy']

        check_deprecated('autonumber', '--auto-number', '-o "%(autonumber)s-%(title)s.%(ext)s"')
        check_deprecated('usetitle', '--title', '-o "%(title)s-%(id)s.%(ext)s"')
        check_deprecated('useid', '--id', '-o "%(id)s.%(ext)s"')

        for msg in self.params.get('warnings', []):
            self.report_warning(msg)

        if self.params.get('final_ext'):
            if self.params.get('merge_output_format'):
                self.report_warning('--merge-output-format will be ignored since --remux-video or --recode-video is given')
            self.params['merge_output_format'] = self.params['final_ext']

        if self.params.get('overwrites') is None:
            self.params.pop('overwrites', None)
        elif self.params.get('nooverwrites') is not None:
            # nooverwrites was unnecessarily changed to overwrites
            # in 0c3d0f51778b153f65c21906031c2e091fcfb641
            # This ensures compatibility with both keys
            self.params['overwrites'] = not self.params['nooverwrites']
        else:
            self.params['nooverwrites'] = not self.params['overwrites']

        if params.get('bidi_workaround', False):
            try:
                import pty
                master, slave = pty.openpty()
                width = compat_get_terminal_size().columns
                if width is None:
                    width_args = []
                else:
                    width_args = ['-w', str(width)]
                sp_kwargs = dict(
                    stdin=subprocess.PIPE,
                    stdout=slave,
                    stderr=self._err_file)
                try:
                    self._output_process = subprocess.Popen(
                        ['bidiv'] + width_args, **sp_kwargs
                    )
                except OSError:
                    self._output_process = subprocess.Popen(
                        ['fribidi', '-c', 'UTF-8'] + width_args, **sp_kwargs)
                self._output_channel = os.fdopen(master, 'rb')
            except OSError as ose:
                if ose.errno == errno.ENOENT:
                    self.report_warning('Could not find fribidi executable, ignoring --bidi-workaround . Make sure that  fribidi  is an executable file in one of the directories in your $PATH.')
                else:
                    raise

        if (sys.platform != 'win32'
                and sys.getfilesystemencoding() in ['ascii', 'ANSI_X3.4-1968']
                and not params.get('restrictfilenames', False)):
            # Unicode filesystem API will throw errors (#1474, #13027)
            self.report_warning(
                'Assuming --restrict-filenames since file system encoding '
                'cannot encode all characters. '
                'Set the LC_ALL environment variable to fix this.')
            self.params['restrictfilenames'] = True

        self.outtmpl_dict = self.parse_outtmpl()

        # Creating format selector here allows us to catch syntax errors before the extraction
        self.format_selector = (
            None if self.params.get('format') is None
            else self.build_format_selector(self.params['format']))

        self._setup_opener()

        """Preload the archive, if any is specified"""
        def preload_download_archive(fn):
            if fn is None:
                return False
            self.write_debug('Loading archive file %r\n' % fn)
            try:
                with locked_file(fn, 'r', encoding='utf-8') as archive_file:
                    for line in archive_file:
                        self.archive.add(line.strip())
            except IOError as ioe:
                if ioe.errno != errno.ENOENT:
                    raise
                return False
            return True

        self.archive = set()
        preload_download_archive(self.params.get('download_archive'))

        if auto_init:
            self.print_debug_header()
            self.add_default_info_extractors()

        for pp_def_raw in self.params.get('postprocessors', []):
            pp_def = dict(pp_def_raw)
            when = pp_def.pop('when', 'post_process')
            pp_class = get_postprocessor(pp_def.pop('key'))
            pp = pp_class(self, **compat_kwargs(pp_def))
            self.add_post_processor(pp, when=when)

        for ph in self.params.get('post_hooks', []):
            self.add_post_hook(ph)

        for ph in self.params.get('progress_hooks', []):
            self.add_progress_hook(ph)

        register_socks_protocols()

    def warn_if_short_id(self, argv):
        # short YouTube ID starting with dash?
        idxs = [
            i for i, a in enumerate(argv)
            if re.match(r'^-[0-9A-Za-z_-]{10}$', a)]
        if idxs:
            correct_argv = (
                ['yt-dlp']
                + [a for i, a in enumerate(argv) if i not in idxs]
                + ['--'] + [argv[i] for i in idxs]
            )
            self.report_warning(
                'Long argument string detected. '
                'Use -- to separate parameters and URLs, like this:\n%s\n' %
                args_to_str(correct_argv))

    def add_info_extractor(self, ie):
        """Add an InfoExtractor object to the end of the list."""
        self._ies.append(ie)
        if not isinstance(ie, type):
            self._ies_instances[ie.ie_key()] = ie
            ie.set_downloader(self)

    def get_info_extractor(self, ie_key):
        """
        Get an instance of an IE with name ie_key, it will try to get one from
        the _ies list, if there's no instance it will create a new one and add
        it to the extractor list.
        """
        ie = self._ies_instances.get(ie_key)
        if ie is None:
            ie = get_info_extractor(ie_key)()
            self.add_info_extractor(ie)
        return ie

    def add_default_info_extractors(self):
        """
        Add the InfoExtractors returned by gen_extractors to the end of the list
        """
        for ie in gen_extractor_classes():
            self.add_info_extractor(ie)

    def add_post_processor(self, pp, when='post_process'):
        """Add a PostProcessor object to the end of the chain."""
        self._pps[when].append(pp)
        pp.set_downloader(self)

    def add_post_hook(self, ph):
        """Add the post hook"""
        self._post_hooks.append(ph)

    def add_progress_hook(self, ph):
        """Add the progress hook (currently only for the file downloader)"""
        self._progress_hooks.append(ph)

    def _bidi_workaround(self, message):
        if not hasattr(self, '_output_channel'):
            return message

        assert hasattr(self, '_output_process')
        assert isinstance(message, compat_str)
        line_count = message.count('\n') + 1
        self._output_process.stdin.write((message + '\n').encode('utf-8'))
        self._output_process.stdin.flush()
        res = ''.join(self._output_channel.readline().decode('utf-8')
                      for _ in range(line_count))
        return res[:-len('\n')]

    def _write_string(self, message, out=None, only_once=False):
        if only_once:
            if message in self._printed_messages:
                return
            self._printed_messages.add(message)
        write_string(message, out=out, encoding=self.params.get('encoding'))

    def to_stdout(self, message, skip_eol=False, quiet=False):
        """Print message to stdout"""
        if self.params.get('logger'):
            self.params['logger'].debug(message)
        elif not quiet or self.params.get('verbose'):
            self._write_string(
                '%s%s' % (self._bidi_workaround(message), ('' if skip_eol else '\n')),
                self._err_file if quiet else self._screen_file)

    def to_stderr(self, message, only_once=False):
        """Print message to stderr"""
        assert isinstance(message, compat_str)
        if self.params.get('logger'):
            self.params['logger'].error(message)
        else:
            self._write_string('%s\n' % self._bidi_workaround(message), self._err_file, only_once=only_once)

    def to_console_title(self, message):
        if not self.params.get('consoletitle', False):
            return
        if compat_os_name == 'nt':
            if ctypes.windll.kernel32.GetConsoleWindow():
                # c_wchar_p() might not be necessary if `message` is
                # already of type unicode()
                ctypes.windll.kernel32.SetConsoleTitleW(ctypes.c_wchar_p(message))
        elif 'TERM' in os.environ:
            self._write_string('\033]0;%s\007' % message, self._screen_file)

    def save_console_title(self):
        if not self.params.get('consoletitle', False):
            return
        if self.params.get('simulate'):
            return
        if compat_os_name != 'nt' and 'TERM' in os.environ:
            # Save the title on stack
            self._write_string('\033[22;0t', self._screen_file)

    def restore_console_title(self):
        if not self.params.get('consoletitle', False):
            return
        if self.params.get('simulate'):
            return
        if compat_os_name != 'nt' and 'TERM' in os.environ:
            # Restore the title from stack
            self._write_string('\033[23;0t', self._screen_file)

    def __enter__(self):
        self.save_console_title()
        return self

    def __exit__(self, *args):
        self.restore_console_title()

        if self.params.get('cookiefile') is not None:
            self.cookiejar.save(ignore_discard=True, ignore_expires=True)

    def trouble(self, message=None, tb=None):
        """Determine action to take when a download problem appears.

        Depending on if the downloader has been configured to ignore
        download errors or not, this method may throw an exception or
        not when errors are found, after printing the message.

        tb, if given, is additional traceback information.
        """
        if message is not None:
            self.to_stderr(message)
        if self.params.get('verbose'):
            if tb is None:
                if sys.exc_info()[0]:  # if .trouble has been called from an except block
                    tb = ''
                    if hasattr(sys.exc_info()[1], 'exc_info') and sys.exc_info()[1].exc_info[0]:
                        tb += ''.join(traceback.format_exception(*sys.exc_info()[1].exc_info))
                    tb += encode_compat_str(traceback.format_exc())
                else:
                    tb_data = traceback.format_list(traceback.extract_stack())
                    tb = ''.join(tb_data)
            if tb:
                self.to_stderr(tb)
        if not self.params.get('ignoreerrors', False):
            if sys.exc_info()[0] and hasattr(sys.exc_info()[1], 'exc_info') and sys.exc_info()[1].exc_info[0]:
                exc_info = sys.exc_info()[1].exc_info
            else:
                exc_info = sys.exc_info()
            raise DownloadError(message, exc_info)
        self._download_retcode = 1

    def to_screen(self, message, skip_eol=False):
        """Print message to stdout if not in quiet mode"""
        self.to_stdout(
            message, skip_eol, quiet=self.params.get('quiet', False))

    def report_warning(self, message, only_once=False):
        '''
        Print the message to stderr, it will be prefixed with 'WARNING:'
        If stderr is a tty file the 'WARNING:' will be colored
        '''
        if self.params.get('logger') is not None:
            self.params['logger'].warning(message)
        else:
            if self.params.get('no_warnings'):
                return
            if not self.params.get('no_color') and self._err_file.isatty() and compat_os_name != 'nt':
                _msg_header = '\033[0;33mWARNING:\033[0m'
            else:
                _msg_header = 'WARNING:'
            warning_message = '%s %s' % (_msg_header, message)
            self.to_stderr(warning_message, only_once)

    def report_error(self, message, tb=None):
        '''
        Do the same as trouble, but prefixes the message with 'ERROR:', colored
        in red if stderr is a tty file.
        '''
        if not self.params.get('no_color') and self._err_file.isatty() and compat_os_name != 'nt':
            _msg_header = '\033[0;31mERROR:\033[0m'
        else:
            _msg_header = 'ERROR:'
        error_message = '%s %s' % (_msg_header, message)
        self.trouble(error_message, tb)

    def write_debug(self, message, only_once=False):
        '''Log debug message or Print message to stderr'''
        if not self.params.get('verbose', False):
            return
        message = '[debug] %s' % message
        if self.params.get('logger'):
            self.params['logger'].debug(message)
        else:
            self.to_stderr(message, only_once)

    def report_file_already_downloaded(self, file_name):
        """Report file has already been fully downloaded."""
        try:
            self.to_screen('[download] %s has already been downloaded' % file_name)
        except UnicodeEncodeError:
            self.to_screen('[download] The file has already been downloaded')

    def report_file_delete(self, file_name):
        """Report that existing file will be deleted."""
        try:
            self.to_screen('Deleting existing file %s' % file_name)
        except UnicodeEncodeError:
            self.to_screen('Deleting existing file')

    def parse_outtmpl(self):
        outtmpl_dict = self.params.get('outtmpl', {})
        if not isinstance(outtmpl_dict, dict):
            outtmpl_dict = {'default': outtmpl_dict}
        outtmpl_dict.update({
            k: v for k, v in DEFAULT_OUTTMPL.items()
            if not outtmpl_dict.get(k)})
        for key, val in outtmpl_dict.items():
            if isinstance(val, bytes):
                self.report_warning(
                    'Parameter outtmpl is bytes, but should be a unicode string. '
                    'Put  from __future__ import unicode_literals  at the top of your code file or consider switching to Python 3.x.')
        return outtmpl_dict

    def get_output_path(self, dir_type='', filename=None):
        paths = self.params.get('paths', {})
        assert isinstance(paths, dict)
        path = os.path.join(
            expand_path(paths.get('home', '').strip()),
            expand_path(paths.get(dir_type, '').strip()) if dir_type else '',
            filename or '')

        # Temporary fix for #4787
        # 'Treat' all problem characters by passing filename through preferredencoding
        # to workaround encoding issues with subprocess on python2 @ Windows
        if sys.version_info < (3, 0) and sys.platform == 'win32':
            path = encodeFilename(path, True).decode(preferredencoding())
        return sanitize_path(path, force=self.params.get('windowsfilenames'))

    @staticmethod
    def _outtmpl_expandpath(outtmpl):
        # expand_path translates '%%' into '%' and '$$' into '$'
        # correspondingly that is not what we want since we need to keep
        # '%%' intact for template dict substitution step. Working around
        # with boundary-alike separator hack.
        sep = ''.join([random.choice(ascii_letters) for _ in range(32)])
        outtmpl = outtmpl.replace('%%', '%{0}%'.format(sep)).replace('$$', '${0}$'.format(sep))

        # outtmpl should be expand_path'ed before template dict substitution
        # because meta fields may contain env variables we don't want to
        # be expanded. For example, for outtmpl "%(title)s.%(ext)s" and
        # title "Hello $PATH", we don't want `$PATH` to be expanded.
        return expand_path(outtmpl).replace(sep, '')

    @staticmethod
    def escape_outtmpl(outtmpl):
        ''' Escape any remaining strings like %s, %abc% etc. '''
        return re.sub(
            STR_FORMAT_RE_TMPL.format('', '(?![%(\0])'),
            lambda mobj: ('' if mobj.group('has_key') else '%') + mobj.group(0),
            outtmpl)

    @classmethod
    def validate_outtmpl(cls, outtmpl):
        ''' @return None or Exception object '''
        outtmpl = re.sub(
            STR_FORMAT_RE_TMPL.format('[^)]*', '[ljq]'),
            lambda mobj: f'{mobj.group(0)[:-1]}s',
            cls._outtmpl_expandpath(outtmpl))
        try:
            cls.escape_outtmpl(outtmpl) % collections.defaultdict(int)
            return None
        except ValueError as err:
            return err

    def prepare_outtmpl(self, outtmpl, info_dict, sanitize=None):
        """ Make the template and info_dict suitable for substitution : ydl.outtmpl_escape(outtmpl) % info_dict """
        info_dict.setdefault('epoch', int(time.time()))  # keep epoch consistent once set

        info_dict = dict(info_dict)  # Do not sanitize so as not to consume LazyList
        for key in ('__original_infodict', '__postprocessors'):
            info_dict.pop(key, None)
        info_dict['duration_string'] = (  # %(duration>%H-%M-%S)s is wrong if duration > 24hrs
            formatSeconds(info_dict['duration'], '-' if sanitize else ':')
            if info_dict.get('duration', None) is not None
            else None)
        info_dict['autonumber'] = self.params.get('autonumber_start', 1) - 1 + self._num_downloads
        if info_dict.get('resolution') is None:
            info_dict['resolution'] = self.format_resolution(info_dict, default=None)

        # For fields playlist_index and autonumber convert all occurrences
        # of %(field)s to %(field)0Nd for backward compatibility
        field_size_compat_map = {
            'playlist_index': len(str(info_dict.get('_last_playlist_index') or '')),
            'autonumber': self.params.get('autonumber_size') or 5,
        }

        TMPL_DICT = {}
        EXTERNAL_FORMAT_RE = re.compile(STR_FORMAT_RE_TMPL.format('[^)]*', f'[{STR_FORMAT_TYPES}ljq]'))
        MATH_FUNCTIONS = {
            '+': float.__add__,
            '-': float.__sub__,
        }
        # Field is of the form key1.key2...
        # where keys (except first) can be string, int or slice
        FIELD_RE = r'\w*(?:\.(?:\w+|{num}|{num}?(?::{num}?){{1,2}}))*'.format(num=r'(?:-?\d+)')
        MATH_FIELD_RE = r'''{field}|{num}'''.format(field=FIELD_RE, num=r'-?\d+(?:.\d+)?')
        MATH_OPERATORS_RE = r'(?:%s)' % '|'.join(map(re.escape, MATH_FUNCTIONS.keys()))
        INTERNAL_FORMAT_RE = re.compile(r'''(?x)
            (?P<negate>-)?
            (?P<fields>{field})
            (?P<maths>(?:{math_op}{math_field})*)
            (?:>(?P<strf_format>.+?))?
            (?:\|(?P<default>.*?))?
            $'''.format(field=FIELD_RE, math_op=MATH_OPERATORS_RE, math_field=MATH_FIELD_RE))

        def _traverse_infodict(k):
            k = k.split('.')
            if k[0] == '':
                k.pop(0)
            return traverse_obj(info_dict, k, is_user_input=True, traverse_string=True)

        def get_value(mdict):
            # Object traversal
            value = _traverse_infodict(mdict['fields'])
            # Negative
            if mdict['negate']:
                value = float_or_none(value)
                if value is not None:
                    value *= -1
            # Do maths
            offset_key = mdict['maths']
            if offset_key:
                value = float_or_none(value)
                operator = None
                while offset_key:
                    item = re.match(
                        MATH_FIELD_RE if operator else MATH_OPERATORS_RE,
                        offset_key).group(0)
                    offset_key = offset_key[len(item):]
                    if operator is None:
                        operator = MATH_FUNCTIONS[item]
                        continue
                    item, multiplier = (item[1:], -1) if item[0] == '-' else (item, 1)
                    offset = float_or_none(item)
                    if offset is None:
                        offset = float_or_none(_traverse_infodict(item))
                    try:
                        value = operator(value, multiplier * offset)
                    except (TypeError, ZeroDivisionError):
                        return None
                    operator = None
            # Datetime formatting
            if mdict['strf_format']:
                value = strftime_or_none(value, mdict['strf_format'])

            return value

        na = self.params.get('outtmpl_na_placeholder', 'NA')

        def _dumpjson_default(obj):
            if isinstance(obj, (set, LazyList)):
                return list(obj)
            raise TypeError(f'Object of type {type(obj).__name__} is not JSON serializable')

        def create_key(outer_mobj):
            if not outer_mobj.group('has_key'):
                return f'%{outer_mobj.group(0)}'
            key = outer_mobj.group('key')
            mobj = re.match(INTERNAL_FORMAT_RE, key)
            if mobj is None:
                value, default, mobj = None, na, {'fields': ''}
            else:
                mobj = mobj.groupdict()
                default = mobj['default'] if mobj['default'] is not None else na
                value = get_value(mobj)

            fmt = outer_mobj.group('format')
            if fmt == 's' and value is not None and key in field_size_compat_map.keys():
                fmt = '0{:d}d'.format(field_size_compat_map[key])

            value = default if value is None else value

            str_fmt = f'{fmt[:-1]}s'
            if fmt[-1] == 'l':
                value, fmt = ', '.join(variadic(value)), str_fmt
            elif fmt[-1] == 'j':
                value, fmt = json.dumps(value, default=_dumpjson_default), str_fmt
            elif fmt[-1] == 'q':
                value, fmt = compat_shlex_quote(str(value)), str_fmt
            elif fmt[-1] == 'c':
                value = str(value)
                if value is None:
                    value, fmt = default, 's'
                else:
                    value = value[0]
            elif fmt[-1] not in 'rs':  # numeric
                value = float_or_none(value)
                if value is None:
                    value, fmt = default, 's'

            if sanitize:
                if fmt[-1] == 'r':
                    # If value is an object, sanitize might convert it to a string
                    # So we convert it to repr first
                    value, fmt = repr(value), str_fmt
                if fmt[-1] in 'csr':
                    value = sanitize(mobj['fields'].split('.')[-1], value)

            key = '%s\0%s' % (key.replace('%', '%\0'), outer_mobj.group('format'))
            TMPL_DICT[key] = value
            return '{prefix}%({key}){fmt}'.format(key=key, fmt=fmt, prefix=outer_mobj.group('prefix'))

        return EXTERNAL_FORMAT_RE.sub(create_key, outtmpl), TMPL_DICT

    def _prepare_filename(self, info_dict, tmpl_type='default'):
        try:
            sanitize = lambda k, v: sanitize_filename(
                compat_str(v),
                restricted=self.params.get('restrictfilenames'),
                is_id=(k == 'id' or k.endswith('_id')))
            outtmpl = self.outtmpl_dict.get(tmpl_type, self.outtmpl_dict['default'])
            outtmpl, template_dict = self.prepare_outtmpl(outtmpl, info_dict, sanitize)
            outtmpl = self.escape_outtmpl(self._outtmpl_expandpath(outtmpl))
            filename = outtmpl % template_dict

            force_ext = OUTTMPL_TYPES.get(tmpl_type)
            if force_ext is not None:
                filename = replace_extension(filename, force_ext, info_dict.get('ext'))

            # https://github.com/blackjack4494/youtube-dlc/issues/85
            trim_file_name = self.params.get('trim_file_name', False)
            if trim_file_name:
                fn_groups = filename.rsplit('.')
                ext = fn_groups[-1]
                sub_ext = ''
                if len(fn_groups) > 2:
                    sub_ext = fn_groups[-2]
                filename = '.'.join(filter(None, [fn_groups[0][:trim_file_name], sub_ext, ext]))

            return filename
        except ValueError as err:
            self.report_error('Error in output template: ' + str(err) + ' (encoding: ' + repr(preferredencoding()) + ')')
            return None

    def prepare_filename(self, info_dict, dir_type='', warn=False):
        """Generate the output filename."""

        filename = self._prepare_filename(info_dict, dir_type or 'default')

        if warn:
            if not self.params.get('paths'):
                pass
            elif filename == '-':
                self.report_warning('--paths is ignored when an outputting to stdout', only_once=True)
            elif self.isabs(filename):
                self.report_warning('--paths is ignored since an absolute path is given in output template', only_once=True)
        if filename == '-' or not filename:
            return filename

        return self.get_output_path(dir_type, filename)

    def _match_entry(self, info_dict, incomplete=False, silent=False):
        """ Returns None if the file should be downloaded """

        video_title = info_dict.get('title', info_dict.get('id', 'video'))

        def check_filter():
            if 'title' in info_dict:
                # This can happen when we're just evaluating the playlist
                title = info_dict['title']
                matchtitle = self.params.get('matchtitle', False)
                if matchtitle:
                    if not re.search(matchtitle, title, re.IGNORECASE):
                        return '"' + title + '" title did not match pattern "' + matchtitle + '"'
                rejecttitle = self.params.get('rejecttitle', False)
                if rejecttitle:
                    if re.search(rejecttitle, title, re.IGNORECASE):
                        return '"' + title + '" title matched reject pattern "' + rejecttitle + '"'
            date = info_dict.get('upload_date')
            if date is not None:
                dateRange = self.params.get('daterange', DateRange())
                if date not in dateRange:
                    return '%s upload date is not in range %s' % (date_from_str(date).isoformat(), dateRange)
            view_count = info_dict.get('view_count')
            if view_count is not None:
                min_views = self.params.get('min_views')
                if min_views is not None and view_count < min_views:
                    return 'Skipping %s, because it has not reached minimum view count (%d/%d)' % (video_title, view_count, min_views)
                max_views = self.params.get('max_views')
                if max_views is not None and view_count > max_views:
                    return 'Skipping %s, because it has exceeded the maximum view count (%d/%d)' % (video_title, view_count, max_views)
            if age_restricted(info_dict.get('age_limit'), self.params.get('age_limit')):
                return 'Skipping "%s" because it is age restricted' % video_title

            if not incomplete:
                match_filter = self.params.get('match_filter')
                if match_filter is not None:
                    ret = match_filter(info_dict)
                    if ret is not None:
                        return ret
            return None

        if self.in_download_archive(info_dict):
            reason = '%s has already been recorded in the archive' % video_title
            break_opt, break_err = 'break_on_existing', ExistingVideoReached
        else:
            reason = check_filter()
            break_opt, break_err = 'break_on_reject', RejectedVideoReached
        if reason is not None:
            if not silent:
                self.to_screen('[download] ' + reason)
            if self.params.get(break_opt, False):
                raise break_err()
        return reason

    @staticmethod
    def add_extra_info(info_dict, extra_info):
        '''Set the keys from extra_info in info dict if they are missing'''
        for key, value in extra_info.items():
            info_dict.setdefault(key, value)

    def extract_info(self, url, download=True, ie_key=None, extra_info={},
                     process=True, force_generic_extractor=False):
        """
        Return a list with a dictionary for each video extracted.

        Arguments:
        url -- URL to extract

        Keyword arguments:
        download -- whether to download videos during extraction
        ie_key -- extractor key hint
        extra_info -- dictionary containing the extra values to add to each result
        process -- whether to resolve all unresolved references (URLs, playlist items),
            must be True for download to work.
        force_generic_extractor -- force using the generic extractor
        """

        if not ie_key and force_generic_extractor:
            ie_key = 'Generic'

        if ie_key:
            ies = [self.get_info_extractor(ie_key)]
        else:
            ies = self._ies

        for ie in ies:
            if not ie.suitable(url):
                continue

            ie_key = ie.ie_key()
            ie = self.get_info_extractor(ie_key)
            if not ie.working():
                self.report_warning('The program functionality for this site has been marked as broken, '
                                    'and will probably not work.')

            try:
                temp_id = str_or_none(
                    ie.extract_id(url) if callable(getattr(ie, 'extract_id', None))
                    else ie._match_id(url))
            except (AssertionError, IndexError, AttributeError):
                temp_id = None
            if temp_id is not None and self.in_download_archive({'id': temp_id, 'ie_key': ie_key}):
                self.to_screen("[%s] %s: has already been recorded in archive" % (
                               ie_key, temp_id))
                break
            return self.__extract_info(url, ie, download, extra_info, process)
        else:
            self.report_error('no suitable InfoExtractor for URL %s' % url)

    def __handle_extraction_exceptions(func, handle_all_errors=True):
        def wrapper(self, *args, **kwargs):
            try:
                return func(self, *args, **kwargs)
            except GeoRestrictedError as e:
                msg = e.msg
                if e.countries:
                    msg += '\nThis video is available in %s.' % ', '.join(
                        map(ISO3166Utils.short2full, e.countries))
                msg += '\nYou might want to use a VPN or a proxy server (with --proxy) to workaround.'
                self.report_error(msg)
            except ExtractorError as e:  # An error we somewhat expected
                self.report_error(compat_str(e), e.format_traceback())
            except (ReextractRequested, ) as e:
                self.to_stderr('\r')
                self.report_warning('%s Re-extracting data' % e.msg)
                return wrapper(self, *args, **kwargs)
            except (MaxDownloadsReached, ExistingVideoReached, RejectedVideoReached):
                raise
            except Exception as e:
                if handle_all_errors and self.params.get('ignoreerrors', False):
                    self.report_error(error_to_compat_str(e), tb=encode_compat_str(traceback.format_exc()))
                else:
                    raise
        return wrapper

    @__handle_extraction_exceptions
    def __extract_info(self, url, ie, download, extra_info, process):
        min_sleep_interval = self.params.get('sleep_before_extract')
        if min_sleep_interval:
            max_sleep_interval = self.params.get('max_sleep_before_extract') or min_sleep_interval
            sleep_interval = random.uniform(min_sleep_interval, max_sleep_interval)
            self.to_screen(
                '[extraction] Sleeping %s seconds...' % (
                    int(sleep_interval) if sleep_interval.is_integer()
                    else '%.2f' % sleep_interval))
            time.sleep(sleep_interval)

        ie_result = ie.extract(url)
        if ie_result is None:  # Finished already (backwards compatibility; listformats and friends should be moved here)
            return
        if isinstance(ie_result, list):
            # Backwards compatibility: old IE result format
            ie_result = {
                '_type': 'compat_list',
                'entries': ie_result,
            }
        if extra_info.get('original_url'):
            ie_result.setdefault('original_url', extra_info['original_url'])
        self.add_default_extra_info(ie_result, ie, url)
        if process:
            return self.process_ie_result(ie_result, download, extra_info)
        else:
            return ie_result

    def add_default_extra_info(self, ie_result, ie, url):
        if url is not None:
            self.add_extra_info(ie_result, {
                'webpage_url': url,
                'original_url': url,
                'webpage_url_basename': url_basename(url),
            })
        if ie is not None:
            self.add_extra_info(ie_result, {
                'extractor': ie.IE_NAME,
                'extractor_key': ie.ie_key(),
            })

    def process_ie_result(self, ie_result, download=True, extra_info={}):
        """
        Take the result of the ie(may be modified) and resolve all unresolved
        references (URLs, playlist items).

        It will also download the videos if 'download'.
        Returns the resolved ie_result.
        """
        result_type = ie_result.get('_type', 'video')

        if result_type in ('url', 'url_transparent'):
            ie_result['url'] = sanitize_url(ie_result['url'])
            if ie_result.get('original_url'):
                extra_info.setdefault('original_url', ie_result['original_url'])

            extract_flat = self.params.get('extract_flat', False)
            if ((extract_flat == 'in_playlist' and 'playlist' in extra_info)
                    or extract_flat is True):
                info_copy = ie_result.copy()
                self.add_extra_info(info_copy, extra_info)
                ie = try_get(ie_result.get('ie_key'), self.get_info_extractor)
                self.add_default_extra_info(info_copy, ie, ie_result['url'])
                self.__forced_printings(info_copy, self.prepare_filename(info_copy), incomplete=True)
                return ie_result

        if result_type == 'video':
            self.add_extra_info(ie_result, extra_info)
            ie_result = self.process_video_result(ie_result, download=download)
            additional_urls = (ie_result or {}).get('additional_urls')
            if additional_urls:
                # TODO: Improve MetadataFromFieldPP to allow setting a list
                if isinstance(additional_urls, compat_str):
                    additional_urls = [additional_urls]
                self.to_screen(
                    '[info] %s: %d additional URL(s) requested' % (ie_result['id'], len(additional_urls)))
                self.write_debug('Additional URLs: "%s"' % '", "'.join(additional_urls))
                ie_result['additional_entries'] = [
                    self.extract_info(
                        url, download, extra_info,
                        force_generic_extractor=self.params.get('force_generic_extractor'))
                    for url in additional_urls
                ]
            return ie_result
        elif result_type == 'url':
            # We have to add extra_info to the results because it may be
            # contained in a playlist
            return self.extract_info(
                ie_result['url'], download,
                ie_key=ie_result.get('ie_key'),
                extra_info=extra_info)
        elif result_type == 'url_transparent':
            # Use the information from the embedding page
            info = self.extract_info(
                ie_result['url'], ie_key=ie_result.get('ie_key'),
                extra_info=extra_info, download=False, process=False)

            # extract_info may return None when ignoreerrors is enabled and
            # extraction failed with an error, don't crash and return early
            # in this case
            if not info:
                return info

            force_properties = dict(
                (k, v) for k, v in ie_result.items() if v is not None)
            for f in ('_type', 'url', 'id', 'extractor', 'extractor_key', 'ie_key'):
                if f in force_properties:
                    del force_properties[f]
            new_result = info.copy()
            new_result.update(force_properties)

            # Extracted info may not be a video result (i.e.
            # info.get('_type', 'video') != video) but rather an url or
            # url_transparent. In such cases outer metadata (from ie_result)
            # should be propagated to inner one (info). For this to happen
            # _type of info should be overridden with url_transparent. This
            # fixes issue from https://github.com/ytdl-org/youtube-dl/pull/11163.
            if new_result.get('_type') == 'url':
                new_result['_type'] = 'url_transparent'

            return self.process_ie_result(
                new_result, download=download, extra_info=extra_info)
        elif result_type in ('playlist', 'multi_video'):
            # Protect from infinite recursion due to recursively nested playlists
            # (see https://github.com/ytdl-org/youtube-dl/issues/27833)
            webpage_url = ie_result.get('webpage_url')
            if webpage_url and webpage_url in self._playlist_urls:
                self.to_screen(
                    '[download] Skipping already downloaded playlist: %s'
                    % ie_result.get('title') or ie_result.get('id'))
                return

            self._playlist_level += 1
            self._playlist_urls.add(webpage_url)
            self._sanitize_thumbnails(ie_result)
            try:
                return self.__process_playlist(ie_result, download)
            finally:
                self._playlist_level -= 1
                if not self._playlist_level:
                    self._playlist_urls.clear()
        elif result_type == 'compat_list':
            self.report_warning(
                'Extractor %s returned a compat_list result. '
                'It needs to be updated.' % ie_result.get('extractor'))

            def _fixup(r):
<<<<<<< HEAD
                self.add_extra_info(
                    r,
                    {
                        'extractor': ie_result.get('extractor'),
                        'webpage_url': ie_result['webpage_url'],
                        'webpage_url_basename': url_basename(ie_result['webpage_url']),
                        'extractor_key': ie_result['extractor_key'],
                    }
                )
=======
                self.add_extra_info(r, {
                    'extractor': ie_result['extractor'],
                    'webpage_url': ie_result['webpage_url'],
                    'webpage_url_basename': url_basename(ie_result['webpage_url']),
                    'extractor_key': ie_result['extractor_key'],
                })
>>>>>>> b6a35ad8
                return r
            ie_result['entries'] = [
                self.process_ie_result(_fixup(r), download, extra_info)
                for r in ie_result['entries']
            ]
            return ie_result
        else:
            raise Exception('Invalid result type: %s' % result_type)

    def _ensure_dir_exists(self, path):
        if self.params.get('escape_long_names', False):
            path = split_longname(path)
        return make_dir(path, self.report_error)

    def __process_playlist(self, ie_result, download):
        # We process each entry in the playlist
        playlist = ie_result.get('title') or ie_result.get('id')
        self.to_screen('[download] Downloading playlist: %s' % playlist)

        if 'entries' not in ie_result:
            raise EntryNotInPlaylist()
        incomplete_entries = bool(ie_result.get('requested_entries'))
        if incomplete_entries:
            def fill_missing_entries(entries, indexes):
                ret = [None] * max(*indexes)
                for i, entry in zip(indexes, entries):
                    ret[i - 1] = entry
                return ret
            ie_result['entries'] = fill_missing_entries(ie_result['entries'], ie_result['requested_entries'])

        playlist_results = []

        playliststart = self.params.get('playliststart', 1)
        playlistend = self.params.get('playlistend')
        # For backwards compatibility, interpret -1 as whole list
        if playlistend == -1:
            playlistend = None

        playlistitems_str = self.params.get('playlist_items')
        playlistitems = None
        if playlistitems_str is not None:
            def iter_playlistitems(format):
                for string_segment in format.split(','):
                    if '-' in string_segment:
                        start, end = string_segment.split('-')
                        for item in range(int(start), int(end) + 1):
                            yield int(item)
                    else:
                        yield int(string_segment)
            playlistitems = orderedSet(iter_playlistitems(playlistitems_str))

        ie_entries = ie_result['entries']
        msg = (
            'Downloading %d videos' if not isinstance(ie_entries, list)
            else 'Collected %d videos; downloading %%d of them' % len(ie_entries))
        if not isinstance(ie_entries, (list, PagedList)):
            ie_entries = LazyList(ie_entries)

        def get_entry(i):
            return YoutubeDL.__handle_extraction_exceptions(
                lambda self, i: ie_entries[i - 1],
                False
            )(self, i)

        entries = []
        for i in playlistitems or itertools.count(playliststart):
            if playlistitems is None and playlistend is not None and playlistend < i:
                break
            entry = None
            try:
                entry = get_entry(i)
                if entry is None:
                    raise EntryNotInPlaylist()
            except (IndexError, EntryNotInPlaylist):
                if incomplete_entries:
                    raise EntryNotInPlaylist()
                elif not playlistitems:
                    break
            entries.append(entry)
            try:
                if entry is not None:
                    self._match_entry(entry, incomplete=True, silent=True)
            except (ExistingVideoReached, RejectedVideoReached):
                break
        ie_result['entries'] = entries

        # Save playlist_index before re-ordering
        entries = [
            ((playlistitems[i - 1] if playlistitems else i), entry)
            for i, entry in enumerate(entries, 1)
            if entry is not None]
        n_entries = len(entries)

        if not playlistitems and (playliststart or playlistend):
            playlistitems = list(range(playliststart, playliststart + n_entries))
        ie_result['requested_entries'] = playlistitems

        if self.params.get('allow_playlist_files', True):
            ie_copy = {
                'playlist': playlist,
                'playlist_id': ie_result.get('id'),
                'playlist_title': ie_result.get('title'),
                'playlist_uploader': ie_result.get('uploader'),
                'playlist_uploader_id': ie_result.get('uploader_id'),
                'playlist_index': 0,
            }
            ie_copy.update(dict(ie_result))

            if self.params.get('writeinfojson', False):
                infofn = self.prepare_filename(ie_copy, 'pl_infojson')
                if not self._ensure_dir_exists(encodeFilename(infofn)):
                    return
                if not self.params.get('overwrites', True) and os.path.exists(encodeFilename(infofn)):
                    self.to_screen('[info] Playlist metadata is already present')
                else:
                    self.to_screen('[info] Writing playlist metadata as JSON to: ' + infofn)
                    try:
                        write_json_file(self.sanitize_info(ie_result, self.params.get('clean_infojson', True)), infofn)
                    except (OSError, IOError):
                        self.report_error('Cannot write playlist metadata to JSON file ' + infofn)

            # TODO: This should be passed to ThumbnailsConvertor if necessary
            self._write_thumbnails(ie_copy, self.prepare_filename(ie_copy, 'pl_thumbnail'))

            if self.params.get('writedescription', False):
                descfn = self.prepare_filename(ie_copy, 'pl_description')
                if not self._ensure_dir_exists(encodeFilename(descfn)):
                    return
                if not self.params.get('overwrites', True) and os.path.exists(encodeFilename(descfn)):
                    self.to_screen('[info] Playlist description is already present')
                elif ie_result.get('description') is None:
                    self.report_warning('There\'s no playlist description to write.')
                else:
                    try:
                        self.to_screen('[info] Writing playlist description to: ' + descfn)
                        with self.open(encodeFilename(descfn), 'w', encoding='utf-8') as descfile:
                            descfile.write(ie_result['description'])
                    except (OSError, IOError):
                        self.report_error('Cannot write playlist description file ' + descfn)
                        return

        if self.params.get('playlistreverse', False):
            entries = entries[::-1]
        if self.params.get('playlistrandom', False):
            random.shuffle(entries)

        x_forwarded_for = ie_result.get('__x_forwarded_for_ip')

        self.to_screen('[%s] playlist %s: %s' % (ie_result.get('extractor'), playlist, msg % n_entries))
        failures = 0
        max_failures = self.params.get('skip_playlist_after_errors') or float('inf')
        for i, entry_tuple in enumerate(entries, 1):
            playlist_index, entry = entry_tuple
            if 'playlist_index' in self.params.get('compat_options', []):
                playlist_index = playlistitems[i - 1] if playlistitems else i
            self.to_screen('[download] Downloading video %s of %s' % (i, n_entries))
            # This __x_forwarded_for_ip thing is a bit ugly but requires
            # minimal changes
            if x_forwarded_for:
                entry['__x_forwarded_for_ip'] = x_forwarded_for
            extra = {
                'n_entries': n_entries,
                '_last_playlist_index': max(playlistitems) if playlistitems else (playlistend or n_entries),
                'playlist_index': playlist_index,
                'playlist_autonumber': i,
                'playlist': playlist,
                'playlist_id': ie_result.get('id'),
                'playlist_title': ie_result.get('title'),
                'playlist_uploader': ie_result.get('uploader'),
                'playlist_uploader_id': ie_result.get('uploader_id'),
                'extractor': ie_result.get('extractor'),
                'webpage_url': ie_result.get('webpage_url'),
                'webpage_url_basename': url_basename(ie_result.get('webpage_url')),
                'extractor_key': ie_result.get('extractor_key'),
            }

            if self._match_entry(entry, incomplete=True) is not None:
                continue

            entry_result = self.__process_iterable_entry(entry, download, extra)
            if not entry_result:
                failures += 1
            if failures >= max_failures:
                self.report_error(
                    'Skipping the remaining entries in playlist "%s" since %d items failed extraction' % (playlist, failures))
                break
            # TODO: skip failed (empty) entries?
            playlist_results.append(entry_result)
        ie_result['entries'] = playlist_results
        self.to_screen('[download] Finished downloading playlist: %s' % playlist)
        return ie_result

    @__handle_extraction_exceptions
    def __process_iterable_entry(self, entry, download, extra_info):
        return self.process_ie_result(
            entry, download=download, extra_info=extra_info)

    def _build_format_filter(self, filter_spec):
        " Returns a function to filter the formats according to the filter_spec "

        OPERATORS = {
            '<': operator.lt,
            '<=': operator.le,
            '>': operator.gt,
            '>=': operator.ge,
            '=': operator.eq,
            '!=': operator.ne,
        }
        operator_rex = re.compile(r'''(?x)\s*
            (?P<key>width|height|tbr|abr|vbr|asr|filesize|filesize_approx|fps)\s*
            (?P<op>%s)(?P<none_inclusive>\s*\?)?\s*
            (?P<value>[0-9.]+(?:[kKmMgGtTpPeEzZyY]i?[Bb]?)?)\s*
            ''' % '|'.join(map(re.escape, OPERATORS.keys())))
        m = operator_rex.fullmatch(filter_spec)
        if m:
            try:
                comparison_value = int(m.group('value'))
            except ValueError:
                comparison_value = parse_filesize(m.group('value'))
                if comparison_value is None:
                    comparison_value = parse_filesize(m.group('value') + 'B')
                if comparison_value is None:
                    raise ValueError(
                        'Invalid value %r in format specification %r' % (
                            m.group('value'), filter_spec))
            op = OPERATORS[m.group('op')]

        if not m:
            STR_OPERATORS = {
                '=': operator.eq,
                '^=': lambda attr, value: attr.startswith(value),
                '$=': lambda attr, value: attr.endswith(value),
                '*=': lambda attr, value: value in attr,
            }
            str_operator_rex = re.compile(r'''(?x)\s*
                (?P<key>[a-zA-Z0-9._-]+)\s*
                (?P<negation>!\s*)?(?P<op>%s)(?P<none_inclusive>\s*\?)?\s*
                (?P<value>[a-zA-Z0-9._-]+)\s*
                ''' % '|'.join(map(re.escape, STR_OPERATORS.keys())))
            m = str_operator_rex.fullmatch(filter_spec)
            if m:
                comparison_value = m.group('value')
                str_op = STR_OPERATORS[m.group('op')]
                if m.group('negation'):
                    op = lambda attr, value: not str_op(attr, value)
                else:
                    op = str_op

        if not m:
            raise SyntaxError('Invalid filter specification %r' % filter_spec)

        def _filter(f):
            actual_value = f.get(m.group('key'))
            if actual_value is None:
                return m.group('none_inclusive')
            return op(actual_value, comparison_value)
        return _filter

    def _default_format_spec(self, info_dict, download=True):

        def can_merge():
            merger = FFmpegMergerPP(self)
            return merger.available and merger.can_merge()

        prefer_best = (
            not self.params.get('simulate')
            and download
            and (
                not can_merge()
                or info_dict.get('is_live', False)
                or self.outtmpl_dict['default'] == '-'))
        compat = (
            prefer_best
            or self.params.get('allow_multiple_audio_streams', False)
            or 'format-spec' in self.params.get('compat_opts', []))

        return (
            'best/bestvideo+bestaudio' if prefer_best
            else 'bestvideo*+bestaudio/best' if not compat
            else 'bestvideo+bestaudio/best')

    def build_format_selector(self, format_spec):
        def syntax_error(note, start):
            message = (
                'Invalid format specification: '
                '{0}\n\t{1}\n\t{2}^'.format(note, format_spec, ' ' * start[1]))
            return SyntaxError(message)

        PICKFIRST = 'PICKFIRST'
        MERGE = 'MERGE'
        SINGLE = 'SINGLE'
        GROUP = 'GROUP'
        FormatSelector = collections.namedtuple('FormatSelector', ['type', 'selector', 'filters'])

        allow_multiple_streams = {'audio': self.params.get('allow_multiple_audio_streams', False),
                                  'video': self.params.get('allow_multiple_video_streams', False)}

        check_formats = self.params.get('check_formats')

        def _parse_filter(tokens):
            filter_parts = []
            for type, string, start, _, _ in tokens:
                if type == tokenize.OP and string == ']':
                    return ''.join(filter_parts)
                else:
                    filter_parts.append(string)

        def _remove_unused_ops(tokens):
            # Remove operators that we don't use and join them with the surrounding strings
            # for example: 'mp4' '-' 'baseline' '-' '16x9' is converted to 'mp4-baseline-16x9'
            ALLOWED_OPS = ('/', '+', ',', '(', ')')
            last_string, last_start, last_end, last_line = None, None, None, None
            for type, string, start, end, line in tokens:
                if type == tokenize.OP and string == '[':
                    if last_string:
                        yield tokenize.NAME, last_string, last_start, last_end, last_line
                        last_string = None
                    yield type, string, start, end, line
                    # everything inside brackets will be handled by _parse_filter
                    for type, string, start, end, line in tokens:
                        yield type, string, start, end, line
                        if type == tokenize.OP and string == ']':
                            break
                elif type == tokenize.OP and string in ALLOWED_OPS:
                    if last_string:
                        yield tokenize.NAME, last_string, last_start, last_end, last_line
                        last_string = None
                    yield type, string, start, end, line
                elif type in [tokenize.NAME, tokenize.NUMBER, tokenize.OP]:
                    if not last_string:
                        last_string = string
                        last_start = start
                        last_end = end
                    else:
                        last_string += string
            if last_string:
                yield tokenize.NAME, last_string, last_start, last_end, last_line

        def _parse_format_selection(tokens, inside_merge=False, inside_choice=False, inside_group=False):
            selectors = []
            current_selector = None
            for type, string, start, _, _ in tokens:
                # ENCODING is only defined in python 3.x
                if type == getattr(tokenize, 'ENCODING', None):
                    continue
                elif type in [tokenize.NAME, tokenize.NUMBER]:
                    current_selector = FormatSelector(SINGLE, string, [])
                elif type == tokenize.OP:
                    if string == ')':
                        if not inside_group:
                            # ')' will be handled by the parentheses group
                            tokens.restore_last_token()
                        break
                    elif inside_merge and string in ['/', ',']:
                        tokens.restore_last_token()
                        break
                    elif inside_choice and string == ',':
                        tokens.restore_last_token()
                        break
                    elif string == ',':
                        if not current_selector:
                            raise syntax_error('"," must follow a format selector', start)
                        selectors.append(current_selector)
                        current_selector = None
                    elif string == '/':
                        if not current_selector:
                            raise syntax_error('"/" must follow a format selector', start)
                        first_choice = current_selector
                        second_choice = _parse_format_selection(tokens, inside_choice=True)
                        current_selector = FormatSelector(PICKFIRST, (first_choice, second_choice), [])
                    elif string == '[':
                        if not current_selector:
                            current_selector = FormatSelector(SINGLE, 'best', [])
                        format_filter = _parse_filter(tokens)
                        current_selector.filters.append(format_filter)
                    elif string == '(':
                        if current_selector:
                            raise syntax_error('Unexpected "("', start)
                        group = _parse_format_selection(tokens, inside_group=True)
                        current_selector = FormatSelector(GROUP, group, [])
                    elif string == '+':
                        if not current_selector:
                            raise syntax_error('Unexpected "+"', start)
                        selector_1 = current_selector
                        selector_2 = _parse_format_selection(tokens, inside_merge=True)
                        if not selector_2:
                            raise syntax_error('Expected a selector', start)
                        current_selector = FormatSelector(MERGE, (selector_1, selector_2), [])
                    else:
                        raise syntax_error('Operator not recognized: "{0}"'.format(string), start)
                elif type == tokenize.ENDMARKER:
                    break
            if current_selector:
                selectors.append(current_selector)
            return selectors

        def _merge(formats_pair):
            format_1, format_2 = formats_pair

            formats_info = []
            formats_info.extend(format_1.get('requested_formats', (format_1,)))
            formats_info.extend(format_2.get('requested_formats', (format_2,)))

            if not allow_multiple_streams['video'] or not allow_multiple_streams['audio']:
                get_no_more = {'video': False, 'audio': False}
                for (i, fmt_info) in enumerate(formats_info):
                    if fmt_info.get('acodec') == fmt_info.get('vcodec') == 'none':
                        formats_info.pop(i)
                        continue
                    for aud_vid in ['audio', 'video']:
                        if not allow_multiple_streams[aud_vid] and fmt_info.get(aud_vid[0] + 'codec') != 'none':
                            if get_no_more[aud_vid]:
                                formats_info.pop(i)
                                break
                            get_no_more[aud_vid] = True

            if len(formats_info) == 1:
                return formats_info[0]

            video_fmts = [fmt_info for fmt_info in formats_info if fmt_info.get('vcodec') != 'none']
            audio_fmts = [fmt_info for fmt_info in formats_info if fmt_info.get('acodec') != 'none']

            the_only_video = video_fmts[0] if len(video_fmts) == 1 else None
            the_only_audio = audio_fmts[0] if len(audio_fmts) == 1 else None

            # if the merge was requested, force it to merge info MKV
            # when --merge-output-format is not given
            # because this is the behavior what I want
            output_ext = self.params.get('merge_output_format') or 'mkv'

            new_dict = {
                'requested_formats': formats_info,
                'format': '+'.join(fmt_info.get('format') for fmt_info in formats_info),
                'format_id': '+'.join(fmt_info.get('format_id') for fmt_info in formats_info),
                'ext': output_ext,
            }

            if the_only_video:
                new_dict.update({
                    'width': the_only_video.get('width'),
                    'height': the_only_video.get('height'),
                    'resolution': the_only_video.get('resolution') or self.format_resolution(the_only_video),
                    'fps': the_only_video.get('fps'),
                    'vcodec': the_only_video.get('vcodec'),
                    'vbr': the_only_video.get('vbr'),
                    'stretched_ratio': the_only_video.get('stretched_ratio'),
                })

            if the_only_audio:
                new_dict.update({
                    'acodec': the_only_audio.get('acodec'),
                    'abr': the_only_audio.get('abr'),
                })

            return new_dict

        def _check_formats(formats):
            if not check_formats:
                yield from formats
                return
            for f in formats:
                self.to_screen('[info] Testing format %s' % f['format_id'])
                temp_file = tempfile.NamedTemporaryFile(
                    suffix='.tmp', delete=False,
                    dir=self.get_output_path('temp') or None)
                temp_file.close()
                try:
                    success, _ = self.dl(temp_file.name, f, test=True)
                except (DownloadError, IOError, OSError, ValueError) + network_exceptions:
                    success = False
                finally:
                    if os.path.exists(temp_file.name):
                        try:
                            os.remove(temp_file.name)
                        except OSError:
                            self.report_warning('Unable to delete temporary file "%s"' % temp_file.name)
                if success:
                    yield f
                else:
                    self.to_screen('[info] Unable to download format %s. Skipping...' % f['format_id'])

        def _build_selector_function(selector):
            if isinstance(selector, list):  # ,
                fs = [_build_selector_function(s) for s in selector]

                def selector_function(ctx):
                    for f in fs:
                        yield from f(ctx)
                return selector_function

            elif selector.type == GROUP:  # ()
                selector_function = _build_selector_function(selector.selector)

            elif selector.type == PICKFIRST:  # /
                fs = [_build_selector_function(s) for s in selector.selector]

                def selector_function(ctx):
                    for f in fs:
                        picked_formats = list(f(ctx))
                        if picked_formats:
                            return picked_formats
                    return []

            elif selector.type == MERGE:  # +
                selector_1, selector_2 = map(_build_selector_function, selector.selector)

                def selector_function(ctx):
                    for pair in itertools.product(
                            selector_1(copy.deepcopy(ctx)), selector_2(copy.deepcopy(ctx))):
                        yield _merge(pair)

            elif selector.type == SINGLE:  # atom
                format_spec = selector.selector or 'best'

                # TODO: Add allvideo, allaudio etc by generalizing the code with best/worst selector
                if format_spec == 'all':
                    def selector_function(ctx):
                        yield from _check_formats(ctx['formats'])
                elif format_spec == 'mergeall':
                    def selector_function(ctx):
                        formats = list(_check_formats(ctx['formats']))
                        if not formats:
                            return
                        merged_format = formats[-1]
                        for f in formats[-2::-1]:
                            merged_format = _merge((merged_format, f))
                        yield merged_format

                else:
                    format_fallback, format_reverse, format_idx = False, True, 1
                    mobj = re.match(
                        r'(?P<bw>best|worst|b|w)(?P<type>video|audio|v|a)?(?P<mod>\*)?(?:\.(?P<n>[1-9]\d*))?$',
                        format_spec)
                    if mobj is not None:
                        format_idx = int_or_none(mobj.group('n'), default=1)
                        format_reverse = mobj.group('bw')[0] == 'b'
                        format_type = (mobj.group('type') or [None])[0]
                        not_format_type = {'v': 'a', 'a': 'v'}.get(format_type)
                        format_modified = mobj.group('mod') is not None

                        format_fallback = not format_type and not format_modified  # for b, w
                        _filter_f = (
                            (lambda f: f.get('%scodec' % format_type) != 'none')
                            if format_type and format_modified  # bv*, ba*, wv*, wa*
                            else (lambda f: f.get('%scodec' % not_format_type) == 'none')
                            if format_type  # bv, ba, wv, wa
                            else (lambda f: f.get('vcodec') != 'none' and f.get('acodec') != 'none')
                            if not format_modified  # b, w
                            else lambda f: True)  # b*, w*
                        filter_f = lambda f: _filter_f(f) and (
                            f.get('vcodec') != 'none' or f.get('acodec') != 'none')
                    else:
                        filter_f = ((lambda f: f.get('ext') == format_spec)
                                    if format_spec in ['mp4', 'flv', 'webm', '3gp', 'm4a', 'mp3', 'ogg', 'aac', 'wav']  # extension
                                    else (lambda f: f.get('format_id') == format_spec))  # id

                    def selector_function(ctx):
                        formats = list(ctx['formats'])
                        matches = list(filter(filter_f, formats)) if filter_f is not None else formats
                        if format_fallback and ctx['incomplete_formats'] and not matches:
                            # for extractors with incomplete formats (audio only (soundcloud)
                            # or video only (imgur)) best/worst will fallback to
                            # best/worst {video,audio}-only format
                            matches = formats
                        matches = LazyList(_check_formats(matches[::-1 if format_reverse else 1]))
                        try:
                            yield matches[format_idx - 1]
                        except IndexError:
                            return

            filters = [self._build_format_filter(f) for f in selector.filters]

            def final_selector(ctx):
                ctx_copy = copy.deepcopy(ctx)
                for _filter in filters:
                    ctx_copy['formats'] = list(filter(_filter, ctx_copy['formats']))
                return selector_function(ctx_copy)
            return final_selector

        stream = io.BytesIO(format_spec.encode('utf-8'))
        try:
            tokens = list(_remove_unused_ops(compat_tokenize_tokenize(stream.readline)))
        except tokenize.TokenError:
            raise syntax_error('Missing closing/opening brackets or parenthesis', (0, len(format_spec)))

        class TokenIterator(object):
            def __init__(self, tokens):
                self.tokens = tokens
                self.counter = 0

            def __iter__(self):
                return self

            def __next__(self):
                if self.counter >= len(self.tokens):
                    raise StopIteration()
                value = self.tokens[self.counter]
                self.counter += 1
                return value

            next = __next__

            def restore_last_token(self):
                self.counter -= 1

        parsed_selector = _parse_format_selection(iter(TokenIterator(tokens)))
        return _build_selector_function(parsed_selector)

    def _calc_headers(self, info_dict):
        res = std_headers.copy()

        add_headers = info_dict.get('http_headers')
        if add_headers:
            res.update(add_headers)

        cookies = self._calc_cookies(info_dict)
        if cookies:
            res['Cookie'] = cookies

        if 'X-Forwarded-For' not in res:
            x_forwarded_for_ip = info_dict.get('__x_forwarded_for_ip')
            if x_forwarded_for_ip:
                res['X-Forwarded-For'] = x_forwarded_for_ip

        return res

    def _calc_cookies(self, info_dict):
        pr = sanitized_Request(info_dict['url'])
        self.cookiejar.add_cookie_header(pr)
        return pr.get_header('Cookie')

    def _sanitize_thumbnails(self, info_dict):
        thumbnails = info_dict.get('thumbnails')
        if thumbnails is None:
            thumbnail = info_dict.get('thumbnail')
            if thumbnail:
                info_dict['thumbnails'] = thumbnails = [{'url': thumbnail}]
        if thumbnails:
            thumbnails.sort(key=lambda t: (
                t.get('preference') if t.get('preference') is not None else -1,
                t.get('width') if t.get('width') is not None else -1,
                t.get('height') if t.get('height') is not None else -1,
                t.get('id') if t.get('id') is not None else '',
                t.get('url')))

            def thumbnail_tester():
                if self.params.get('check_formats'):
                    test_all = True
                    to_screen = lambda msg: self.to_screen(f'[info] {msg}')
                else:
                    test_all = False
                    to_screen = self.write_debug

                def test_thumbnail(t):
                    if not test_all and not t.get('_test_url'):
                        return True
                    to_screen('Testing thumbnail %s' % t['id'])
                    try:
                        self.urlopen(HEADRequest(t['url']))
                    except network_exceptions as err:
                        to_screen('Unable to connect to thumbnail %s URL "%s" - %s. Skipping...' % (
                            t['id'], t['url'], error_to_compat_str(err)))
                        return False
                    return True

                return test_thumbnail

            for i, t in enumerate(thumbnails):
                if t.get('id') is None:
                    t['id'] = '%d' % i
                if t.get('width') and t.get('height'):
                    t['resolution'] = '%dx%d' % (t['width'], t['height'])
                t['url'] = sanitize_url(t['url'])

            if self.params.get('check_formats') is not False:
                info_dict['thumbnails'] = LazyList(filter(thumbnail_tester(), thumbnails[::-1])).reverse()
            else:
                info_dict['thumbnails'] = thumbnails

    def process_video_result(self, info_dict, download=True):
        assert info_dict.get('_type', 'video') == 'video'

        if 'id' not in info_dict:
            raise ExtractorError('Missing "id" field in extractor result')
        if 'title' not in info_dict:
            raise ExtractorError('Missing "title" field in extractor result')

        def report_force_conversion(field, field_not, conversion):
            self.report_warning(
                '"%s" field is not %s - forcing %s conversion, there is an error in extractor'
                % (field, field_not, conversion))

        def sanitize_string_field(info, string_field):
            field = info.get(string_field)
            if field is None or isinstance(field, compat_str):
                return
            report_force_conversion(string_field, 'a string', 'string')
            info[string_field] = compat_str(field)

        def sanitize_numeric_fields(info):
            for numeric_field in self._NUMERIC_FIELDS:
                field = info.get(numeric_field)
                if field is None or isinstance(field, compat_numeric_types):
                    continue
                report_force_conversion(numeric_field, 'numeric', 'int')
                info[numeric_field] = int_or_none(field)

        sanitize_string_field(info_dict, 'id')
        sanitize_numeric_fields(info_dict)

        if 'playlist' not in info_dict:
            # It isn't part of a playlist
            info_dict['playlist'] = None
            info_dict['playlist_index'] = None

        self._sanitize_thumbnails(info_dict)

        thumbnail = info_dict.get('thumbnail')
        thumbnails = info_dict.get('thumbnails')
        if thumbnail:
            info_dict['thumbnail'] = sanitize_url(thumbnail)
        elif thumbnails:
            info_dict['thumbnail'] = thumbnails[-1]['url']

        if info_dict.get('display_id') is None and 'id' in info_dict:
            info_dict['display_id'] = info_dict['id']

        for ts_key, date_key in (
                ('timestamp', 'upload_date'),
                ('release_timestamp', 'release_date'),
        ):
            if info_dict.get(date_key) is None and info_dict.get(ts_key) is not None:
                # Working around out-of-range timestamp values (e.g. negative ones on Windows,
                # see http://bugs.python.org/issue1646728)
                try:
                    upload_date = datetime.datetime.utcfromtimestamp(info_dict[ts_key])
                    info_dict[date_key] = upload_date.strftime('%Y%m%d')
                except (ValueError, OverflowError, OSError):
                    pass

        live_keys = ('is_live', 'was_live')
        live_status = info_dict.get('live_status')
        if live_status is None:
            for key in live_keys:
                if info_dict.get(key) is False:
                    continue
                if info_dict.get(key):
                    live_status = key
                break
            if all(info_dict.get(key) is False for key in live_keys):
                live_status = 'not_live'
        if live_status:
            info_dict['live_status'] = live_status
            for key in live_keys:
                if info_dict.get(key) is None:
                    info_dict[key] = (live_status == key)

        # Auto generate title fields corresponding to the *_number fields when missing
        # in order to always have clean titles. This is very common for TV series.
        for field in ('chapter', 'season', 'episode'):
            if info_dict.get('%s_number' % field) is not None and not info_dict.get(field):
                info_dict[field] = '%s %d' % (field.capitalize(), info_dict['%s_number' % field])

        for cc_kind in ('subtitles', 'automatic_captions'):
            cc = info_dict.get(cc_kind)
            if cc:
                for _, subtitle in cc.items():
                    for subtitle_format in subtitle:
                        if subtitle_format.get('url'):
                            subtitle_format['url'] = sanitize_url(subtitle_format['url'])
                        if subtitle_format.get('ext') is None:
                            subtitle_format['ext'] = determine_ext(subtitle_format['url']).lower()

        automatic_captions = info_dict.get('automatic_captions')
        subtitles = info_dict.get('subtitles')

        info_dict['requested_subtitles'] = self.process_subtitles(
            info_dict['id'], subtitles, automatic_captions)

        # We now pick which formats have to be downloaded
        if info_dict.get('formats') is None:
            # There's only one format available
            formats = [info_dict]
        else:
            formats = info_dict['formats']

        if not formats:
            if not self.params.get('ignore_no_formats_error'):
                raise ExtractorError('No video formats found!')
            else:
                self.report_warning('No video formats found!')

        def is_wellformed(f):
            url = f.get('url')
            if not url:
                self.report_warning(
                    '"url" field is missing or empty - skipping format, '
                    'there is an error in extractor')
                return False
            if isinstance(url, bytes):
                sanitize_string_field(f, 'url')
            return True

        # Filter out malformed formats for better extraction robustness
        formats = list(filter(is_wellformed, formats))

        formats_dict = {}

        # We check that all the formats have the format and format_id fields
        for i, format in enumerate(formats):
            sanitize_string_field(format, 'format_id')
            sanitize_numeric_fields(format)
            format['url'] = sanitize_url(format['url'])
            if not format.get('format_id'):
                format['format_id'] = compat_str(i)
            else:
                # Sanitize format_id from characters used in format selector expression
                format['format_id'] = re.sub(r'[\s,/+\[\]()]', '_', format['format_id'])
            format_id = format['format_id']
            if format_id not in formats_dict:
                formats_dict[format_id] = []
            formats_dict[format_id].append(format)

        # Make sure all formats have unique format_id
        for format_id, ambiguous_formats in formats_dict.items():
            if len(ambiguous_formats) > 1:
                for i, format in enumerate(ambiguous_formats):
                    format['format_id'] = '%s-%d' % (format_id, i)

        for i, format in enumerate(formats):
            if format.get('format') is None:
                format['format'] = '{id} - {res}{note}'.format(
                    id=format['format_id'],
                    res=self.format_resolution(format),
                    note=format_field(format, 'format_note', ' (%s)'),
                )
            # Automatically determine file extension if missing
            if format.get('ext') is None:
                format['ext'] = determine_ext(format['url']).lower()
            # Automatically determine protocol if missing (useful for format
            # selection purposes)
            if format.get('protocol') is None:
                format['protocol'] = determine_protocol(format)
            # Add HTTP headers, so that external programs can use them from the
            # json output
            full_format_info = info_dict.copy()
            full_format_info.update(format)
            format['http_headers'] = self._calc_headers(full_format_info)
        # Remove private housekeeping stuff
        if '__x_forwarded_for_ip' in info_dict:
            del info_dict['__x_forwarded_for_ip']

        # TODO Central sorting goes here

        if formats and formats[0] is not info_dict:
            # only set the 'formats' fields if the original info_dict list them
            # otherwise we end up with a circular reference, the first (and unique)
            # element in the 'formats' field in info_dict is info_dict itself,
            # which can't be exported to json
            info_dict['formats'] = formats

        info_dict, _ = self.pre_process(info_dict)

        if self.params.get('list_thumbnails'):
            self.list_thumbnails(info_dict)
        if self.params.get('listformats'):
            if not info_dict.get('formats'):
                raise ExtractorError('No video formats found', expected=True)
            self.list_formats(info_dict)
        if self.params.get('listsubtitles'):
            if 'automatic_captions' in info_dict:
                self.list_subtitles(
                    info_dict['id'], automatic_captions, 'automatic captions')
            self.list_subtitles(info_dict['id'], subtitles, 'subtitles')
        list_only = self.params.get('simulate') is None and (
            self.params.get('list_thumbnails') or self.params.get('listformats') or self.params.get('listsubtitles'))
        if list_only:
            # Without this printing, -F --print-json will not work
            self.__forced_printings(info_dict, self.prepare_filename(info_dict), incomplete=True)
            return

        format_selector = self.format_selector
        if format_selector is None:
            req_format = self._default_format_spec(info_dict, download=download)
            self.write_debug('Default format spec: %s' % req_format)
            format_selector = self.build_format_selector(req_format)

        # While in format selection we may need to have an access to the original
        # format set in order to calculate some metrics or do some processing.
        # For now we need to be able to guess whether original formats provided
        # by extractor are incomplete or not (i.e. whether extractor provides only
        # video-only or audio-only formats) for proper formats selection for
        # extractors with such incomplete formats (see
        # https://github.com/ytdl-org/youtube-dl/pull/5556).
        # Since formats may be filtered during format selection and may not match
        # the original formats the results may be incorrect. Thus original formats
        # or pre-calculated metrics should be passed to format selection routines
        # as well.
        # We will pass a context object containing all necessary additional data
        # instead of just formats.
        # This fixes incorrect format selection issue (see
        # https://github.com/ytdl-org/youtube-dl/issues/10083).
        incomplete_formats = (
            # All formats are video-only or
            all(f.get('vcodec') != 'none' and f.get('acodec') == 'none' for f in formats)
            # all formats are audio-only
            or all(f.get('vcodec') == 'none' and f.get('acodec') != 'none' for f in formats))

        ctx = {
            'formats': formats,
            'incomplete_formats': incomplete_formats,
        }

        formats_to_download = list(format_selector(ctx))
        if not formats_to_download:
            if not self.params.get('ignore_no_formats_error'):
                raise ExtractorError('Requested format is not available', expected=True)
            else:
                self.report_warning('Requested format is not available')
                # Process what we can, even without any available formats.
                self.process_info(dict(info_dict))
        elif download:
            self.to_screen(
                '[info] %s: Downloading %d format(s): %s' % (
                    info_dict['id'], len(formats_to_download),
                    ", ".join([f['format_id'] for f in formats_to_download])))
            for fmt in formats_to_download:
                new_info = dict(info_dict)
                # Save a reference to the original info_dict so that it can be modified in process_info if needed
                new_info['__original_infodict'] = info_dict
                new_info.update(fmt)
                self.process_info(new_info)
        # We update the info dict with the best quality format (backwards compatibility)
        if formats_to_download:
            info_dict.update(formats_to_download[-1])
        return info_dict

    def process_subtitles(self, video_id, normal_subtitles, automatic_captions):
        """Select the requested subtitles and their format"""
        available_subs = {}
        if normal_subtitles and self.params.get('writesubtitles'):
            available_subs.update(normal_subtitles)
        if automatic_captions and self.params.get('writeautomaticsub'):
            for lang, cap_info in automatic_captions.items():
                if lang not in available_subs:
                    available_subs[lang] = cap_info

        if (not self.params.get('writesubtitles') and not
                self.params.get('writeautomaticsub') or not
                available_subs):
            return None

        all_sub_langs = available_subs.keys()
        if self.params.get('allsubtitles', False):
            requested_langs = all_sub_langs
        elif self.params.get('subtitleslangs', False):
            requested_langs = set()
            for lang in self.params.get('subtitleslangs'):
                if lang == 'all':
                    requested_langs.update(all_sub_langs)
                    continue
                discard = lang[0] == '-'
                if discard:
                    lang = lang[1:]
                current_langs = filter(re.compile(lang + '$').match, all_sub_langs)
                if discard:
                    for lang in current_langs:
                        requested_langs.discard(lang)
                else:
                    requested_langs.update(current_langs)
        elif 'en' in available_subs:
            requested_langs = ['en']
        else:
            requested_langs = [list(all_sub_langs)[0]]
        self.write_debug('Downloading subtitles: %s' % ', '.join(requested_langs))

        formats_query = self.params.get('subtitlesformat', 'best')
        formats_preference = formats_query.split('/') if formats_query else []
        subs = {}
        for lang in requested_langs:
            formats = available_subs.get(lang)
            if formats is None:
                self.report_warning('%s subtitles not available for %s' % (lang, video_id))
                continue
            for ext in formats_preference:
                if ext == 'best':
                    f = formats[-1]
                    break
                matches = list(filter(lambda f: f['ext'] == ext, formats))
                if matches:
                    f = matches[-1]
                    break
            else:
                f = formats[-1]
                self.report_warning(
                    'No subtitle format found matching "%s" for language %s, '
                    'using %s' % (formats_query, lang, f['ext']))
            subs[lang] = f
        return subs

    def __forced_printings(self, info_dict, filename, incomplete):
        def print_mandatory(field, actual_field=None):
            if actual_field is None:
                actual_field = field
            if (self.params.get('force%s' % field, False)
                    and (not incomplete or info_dict.get(actual_field) is not None)):
                self.to_stdout(info_dict[actual_field])

        def print_optional(field):
            if (self.params.get('force%s' % field, False)
                    and info_dict.get(field) is not None):
                self.to_stdout(info_dict[field])

        info_dict = info_dict.copy()
        if filename is not None:
            info_dict['filename'] = filename
        if info_dict.get('requested_formats') is not None:
            # For RTMP URLs, also include the playpath
            info_dict['urls'] = '\n'.join(f['url'] + f.get('play_path', '') for f in info_dict['requested_formats'])
        elif 'url' in info_dict:
            info_dict['urls'] = info_dict['url'] + info_dict.get('play_path', '')

        if self.params.get('forceprint') or self.params.get('forcejson'):
            self.post_extract(info_dict)
        for tmpl in self.params.get('forceprint', []):
            if re.match(r'\w+$', tmpl):
                tmpl = '%({})s'.format(tmpl)
            tmpl, info_copy = self.prepare_outtmpl(tmpl, info_dict)
            self.to_stdout(self.escape_outtmpl(tmpl) % info_copy)

        print_mandatory('title')
        print_mandatory('id')
        print_mandatory('url', 'urls')
        print_optional('thumbnail')
        print_optional('description')
        print_optional('filename')
        if self.params.get('forceduration') and info_dict.get('duration') is not None:
            self.to_stdout(formatSeconds(info_dict['duration']))
        print_mandatory('format')

<<<<<<< HEAD
        if self.params.get('printjsontypes', False):
            self.to_stdout('\n'.join(dig_object_type(info_dict)))

        if self.params.get('forcejson', False):
            self.post_extract(info_dict)
            self.to_stdout(json.dumps(self.sanitize_info(info_dict), default=repr))
=======
        if self.params.get('forcejson'):
            self.to_stdout(json.dumps(self.sanitize_info(info_dict)))
>>>>>>> b6a35ad8

    def dl(self, name, info, subtitle=False, test=False):

        if test:
            verbose = self.params.get('verbose')
            params = {
                'test': True,
                'quiet': not verbose,
                'verbose': verbose,
                'noprogress': not verbose,
                'nopart': True,
                'skip_unavailable_fragments': False,
                'keep_fragments': False,
                'overwrites': True,
                '_no_ytdl_file': True,
            }
        else:
            params = self.params
        fd = get_suitable_downloader(info, params, to_stdout=(name == '-'))(self, params)
        if not test:
            for ph in self._progress_hooks:
                fd.add_progress_hook(ph)
            urls = '", "'.join([f['url'] for f in info.get('requested_formats', [])] or [info['url']])
            self.write_debug('Invoking downloader on "%s"' % urls)
        new_info = dict(info)
        if new_info.get('http_headers') is None:
            new_info['http_headers'] = self._calc_headers(new_info)
        return fd.download(name, new_info, subtitle)

    def process_info(self, info_dict):
        """Process a single resolved IE result."""

        assert info_dict.get('_type', 'video') == 'video'

        max_downloads = self.params.get('max_downloads')
        if max_downloads is not None:
            if self._num_downloads >= int(max_downloads):
                raise MaxDownloadsReached()

        # TODO: backward compatibility, to be removed
        info_dict['fulltitle'] = info_dict['title']

        if 'format' not in info_dict and 'ext' in info_dict:
            info_dict['format'] = info_dict['ext']

        if info_dict.get('ext') == 'mp4' and info_dict.get('is_live', False) and self.params.get('live_download_mkv', False):
            info_dict['format'] = info_dict['ext'] = 'mkv'
            info_dict['protocol'] = 'ffmpeg'

        if self._match_entry(info_dict) is not None:
            return

        self.post_extract(info_dict)
        self._num_downloads += 1

        # info_dict['_filename'] needs to be set for backward compatibility
        info_dict['_filename'] = full_filename = self.prepare_filename(info_dict, warn=True)
        temp_filename = self.prepare_filename(info_dict, 'temp')
        files_to_move = {}

        # Forced printings
        self.__forced_printings(info_dict, full_filename, incomplete=('format' not in info_dict))

        if self.params.get('simulate'):
            if self.params.get('force_write_download_archive', False):
                self.record_download_archive(info_dict)

            # Do nothing else if in simulate mode
            return

        if full_filename is None:
            return

        if not self._ensure_dir_exists(encodeFilename(full_filename)):
            return
        if not self._ensure_dir_exists(encodeFilename(temp_filename)):
            return

        if self.params.get('writedescription', False):
            descfn = self.prepare_filename(info_dict, 'description')
            if not self._ensure_dir_exists(encodeFilename(descfn)):
                return
            if not self.params.get('overwrites', True) and os.path.exists(encodeFilename(descfn)):
                self.to_screen('[info] Video description is already present')
            elif info_dict.get('description') is None:
                self.report_warning('There\'s no description to write.')
            else:
                try:
                    self.to_screen('[info] Writing video description to: ' + descfn)
                    with self.open(encodeFilename(descfn), 'w', encoding='utf-8') as descfile:
                        descfile.write(info_dict['description'])
                except (OSError, IOError):
                    self.report_error('Cannot write description file ' + descfn)
                    return

        if self.params.get('writeannotations', False):
            annofn = self.prepare_filename(info_dict, 'annotation')
            if not self._ensure_dir_exists(encodeFilename(annofn)):
                return
            if not self.params.get('overwrites', True) and os.path.exists(encodeFilename(annofn)):
                self.to_screen('[info] Video annotations are already present')
            elif not info_dict.get('annotations'):
                self.report_warning('There are no annotations to write.')
            else:
                try:
                    self.to_screen('[info] Writing video annotations to: ' + annofn)
                    with self.open(encodeFilename(annofn), 'w', encoding='utf-8') as annofile:
                        annofile.write(info_dict['annotations'])
                except (KeyError, TypeError):
                    self.report_warning('There are no annotations to write.')
                except (OSError, IOError):
                    self.report_error('Cannot write annotations file: ' + annofn)
                    return

        subtitles_are_requested = any([self.params.get('writesubtitles', False),
                                       self.params.get('writeautomaticsub')])

        if subtitles_are_requested and info_dict.get('requested_subtitles'):
            # subtitles download errors are already managed as troubles in relevant IE
            # that way it will silently go on when used with unsupporting IE
            subtitles = info_dict['requested_subtitles']
            # ie = self.get_info_extractor(info_dict['extractor_key'])
            for sub_lang, sub_info in subtitles.items():
                sub_format = sub_info['ext']
                sub_filename = subtitles_filename(temp_filename, sub_lang, sub_format, info_dict.get('ext'))
                sub_filename_final = subtitles_filename(
                    self.prepare_filename(info_dict, 'subtitle'), sub_lang, sub_format, info_dict.get('ext'))
                if not self.params.get('overwrites', True) and os.path.exists(encodeFilename(sub_filename)):
                    self.to_screen('[info] Video subtitle %s.%s is already present' % (sub_lang, sub_format))
                    sub_info['filepath'] = sub_filename
                    files_to_move[sub_filename] = sub_filename_final
                else:
                    self.to_screen('[info] Writing video subtitles to: ' + sub_filename)
                    if sub_info.get('data') is not None:
                        try:
                            # Use newline='' to prevent conversion of newline characters
                            # See https://github.com/ytdl-org/youtube-dl/issues/10268
                            with self.open(encodeFilename(sub_filename), 'w', encoding='utf-8', newline='') as subfile:
                                subfile.write(sub_info['data'])
                            sub_info['filepath'] = sub_filename
                            files_to_move[sub_filename] = sub_filename_final
                        except (OSError, IOError):
                            self.report_error('Cannot write subtitles file ' + sub_filename)
                            return
                    else:
                        try:
                            self.dl(sub_filename, sub_info.copy(), subtitle=True)
                            sub_info['filepath'] = sub_filename
                            files_to_move[sub_filename] = sub_filename_final
                        except (ExtractorError, IOError, OSError, ValueError) + network_exceptions as err:
                            self.report_warning('Unable to download subtitle for "%s": %s' %
                                                (sub_lang, error_to_compat_str(err)))
                            continue

        if self.params.get('writeinfojson', False):
            infofn = self.prepare_filename(info_dict, 'infojson')
            if not self._ensure_dir_exists(encodeFilename(infofn)):
                return
            if not self.params.get('overwrites', True) and os.path.exists(encodeFilename(infofn)):
                self.to_screen('[info] Video metadata is already present')
            else:
                self.to_screen('[info] Writing video metadata as JSON to: ' + infofn)
                try:
                    write_json_file(self.sanitize_info(info_dict, self.params.get('clean_infojson', True)), infofn)
                except (OSError, IOError):
                    self.report_error('Cannot write video metadata to JSON file ' + infofn)
                    return
            info_dict['__infojson_filename'] = infofn

        for thumb_ext in self._write_thumbnails(info_dict, temp_filename):
            thumb_filename_temp = replace_extension(temp_filename, thumb_ext, info_dict.get('ext'))
            thumb_filename = replace_extension(
                self.prepare_filename(info_dict, 'thumbnail'), thumb_ext, info_dict.get('ext'))
            files_to_move[thumb_filename_temp] = thumb_filename

        # Write internet shortcut files
        url_link = webloc_link = desktop_link = False
        if self.params.get('writelink', False):
            if sys.platform == "darwin":  # macOS.
                webloc_link = True
            elif sys.platform.startswith("linux"):
                desktop_link = True
            else:  # if sys.platform in ['win32', 'cygwin']:
                url_link = True
        if self.params.get('writeurllink', False):
            url_link = True
        if self.params.get('writewebloclink', False):
            webloc_link = True
        if self.params.get('writedesktoplink', False):
            desktop_link = True

        if url_link or webloc_link or desktop_link:
            if 'webpage_url' not in info_dict:
                self.report_error('Cannot write internet shortcut file because the "webpage_url" field is missing in the media information')
                return
            ascii_url = iri_to_uri(info_dict['webpage_url'])

        def _write_link_file(extension, template, newline, embed_filename):
            linkfn = replace_extension(full_filename, extension, info_dict.get('ext'))
            if self.params.get('overwrites', True) and os.path.exists(encodeFilename(linkfn)):
                self.to_screen('[info] Internet shortcut is already present')
            else:
                try:
                    self.to_screen('[info] Writing internet shortcut to: ' + linkfn)
                    with self.open(encodeFilename(to_high_limit_path(linkfn)), 'w', encoding='utf-8', newline=newline) as linkfile:
                        template_vars = {'url': ascii_url}
                        if embed_filename:
                            template_vars['filename'] = linkfn[:-(len(extension) + 1)]
                        linkfile.write(template % template_vars)
                except (OSError, IOError):
                    self.report_error('Cannot write internet shortcut ' + linkfn)
                    return False
            return True

        if url_link:
            if not _write_link_file('url', DOT_URL_LINK_TEMPLATE, '\r\n', embed_filename=False):
                return
        if webloc_link:
            if not _write_link_file('webloc', DOT_WEBLOC_LINK_TEMPLATE, '\n', embed_filename=False):
                return
        if desktop_link:
            if not _write_link_file('desktop', DOT_DESKTOP_LINK_TEMPLATE, '\n', embed_filename=True):
                return

        try:
            info_dict, files_to_move = self.pre_process(info_dict, 'before_dl', files_to_move)
        except PostProcessingError as err:
            self.report_error('Preprocessing: %s' % str(err))
            return

        must_record_download_archive = False
        if self.params.get('skip_download', False):
            info_dict['filepath'] = temp_filename
            info_dict['__finaldir'] = os.path.dirname(os.path.abspath(encodeFilename(full_filename)))
            info_dict['__files_to_move'] = files_to_move
            info_dict = self.run_pp(MoveFilesAfterDownloadPP(self, False), info_dict)
        else:
            # Download
<<<<<<< HEAD
            if not self.test_filename_external(full_filename):
                self.to_screen(
                    '[download] %s has rejected by external test process' % full_filename)
                return
=======
            info_dict.setdefault('__postprocessors', [])
>>>>>>> b6a35ad8
            try:
                self.lock_file(info_dict)

                def existing_file(*filepaths):
                    ext = info_dict.get('ext')
                    final_ext = self.params.get('final_ext', ext)
                    existing_files = []
                    for file in orderedSet(filepaths):
                        if final_ext != ext:
                            converted = replace_extension(file, final_ext, ext)
                            if os.path.exists(encodeFilename(converted)):
                                existing_files.append(converted)
                        if os.path.exists(encodeFilename(file)):
                            existing_files.append(file)

                    if not existing_files or self.params.get('overwrites', False):
                        for file in orderedSet(existing_files):
                            self.report_file_delete(file)
                            os.remove(encodeFilename(file))
                        return None

                    self.report_file_already_downloaded(existing_files[0])
                    info_dict['ext'] = os.path.splitext(existing_files[0])[1][1:]
                    return existing_files[0]

                success = True
                if info_dict.get('requested_formats') is not None:

                    requested_formats = info_dict['requested_formats']
                    old_ext = info_dict['ext']

                    # merge to mkv without --merge-output-format no matter what
                    if self.params.get('merge_output_format') is None:
                        info_dict['ext'] = 'mkv'
                    new_ext = info_dict['ext']

                    def correct_ext(filename, ext=new_ext):
                        if filename == '-':
                            return filename
                        filename_real_ext = os.path.splitext(filename)[1][1:]
                        filename_wo_ext = (
                            os.path.splitext(filename)[0]
                            if filename_real_ext in (old_ext, new_ext)
                            else filename)
                        return '%s.%s' % (filename_wo_ext, ext)

                    # Ensure filename always has a correct extension for successful merge
                    full_filename = correct_ext(full_filename)
                    temp_filename = correct_ext(temp_filename)
                    dl_filename = existing_file(full_filename, temp_filename)
                    info_dict['__real_download'] = False

                    _protocols = set(determine_protocol(f) for f in requested_formats)
                    if len(_protocols) == 1:  # All requested formats have same protocol
                        info_dict['protocol'] = _protocols.pop()
                    directly_mergable = FFmpegFD.can_merge_formats(info_dict)
                    if dl_filename is not None:
                        pass
                    elif (directly_mergable and get_suitable_downloader(
                            info_dict, self.params, to_stdout=(temp_filename == '-')) == FFmpegFD):
                        info_dict['url'] = '\n'.join(f['url'] for f in requested_formats)
                        success, real_download = self.dl(temp_filename, info_dict)
                        info_dict['__real_download'] = real_download
                    else:
                        downloaded = []
                        merger = FFmpegMergerPP(self)
                        if self.params.get('allow_unplayable_formats'):
                            self.report_warning(
                                'You have requested merging of multiple formats '
                                'while also allowing unplayable formats to be downloaded. '
                                'The formats won\'t be merged to prevent data corruption.')
                        elif not merger.available:
                            self.report_warning(
                                'You have requested merging of multiple formats but ffmpeg is not installed. '
                                'The formats won\'t be merged.')

                        if temp_filename == '-':
                            reason = ('using a downloader other than ffmpeg' if directly_mergable
                                      else 'but the formats are incompatible for simultaneous download' if merger.available
                                      else 'but ffmpeg is not installed')
                            self.report_warning(
                                f'You have requested downloading multiple formats to stdout {reason}. '
                                'The formats will be streamed one after the other')
                            fname = temp_filename
                        for f in requested_formats:
                            new_info = dict(info_dict)
                            del new_info['requested_formats']
                            new_info.update(f)
                            if temp_filename != '-':
                                fname = prepend_extension(
                                    correct_ext(temp_filename, new_info['ext']),
                                    'f%s' % f['format_id'], new_info['ext'])
                                if not self._ensure_dir_exists(fname):
                                    return
                                downloaded.append(fname)
                            partial_success, real_download = self.dl(fname, new_info)
                            info_dict['__real_download'] = info_dict['__real_download'] or real_download
                            success = success and partial_success
                        if merger.available and not self.params.get('allow_unplayable_formats'):
                            info_dict['__postprocessors'].append(merger)
                            info_dict['__files_to_merge'] = downloaded
                            # Even if there were no downloads, it is being merged only now
                            info_dict['__real_download'] = True
                        else:
                            for file in downloaded:
                                files_to_move[file] = None
                else:
                    # Just a single file
                    dl_filename = existing_file(full_filename, temp_filename)
                    if dl_filename is None:
                        success, real_download = self.dl(temp_filename, info_dict)
                        info_dict['__real_download'] = real_download

                dl_filename = dl_filename or temp_filename
                info_dict['__finaldir'] = os.path.dirname(os.path.abspath(encodeFilename(full_filename)))

            except network_exceptions as err:
                self.report_error('unable to download video data: %s' % error_to_compat_str(err))
                return
            except (OSError, IOError) as err:
                raise UnavailableVideoError(err)
            except (ContentTooShortError, ) as err:
                self.report_error('content too short (expected %s bytes and served %s)' % (err.expected, err.downloaded))
                return
            finally:
                self.unlock_file(info_dict)

            if success and full_filename != '-':

                def fixup():
                    do_fixup = True
                    fixup_policy = self.params.get('fixup')
                    vid = info_dict['id']

                    if fixup_policy in ('ignore', 'never'):
                        return
                    elif fixup_policy == 'warn':
                        do_fixup = False
                    elif fixup_policy != 'force':
                        assert fixup_policy in ('detect_or_warn', None)
                        if not info_dict.get('__real_download'):
                            do_fixup = False

                    def ffmpeg_fixup(cndn, msg, cls):
                        if not cndn:
                            return
                        if not do_fixup:
                            self.report_warning(f'{vid}: {msg}')
                            return
                        pp = cls(self)
                        if pp.available:
                            info_dict['__postprocessors'].append(pp)
                        else:
                            self.report_warning(f'{vid}: {msg}. Install ffmpeg to fix this automatically')

                    stretched_ratio = info_dict.get('stretched_ratio')
                    ffmpeg_fixup(
                        stretched_ratio not in (1, None),
                        f'Non-uniform pixel ratio {stretched_ratio}',
                        FFmpegFixupStretchedPP)

                    ffmpeg_fixup(
                        (info_dict.get('requested_formats') is None
                         and info_dict.get('container') == 'm4a_dash'
                         and info_dict.get('ext') == 'm4a'),
                        'writing DASH m4a. Only some players support this container',
                        FFmpegFixupM4aPP)

                    downloader = (get_suitable_downloader(info_dict, self.params).__name__
                                  if 'protocol' in info_dict else None)
                    ffmpeg_fixup(downloader == 'HlsFD', 'malformed AAC bitstream detected', FFmpegFixupM3u8PP)
                    ffmpeg_fixup(downloader == 'WebSocketFragmentFD', 'malformed timestamps detected', FFmpegFixupTimestampPP)
                    ffmpeg_fixup(downloader == 'WebSocketFragmentFD', 'malformed duration detected', FFmpegFixupDurationPP)

                fixup()
                try:
                    info_dict = self.post_process(dl_filename, info_dict, files_to_move)
                except PostProcessingError as err:
                    self.report_error('Postprocessing: %s' % str(err))
                    return
                try:
                    for ph in self._post_hooks:
                        ph(info_dict['filepath'])
                except Exception as err:
                    self.report_error('post hooks: %s' % str(err))
                    return
                must_record_download_archive = True

        if must_record_download_archive or self.params.get('force_write_download_archive', False):
            self.record_download_archive(info_dict)
        max_downloads = self.params.get('max_downloads')
        if max_downloads is not None and self._num_downloads >= int(max_downloads):
            raise MaxDownloadsReached()

    def download(self, url_list):
        """Download a given list of URLs."""
        outtmpl = self.outtmpl_dict['default']
        if (len(url_list) > 1
                and outtmpl != '-'
                and '%' not in outtmpl
                and self.params.get('max_downloads') != 1):
            raise SameFileError(outtmpl)

        for url in url_list:
            try:
                # It also downloads the videos
                res = self.extract_info(
                    url, force_generic_extractor=self.params.get('force_generic_extractor', False))
            except UnavailableVideoError:
                self.report_error('unable to download video')
            except MaxDownloadsReached:
                self.to_screen('[info] Maximum number of downloaded files reached')
                raise
            except ExistingVideoReached:
                self.to_screen('[info] Encountered a file that is already in the archive, stopping due to --break-on-existing')
                raise
            except RejectedVideoReached:
                self.to_screen('[info] Encountered a file that did not match filter, stopping due to --break-on-reject')
                raise
            else:
                if self.params.get('dump_single_json', False):
                    self.post_extract(res)
                    self.to_stdout(json.dumps(self.sanitize_info(res)))

        return self._download_retcode

    def download_with_info_file(self, info_filename):
        with contextlib.closing(fileinput.FileInput(
                [info_filename], mode='r',
                openhook=fileinput.hook_encoded('utf-8'))) as f:
            # FileInput doesn't have a read method, we can't call json.load
            info = self.sanitize_info(json.loads('\n'.join(f)), self.params.get('clean_infojson', True))
        try:
            self.process_ie_result(info, download=True)
        except (DownloadError, EntryNotInPlaylist, ReextractRequested):
            webpage_url = info.get('webpage_url')
            if webpage_url is not None:
                self.report_warning('The info failed to download, trying with "%s"' % webpage_url)
                return self.download([webpage_url])
            else:
                raise
        return self._download_retcode

    @staticmethod
    def sanitize_info(info_dict, remove_private_keys=False):
        ''' Sanitize the infodict for converting to json '''
        info_dict.setdefault('epoch', int(time.time()))
        remove_keys = {'__original_infodict'}  # Always remove this since this may contain a copy of the entire dict
        keep_keys = ['_type'],  # Always keep this to facilitate load-info-json
        if remove_private_keys:
            remove_keys |= {
                'requested_formats', 'requested_subtitles', 'requested_entries',
                'filepath', 'entries', 'original_url', 'playlist_autonumber',
            }
            empty_values = (None, {}, [], set(), tuple())
            reject = lambda k, v: k not in keep_keys and (
                k.startswith('_') or k in remove_keys or v in empty_values)
        else:
            reject = lambda k, v: k in remove_keys
        filter_fn = lambda obj: (
            list(map(filter_fn, obj)) if isinstance(obj, (LazyList, list, tuple, set))
            else obj if not isinstance(obj, dict)
            else dict((k, filter_fn(v)) for k, v in obj.items() if not reject(k, v)))
        return filter_fn(info_dict)

    @staticmethod
    def filter_requested_info(info_dict, actually_filter=True):
        ''' Alias of sanitize_info for backward compatibility '''
        return YoutubeDL.sanitize_info(info_dict, actually_filter)

    def run_pp(self, pp, infodict):
        files_to_delete = []
        if '__files_to_move' not in infodict:
            infodict['__files_to_move'] = {}
        files_to_delete, infodict = pp.run(infodict)
        if not files_to_delete:
            return infodict

        if self.params.get('keepvideo', False):
            for f in files_to_delete:
                infodict['__files_to_move'].setdefault(f, '')
        else:
            for old_filename in set(files_to_delete):
                self.to_screen('Deleting original file %s (pass -k to keep)' % old_filename)
                try:
                    self.remove(encodeFilename(old_filename))
                except (IOError, OSError):
                    self.report_warning('Unable to remove downloaded original file')
                if old_filename in infodict['__files_to_move']:
                    del infodict['__files_to_move'][old_filename]
        return infodict

    @staticmethod
    def post_extract(info_dict):
        def actual_post_extract(info_dict):
            if info_dict.get('_type') in ('playlist', 'multi_video'):
                for video_dict in info_dict.get('entries', {}):
                    actual_post_extract(video_dict or {})
                return

            post_extractor = info_dict.get('__post_extractor') or (lambda: {})
            extra = post_extractor().items()
            info_dict.update(extra)
            info_dict.pop('__post_extractor', None)

            original_infodict = info_dict.get('__original_infodict') or {}
            original_infodict.update(extra)
            original_infodict.pop('__post_extractor', None)

        actual_post_extract(info_dict or {})

    def pre_process(self, ie_info, key='pre_process', files_to_move=None):
        info = dict(ie_info)
        info['__files_to_move'] = files_to_move or {}
        for pp in self._pps[key]:
            info = self.run_pp(pp, info)
        return info, info.pop('__files_to_move', None)

    def post_process(self, filename, ie_info, files_to_move=None):
        """Run all the postprocessors on the given file."""
        info = dict(ie_info)
        info['filepath'] = filename
        info['__files_to_move'] = files_to_move or {}

        for pp in ie_info.get('__postprocessors', []) + self._pps['post_process']:
            info = self.run_pp(pp, info)
        info = self.run_pp(MoveFilesAfterDownloadPP(self), info)
        del info['__files_to_move']
        for pp in self._pps['after_move']:
            info = self.run_pp(pp, info)
        return info

    def _make_archive_id(self, info_dict):
        video_id = info_dict.get('id')
        if not video_id:
            return
        # Future-proof against any change in case
        # and backwards compatibility with prior versions
        extractor = info_dict.get('extractor_key') or info_dict.get('ie_key')  # key in a playlist
        if extractor is None:
            url = str_or_none(info_dict.get('url'))
            if not url:
                return
            # Try to find matching extractor for the URL and take its ie_key
            for ie in self._ies:
                if ie.suitable(url):
                    extractor = ie.ie_key()
                    break
            else:
                return
        return '%s %s' % (extractor.lower(), video_id)

    def test_filename_external(self, filename):
        cmd = self.params.get('test_filename')
        if not cmd or not isinstance(cmd, (compat_str, compiled_regex_type)):
            return True

        if isinstance(cmd, compiled_regex_type) or cmd.startswith('re:'):
            # allow Patten object or string begins with 're:' to test against regex
            if isinstance(cmd, compat_str):
                cmd = cmd[3:]
            mobj = re.search(cmd, filename)
            return bool(mobj)

        if '{}' not in cmd:
            cmd += ' {}'

        cmd = cmd.replace('{}', compat_shlex_quote(filename))

        if self.params.get('verbose'):
            self.to_screen('[debug] Testing: %s' % cmd)
        try:
            # True when retcode==0
            retCode = subprocess.call(encodeArgument(cmd), shell=True)
            return retCode == 0
        except (IOError, OSError):
            if self.params.get('verbose'):
                self.to_screen('[debug] Testing: %s' % cmd)
            return True

    def in_download_archive(self, info_dict):
        fn = self.params.get('download_archive')
        if fn is None:
            return False

        vid_id = self._make_archive_id(info_dict)
        if not vid_id:
            return False  # Incomplete video information

        return vid_id in self.archive

    def record_download_archive(self, info_dict):
        fn = self.params.get('download_archive')
        if fn is None:
            return
        vid_id = self._make_archive_id(info_dict)
        assert vid_id
        with locked_file(fn, 'a', encoding='utf-8') as archive_file:
            archive_file.write(vid_id + '\n')
        self.archive.add(vid_id)

    def lock_file(self, info_dict):
        if not self.params.get('lock_exclusive', True):
            return
        vid_id = self._make_archive_id(info_dict)
        if not vid_id:
            return
        vid_id = re.sub(r'[/\\: ]+', '_', vid_id) + '.lock'
        if self.params.get('verbose'):
            self.to_screen('[debug] locking %s' % vid_id)
        try:
            with locked_file(vid_id, 'w', encoding='utf-8') as w:
                w.write('%s\n' % vid_id)
                url = info_dict.get('url')
                if url:
                    w.write('%s\n' % url)
        except IOError:
            pass

    def unlock_file(self, info_dict):
        if not self.params.get('lock_exclusive', True):
            return
        vid_id = self._make_archive_id(info_dict)
        if not vid_id:
            return
        vid_id = re.sub(r'[/\\: ]', '_', vid_id) + '.lock'
        if self.params.get('verbose'):
            self.to_screen('[debug] unlocking %s' % vid_id)
        try:
            os.remove(vid_id)
        except IOError:
            pass

    @staticmethod
    def format_resolution(format, default='unknown'):
        if format.get('vcodec') == 'none':
            if format.get('acodec') == 'none':
                return 'images'
            return 'audio only'
        if format.get('resolution') is not None:
            return format['resolution']
        if format.get('width') and format.get('height'):
            res = '%dx%d' % (format['width'], format['height'])
        elif format.get('height'):
            res = '%sp' % format['height']
        elif format.get('width'):
            res = '%dx?' % format['width']
        else:
            res = default
        return res

    def _format_note(self, fdict):
        res = ''
        if fdict.get('ext') in ['f4f', 'f4m']:
            res += '(unsupported) '
        if fdict.get('language'):
            if res:
                res += ' '
            res += '[%s] ' % fdict['language']
        if fdict.get('format_note') is not None:
            res += fdict['format_note'] + ' '
        if fdict.get('tbr') is not None:
            res += '%4dk ' % fdict['tbr']
        if fdict.get('container') is not None:
            if res:
                res += ', '
            res += '%s container' % fdict['container']
        if (fdict.get('vcodec') is not None
                and fdict.get('vcodec') != 'none'):
            if res:
                res += ', '
            res += fdict['vcodec']
            if fdict.get('vbr') is not None:
                res += '@'
        elif fdict.get('vbr') is not None and fdict.get('abr') is not None:
            res += 'video@'
        if fdict.get('vbr') is not None:
            res += '%4dk' % fdict['vbr']
        if fdict.get('fps') is not None:
            if res:
                res += ', '
            res += '%sfps' % fdict['fps']
        if fdict.get('acodec') is not None:
            if res:
                res += ', '
            if fdict['acodec'] == 'none':
                res += 'video only'
            else:
                res += '%-5s' % fdict['acodec']
        elif fdict.get('abr') is not None:
            if res:
                res += ', '
            res += 'audio'
        if fdict.get('abr') is not None:
            res += '@%3dk' % fdict['abr']
        if fdict.get('asr') is not None:
            res += ' (%5dHz)' % fdict['asr']
        if fdict.get('filesize') is not None:
            if res:
                res += ', '
            res += format_bytes(fdict['filesize'])
        elif fdict.get('filesize_approx') is not None:
            if res:
                res += ', '
            res += '~' + format_bytes(fdict['filesize_approx'])
        return res

    def list_formats(self, info_dict):
        formats = info_dict.get('formats', [info_dict])
        new_format = (
            'list-formats' not in self.params.get('compat_opts', [])
            and self.params.get('listformats_table', True) is not False)
        if new_format:
            def format_protocol(f):
                proto = shorten_protocol_name(f.get('protocol', '').replace("native", "n"))
                exp_proto = shorten_protocol_name(f.get('expected_protocol', '').replace("native", "n"))
                if exp_proto:
                    return f'{exp_proto} ({proto})'
                else:
                    return proto

            table = [
                [
                    format_field(f, 'format_id'),
                    format_field(f, 'ext'),
                    self.format_resolution(f),
                    format_field(f, 'fps', '%d'),
                    '|',
                    format_field(f, 'filesize', ' %s', func=format_bytes) + format_field(f, 'filesize_approx', '~%s', func=format_bytes),
                    format_field(f, 'tbr', '%4dk'),
                    format_protocol(f),
                    '|',
                    format_field(f, 'vcodec', default='unknown').replace('none', ''),
                    format_field(f, 'vbr', '%4dk'),
                    format_field(f, 'acodec', default='unknown').replace('none', ''),
                    format_field(f, 'abr', '%3dk'),
                    format_field(f, 'asr', '%5dHz'),
                    ', '.join(filter(None, (
                        'UNSUPPORTED' if f.get('ext') in ('f4f', 'f4m') else '',
                        format_field(f, 'language', '[%s]'),
                        format_field(f, 'format_note'),
                        format_field(f, 'container', ignore=(None, f.get('ext'))),
                    ))),
                ] for f in formats if f.get('preference') is None or f['preference'] >= -1000]
            header_line = ['ID', 'EXT', 'RESOLUTION', 'FPS', '|', ' FILESIZE', '  TBR', 'PROTO',
                           '|', 'VCODEC', '  VBR', 'ACODEC', ' ABR', ' ASR', 'MORE INFO']
        else:
            table = [
                [
                    format_field(f, 'format_id'),
                    format_field(f, 'ext'),
                    self.format_resolution(f),
                    self._format_note(f)]
                for f in formats
                if f.get('preference') is None or f['preference'] >= -1000]
            header_line = ['format code', 'extension', 'resolution', 'note']

        self.to_screen(
            '[info] Available formats for %s:' % info_dict['id'])
        self.to_stdout(render_table(
            header_line, table, delim=new_format, extraGap=(0 if new_format else 1), hideEmpty=new_format))

    def list_thumbnails(self, info_dict):
        thumbnails = list(info_dict.get('thumbnails'))
        if not thumbnails:
            self.to_screen('[info] No thumbnails present for %s' % info_dict['id'])
            return

        self.to_screen(
            '[info] Thumbnails for %s:' % info_dict['id'])
        self.to_stdout(render_table(
            ['ID', 'width', 'height', 'URL'],
            [[t['id'], t.get('width', 'unknown'), t.get('height', 'unknown'), t['url']] for t in thumbnails]))

    def list_subtitles(self, video_id, subtitles, name='subtitles'):
        if not subtitles:
            self.to_screen('%s has no %s' % (video_id, name))
            return
        self.to_screen(
            'Available %s for %s:' % (name, video_id))

        def _row(lang, formats):
            exts, names = zip(*((f['ext'], f.get('name') or 'unknown') for f in reversed(formats)))
            if len(set(names)) == 1:
                names = [] if names[0] == 'unknown' else names[:1]
            return [lang, ', '.join(names), ', '.join(exts)]

        self.to_stdout(render_table(
            ['Language', 'Name', 'Formats'],
            [_row(lang, formats) for lang, formats in subtitles.items()],
            hideEmpty=True))

    def urlopen(self, req):
        """ Start an HTTP download """
        if isinstance(req, compat_basestring):
            req = sanitized_Request(req)
        return self._opener.open(req, timeout=self._socket_timeout)

    def print_debug_header(self):
        if not self.params.get('verbose'):
            return

        if type('') is not compat_str:
            # Python 2.6 on SLES11 SP1 (https://github.com/ytdl-org/youtube-dl/issues/3326)
            self.report_warning(
                'Your Python is broken! Update to a newer and supported version')

        stdout_encoding = getattr(
            sys.stdout, 'encoding', 'missing (%s)' % type(sys.stdout).__name__)
        encoding_str = (
            '[debug] Encodings: locale %s, fs %s, out %s, pref %s\n' % (
                locale.getpreferredencoding(),
                sys.getfilesystemencoding(),
                stdout_encoding,
                self.get_encoding()))
        write_string(encoding_str, encoding=None)

        source = (
            '(exe)' if hasattr(sys, 'frozen')
            else '(zip)' if isinstance(globals().get('__loader__'), zipimporter)
            else '(source)' if os.path.basename(sys.argv[0]) == '__main__.py'
            else '')
        self._write_string('[debug] yt-dlp version %s %s\n' % (__version__, source))
        if git_commit:
            self._write_string('[debug]        from commit %s\n' % git_commit)
        if git_upstream_commit:
            self._write_string('[debug]           based on %s\n' % git_upstream_commit)
        if _LAZY_LOADER:
            self._write_string('[debug] Lazy loading extractors enabled\n')
        if _PLUGIN_CLASSES:
            self._write_string(
                '[debug] Plugin Extractors: %s\n' % [ie.ie_key() for ie in _PLUGIN_CLASSES])
        if self.params.get('compat_opts'):
            self._write_string(
                '[debug] Compatibility options: %s\n' % ', '.join(self.params.get('compat_opts')))
        try:
            sp = subprocess.Popen(
                ['git', 'rev-parse', '--short', 'HEAD'],
                stdout=subprocess.PIPE, stderr=subprocess.PIPE,
                cwd=os.path.dirname(os.path.abspath(__file__)))
            out, err = process_communicate_or_kill(sp)
            out = out.decode().strip()
            if re.match('[0-9a-f]+', out):
                self._write_string('[debug] Git HEAD: %s\n' % out)
        except Exception:
            try:
                sys.exc_clear()
            except Exception:
                pass

        def python_implementation():
            impl_name = platform.python_implementation()
            if impl_name == 'PyPy' and hasattr(sys, 'pypy_version_info'):
                return impl_name + ' version %d.%d.%d' % sys.pypy_version_info[:3]
            return impl_name

        self._write_string('[debug] Python version %s (%s %s) - %s\n' % (
            platform.python_version(),
            python_implementation(),
            platform.architecture()[0],
            platform_name()))

        exe_versions = FFmpegPostProcessor.get_versions(self)
        exe_versions['rtmpdump'] = rtmpdump_version()
        exe_versions['phantomjs'] = PhantomJSwrapper._version()
        exe_str = ', '.join(
            '%s %s' % (exe, v)
            for exe, v in sorted(exe_versions.items())
            if v
        )
        if not exe_str:
            exe_str = 'none'
        self._write_string('[debug] exe versions: %s\n' % exe_str)

        proxy_map = {}
        for handler in self._opener.handlers:
            if hasattr(handler, 'proxies'):
                proxy_map.update(handler.proxies)
        self._write_string('[debug] Proxy map: ' + compat_str(proxy_map) + '\n')

        if self.params.get('call_home', False):
            ipaddr = self.urlopen('https://yt-dl.org/ip').read().decode('utf-8')
            self._write_string('[debug] Public IP address: %s\n' % ipaddr)
            return
            latest_version = self.urlopen(
                'https://yt-dl.org/latest/version').read().decode('utf-8')
            if version_tuple(latest_version) > version_tuple(__version__):
                self.report_warning(
                    'You are using an outdated version (newest version: %s)! '
                    'See https://yt-dl.org/update if you need help updating.' %
                    latest_version)

    def _setup_opener(self):
        timeout_val = self.params.get('socket_timeout')
        self._socket_timeout = 600 if timeout_val is None else float(timeout_val)

        opts_cookiesfrombrowser = self.params.get('cookiesfrombrowser')
        opts_cookiefile = self.params.get('cookiefile')
        opts_proxy = self.params.get('proxy')

        self.cookiejar = load_cookies(opts_cookiefile, opts_cookiesfrombrowser, self)

        cookie_processor = YoutubeDLCookieProcessor(self.cookiejar)
        if opts_proxy is not None:
            if opts_proxy == '':
                proxies = {}
            else:
                proxies = {'http': opts_proxy, 'https': opts_proxy}
        else:
            proxies = compat_urllib_request.getproxies()
            # Set HTTPS proxy to HTTP one if given (https://github.com/ytdl-org/youtube-dl/issues/805)
            if 'http' in proxies and 'https' not in proxies:
                proxies['https'] = proxies['http']
        proxy_handler = PerRequestProxyHandler(proxies)

        debuglevel = 1 if self.params.get('debug_printtraffic') else 0
        https_handler = make_HTTPS_handler(self.params, debuglevel=debuglevel)
        ydlh = YoutubeDLHandler(self.params, debuglevel=debuglevel)
        redirect_handler = YoutubeDLRedirectHandler()
        data_handler = compat_urllib_request_DataHandler()

        # When passing our own FileHandler instance, build_opener won't add the
        # default FileHandler and allows us to disable the file protocol, which
        # can be used for malicious purposes (see
        # https://github.com/ytdl-org/youtube-dl/issues/8227)
        file_handler = compat_urllib_request.FileHandler()

        def file_open(*args, **kwargs):
            raise compat_urllib_error.URLError('file:// scheme is explicitly disabled in yt-dlp for security reasons')
        file_handler.file_open = file_open

        opener = compat_urllib_request.build_opener(
            proxy_handler, https_handler, cookie_processor, ydlh, redirect_handler, data_handler, file_handler)

        # Delete the default user-agent header, which would otherwise apply in
        # cases where our custom HTTP handler doesn't come into play
        # (See https://github.com/ytdl-org/youtube-dl/issues/1309 for details)
        opener.addheaders = []
        self._opener = opener

    def encode(self, s):
        if isinstance(s, bytes):
            return s  # Already encoded

        try:
            return s.encode(self.get_encoding())
        except UnicodeEncodeError as err:
            err.reason = err.reason + '. Check your system encoding configuration or use the --encoding option.'
            raise

    def get_encoding(self):
        encoding = self.params.get('encoding')
        if encoding is None:
            encoding = preferredencoding()
        return encoding

    def _write_thumbnails(self, info_dict, filename):  # return the extensions
        write_all = self.params.get('write_all_thumbnails', False)
        thumbnails = []
        if write_all or self.params.get('writethumbnail', False):
            thumbnails = info_dict.get('thumbnails') or []
        multiple = write_all and len(thumbnails) > 1

        ret = []
        for t in thumbnails[::-1]:
            thumb_ext = determine_ext(t['url'], 'jpg')
            suffix = '%s.' % t['id'] if multiple else ''
            thumb_display_id = '%s ' % t['id'] if multiple else ''
            thumb_filename = replace_extension(filename, suffix + thumb_ext, info_dict.get('ext'))

            if not self.params.get('overwrites', True) and os.path.exists(encodeFilename(thumb_filename)):
                ret.append(suffix + thumb_ext)
                t['filepath'] = thumb_filename
                self.to_screen('[%s] %s: Thumbnail %sis already present' %
                               (info_dict['extractor'], info_dict['id'], thumb_display_id))
            else:
                self.to_screen('[%s] %s: Downloading thumbnail %s ...' %
                               (info_dict['extractor'], info_dict['id'], thumb_display_id))
                try:
                    uf = self.urlopen(t['url'])
                    with open(encodeFilename(thumb_filename), 'wb') as thumbf:
                        shutil.copyfileobj(uf, thumbf)
                    ret.append(suffix + thumb_ext)
                    self.to_screen('[%s] %s: Writing thumbnail %sto: %s' %
                                   (info_dict['extractor'], info_dict['id'], thumb_display_id, thumb_filename))
                    t['filepath'] = thumb_filename
                except network_exceptions as err:
                    self.report_warning('Unable to download thumbnail "%s": %s' %
                                        (t['url'], error_to_compat_str(err)))
            if ret and not write_all:
                break
        return ret

    def open(self, filename, open_mode, **kwargs):
        if self.params.get('escape_long_names', False):
            return escaped_open(filename, open_mode, **kwargs)
        else:
            return open(filename, open_mode, **kwargs)

    def sanitize_open(self, filename, open_mode):
        if self.params.get('escape_long_names', False):
            return escaped_sanitize_open(filename, open_mode)
        else:
            return sanitize_open(filename, open_mode)

    def stat(self, path, *args, **kwargs):
        if self.params.get('escape_long_names', False):
            return escaped_stat(path, *args, **kwargs)
        else:
            return os.stat(path, *args, **kwargs)

    def unlink(self, path, *args, **kwargs):
        if self.params.get('escape_long_names', False):
            escaped_unlink(path, *args, **kwargs)
        else:
            os.unlink(path, *args, **kwargs)

    def isfile(self, path):
        if self.params.get('escape_long_names', False):
            return escaped_path_isfile(path)
        else:
            return os.path.isfile(path)

    def exists(self, path):
        if self.params.get('escape_long_names', False):
            return escaped_path_exists(path)
        else:
            return os.path.exists(path)

    def getsize(self, filename):
        if self.params.get('escape_long_names', False):
            return escaped_path_getsize(filename)
        else:
            return os.path.getsize(filename)

    def utime(self, path, *args, **kwargs):
        if self.params.get('escape_long_names', False):
            escaped_utime(path, *args, **kwargs)
        else:
            os.utime(path, *args, **kwargs)

    def rename(self, src, dst, *args, **kwargs):
        if self.params.get('escape_long_names', False):
            escaped_rename(src, dst, *args, **kwargs)
        else:
            os.rename(src, dst, *args, **kwargs)

    def remove(self, path, *args, **kwargs):
        if self.params.get('escape_long_names', False):
            escaped_remove(path, *args, **kwargs)
        else:
            os.remove(path, *args, **kwargs)

    def basename(self, path, *args, **kwargs):
        if self.params.get('escape_long_names', False):
            return escaped_basename(path)
        else:
            return os.path.basename(path)

    def dirname(self, path, *args, **kwargs):
        if self.params.get('escape_long_names', False):
            return escaped_dirname(path)
        else:
            return os.path.dirname(path)

    def isabs(self, filename):
        if self.params.get('escape_long_names', False):
            return escaped_isabs(filename)
        else:
            return os.path.isabs(filename)

    def ensure_directory(self, filename):
        if self.params.get('escape_long_names', False):
            ensure_directory(filename)<|MERGE_RESOLUTION|>--- conflicted
+++ resolved
@@ -1417,24 +1417,12 @@
                 'It needs to be updated.' % ie_result.get('extractor'))
 
             def _fixup(r):
-<<<<<<< HEAD
-                self.add_extra_info(
-                    r,
-                    {
-                        'extractor': ie_result.get('extractor'),
-                        'webpage_url': ie_result['webpage_url'],
-                        'webpage_url_basename': url_basename(ie_result['webpage_url']),
-                        'extractor_key': ie_result['extractor_key'],
-                    }
-                )
-=======
                 self.add_extra_info(r, {
-                    'extractor': ie_result['extractor'],
+                    'extractor': ie_result.get('extractor'),
                     'webpage_url': ie_result['webpage_url'],
                     'webpage_url_basename': url_basename(ie_result['webpage_url']),
                     'extractor_key': ie_result['extractor_key'],
                 })
->>>>>>> b6a35ad8
                 return r
             ie_result['entries'] = [
                 self.process_ie_result(_fixup(r), download, extra_info)
@@ -2475,17 +2463,11 @@
             self.to_stdout(formatSeconds(info_dict['duration']))
         print_mandatory('format')
 
-<<<<<<< HEAD
         if self.params.get('printjsontypes', False):
             self.to_stdout('\n'.join(dig_object_type(info_dict)))
 
-        if self.params.get('forcejson', False):
-            self.post_extract(info_dict)
-            self.to_stdout(json.dumps(self.sanitize_info(info_dict), default=repr))
-=======
         if self.params.get('forcejson'):
             self.to_stdout(json.dumps(self.sanitize_info(info_dict)))
->>>>>>> b6a35ad8
 
     def dl(self, name, info, subtitle=False, test=False):
 
@@ -2724,14 +2706,13 @@
             info_dict = self.run_pp(MoveFilesAfterDownloadPP(self, False), info_dict)
         else:
             # Download
-<<<<<<< HEAD
             if not self.test_filename_external(full_filename):
                 self.to_screen(
                     '[download] %s has rejected by external test process' % full_filename)
                 return
-=======
+
             info_dict.setdefault('__postprocessors', [])
->>>>>>> b6a35ad8
+
             try:
                 self.lock_file(info_dict)
 
