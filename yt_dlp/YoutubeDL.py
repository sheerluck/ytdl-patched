--- conflicted
+++ resolved
@@ -1821,12 +1821,8 @@
                 entry['__x_forwarded_for_ip'] = x_forwarded_for
             extra = {
                 'n_entries': n_entries,
-<<<<<<< HEAD
                 '_last_playlist_index': max(playlistitems) if playlistitems and not infinite else (playlistend or n_entries),
-=======
-                '_last_playlist_index': max(playlistitems) if playlistitems else (playlistend or n_entries),
                 'playlist_count': ie_result.get('playlist_count'),
->>>>>>> f76ca2dd
                 'playlist_index': playlist_index,
                 'playlist_autonumber': i,
                 'playlist': playlist,
