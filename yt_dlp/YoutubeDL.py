import collections
import contextlib
import datetime
import errno
import fileinput
import functools
import io
import itertools
import json
import locale
import operator
import os
import random
import re
import shutil
import subprocess
import sys
import tempfile
import time
import tokenize
import traceback
import unicodedata
import urllib.request
from string import ascii_letters

from .cache import Cache
from .compat import compat_os_name, compat_shlex_quote
from .cookies import load_cookies
from .downloader import LDM_EXCEPTIONS, FFmpegFD, get_suitable_downloader, shorten_protocol_name
from .downloader.rtmp import rtmpdump_version
from .extractor import gen_extractor_classes, get_info_extractor
from .extractor.common import UnsupportedURLIE
from .extractor.openload import PhantomJSwrapper
from .minicurses import format_text
from .postprocessor import _PLUGIN_CLASSES as plugin_postprocessors
from .postprocessor import (
    FFmpegFixupDuplicateMoovPP,
    FFmpegFixupDurationPP,
    FFmpegFixupM3u8PP,
    FFmpegFixupM4aPP,
    FFmpegFixupStretchedPP,
    FFmpegFixupTimestampPP,
    FFmpegMergerPP,
    FFmpegPostProcessor,
    FFmpegVideoConvertorPP,
    MoveFilesAfterDownloadPP,
    get_postprocessor,
)
from .postprocessor.ffmpeg import resolve_mapping as resolve_recode_mapping
from .update import REPOSITORY, current_git_head, detect_variant
from .utils import (
    DEFAULT_OUTTMPL,
    IDENTITY,
    LINK_TEMPLATES,
    MEDIA_EXTENSIONS,
    NO_DEFAULT,
    NUMBER_RE,
    OUTTMPL_TYPES,
    POSTPROCESS_WHEN,
    STR_FORMAT_RE_TMPL,
    STR_FORMAT_TYPES,
    ContentTooShortError,
    DateRange,
    DownloadCancelled,
    DownloadError,
    EntryNotInPlaylist,
    ExclusivelyLockedError,
    ExistingVideoReached,
    ExtractorError,
    GeoRestrictedError,
    HEADRequest,
    ISO3166Utils,
    LazyList,
    MaxDownloadsReached,
    Namespace,
    PagedList,
    PerRequestProxyHandler,
    PlaylistEntries,
    Popen,
    PostProcessingError,
    ReExtractInfo,
    RejectedVideoReached,
    SameFileError,
    UnavailableVideoError,
    UserNotLive,
    YoutubeDLCookieProcessor,
    YoutubeDLHandler,
    YoutubeDLRedirectHandler,
    age_restricted,
    args_to_str,
    bug_reports_message,
    date_from_str,
    deprecation_warning,
    determine_ext,
    determine_protocol,
    dig_object_type,
    encode_compat_str,
    encodeArgument,
    encodeFilename,
    error_to_compat_str,
    escapeHTML,
    expand_path,
    filter_dict,
    float_or_none,
    format_bytes,
    format_decimal_suffix,
    format_field,
    formatSeconds,
    get_compatible_ext,
    get_domain,
    int_or_none,
    iri_to_uri,
    is_path_like,
    join_nonempty,
    locked_file,
    make_archive_id,
    make_dir,
    make_HTTPS_handler,
    merge_headers,
    network_exceptions,
    number_of_digits,
    orderedSet,
    orderedSet_from_options,
    parse_filesize,
    preferredencoding,
    prepend_extension,
    register_socks_protocols,
    remove_terminal_sequences,
    render_table,
    replace_extension,
    sanitize_filename,
    sanitize_open,
    sanitize_path,
    sanitize_url,
    sanitized_Request,
    std_headers,
    str_or_none,
    strftime_or_none,
    subtitles_filename,
    supports_terminal_sequences,
    system_identifier,
    timetuple_from_msec,
    to_high_limit_path,
    traverse_obj,
    try_call,
    try_get,
    unsmuggle_url,
    url_basename,
    variadic,
    version_tuple,
    windows_enable_vt_mode,
    write_json_file,
    write_string,
)
from .version import RELEASE_GIT_HEAD, VARIANT, __version__
from .longname import (
    escaped_open,
    escaped_path_exists,
    escaped_path_getsize,
    escaped_path_isfile,
    escaped_sanitize_open,
    escaped_stat,
    escaped_unlink,
    escaped_utime,
    escaped_rename,
    escaped_replace,
    escaped_remove,
    escaped_basename,
    escaped_dirname,
    escaped_isabs,
    ensure_directory,
    split_longname,
)
try:
    from .build_config import git_commit, git_upstream_commit
except ImportError:
    git_commit, git_upstream_commit = None, None

if compat_os_name == 'nt':
    import ctypes


class YoutubeDL:
    """YoutubeDL class.

    YoutubeDL objects are the ones responsible of downloading the
    actual video file and writing it to disk if the user has requested
    it, among some other tasks. In most cases there should be one per
    program. As, given a video URL, the downloader doesn't know how to
    extract all the needed information, task that InfoExtractors do, it
    has to pass the URL to one of them.

    For this, YoutubeDL objects have a method that allows
    InfoExtractors to be registered in a given order. When it is passed
    a URL, the YoutubeDL object handles it to the first InfoExtractor it
    finds that reports being able to handle it. The InfoExtractor extracts
    all the information about the video or videos the URL refers to, and
    YoutubeDL process the extracted information, possibly using a File
    Downloader to download the video.

    YoutubeDL objects accept a lot of parameters. In order not to saturate
    the object constructor with arguments, it receives a dictionary of
    options instead. These options are available through the params
    attribute for the InfoExtractors to use. The YoutubeDL also
    registers itself as the downloader in charge for the InfoExtractors
    that are added to it, so this is a "mutual registration".

    Available options:

    username:          Username for authentication purposes.
    password:          Password for authentication purposes.
    videopassword:     Password for accessing a video.
    ap_mso:            Adobe Pass multiple-system operator identifier.
    ap_username:       Multiple-system operator account username.
    ap_password:       Multiple-system operator account password.
    usenetrc:          Use netrc for authentication instead.
    verbose:           Print additional info to stdout.
    quiet:             Do not print messages to stdout.
    no_warnings:       Do not print out anything for warnings.
    forceprint:        A dict with keys WHEN mapped to a list of templates to
                       print to stdout. The allowed keys are video or any of the
                       items in utils.POSTPROCESS_WHEN.
                       For compatibility, a single list is also accepted
    print_to_file:     A dict with keys WHEN (same as forceprint) mapped to
                       a list of tuples with (template, filename)
    forcejson:         Force printing info_dict as JSON.
    dump_single_json:  Force printing the info_dict of the whole playlist
                       (or video) as a single JSON line.
    force_write_download_archive: Force writing download archive regardless
                       of 'skip_download' or 'simulate'.
    simulate:          Do not download the video files. If unset (or None),
                       simulate only if listsubtitles, listformats or list_thumbnails is used
    format:            Video format code. see "FORMAT SELECTION" for more details.
                       You can also pass a function. The function takes 'ctx' as
                       argument and returns the formats to download.
                       See "build_format_selector" for an implementation
    allow_unplayable_formats:   Allow unplayable formats to be extracted and downloaded.
    ignore_no_formats_error: Ignore "No video formats" error. Usefull for
                       extracting metadata even if the video is not actually
                       available for download (experimental)
    format_sort:       A list of fields by which to sort the video formats.
                       See "Sorting Formats" for more details.
    format_sort_force: Force the given format_sort. see "Sorting Formats"
                       for more details.
    prefer_free_formats: Whether to prefer video formats with free containers
                       over non-free ones of same quality.
    allow_multiple_video_streams:   Allow multiple video streams to be merged
                       into a single file
    allow_multiple_audio_streams:   Allow multiple audio streams to be merged
                       into a single file
    check_formats      Whether to test if the formats are downloadable.
                       Can be True (check all), False (check none),
                       'selected' (check selected formats),
                       or None (check only if requested by extractor)
    paths:             Dictionary of output paths. The allowed keys are 'home'
                       'temp' and the keys of OUTTMPL_TYPES (in utils.py)
    outtmpl:           Dictionary of templates for output names. Allowed keys
                       are 'default' and the keys of OUTTMPL_TYPES (in utils.py).
                       For compatibility with youtube-dl, a single string can also be used
    outtmpl_na_placeholder: Placeholder for unavailable meta fields.
    restrictfilenames: Do not allow "&" and spaces in file names
    trim_file_name:    Limit length of filename (extension excluded)
    windowsfilenames:  Force the filenames to be windows compatible
    ignoreerrors:      Do not stop on download/postprocessing errors.
                       Can be 'only_download' to ignore only download errors.
                       Default is 'only_download' for CLI, but False for API
    skip_playlist_after_errors: Number of allowed failures until the rest of
                       the playlist is skipped
    allowed_extractors:  List of regexes to match against extractor names that are allowed
    overwrites:        Overwrite all video and metadata files if True,
                       overwrite only non-video files if None
                       and don't overwrite any file if False
                       For compatibility with youtube-dl,
                       "nooverwrites" may also be used instead
    playlist_items:    Specific indices of playlist to download.
    playlistrandom:    Download playlist items in random order.
    lazy_playlist:     Process playlist entries as they are received.
    matchtitle:        Download only matching titles.
    rejecttitle:       Reject downloads for matching titles.
    logger:            Log messages to a logging.Logger instance.
    logtostderr:       Print everything to stderr instead of stdout.
    consoletitle:      Display progress in console window's titlebar.
    writedescription:  Write the video description to a .description file
    writeinfojson:     Write the video description to a .info.json file
    clean_infojson:    Remove private fields from the infojson
    getcomments:       Extract video comments. This will not be written to disk
                       unless writeinfojson is also given
    writeannotations:  Write the video annotations to a .annotations.xml file
    writethumbnail:    Write the thumbnail image to a file
    allow_playlist_files: Whether to write playlists' description, infojson etc
                       also to disk when using the 'write*' options
    write_all_thumbnails:  Write all thumbnail formats to files
    writelink:         Write an internet shortcut file, depending on the
                       current platform (.url/.webloc/.desktop)
    writeurllink:      Write a Windows internet shortcut file (.url)
    writewebloclink:   Write a macOS internet shortcut file (.webloc)
    writedesktoplink:  Write a Linux internet shortcut file (.desktop)
    writesubtitles:    Write the video subtitles to a file
    writeautomaticsub: Write the automatically generated subtitles to a file
    listsubtitles:     Lists all available subtitles for the video
    subtitlesformat:   The format code for subtitles
    subtitleslangs:    List of languages of the subtitles to download (can be regex).
                       The list may contain "all" to refer to all the available
                       subtitles. The language can be prefixed with a "-" to
                       exclude it from the requested languages, e.g. ['all', '-live_chat']
    keepvideo:         Keep the video file after post-processing
    daterange:         A DateRange object, download only if the upload_date is in the range.
    skip_download:     Skip the actual download of the video file
    cachedir:          Location of the cache files in the filesystem.
                       False to disable filesystem cache.
    noplaylist:        Download single video instead of a playlist if in doubt.
    age_limit:         An integer representing the user's age in years.
                       Unsuitable videos for the given age are skipped.
    min_views:         An integer representing the minimum view count the video
                       must have in order to not be skipped.
                       Videos without view count information are always
                       downloaded. None for no limit.
    max_views:         An integer representing the maximum view count.
                       Videos that are more popular than that are not
                       downloaded.
                       Videos without view count information are always
                       downloaded. None for no limit.
    download_archive:  A set, or the name of a file where all downloads are recorded.
                       Videos already present in the file are not downloaded again.
    break_on_existing: Stop the download process after attempting to download a
                       file that is in the archive.
    break_on_reject:   Stop the download process when encountering a video that
                       has been filtered out.
    break_per_url:     Whether break_on_reject and break_on_existing
                       should act on each input URL as opposed to for the entire queue
    cookiefile:        File name or text stream from where cookies should be read and dumped to
    cookiesfrombrowser:  A tuple containing the name of the browser, the profile
                       name/path from where cookies are loaded, the name of the keyring,
                       and the container name, e.g. ('chrome', ) or
                       ('vivaldi', 'default', 'BASICTEXT') or ('firefox', 'default', None, 'Meta')
    legacyserverconnect: Explicitly allow HTTPS connection to servers that do not
                       support RFC 5746 secure renegotiation
    nocheckcertificate:  Do not verify SSL certificates
    client_certificate:  Path to client certificate file in PEM format. May include the private key
    client_certificate_key:  Path to private key file for client certificate
    client_certificate_password:  Password for client certificate private key, if encrypted.
                        If not provided and the key is encrypted, yt-dlp will ask interactively
    prefer_insecure:   Use HTTP instead of HTTPS to retrieve information.
                       (Only supported by some extractors)
    http_headers:      A dictionary of custom headers to be used for all requests
    proxy:             URL of the proxy server to use
    geo_verification_proxy:  URL of the proxy to use for IP address verification
                       on geo-restricted sites.
    socket_timeout:    Time to wait for unresponsive hosts, in seconds
    bidi_workaround:   Work around buggy terminals without bidirectional text
                       support, using fridibi
    debug_printtraffic:Print out sent and received HTTP traffic
    default_search:    Prepend this string if an input url is not valid.
                       'auto' for elaborate guessing
    encoding:          Use this encoding instead of the system-specified.
    extract_flat:      Whether to resolve and process url_results further
                       * False:     Always process (default)
                       * True:      Never process
                       * 'in_playlist': Do not process inside playlist/multi_video
                       * 'discard': Always process, but don't return the result
                                    from inside playlist/multi_video
                       * 'discard_in_playlist': Same as "discard", but only for
                                    playlists (not multi_video)
    wait_for_video:    If given, wait for scheduled streams to become available.
                       The value should be a tuple containing the range
                       (min_secs, max_secs) to wait between retries
    postprocessors:    A list of dictionaries, each with an entry
                       * key:  The name of the postprocessor. See
                               yt_dlp/postprocessor/__init__.py for a list.
                       * when: When to run the postprocessor. Allowed values are
                               the entries of utils.POSTPROCESS_WHEN
                               Assumed to be 'post_process' if not given
    progress_hooks:    A list of functions that get called on download
                       progress, with a dictionary with the entries
                       * status: One of "downloading", "error", or "finished".
                                 Check this first and ignore unknown values.
                       * info_dict: The extracted info_dict

                       If status is one of "downloading", or "finished", the
                       following properties may also be present:
                       * filename: The final filename (always present)
                       * tmpfilename: The filename we're currently writing to
                       * downloaded_bytes: Bytes on disk
                       * total_bytes: Size of the whole file, None if unknown
                       * total_bytes_estimate: Guess of the eventual file size,
                                               None if unavailable.
                       * elapsed: The number of seconds since download started.
                       * eta: The estimated time in seconds, None if unknown
                       * speed: The download speed in bytes/second, None if
                                unknown
                       * fragment_index: The counter of the currently
                                         downloaded video fragment.
                       * fragment_count: The number of fragments (= individual
                                         files that will be merged)

                       Progress hooks are guaranteed to be called at least once
                       (with status "finished") if the download is successful.
    postprocessor_hooks:  A list of functions that get called on postprocessing
                       progress, with a dictionary with the entries
                       * status: One of "started", "processing", or "finished".
                                 Check this first and ignore unknown values.
                       * postprocessor: Name of the postprocessor
                       * info_dict: The extracted info_dict

                       Progress hooks are guaranteed to be called at least twice
                       (with status "started" and "finished") if the processing is successful.
    merge_output_format: "/" separated list of extensions to use when merging formats.
                         "auto" may be used as the first component to choose by codecs without preference.
    final_ext:         Expected final extension; used to detect when the file was
                       already downloaded and converted
    fixup:             Automatically correct known faults of the file.
                       One of:
                       - "never": do nothing
                       - "warn": only emit a warning
                       - "detect_or_warn": check whether we can do anything
                                           about it, warn otherwise (default)
    source_address:    Client-side IP address to bind to.
    sleep_interval_requests: Number of seconds to sleep between requests
                       during extraction
    sleep_interval:    Number of seconds to sleep before each download when
                       used alone or a lower bound of a range for randomized
                       sleep before each download (minimum possible number
                       of seconds to sleep) when used along with
                       max_sleep_interval.
    max_sleep_interval:Upper bound of a range for randomized sleep before each
                       download (maximum possible number of seconds to sleep).
                       Must only be used along with sleep_interval.
                       Actual sleep time will be a random float from range
                       [sleep_interval; max_sleep_interval].
    sleep_before_extract: Number of seconds to sleep before each extraction when
                          used alone or a lower bound of a range for randomized
                          sleep before each extraction (minimum possible number
                          of seconds to sleep) when used along with
                          max_sleep_before_extract.
    max_sleep_before_extract: Upper bound of a range for randomized sleep before each
                              extraction (maximum possible number of seconds to sleep).
                              Must only be used along with sleep_before_extract.
                              Actual sleep time will be a random float from range
                              [sleep_before_extract; max_sleep_before_extract].
    sleep_interval_subtitles: Number of seconds to sleep before each subtitle download
    listformats:       Print an overview of available video formats and exit.
    list_thumbnails:   Print a table of all thumbnails and exit.
    match_filter:      A function that gets called for every video with the signature
                       (info_dict, *, incomplete: bool) -> Optional[str]
                       For backward compatibility with youtube-dl, the signature
                       (info_dict) -> Optional[str] is also allowed.
                       - If it returns a message, the video is ignored.
                       - If it returns None, the video is downloaded.
                       - If it returns utils.NO_DEFAULT, the user is interactively
                         asked whether to download the video.
                       match_filter_func in utils.py is one example for this.
    no_color:          Do not emit color codes in output.
    geo_bypass:        Bypass geographic restriction via faking X-Forwarded-For
                       HTTP header
    geo_bypass_country:
                       Two-letter ISO 3166-2 country code that will be used for
                       explicit geographic restriction bypassing via faking
                       X-Forwarded-For HTTP header
    geo_bypass_ip_block:
                       IP range in CIDR notation that will be used similarly to
                       geo_bypass_country
    external_downloader: A dictionary of protocol keys and the executable of the
                       external downloader to use for it. The allowed protocols
                       are default|http|ftp|m3u8|dash|rtsp|rtmp|mms.
                       Set the value to 'native' to use the native downloader
    compat_opts:       Compatibility options. See "Differences in default behavior".
                       The following options do not work when used through the API:
                       filename, abort-on-error, multistreams, no-live-chat, format-sort
                       no-clean-infojson, no-playlist-metafiles, no-keep-subs, no-attach-info-json.
                       Refer __init__.py for their implementation
    progress_template: Dictionary of templates for progress outputs.
                       Allowed keys are 'download', 'postprocess',
                       'download-title' (console title) and 'postprocess-title'.
                       The template is mapped on a dictionary with keys 'progress' and 'info'
    retry_sleep_functions: Dictionary of functions that takes the number of attempts
                       as argument and returns the time to sleep in seconds.
                       Allowed keys are 'http', 'fragment', 'file_access'
    download_ranges:   A callback function that gets called for every video with
                       the signature (info_dict, ydl) -> Iterable[Section].
                       Only the returned sections will be downloaded.
                       Each Section is a dict with the following keys:
                       * start_time: Start time of the section in seconds
                       * end_time: End time of the section in seconds
                       * title: Section title (Optional)
                       * index: Section number (Optional)
    force_keyframes_at_cuts: Re-encode the video when downloading ranges to get precise cuts
    noprogress:        Do not print the progress bar
    live_from_start:   Whether to download livestreams videos from the start


    escape_long_names: If True, it splits filename into 255-byte chunks in current locale,
                       to avoid "File name too long" error. Most user don't need this.
    live_download_mkv: If True, live will be recorded in MKV format instead of MP4.
    printjsontypes:    DO NOT USE THIS. If True, it shows type of each elements in info_dict.
    check_peertube_instance: If True, generic extractor tests if it's PeerTube instance for
                             requested domain.
    check_mastodon_instance: Same as above, but for Mastodon.
    extractor_retries: Number of retries for known extractor errors. Defaults to 3. Can be "infinite".
    test_filename:     Use this to filter video file using external executable or regex
                        (compiled regex or string starting with "re:").
                       For external executable, return code 0 lets YTDL to start downloading.
                       For regex, download will begin if re.search matches.
    lock_exclusive:    When True, downloading will be locked exclusively to
                       this process by creating .lock file.
                       It'll be removed after download.

    The following parameters are not used by YoutubeDL itself, they are used by
    the downloader (see yt_dlp/downloader/common.py):
    nopart, updatetime, buffersize, ratelimit, throttledratelimit, min_filesize,
    max_filesize, test, noresizebuffer, retries, file_access_retries, fragment_retries,
    continuedl, xattr_set_filesize, hls_use_mpegts, http_chunk_size,
    external_downloader_args, concurrent_fragment_downloads.

    The following options are used by the post processors:
    ffmpeg_location:   Location of the ffmpeg/avconv binary; either the path
                       to the binary or its containing directory.
    postprocessor_args: A dictionary of postprocessor/executable keys (in lower case)
                       and a list of additional command-line arguments for the
                       postprocessor/executable. The dict can also have "PP+EXE" keys
                       which are used when the given exe is used by the given PP.
                       Use 'default' as the name for arguments to passed to all PP
                       For compatibility with youtube-dl, a single list of args
                       can also be used

    The following options are used by the extractors:
    extractor_retries: Number of times to retry for known errors
    dynamic_mpd:       Whether to process dynamic DASH manifests (default: True)
    hls_split_discontinuity: Split HLS playlists to different formats at
                       discontinuities such as ad breaks (default: False)
    extractor_args:    A dictionary of arguments to be passed to the extractors.
                       See "EXTRACTOR ARGUMENTS" for details.
                       E.g. {'youtube': {'skip': ['dash', 'hls']}}
    mark_watched:      Mark videos watched (even with --simulate). Only for YouTube

    The following options are deprecated and may be removed in the future:

    force_generic_extractor: Force downloader to use the generic extractor
                       - Use allowed_extractors = ['generic', 'default']
    playliststart:     - Use playlist_items
                       Playlist item to start at.
    playlistend:       - Use playlist_items
                       Playlist item to end at.
    playlistreverse:   - Use playlist_items
                       Download playlist items in reverse order.
    forceurl:          - Use forceprint
                       Force printing final URL.
    forcetitle:        - Use forceprint
                       Force printing title.
    forceid:           - Use forceprint
                       Force printing ID.
    forcethumbnail:    - Use forceprint
                       Force printing thumbnail URL.
    forcedescription:  - Use forceprint
                       Force printing description.
    forcefilename:     - Use forceprint
                       Force printing final filename.
    forceduration:     - Use forceprint
                       Force printing duration.
    allsubtitles:      - Use subtitleslangs = ['all']
                       Downloads all the subtitles of the video
                       (requires writesubtitles or writeautomaticsub)
    include_ads:       - Doesn't work
                       Download ads as well
    call_home:         - Not implemented
                       Boolean, true iff we are allowed to contact the
                       yt-dlp servers for debugging.
    post_hooks:        - Register a custom postprocessor
                       A list of functions that get called as the final step
                       for each video file, after all postprocessors have been
                       called. The filename will be passed as the only argument.
    hls_prefer_native: - Use external_downloader = {'m3u8': 'native'} or {'m3u8': 'ffmpeg'}.
                       Use the native HLS downloader instead of ffmpeg/avconv
                       if True, otherwise use ffmpeg/avconv if False, otherwise
                       use downloader suggested by extractor if None.
    prefer_ffmpeg:     - avconv support is deprecated
                       If False, use avconv instead of ffmpeg if both are available,
                       otherwise prefer ffmpeg.
    youtube_include_dash_manifest: - Use extractor_args
                       If True (default), DASH manifests and related
                       data will be downloaded and processed by extractor.
                       You can reduce network I/O by disabling it if you don't
                       care about DASH. (only for youtube)
    youtube_include_hls_manifest: - Use extractor_args
                       If True (default), HLS manifests and related
                       data will be downloaded and processed by extractor.
                       You can reduce network I/O by disabling it if you don't
                       care about HLS. (only for youtube)
    """

    _NUMERIC_FIELDS = {
        'width', 'height', 'asr', 'audio_channels', 'fps',
        'tbr', 'abr', 'vbr', 'filesize', 'filesize_approx',
        'timestamp', 'release_timestamp',
        'duration', 'view_count', 'like_count', 'dislike_count', 'repost_count',
        'average_rating', 'comment_count', 'age_limit',
        'start_time', 'end_time',
        'chapter_number', 'season_number', 'episode_number',
        'track_number', 'disc_number', 'release_year',
    }

    _format_fields = {
        # NB: Keep in sync with the docstring of extractor/common.py
        'url', 'manifest_url', 'manifest_stream_number', 'ext', 'format', 'format_id', 'format_note',
        'width', 'height', 'aspect_ratio', 'resolution', 'dynamic_range', 'tbr', 'abr', 'acodec', 'asr', 'audio_channels',
        'vbr', 'fps', 'vcodec', 'container', 'filesize', 'filesize_approx', 'rows', 'columns',
        'player_url', 'protocol', 'fragment_base_url', 'fragments', 'is_from_start',
        'preference', 'language', 'language_preference', 'quality', 'source_preference',
        'http_headers', 'stretched_ratio', 'no_resume', 'has_drm', 'downloader_options',
        'page_url', 'app', 'play_path', 'tc_url', 'flash_version', 'rtmp_live', 'rtmp_conn', 'rtmp_protocol', 'rtmp_real_time'
    }
    _format_selection_exts = {
        'audio': set(MEDIA_EXTENSIONS.common_audio),
        'video': set(MEDIA_EXTENSIONS.common_video + ('3gp', )),
        'storyboards': set(MEDIA_EXTENSIONS.storyboards),
    }

    def __init__(self, params=None, auto_init=True):
        """Create a FileDownloader object with the given options.
        @param auto_init    Whether to load the default extractors and print header (if verbose).
                            Set to 'no_verbose_header' to not print the header
        """
        if params is None:
            params = {}
        self.params = params
        self._ies = {}
        self._ies_instances = {}
        self._pps = {k: [] for k in POSTPROCESS_WHEN}
        self._printed_messages = set()
        self._first_webpage_request = True
        self._post_hooks = []
        self._progress_hooks = []
        self._postprocessor_hooks = []
        self._opened_streams = []
        self._download_retcode = 0
        self._num_downloads = 0
        self._num_videos = 0
        self._playlist_level = 0
        self._playlist_urls = set()
        self.cache = Cache(self)

        windows_enable_vt_mode()
        stdout = sys.stderr if self.params.get('logtostderr') else sys.stdout
        self._out_files = Namespace(
            out=stdout,
            error=sys.stderr,
            screen=sys.stderr if self.params.get('quiet') else stdout,
            console=None if compat_os_name == 'nt' else next(
                filter(supports_terminal_sequences, (sys.stderr, sys.stdout)), None)
        )
        self._allow_colors = Namespace(**{
            type_: not self.params.get('no_color') and supports_terminal_sequences(stream)
            for type_, stream in self._out_files.items_ if type_ != 'console'
        })

        # The code is left like this to be reused for future deprecations
        MIN_SUPPORTED, MIN_RECOMMENDED = (3, 7), (3, 7)
        current_version = sys.version_info[:2]
        if current_version < MIN_RECOMMENDED:
            msg = ('Support for Python version %d.%d has been deprecated. '
                   'See  https://github.com/yt-dlp/yt-dlp/issues/3764  for more details.'
                   '\n                    You will no longer receive updates on this version')
            if current_version < MIN_SUPPORTED:
                msg = 'Python version %d.%d is no longer supported'
            self.deprecation_warning(
                f'{msg}! Please update to Python %d.%d or above' % (*current_version, *MIN_RECOMMENDED))

        if self.params.get('allow_unplayable_formats'):
            self.report_warning(
                f'You have asked for {self._format_err("UNPLAYABLE", self.Styles.EMPHASIS)} formats to be listed/downloaded. '
                'This is a developer option intended for debugging. \n'
                '         If you experience any issues while using this option, '
                f'{self._format_err("DO NOT", self.Styles.ERROR)} open a bug report')

        if self.params.get('bidi_workaround', False):
            try:
                import pty
                master, slave = pty.openpty()
                width = shutil.get_terminal_size().columns
                width_args = [] if width is None else ['-w', str(width)]
                sp_kwargs = {'stdin': subprocess.PIPE, 'stdout': slave, 'stderr': self._out_files.error}
                try:
                    self._output_process = Popen(['bidiv'] + width_args, **sp_kwargs)
                except OSError:
                    self._output_process = Popen(['fribidi', '-c', 'UTF-8'] + width_args, **sp_kwargs)
                self._output_channel = os.fdopen(master, 'rb')
            except OSError as ose:
                if ose.errno == errno.ENOENT:
                    self.report_warning(
                        'Could not find fribidi executable, ignoring --bidi-workaround. '
                        'Make sure that  fribidi  is an executable file in one of the directories in your $PATH.')
                else:
                    raise

        self.params['compat_opts'] = set(self.params.get('compat_opts', ()))
        if auto_init and auto_init != 'no_verbose_header':
            self.print_debug_header()

        def check_deprecated(param, option, suggestion):
            if self.params.get(param) is not None:
                self.report_warning(f'{option} is deprecated. Use {suggestion} instead')
                return True
            return False

        if check_deprecated('cn_verification_proxy', '--cn-verification-proxy', '--geo-verification-proxy'):
            if self.params.get('geo_verification_proxy') is None:
                self.params['geo_verification_proxy'] = self.params['cn_verification_proxy']

        check_deprecated('autonumber', '--auto-number', '-o "%(autonumber)s-%(title)s.%(ext)s"')
        check_deprecated('usetitle', '--title', '-o "%(title)s-%(id)s.%(ext)s"')
        check_deprecated('useid', '--id', '-o "%(id)s.%(ext)s"')

        for msg in self.params.get('_warnings', []):
            self.report_warning(msg)
        for msg in self.params.get('_deprecation_warnings', []):
            self.deprecated_feature(msg)

        if 'list-formats' in self.params['compat_opts']:
            self.params['listformats_table'] = False

        if 'overwrites' not in self.params and self.params.get('nooverwrites') is not None:
            # nooverwrites was unnecessarily changed to overwrites
            # in 0c3d0f51778b153f65c21906031c2e091fcfb641
            # This ensures compatibility with both keys
            self.params['overwrites'] = not self.params['nooverwrites']
        elif self.params.get('overwrites') is None:
            self.params.pop('overwrites', None)
        else:
            self.params['nooverwrites'] = not self.params['overwrites']

        if self.params.get('simulate') is None and any((
            self.params.get('list_thumbnails'),
            self.params.get('listformats'),
            self.params.get('listsubtitles'),
        )):
            self.params['simulate'] = 'list_only'

        self.params.setdefault('forceprint', {})
        self.params.setdefault('print_to_file', {})

        # Compatibility with older syntax
        if not isinstance(params['forceprint'], dict):
            self.params['forceprint'] = {'video': params['forceprint']}

        if auto_init:
            self.add_default_info_extractors()

        if (sys.platform != 'win32'
                and sys.getfilesystemencoding() in ['ascii', 'ANSI_X3.4-1968']
                and not self.params.get('restrictfilenames', False)):
            # Unicode filesystem API will throw errors (#1474, #13027)
            self.report_warning(
                'Assuming --restrict-filenames since file system encoding '
                'cannot encode all characters. '
                'Set the LC_ALL environment variable to fix this.')
            self.params['restrictfilenames'] = True

        self._parse_outtmpl()

        # Creating format selector here allows us to catch syntax errors before the extraction
        self.format_selector = (
            self.params.get('format') if self.params.get('format') in (None, '-')
            else self.params['format'] if callable(self.params['format'])
            else self.build_format_selector(self.params['format']))

        # Set http_headers defaults according to std_headers
        self.params['http_headers'] = merge_headers(std_headers, self.params.get('http_headers', {}))

        hooks = {
            'post_hooks': self.add_post_hook,
            'progress_hooks': self.add_progress_hook,
            'postprocessor_hooks': self.add_postprocessor_hook,
        }
        for opt, fn in hooks.items():
            for ph in self.params.get(opt, []):
                fn(ph)

        for pp_def_raw in self.params.get('postprocessors', []):
            pp_def = dict(pp_def_raw)
            when = pp_def.pop('when', 'post_process')
            self.add_post_processor(
                get_postprocessor(pp_def.pop('key'))(self, **pp_def),
                when=when)

        self._setup_opener()
        register_socks_protocols()

        def preload_download_archive(fn):
            """Preload the archive, if any is specified"""
            archive = set()
            if fn is None:
                return archive
            elif not is_path_like(fn):
                return fn

            self.write_debug(f'Loading archive file {fn!r}')
            try:
                with locked_file(fn, 'r', encoding='utf-8') as archive_file:
                    for line in archive_file:
                        archive.add(line.strip())
            except OSError as ioe:
                if ioe.errno != errno.ENOENT:
                    raise
            return archive

        self.archive = preload_download_archive(self.params.get('download_archive'))

    def warn_if_short_id(self, argv):
        # short YouTube ID starting with dash?
        idxs = [
            i for i, a in enumerate(argv)
            if re.match(r'^-[0-9A-Za-z_-]{10}$', a)]
        if idxs:
            correct_argv = (
                ['yt-dlp']
                + [a for i, a in enumerate(argv) if i not in idxs]
                + ['--'] + [argv[i] for i in idxs]
            )
            self.report_warning(
                'Long argument string detected. '
                'Use -- to separate parameters and URLs, like this:\n%s' %
                args_to_str(correct_argv))

    def add_info_extractor(self, ie):
        """Add an InfoExtractor object to the end of the list."""
        ie_key = ie.ie_key()
        self._ies[ie_key] = ie
        if not isinstance(ie, type):
            self._ies_instances[ie_key] = ie
            ie.set_downloader(self)

    def get_info_extractor(self, ie_key):
        """
        Get an instance of an IE with name ie_key, it will try to get one from
        the _ies list, if there's no instance it will create a new one and add
        it to the extractor list.
        """
        ie = self._ies_instances.get(ie_key)
        if ie is None:
            ie = get_info_extractor(ie_key)()
            self.add_info_extractor(ie)
        return ie

    def add_default_info_extractors(self):
        """
        Add the InfoExtractors returned by gen_extractors to the end of the list
        """
        all_ies = {ie.IE_NAME.lower(): ie for ie in gen_extractor_classes()}
        all_ies['end'] = UnsupportedURLIE()
        try:
            ie_names = orderedSet_from_options(
                self.params.get('allowed_extractors', ['default']), {
                    'all': list(all_ies),
                    'default': [name for name, ie in all_ies.items() if ie._ENABLED],
                }, use_regex=True)
        except re.error as e:
            raise ValueError(f'Wrong regex for allowed_extractors: {e.pattern}')
        for name in ie_names:
            self.add_info_extractor(all_ies[name])
        self.write_debug(f'Loaded {len(ie_names)} extractors')

    def add_post_processor(self, pp, when='post_process'):
        """Add a PostProcessor object to the end of the chain."""
        assert when in POSTPROCESS_WHEN, f'Invalid when={when}'
        self._pps[when].append(pp)
        pp.set_downloader(self)

    def add_post_hook(self, ph):
        """Add the post hook"""
        self._post_hooks.append(ph)

    def add_progress_hook(self, ph):
        """Add the download progress hook"""
        self._progress_hooks.append(ph)

    def add_postprocessor_hook(self, ph):
        """Add the postprocessing progress hook"""
        self._postprocessor_hooks.append(ph)
        for pps in self._pps.values():
            for pp in pps:
                pp.add_progress_hook(ph)

    def _bidi_workaround(self, message):
        if not hasattr(self, '_output_channel'):
            return message

        assert hasattr(self, '_output_process')
        assert isinstance(message, str)
        line_count = message.count('\n') + 1
        self._output_process.stdin.write((message + '\n').encode())
        self._output_process.stdin.flush()
        res = ''.join(self._output_channel.readline().decode()
                      for _ in range(line_count))
        return res[:-len('\n')]

    def _write_string(self, message, out=None, only_once=False):
        if only_once:
            if message in self._printed_messages:
                return
            self._printed_messages.add(message)
        write_string(message, out=out, encoding=self.params.get('encoding'))

    def to_stdout(self, message, skip_eol=False, quiet=None):
        """Print message to stdout"""
        if quiet is not None:
            self.deprecation_warning('"YoutubeDL.to_stdout" no longer accepts the argument quiet. '
                                     'Use "YoutubeDL.to_screen" instead')
        if skip_eol is not False:
            self.deprecation_warning('"YoutubeDL.to_stdout" no longer accepts the argument skip_eol. '
                                     'Use "YoutubeDL.to_screen" instead')
        self._write_string(f'{self._bidi_workaround(message)}\n', self._out_files.out)

    def to_screen(self, message, skip_eol=False, quiet=None, only_once=False):
        """Print message to screen if not in quiet mode"""
        if self.params.get('logger'):
            self.params['logger'].debug(message)
            return
        if (self.params.get('quiet') if quiet is None else quiet) and not self.params.get('verbose'):
            return
        self._write_string(
            '%s%s' % (self._bidi_workaround(message), ('' if skip_eol else '\n')),
            self._out_files.screen, only_once=only_once)

    def to_stderr(self, message, only_once=False):
        """Print message to stderr"""
        assert isinstance(message, str)
        if self.params.get('logger'):
            self.params['logger'].error(message)
        else:
            self._write_string(f'{self._bidi_workaround(message)}\n', self._out_files.error, only_once=only_once)

    def _send_console_code(self, code):
        if compat_os_name == 'nt' or not self._out_files.console:
            return
        self._write_string(code, self._out_files.console)

    def to_console_title(self, message):
        if not self.params.get('consoletitle', False):
            return
        message = remove_terminal_sequences(message)
        if compat_os_name == 'nt':
            if ctypes.windll.kernel32.GetConsoleWindow():
                # c_wchar_p() might not be necessary if `message` is
                # already of type unicode()
                ctypes.windll.kernel32.SetConsoleTitleW(ctypes.c_wchar_p(message))
        else:
            self._send_console_code(f'\033]0;{message}\007')

    def save_console_title(self):
        if not self.params.get('consoletitle') or self.params.get('simulate'):
            return
        self._send_console_code('\033[22;0t')  # Save the title on stack

    def restore_console_title(self):
        if not self.params.get('consoletitle') or self.params.get('simulate'):
            return
        self._send_console_code('\033[23;0t')  # Restore the title from stack

    def __enter__(self):
        self.save_console_title()
        return self

    def __exit__(self, *args):
        self.restore_console_title()

        if self.params.get('cookiefile') is not None:
            try:
                self.cookiejar.save(ignore_discard=True, ignore_expires=True)
            except BaseException as ex:
                self.report_warning('Failed to save cookies: %s' % ex)

    def trouble(self, message=None, tb=None, is_error=True):
        """Determine action to take when a download problem appears.

        Depending on if the downloader has been configured to ignore
        download errors or not, this method may throw an exception or
        not when errors are found, after printing the message.

        @param tb          If given, is additional traceback information
        @param is_error    Whether to raise error according to ignorerrors
        """
        if message is not None:
            self.to_stderr(message)
        if self.params.get('verbose'):
            if tb is None:
                if sys.exc_info()[0]:  # if .trouble has been called from an except block
                    tb = ''
                    if hasattr(sys.exc_info()[1], 'exc_info') and sys.exc_info()[1].exc_info[0]:
                        tb += ''.join(traceback.format_exception(*sys.exc_info()[1].exc_info))
                    tb += encode_compat_str(traceback.format_exc())
                else:
                    tb_data = traceback.format_list(traceback.extract_stack())
                    tb = ''.join(tb_data)
            if tb:
                self.to_stderr(tb)
        if not is_error:
            return
        if not self.params.get('ignoreerrors'):
            if sys.exc_info()[0] and hasattr(sys.exc_info()[1], 'exc_info') and sys.exc_info()[1].exc_info[0]:
                exc_info = sys.exc_info()[1].exc_info
            else:
                exc_info = sys.exc_info()
            raise DownloadError(message, exc_info)
        self._download_retcode = 1

    Styles = Namespace(
        HEADERS='yellow',
        EMPHASIS='light blue',
        FILENAME='green',
        ID='green',
        DELIM='blue',
        ERROR='red',
        WARNING='yellow',
        SUPPRESS='light black',
    )

    def _format_text(self, handle, allow_colors, text, f, fallback=None, *, test_encoding=False):
        text = str(text)
        if test_encoding:
            original_text = text
            # handle.encoding can be None. See https://github.com/yt-dlp/yt-dlp/issues/2711
            encoding = self.params.get('encoding') or getattr(handle, 'encoding', None) or 'ascii'
            text = text.encode(encoding, 'ignore').decode(encoding)
            if fallback is not None and text != original_text:
                text = fallback
        return format_text(text, f) if allow_colors else text if fallback is None else fallback

    def _format_out(self, *args, **kwargs):
        return self._format_text(self._out_files.out, self._allow_colors.out, *args, **kwargs)

    def _format_screen(self, *args, **kwargs):
        return self._format_text(self._out_files.screen, self._allow_colors.screen, *args, **kwargs)

    def _format_err(self, *args, **kwargs):
        return self._format_text(self._out_files.error, self._allow_colors.error, *args, **kwargs)

    def report_warning(self, message, only_once=False):
        '''
        Print the message to stderr, it will be prefixed with 'WARNING:'
        If stderr is a tty file the 'WARNING:' will be colored
        '''
        if self.params.get('logger') is not None:
            self.params['logger'].warning(message)
        else:
            if self.params.get('no_warnings'):
                return
            self.to_stderr(f'{self._format_err("WARNING:", self.Styles.WARNING)} {message}', only_once)

    def deprecation_warning(self, message, *, stacklevel=0):
        deprecation_warning(
            message, stacklevel=stacklevel + 1, printer=self.report_error, is_error=False)

    def deprecated_feature(self, message):
        if self.params.get('logger') is not None:
            self.params['logger'].warning(f'Deprecated Feature: {message}')
        self.to_stderr(f'{self._format_err("Deprecated Feature:", self.Styles.ERROR)} {message}', True)

    def report_error(self, message, *args, **kwargs):
        '''
        Do the same as trouble, but prefixes the message with 'ERROR:', colored
        in red if stderr is a tty file.
        '''
        self.trouble(f'{self._format_err("ERROR:", self.Styles.ERROR)} {message}', *args, **kwargs)

    def write_debug(self, message, only_once=False):
        '''Log debug message or Print message to stderr'''
        if not self.params.get('verbose', False):
            return
        message = f'[debug] {message}'
        if self.params.get('logger'):
            self.params['logger'].debug(message)
        else:
            self.to_stderr(message, only_once)

    def report_file_already_downloaded(self, file_name):
        """Report file has already been fully downloaded."""
        try:
            self.to_screen('[download] %s has already been downloaded' % file_name)
        except UnicodeEncodeError:
            self.to_screen('[download] The file has already been downloaded')

    def report_file_delete(self, file_name):
        """Report that existing file will be deleted."""
        try:
            self.to_screen('Deleting existing file %s' % file_name)
        except UnicodeEncodeError:
            self.to_screen('Deleting existing file')

    def raise_no_formats(self, info, forced=False, *, msg=None):
        has_drm = info.get('_has_drm')
        ignored, expected = self.params.get('ignore_no_formats_error'), bool(msg)
        msg = msg or has_drm and 'This video is DRM protected' or 'No video formats found!'
        if forced or not ignored:
            raise ExtractorError(msg, video_id=info['id'], ie=info['extractor'],
                                 expected=has_drm or ignored or expected)
        else:
            self.report_warning(msg)

    def parse_outtmpl(self):
        self.deprecation_warning('"YoutubeDL.parse_outtmpl" is deprecated and may be removed in a future version')
        self._parse_outtmpl()
        return self.params['outtmpl']

    def _parse_outtmpl(self):
        sanitize = IDENTITY
        if self.params.get('restrictfilenames'):  # Remove spaces in the default template
            sanitize = lambda x: x.replace(' - ', ' ').replace(' ', '-')

        outtmpl = self.params.setdefault('outtmpl', {})
        if not isinstance(outtmpl, dict):
            self.params['outtmpl'] = outtmpl = {'default': outtmpl}
        outtmpl.update({k: sanitize(v) for k, v in DEFAULT_OUTTMPL.items() if outtmpl.get(k) is None})

    def get_output_path(self, dir_type='', filename=None):
        paths = self.params.get('paths', {})
        assert isinstance(paths, dict), '"paths" parameter must be a dictionary'
        path = os.path.join(
            expand_path(paths.get('home', '').strip()),
            expand_path(paths.get(dir_type, '').strip()) if dir_type else '',
            filename or '')
        return sanitize_path(path, force=self.params.get('windowsfilenames'))

    @staticmethod
    def _outtmpl_expandpath(outtmpl):
        # expand_path translates '%%' into '%' and '$$' into '$'
        # correspondingly that is not what we want since we need to keep
        # '%%' intact for template dict substitution step. Working around
        # with boundary-alike separator hack.
        sep = ''.join([random.choice(ascii_letters) for _ in range(32)])
        outtmpl = outtmpl.replace('%%', f'%{sep}%').replace('$$', f'${sep}$')

        # outtmpl should be expand_path'ed before template dict substitution
        # because meta fields may contain env variables we don't want to
        # be expanded. E.g. for outtmpl "%(title)s.%(ext)s" and
        # title "Hello $PATH", we don't want `$PATH` to be expanded.
        return expand_path(outtmpl).replace(sep, '')

    @staticmethod
    def escape_outtmpl(outtmpl):
        ''' Escape any remaining strings like %s, %abc% etc. '''
        return re.sub(
            STR_FORMAT_RE_TMPL.format('', '(?![%(\0])'),
            lambda mobj: ('' if mobj.group('has_key') else '%') + mobj.group(0),
            outtmpl)

    @classmethod
    def validate_outtmpl(cls, outtmpl):
        ''' @return None or Exception object '''
        outtmpl = re.sub(
            STR_FORMAT_RE_TMPL.format('[^)]*', '[ljhqBUDS]'),
            lambda mobj: f'{mobj.group(0)[:-1]}s',
            cls._outtmpl_expandpath(outtmpl))
        try:
            cls.escape_outtmpl(outtmpl) % collections.defaultdict(int)
            return None
        except ValueError as err:
            return err

    @staticmethod
    def _copy_infodict(info_dict):
        info_dict = dict(info_dict)
        info_dict.pop('__postprocessors', None)
        info_dict.pop('__pending_error', None)
        return info_dict

    def prepare_outtmpl(self, outtmpl, info_dict, sanitize=False):
        """ Make the outtmpl and info_dict suitable for substitution: ydl.escape_outtmpl(outtmpl) % info_dict
        @param sanitize    Whether to sanitize the output as a filename.
                           For backward compatibility, a function can also be passed
        """

        info_dict.setdefault('epoch', int(time.time()))  # keep epoch consistent once set

        info_dict = self._copy_infodict(info_dict)
        info_dict['duration_string'] = (  # %(duration>%H-%M-%S)s is wrong if duration > 24hrs
            formatSeconds(info_dict['duration'], '-' if sanitize else ':')
            if info_dict.get('duration', None) is not None
            else None)
        info_dict['autonumber'] = int(self.params.get('autonumber_start', 1) - 1 + self._num_downloads)
        info_dict['video_autonumber'] = self._num_videos
        if info_dict.get('resolution') is None:
            info_dict['resolution'] = self.format_resolution(info_dict, default=None)
        info_dict['thumbnail_filepaths'] = list(filter(None, traverse_obj(info_dict, ('thumbnails', ..., 'filepath'), default=[])))

        if self.params.get('env_in_outtmpl', False):
            info_dict['env'] = dict(os.environ)

        # For fields playlist_index, playlist_autonumber and autonumber convert all occurrences
        # of %(field)s to %(field)0Nd for backward compatibility
        field_size_compat_map = {
            'playlist_index': number_of_digits(info_dict.get('__last_playlist_index') or 0),
            'playlist_autonumber': number_of_digits(info_dict.get('n_entries') or 0),
            'autonumber': self.params.get('autonumber_size') or 5,
        }

        TMPL_DICT = {}
        EXTERNAL_FORMAT_RE = re.compile(STR_FORMAT_RE_TMPL.format('[^)]*', f'[{STR_FORMAT_TYPES}ljhqBUDS]'))
        MATH_FUNCTIONS = {
            '+': float.__add__,
            '-': float.__sub__,
        }
        # Field is of the form key1.key2...
        # where keys (except first) can be string, int, slice or "{field, ...}"
        FIELD_INNER_RE = r'(?:\w+|%(num)s|%(num)s?(?::%(num)s?){1,2})' % {'num': r'(?:-?\d+)'}
        FIELD_RE = r'\w*(?:\.(?:%(inner)s|{%(field)s(?:,%(field)s)*}))*' % {
            'inner': FIELD_INNER_RE,
            'field': rf'\w*(?:\.{FIELD_INNER_RE})*'
        }
        MATH_FIELD_RE = rf'(?:{FIELD_RE}|-?{NUMBER_RE})'
        MATH_OPERATORS_RE = r'(?:%s)' % '|'.join(map(re.escape, MATH_FUNCTIONS.keys()))
        INTERNAL_FORMAT_RE = re.compile(rf'''(?x)
            (?P<negate>-)?
            (?P<fields>{FIELD_RE})
            (?P<maths>(?:{MATH_OPERATORS_RE}{MATH_FIELD_RE})*)
            (?:>(?P<strf_format>.+?))?
            (?P<remaining>
                (?P<alternate>(?<!\\),[^|&)]+)?
                (?:&(?P<replacement>.*?))?
                (?:\|(?P<default>.*?))?
            )$''')

        def _traverse_infodict(fields):
            fields = [f for x in re.split(r'\.({.+?})\.?', fields)
                      for f in ([x] if x.startswith('{') else x.split('.'))]
            for i in (0, -1):
                if fields and not fields[i]:
                    fields.pop(i)

            for i, f in enumerate(fields):
                if not f.startswith('{'):
                    continue
                assert f.endswith('}'), f'No closing brace for {f} in {fields}'
                fields[i] = {k: k.split('.') for k in f[1:-1].split(',')}

            return traverse_obj(info_dict, fields, is_user_input=True, traverse_string=True)

        def get_value(mdict):
            # Object traversal
            value = _traverse_infodict(mdict['fields'])
            # Negative
            if mdict['negate']:
                value = float_or_none(value)
                if value is not None:
                    value *= -1
            # Do maths
            offset_key = mdict['maths']
            if offset_key:
                value = float_or_none(value)
                operator = None
                while offset_key:
                    item = re.match(
                        MATH_FIELD_RE if operator else MATH_OPERATORS_RE,
                        offset_key).group(0)
                    offset_key = offset_key[len(item):]
                    if operator is None:
                        operator = MATH_FUNCTIONS[item]
                        continue
                    item, multiplier = (item[1:], -1) if item[0] == '-' else (item, 1)
                    offset = float_or_none(item)
                    if offset is None:
                        offset = float_or_none(_traverse_infodict(item))
                    try:
                        value = operator(value, multiplier * offset)
                    except (TypeError, ZeroDivisionError):
                        return None
                    operator = None
            # Datetime formatting
            if mdict['strf_format']:
                value = strftime_or_none(value, mdict['strf_format'].replace('\\,', ','))

            # XXX: Workaround for https://github.com/yt-dlp/yt-dlp/issues/4485
            if sanitize and value == '':
                value = None
            return value

        na = self.params.get('outtmpl_na_placeholder', 'NA')

        def filename_sanitizer(key, value, restricted=self.params.get('restrictfilenames')):
            return sanitize_filename(str(value), restricted=restricted, is_id=(
                bool(re.search(r'(^|[_.])id(\.|$)', key))
                if 'filename-sanitization' in self.params['compat_opts']
                else NO_DEFAULT))

        sanitizer = sanitize if callable(sanitize) else filename_sanitizer
        sanitize = bool(sanitize)

        def _dumpjson_default(obj):
            if isinstance(obj, (set, LazyList)):
                return list(obj)
            return repr(obj)

        def create_key(outer_mobj):
            if not outer_mobj.group('has_key'):
                return outer_mobj.group(0)
            key = outer_mobj.group('key')
            mobj = re.match(INTERNAL_FORMAT_RE, key)
            initial_field = mobj.group('fields') if mobj else ''
            value, replacement, default = None, None, na
            while mobj:
                mobj = mobj.groupdict()
                default = mobj['default'] if mobj['default'] is not None else default
                value = get_value(mobj)
                replacement = mobj['replacement']
                if value is None and mobj['alternate']:
                    mobj = re.match(INTERNAL_FORMAT_RE, mobj['remaining'][1:])
                else:
                    break

            fmt = outer_mobj.group('format')
            if fmt == 's' and value is not None and key in field_size_compat_map.keys():
                fmt = f'0{field_size_compat_map[key]:d}d'

            value = default if value is None else value if replacement is None else replacement

            flags = outer_mobj.group('conversion') or ''
            str_fmt = f'{fmt[:-1]}s'
            if fmt[-1] == 'l':  # list
                delim = '\n' if '#' in flags else ', '
                value, fmt = delim.join(map(str, variadic(value, allowed_types=(str, bytes)))), str_fmt
            elif fmt[-1] == 'j':  # json
                value, fmt = json.dumps(
                    value, default=_dumpjson_default,
                    indent=4 if '#' in flags else None, ensure_ascii='+' not in flags), str_fmt
            elif fmt[-1] == 'h':  # html
                value, fmt = escapeHTML(str(value)), str_fmt
            elif fmt[-1] == 'q':  # quoted
                value, fmt = ' '.join(map(compat_shlex_quote, map(str, variadic(value)))), str_fmt
            elif fmt[-1] == 'B':  # bytes
                value = f'%{str_fmt}'.encode() % str(value).encode()
                value, fmt = value.decode('utf-8', 'ignore'), 's'
            elif fmt[-1] == 'U':  # unicode normalized
                value, fmt = unicodedata.normalize(
                    # "+" = compatibility equivalence, "#" = NFD
                    'NF%s%s' % ('K' if '+' in flags else '', 'D' if '#' in flags else 'C'),
                    value), str_fmt
            elif fmt[-1] == 'D':  # decimal suffix
                num_fmt, fmt = fmt[:-1].replace('#', ''), 's'
                value = format_decimal_suffix(value, f'%{num_fmt}f%s' if num_fmt else '%d%s',
                                              factor=1024 if '#' in flags else 1000)
            elif fmt[-1] == 'S':  # filename sanitization
                value, fmt = filename_sanitizer(initial_field, value, restricted='#' in flags), str_fmt
            elif fmt[-1] == 'c':
                if value:
                    value = str(value)[0]
                else:
                    fmt = str_fmt
            elif fmt[-1] not in 'rs':  # numeric
                value = float_or_none(value)
                if value is None:
                    value, fmt = default, 's'

            if sanitize:
                if fmt[-1] == 'r':
                    # If value is an object, sanitize might convert it to a string
                    # So we convert it to repr first
                    value, fmt = repr(value), str_fmt
                if fmt[-1] in 'csr':
                    value = sanitizer(initial_field, value)

            key = '%s\0%s' % (key.replace('%', '%\0'), outer_mobj.group('format'))
            TMPL_DICT[key] = value
            return '{prefix}%({key}){fmt}'.format(key=key, fmt=fmt, prefix=outer_mobj.group('prefix'))

        return EXTERNAL_FORMAT_RE.sub(create_key, outtmpl), TMPL_DICT

    def evaluate_outtmpl(self, outtmpl, info_dict, *args, **kwargs):
        outtmpl, info_dict = self.prepare_outtmpl(outtmpl, info_dict, *args, **kwargs)
        return self.escape_outtmpl(outtmpl) % info_dict

    def _prepare_filename(self, info_dict, *, outtmpl=None, tmpl_type=None):
        assert None in (outtmpl, tmpl_type), 'outtmpl and tmpl_type are mutually exclusive'
        if outtmpl is None:
            outtmpl = self.params['outtmpl'].get(tmpl_type or 'default', self.params['outtmpl']['default'])
        try:
            outtmpl = self._outtmpl_expandpath(outtmpl)
            filename = self.evaluate_outtmpl(outtmpl, info_dict, True)
            if not filename:
                return None

            if tmpl_type in ('', 'temp'):
                final_ext, ext = self.params.get('final_ext'), info_dict.get('ext')
                if final_ext and ext and final_ext != ext and filename.endswith(f'.{final_ext}'):
                    filename = replace_extension(filename, ext, final_ext)
            elif tmpl_type:
                force_ext = OUTTMPL_TYPES[tmpl_type]
                if force_ext:
                    filename = replace_extension(filename, force_ext, info_dict.get('ext'))

            # https://github.com/blackjack4494/youtube-dlc/issues/85
            trim_file_name = self.params.get('trim_file_name', False)
            if trim_file_name:
                no_ext, *ext = filename.rsplit('.', 2)
                filename = join_nonempty(no_ext[:trim_file_name], *ext, delim='.')

            return filename
        except ValueError as err:
            self.report_error('Error in output template: ' + str(err) + ' (encoding: ' + repr(preferredencoding()) + ')')
            return None

    def prepare_filename(self, info_dict, dir_type='', *, outtmpl=None, warn=False):
        """Generate the output filename"""
        if outtmpl:
            assert not dir_type, 'outtmpl and dir_type are mutually exclusive'
            dir_type = None
        filename = self._prepare_filename(info_dict, tmpl_type=dir_type, outtmpl=outtmpl)
        if not filename and dir_type not in ('', 'temp'):
            return ''

        if warn:
            if not self.params.get('paths'):
                pass
            elif filename == '-':
                self.report_warning('--paths is ignored when an outputting to stdout', only_once=True)
            elif self.isabs(filename):
                self.report_warning('--paths is ignored since an absolute path is given in output template', only_once=True)
        if filename == '-' or not filename:
            return filename

        return self.get_output_path(dir_type, filename)

    def _match_entry(self, info_dict, incomplete=False, silent=False):
        """Returns None if the file should be downloaded"""
        _type = info_dict.get('_type', 'video')
        assert incomplete or _type == 'video', 'Only video result can be considered complete'

        video_title = info_dict.get('title', info_dict.get('id', 'entry'))

        video_id = info_dict.get('id')
        if video_id and video_title != video_id:
            video_title = f'{video_title} [{video_id}]'

        def check_filter():
            if _type in ('playlist', 'multi_video'):
                return
            elif _type in ('url', 'url_transparent') and not try_call(
                    lambda: self.get_info_extractor(info_dict['ie_key']).is_single_video(info_dict['url'])):
                return

            if 'title' in info_dict:
                # This can happen when we're just evaluating the playlist
                title = info_dict['title']
                matchtitle = self.params.get('matchtitle', False)
                if matchtitle:
                    if not re.search(matchtitle, title, re.IGNORECASE):
                        return '"' + title + '" title did not match pattern "' + matchtitle + '"'
                rejecttitle = self.params.get('rejecttitle', False)
                if rejecttitle:
                    if re.search(rejecttitle, title, re.IGNORECASE):
                        return '"' + title + '" title matched reject pattern "' + rejecttitle + '"'

            date = info_dict.get('upload_date')
            if date is not None:
                dateRange = self.params.get('daterange', DateRange())
                if date not in dateRange:
                    return f'{date_from_str(date).isoformat()} upload date is not in range {dateRange}'
            view_count = info_dict.get('view_count')
            if view_count is not None:
                min_views = self.params.get('min_views')
                if min_views is not None and view_count < min_views:
                    return 'Skipping %s, because it has not reached minimum view count (%d/%d)' % (video_title, view_count, min_views)
                max_views = self.params.get('max_views')
                if max_views is not None and view_count > max_views:
                    return 'Skipping %s, because it has exceeded the maximum view count (%d/%d)' % (video_title, view_count, max_views)
            if age_restricted(info_dict.get('age_limit'), self.params.get('age_limit')):
                return 'Skipping "%s" because it is age restricted' % video_title

            match_filter = self.params.get('match_filter')
            if match_filter is not None:
                try:
                    ret = match_filter(info_dict, incomplete=incomplete)
                except TypeError:
                    # For backward compatibility
                    ret = None if incomplete else match_filter(info_dict)
                if ret is NO_DEFAULT:
                    while True:
                        filename = self._format_screen(self.prepare_filename(info_dict), self.Styles.FILENAME)
                        reply = input(self._format_screen(
                            f'Download "{filename}"? (Y/n): ', self.Styles.EMPHASIS)).lower().strip()
                        if reply in {'y', ''}:
                            return None
                        elif reply == 'n':
                            return f'Skipping {video_title}'
                elif ret is not None:
                    return ret
            return None

        if self.in_download_archive(info_dict):
            reason = '%s has already been recorded in the archive' % video_title
            break_opt, break_err = 'break_on_existing', ExistingVideoReached
        else:
            reason = check_filter()
            break_opt, break_err = 'break_on_reject', RejectedVideoReached
        if reason is not None:
            if not silent:
                self.to_screen('[download] ' + reason)
            if self.params.get(break_opt, False):
                raise break_err()
        return reason

    @staticmethod
    def add_extra_info(info_dict, extra_info):
        '''Set the keys from extra_info in info dict if they are missing'''
        for key, value in extra_info.items():
            info_dict.setdefault(key, value)

    def extract_info(self, url, download=True, ie_key=None, extra_info=None,
                     process=True, force_generic_extractor=False):
        """
        Extract and return the information dictionary of the URL

        Arguments:
        @param url          URL to extract

        Keyword arguments:
        @param download     Whether to download videos
        @param process      Whether to resolve all unresolved references (URLs, playlist items).
                            Must be True for download to work
        @param ie_key       Use only the extractor with this key

        @param extra_info   Dictionary containing the extra values to add to the info (For internal use only)
        @force_generic_extractor  Force using the generic extractor (Deprecated; use ie_key='Generic')
        """

        if extra_info is None:
            extra_info = {}

        if not ie_key and force_generic_extractor:
            ie_key = 'Generic'

        if ie_key:
            ies = {ie_key: self._ies[ie_key]} if ie_key in self._ies else {}
        else:
            ies = self._ies

        for key, ie in ies.items():
            if not ie.suitable(url):
                continue

            if not ie.working():
                self.report_warning('The program functionality for this site has been marked as broken, '
                                    'and will probably not work.')

            temp_id = ie.get_temp_id(url)
            if temp_id is not None and self.in_download_archive({'id': temp_id, 'ie_key': key}):
                self.to_screen(f'[{key}] {temp_id}: has already been recorded in the archive')
                if self.params.get('break_on_existing', False):
                    raise ExistingVideoReached()
                break
            return self.__extract_info(url, self.get_info_extractor(key), download, extra_info, process)
        else:
            extractors_restricted = self.params.get('allowed_extractors') not in (None, ['default'])
            self.report_error(f'No suitable extractor{format_field(ie_key, None, " (%s)")} found for URL {url}',
                              tb=False if extractors_restricted else None)

    def _handle_extraction_exceptions(func):
        @functools.wraps(func)
        def wrapper(self, *args, **kwargs):
            while True:
                try:
                    return func(self, *args, **kwargs)
                except (DownloadCancelled, LazyList.IndexError, PagedList.IndexError):
                    raise
                except ReExtractInfo as e:
                    if e.expected:
                        self.to_screen(f'{e}; Re-extracting data')
                    else:
                        self.to_stderr('\r')
                        self.report_warning(f'{e}; Re-extracting data')
                    continue
                except GeoRestrictedError as e:
                    msg = e.msg
                    if e.countries:
                        msg += '\nThis video is available in %s.' % ', '.join(
                            map(ISO3166Utils.short2full, e.countries))
                    msg += '\nYou might want to use a VPN or a proxy server (with --proxy) to workaround.'
                    self.report_error(msg)
                except ExtractorError as e:  # An error we somewhat expected
                    self.report_error(str(e), e.format_traceback())
                except Exception as e:
                    if self.params.get('ignoreerrors'):
                        self.report_error(str(e), tb=encode_compat_str(traceback.format_exc()))
                    else:
                        raise
                break
        return wrapper

    def _wait_for_video(self, ie_result={}):
        if (not self.params.get('wait_for_video')
                or ie_result.get('_type', 'video') != 'video'
                or ie_result.get('formats') or ie_result.get('url')):
            return

        format_dur = lambda dur: '%02d:%02d:%02d' % timetuple_from_msec(dur * 1000)[:-1]
        last_msg = ''

        def progress(msg):
            nonlocal last_msg
            full_msg = f'{msg}\n'
            if not self.params.get('noprogress'):
                full_msg = msg + ' ' * (len(last_msg) - len(msg)) + '\r'
            elif last_msg:
                return
            self.to_screen(full_msg, skip_eol=True)
            last_msg = msg

        min_wait, max_wait = self.params.get('wait_for_video')
        diff = try_get(ie_result, lambda x: x['release_timestamp'] - time.time())
        if diff is None and ie_result.get('live_status') == 'is_upcoming':
            diff = round(random.uniform(min_wait, max_wait) if (max_wait and min_wait) else (max_wait or min_wait), 0)
            self.report_warning('Release time of video is not known')
        elif ie_result and (diff or 0) <= 0:
            self.report_warning('Video should already be available according to extracted info')
        diff = min(max(diff or 0, min_wait or 0), max_wait or float('inf'))
        self.to_screen(f'[wait] Waiting for {format_dur(diff)} - Press Ctrl+C to try now')

        wait_till = time.time() + diff
        try:
            while True:
                diff = wait_till - time.time()
                if diff <= 0:
                    progress('')
                    raise ReExtractInfo('[wait] Wait period ended', expected=True)
                progress(f'[wait] Remaining time until next attempt: {self._format_screen(format_dur(diff), self.Styles.EMPHASIS)}')
                time.sleep(1)
        except KeyboardInterrupt:
            progress('')
            raise ReExtractInfo('[wait] Interrupted by user', expected=True)
        except BaseException as e:
            if not isinstance(e, ReExtractInfo):
                self.to_screen('')
            raise

    @_handle_extraction_exceptions
    def __extract_info(self, url, ie, download, extra_info, process):
        min_sleep_interval = self.params.get('sleep_before_extract')
        if min_sleep_interval:
            max_sleep_interval = self.params.get('max_sleep_before_extract') or min_sleep_interval
            sleep_interval = random.uniform(min_sleep_interval, max_sleep_interval)
            self.to_screen(
                '[extraction] Sleeping %s seconds...' % (
                    int(sleep_interval) if sleep_interval.is_integer()
                    else '%.2f' % sleep_interval))
            time.sleep(sleep_interval)

        try:
            ie_result = ie.extract(url)
        except UserNotLive as e:
            if process:
                if self.params.get('wait_for_video'):
                    self.report_warning(e)
                self._wait_for_video()
            raise
        if ie_result is None:  # Finished already (backwards compatibility; listformats and friends should be moved here)
            self.report_warning(f'Extractor {ie.IE_NAME} returned nothing{bug_reports_message()}')
            return
        if isinstance(ie_result, list):
            # Backwards compatibility: old IE result format
            ie_result = {
                '_type': 'compat_list',
                'entries': ie_result,
            }
        if extra_info.get('original_url'):
            ie_result.setdefault('original_url', extra_info['original_url'])
        self.add_default_extra_info(ie_result, ie, url)
        if process:
            self._wait_for_video(ie_result)
            return self.process_ie_result(ie_result, download, extra_info)
        else:
            return ie_result

    def add_default_extra_info(self, ie_result, ie, url):
        if url is not None:
            self.add_extra_info(ie_result, {
                'webpage_url': url,
                'original_url': url,
            })
        webpage_url = ie_result.get('webpage_url')
        if webpage_url:
            self.add_extra_info(ie_result, {
                'webpage_url_basename': url_basename(webpage_url),
                'webpage_url_domain': get_domain(webpage_url),
            })
        if ie is not None:
            self.add_extra_info(ie_result, {
                'extractor': ie.IE_NAME,
                'extractor_key': ie.ie_key(),
            })

    def process_ie_result(self, ie_result, download=True, extra_info=None):
        """
        Take the result of the ie(may be modified) and resolve all unresolved
        references (URLs, playlist items).

        It will also download the videos if 'download'.
        Returns the resolved ie_result.
        """
        if extra_info is None:
            extra_info = {}
        result_type = ie_result.get('_type', 'video')

        if result_type in ('url', 'url_transparent'):
            ie_result['url'] = sanitize_url(
                ie_result['url'], scheme='http' if self.params.get('prefer_insecure') else 'https')
            if ie_result.get('original_url'):
                extra_info.setdefault('original_url', ie_result['original_url'])

            extract_flat = self.params.get('extract_flat', False)
            if ((extract_flat == 'in_playlist' and 'playlist' in extra_info)
                    or extract_flat is True):
                info_copy = ie_result.copy()
                ie = try_get(ie_result.get('ie_key'), self.get_info_extractor)
                if ie and not ie_result.get('id'):
                    info_copy['id'] = ie.get_temp_id(ie_result['url'])
                self.add_default_extra_info(info_copy, ie, ie_result['url'])
                self.add_extra_info(info_copy, extra_info)
                info_copy, _ = self.pre_process(info_copy)
                self._fill_common_fields(info_copy, False)
                self.__forced_printings(info_copy, self.prepare_filename(info_copy), incomplete=True)
                self._raise_pending_errors(info_copy)
                if self.params.get('force_write_download_archive', False):
                    self.record_download_archive(info_copy)
                return ie_result

        if result_type == 'video':
            self.add_extra_info(ie_result, extra_info)
            ie_result = self.process_video_result(ie_result, download=download)
            self._raise_pending_errors(ie_result)
            additional_urls = (ie_result or {}).get('additional_urls')
            if additional_urls:
                # TODO: Improve MetadataParserPP to allow setting a list
                if isinstance(additional_urls, str):
                    additional_urls = [additional_urls]
                self.to_screen(
                    '[info] %s: %d additional URL(s) requested' % (ie_result['id'], len(additional_urls)))
                self.write_debug('Additional URLs: "%s"' % '", "'.join(additional_urls))
                ie_result['additional_entries'] = [
                    self.extract_info(
                        url, download, extra_info=extra_info,
                        force_generic_extractor=self.params.get('force_generic_extractor'))
                    for url in additional_urls
                ]
            return ie_result
        elif result_type == 'url':
            # We have to add extra_info to the results because it may be
            # contained in a playlist
            return self.extract_info(
                ie_result['url'], download,
                ie_key=ie_result.get('ie_key'),
                extra_info=extra_info)
        elif result_type == 'url_transparent':
            # Use the information from the embedding page
            info = self.extract_info(
                ie_result['url'], ie_key=ie_result.get('ie_key'),
                extra_info=extra_info, download=False, process=False)

            # extract_info may return None when ignoreerrors is enabled and
            # extraction failed with an error, don't crash and return early
            # in this case
            if not info:
                return info

            exempted_fields = {'_type', 'url', 'ie_key'}
            if not ie_result.get('section_end') and ie_result.get('section_start') is None:
                # For video clips, the id etc of the clip extractor should be used
                exempted_fields |= {'id', 'extractor', 'extractor_key'}

            new_result = info.copy()
            new_result.update(filter_dict(ie_result, lambda k, v: v is not None and k not in exempted_fields))

            # Extracted info may not be a video result (i.e.
            # info.get('_type', 'video') != video) but rather an url or
            # url_transparent. In such cases outer metadata (from ie_result)
            # should be propagated to inner one (info). For this to happen
            # _type of info should be overridden with url_transparent. This
            # fixes issue from https://github.com/ytdl-org/youtube-dl/pull/11163.
            if new_result.get('_type') == 'url':
                new_result['_type'] = 'url_transparent'

            return self.process_ie_result(
                new_result, download=download, extra_info=extra_info)
        elif result_type in ('playlist', 'multi_video'):
            # Protect from infinite recursion due to recursively nested playlists
            # (see https://github.com/ytdl-org/youtube-dl/issues/27833)
            webpage_url = ie_result.get('webpage_url')  # Playlists maynot have webpage_url
            if webpage_url and webpage_url in self._playlist_urls:
                self.to_screen(
                    '[download] Skipping already downloaded playlist: %s'
                    % ie_result.get('title') or ie_result.get('id'))
                return

            self._playlist_level += 1
            self._playlist_urls.add(webpage_url)
            self._fill_common_fields(ie_result, False)
            self._sanitize_thumbnails(ie_result)
            try:
                return self.__process_playlist(ie_result, download)
            finally:
                self._playlist_level -= 1
                if not self._playlist_level:
                    self._playlist_urls.clear()
        elif result_type == 'compat_list':
            self.report_warning(
                'Extractor %s returned a compat_list result. '
                'It needs to be updated.' % ie_result.get('extractor'))

            def _fixup(r):
                self.add_extra_info(r, {
                    'extractor': ie_result.get('extractor'),
                    'webpage_url': ie_result['webpage_url'],
                    'webpage_url_basename': url_basename(ie_result['webpage_url']),
                    'webpage_url_domain': get_domain(ie_result['webpage_url']),
                    'extractor_key': ie_result['extractor_key'],
                })
                return r
            ie_result['entries'] = [
                self.process_ie_result(_fixup(r), download, extra_info)
                for r in ie_result['entries']
            ]
            return ie_result
        else:
            raise Exception('Invalid result type: %s' % result_type)

    def _ensure_dir_exists(self, path):
        if self.params.get('escape_long_names', False):
            path = split_longname(path)
        return make_dir(path, self.report_error)

    @staticmethod
    def _playlist_infodict(ie_result, strict=False, **kwargs):
        info = {
            'playlist_count': ie_result.get('playlist_count'),
            'playlist': ie_result.get('title') or ie_result.get('id'),
            'playlist_id': ie_result.get('id'),
            'playlist_title': ie_result.get('title'),
            'playlist_uploader': ie_result.get('uploader'),
            'playlist_uploader_id': ie_result.get('uploader_id'),
            **kwargs,
        }
        if strict:
            return info
        if ie_result.get('webpage_url'):
            info.update({
                'webpage_url': ie_result['webpage_url'],
                'webpage_url_basename': url_basename(ie_result['webpage_url']),
                'webpage_url_domain': get_domain(ie_result['webpage_url']),
            })
        return {
            **info,
            'playlist_index': 0,
            '__last_playlist_index': max(ie_result['requested_entries'] or (0, 0)),
            'extractor': ie_result['extractor'],
            'extractor_key': ie_result['extractor_key'],
        }

    def __process_playlist(self, ie_result, download):
        """Process each entry in the playlist"""
        assert ie_result['_type'] in ('playlist', 'multi_video')

        common_info = self._playlist_infodict(ie_result, strict=True)
        title = common_info.get('playlist') or '<Untitled>'
        if self._match_entry(common_info, incomplete=True) is not None:
            return
        self.to_screen(f'[download] Downloading {ie_result["_type"]}: {title}')

        all_entries = PlaylistEntries(self, ie_result)
        entries = orderedSet(all_entries.get_requested_items(), lazy=True)

        lazy = self.params.get('lazy_playlist')
        if lazy:
            resolved_entries, n_entries = [], 'N/A'
            ie_result['requested_entries'], ie_result['entries'] = None, None
        else:
            entries = resolved_entries = list(entries)
            n_entries = len(resolved_entries)
            ie_result['requested_entries'], ie_result['entries'] = tuple(zip(*resolved_entries)) or ([], [])
        if not ie_result.get('playlist_count'):
            # Better to do this after potentially exhausting entries
            ie_result['playlist_count'] = all_entries.get_full_count()

        extra = self._playlist_infodict(ie_result, n_entries=int_or_none(n_entries))
        ie_copy = collections.ChainMap(ie_result, extra)

        _infojson_written = False
        write_playlist_files = self.params.get('allow_playlist_files', True)
        if write_playlist_files and self.params.get('list_thumbnails'):
            self.list_thumbnails(ie_result)
        if write_playlist_files and not self.params.get('simulate'):
            _infojson_written = self._write_info_json(
                'playlist', ie_result, self.prepare_filename(ie_copy, 'pl_infojson'))
            if _infojson_written is None:
                return
            if self._write_description('playlist', ie_result,
                                       self.prepare_filename(ie_copy, 'pl_description')) is None:
                return
            # TODO: This should be passed to ThumbnailsConvertor if necessary
            self._write_thumbnails('playlist', ie_result, self.prepare_filename(ie_copy, 'pl_thumbnail'))

        if lazy:
            if self.params.get('playlistreverse') or self.params.get('playlistrandom'):
                self.report_warning('playlistreverse and playlistrandom are not supported with lazy_playlist', only_once=True)
        elif self.params.get('playlistreverse'):
            entries.reverse()
        elif self.params.get('playlistrandom'):
            random.shuffle(entries)

        self.to_screen(f'[{ie_result["extractor"]}] Playlist {title}: Downloading {n_entries} items'
                       f'{format_field(ie_result, "playlist_count", " of %s")}')

        keep_resolved_entries = self.params.get('extract_flat') != 'discard'
        if self.params.get('extract_flat') == 'discard_in_playlist':
            keep_resolved_entries = ie_result['_type'] != 'playlist'
        if keep_resolved_entries:
            self.write_debug('The information of all playlist entries will be held in memory')

        failures = 0
        max_failures = self.params.get('skip_playlist_after_errors') or float('inf')
        for i, (playlist_index, entry) in enumerate(entries):
            if lazy:
                resolved_entries.append((playlist_index, entry))
            if not entry:
                continue

            entry['__x_forwarded_for_ip'] = ie_result.get('__x_forwarded_for_ip')
            if not lazy and 'playlist-index' in self.params.get('compat_opts', []):
                playlist_index = ie_result['requested_entries'][i]

            entry_copy = collections.ChainMap(entry, {
                **common_info,
                'n_entries': int_or_none(n_entries),
                'playlist_index': playlist_index,
                'playlist_autonumber': i + 1,
            })

            if self._match_entry(entry_copy, incomplete=True) is not None:
                # For compatabilty with youtube-dl. See https://github.com/yt-dlp/yt-dlp/issues/4369
                resolved_entries[i] = (playlist_index, NO_DEFAULT)
                continue

            self.to_screen('[download] Downloading item %s of %s' % (
                self._format_screen(i + 1, self.Styles.ID), self._format_screen(n_entries, self.Styles.EMPHASIS)))

            extra.update({
                'playlist_index': playlist_index,
                'playlist_autonumber': i + 1,
            })
            entry_result = self.__process_iterable_entry(entry, download, extra)
            if not entry_result:
                failures += 1
            if failures >= max_failures:
                self.report_error(
                    f'Skipping the remaining entries in playlist "{title}" since {failures} items failed extraction')
                break
            if keep_resolved_entries:
                resolved_entries[i] = (playlist_index, entry_result)

        # Update with processed data
        ie_result['entries'] = [e for _, e in resolved_entries if e is not NO_DEFAULT]
        ie_result['requested_entries'] = [i for i, e in resolved_entries if e is not NO_DEFAULT]
        if ie_result['requested_entries'] == try_call(lambda: list(range(1, ie_result['playlist_count'] + 1))):
            # Do not set for full playlist
            ie_result.pop('requested_entries')

        # Write the updated info to json
        if _infojson_written is True and self._write_info_json(
                'updated playlist', ie_result,
                self.prepare_filename(ie_copy, 'pl_infojson'), overwrite=True) is None:
            return

        ie_result = self.run_all_pps('playlist', ie_result)
        self.to_screen(f'[download] Finished downloading playlist: {title}')
        return ie_result

    @_handle_extraction_exceptions
    def __process_iterable_entry(self, entry, download, extra_info):
        return self.process_ie_result(
            entry, download=download, extra_info=extra_info)

    def _build_format_filter(self, filter_spec):
        " Returns a function to filter the formats according to the filter_spec "

        OPERATORS = {
            '<': operator.lt,
            '<=': operator.le,
            '>': operator.gt,
            '>=': operator.ge,
            '=': operator.eq,
            '!=': operator.ne,
        }
        operator_rex = re.compile(r'''(?x)\s*
            (?P<key>width|height|tbr|abr|vbr|asr|filesize|filesize_approx|fps)\s*
            (?P<op>%s)(?P<none_inclusive>\s*\?)?\s*
            (?P<value>[0-9.]+(?:[kKmMgGtTpPeEzZyY]i?[Bb]?)?)\s*
            ''' % '|'.join(map(re.escape, OPERATORS.keys())))
        m = operator_rex.fullmatch(filter_spec)
        if m:
            try:
                comparison_value = int(m.group('value'))
            except ValueError:
                comparison_value = parse_filesize(m.group('value'))
                if comparison_value is None:
                    comparison_value = parse_filesize(m.group('value') + 'B')
                if comparison_value is None:
                    raise ValueError(
                        'Invalid value %r in format specification %r' % (
                            m.group('value'), filter_spec))
            op = OPERATORS[m.group('op')]

        if not m:
            STR_OPERATORS = {
                '=': operator.eq,
                '^=': lambda attr, value: attr.startswith(value),
                '$=': lambda attr, value: attr.endswith(value),
                '*=': lambda attr, value: value in attr,
                '~=': lambda attr, value: value.search(attr) is not None
            }
            str_operator_rex = re.compile(r'''(?x)\s*
                (?P<key>[a-zA-Z0-9._-]+)\s*
                (?P<negation>!\s*)?(?P<op>%s)\s*(?P<none_inclusive>\?\s*)?
                (?P<quote>["'])?
                (?P<value>(?(quote)(?:(?!(?P=quote))[^\\]|\\.)+|[\w.-]+))
                (?(quote)(?P=quote))\s*
                ''' % '|'.join(map(re.escape, STR_OPERATORS.keys())))
            m = str_operator_rex.fullmatch(filter_spec)
            if m:
                if m.group('op') == '~=':
                    comparison_value = re.compile(m.group('value'))
                else:
                    comparison_value = re.sub(r'''\\([\\"'])''', r'\1', m.group('value'))
                str_op = STR_OPERATORS[m.group('op')]
                if m.group('negation'):
                    op = lambda attr, value: not str_op(attr, value)
                else:
                    op = str_op

        if not m:
            raise SyntaxError('Invalid filter specification %r' % filter_spec)

        def _filter(f):
            actual_value = f.get(m.group('key'))
            if actual_value is None:
                return m.group('none_inclusive')
            return op(actual_value, comparison_value)
        return _filter

    def _check_formats(self, formats):
        for f in formats:
            self.to_screen('[info] Testing format %s' % f['format_id'])
            path = self.get_output_path('temp')
            if not self._ensure_dir_exists(f'{path}/'):
                continue
            temp_file = tempfile.NamedTemporaryFile(suffix='.tmp', delete=False, dir=path or None)
            temp_file.close()
            try:
                success, _ = self.dl(temp_file.name, f, test=True)
            except (DownloadError, OSError, ValueError) + network_exceptions:
                success = False
            finally:
                if os.path.exists(temp_file.name):
                    try:
                        os.remove(temp_file.name)
                    except OSError:
                        self.report_warning('Unable to delete temporary file "%s"' % temp_file.name)
            if success:
                yield f
            else:
                self.to_screen('[info] Unable to download format %s. Skipping...' % f['format_id'])

    def _default_format_spec(self, info_dict, download=True):

        def can_merge():
            merger = FFmpegMergerPP(self)
            return merger.available and merger.can_merge()

        prefer_best = (
            not self.params.get('simulate')
            and download
            and (
                not can_merge()
                or info_dict.get('is_live') and not self.params.get('live_from_start')
                or self.params['outtmpl']['default'] == '-'))
        compat = (
            prefer_best
            or self.params.get('allow_multiple_audio_streams', False)
            or 'format-spec' in self.params['compat_opts'])

        return (
            'best/bestvideo+bestaudio' if prefer_best
            else 'bestvideo*+bestaudio/best' if not compat
            else 'bestvideo+bestaudio/best')

    def build_format_selector(self, format_spec):
        def syntax_error(note, start):
            message = (
                'Invalid format specification: '
                '{}\n\t{}\n\t{}^'.format(note, format_spec, ' ' * start[1]))
            return SyntaxError(message)

        PICKFIRST = 'PICKFIRST'
        MERGE = 'MERGE'
        SINGLE = 'SINGLE'
        GROUP = 'GROUP'
        FormatSelector = collections.namedtuple('FormatSelector', ['type', 'selector', 'filters'])

        allow_multiple_streams = {'audio': self.params.get('allow_multiple_audio_streams', False),
                                  'video': self.params.get('allow_multiple_video_streams', False)}

        verbose = self.params.get('verbose')
        check_formats = self.params.get('check_formats') == 'selected'

        def _parse_filter(tokens):
            filter_parts = []
            for type, string, start, _, _ in tokens:
                if type == tokenize.OP and string == ']':
                    return ''.join(filter_parts)
                else:
                    filter_parts.append(string)

        def _remove_unused_ops(tokens):
            # Remove operators that we don't use and join them with the surrounding strings.
            # E.g. 'mp4' '-' 'baseline' '-' '16x9' is converted to 'mp4-baseline-16x9'
            ALLOWED_OPS = ('/', '+', ',', '(', ')')
            last_string, last_start, last_end, last_line = None, None, None, None
            for type, string, start, end, line in tokens:
                if type == tokenize.OP and string == '[':
                    if last_string:
                        yield tokenize.NAME, last_string, last_start, last_end, last_line
                        last_string = None
                    yield type, string, start, end, line
                    # everything inside brackets will be handled by _parse_filter
                    for type, string, start, end, line in tokens:
                        yield type, string, start, end, line
                        if type == tokenize.OP and string == ']':
                            break
                elif type == tokenize.OP and string in ALLOWED_OPS:
                    if last_string:
                        yield tokenize.NAME, last_string, last_start, last_end, last_line
                        last_string = None
                    yield type, string, start, end, line
                elif type in [tokenize.NAME, tokenize.NUMBER, tokenize.OP]:
                    if not last_string:
                        last_string = string
                        last_start = start
                        last_end = end
                    else:
                        last_string += string
            if last_string:
                yield tokenize.NAME, last_string, last_start, last_end, last_line

        def _parse_format_selection(tokens, inside_merge=False, inside_choice=False, inside_group=False):
            selectors = []
            current_selector = None
            for type, string, start, _, _ in tokens:
                # ENCODING is only defined in python 3.x
                if type == getattr(tokenize, 'ENCODING', None):
                    continue
                elif type in [tokenize.NAME, tokenize.NUMBER]:
                    current_selector = FormatSelector(SINGLE, string, [])
                elif type == tokenize.OP:
                    if string == ')':
                        if not inside_group:
                            # ')' will be handled by the parentheses group
                            tokens.restore_last_token()
                        break
                    elif inside_merge and string in ['/', ',']:
                        tokens.restore_last_token()
                        break
                    elif inside_choice and string == ',':
                        tokens.restore_last_token()
                        break
                    elif string == ',':
                        if not current_selector:
                            raise syntax_error('"," must follow a format selector', start)
                        selectors.append(current_selector)
                        current_selector = None
                    elif string == '/':
                        if not current_selector:
                            raise syntax_error('"/" must follow a format selector', start)
                        first_choice = current_selector
                        second_choice = _parse_format_selection(tokens, inside_choice=True)
                        current_selector = FormatSelector(PICKFIRST, (first_choice, second_choice), [])
                    elif string == '[':
                        if not current_selector:
                            current_selector = FormatSelector(SINGLE, 'best', [])
                        format_filter = _parse_filter(tokens)
                        current_selector.filters.append(format_filter)
                    elif string == '(':
                        if current_selector:
                            raise syntax_error('Unexpected "("', start)
                        group = _parse_format_selection(tokens, inside_group=True)
                        current_selector = FormatSelector(GROUP, group, [])
                    elif string == '+':
                        if not current_selector:
                            raise syntax_error('Unexpected "+"', start)
                        selector_1 = current_selector
                        selector_2 = _parse_format_selection(tokens, inside_merge=True)
                        if not selector_2:
                            raise syntax_error('Expected a selector', start)
                        current_selector = FormatSelector(MERGE, (selector_1, selector_2), [])
                    else:
                        raise syntax_error(f'Operator not recognized: "{string}"', start)
                elif type == tokenize.ENDMARKER:
                    break
            if current_selector:
                selectors.append(current_selector)
            return selectors

        def _merge(formats_pair):
            format_1, format_2 = formats_pair

            formats_info = []
            formats_info.extend(format_1.get('requested_formats', (format_1,)))
            formats_info.extend(format_2.get('requested_formats', (format_2,)))

            if not allow_multiple_streams['video'] or not allow_multiple_streams['audio']:
                get_no_more = {'video': False, 'audio': False}
                for (i, fmt_info) in enumerate(formats_info):
                    if fmt_info.get('acodec') == fmt_info.get('vcodec') == 'none':
                        formats_info.pop(i)
                        continue
                    for aud_vid in ['audio', 'video']:
                        if not allow_multiple_streams[aud_vid] and fmt_info.get(aud_vid[0] + 'codec') != 'none':
                            if get_no_more[aud_vid]:
                                formats_info.pop(i)
                                break
                            get_no_more[aud_vid] = True

            if len(formats_info) == 1:
                return formats_info[0]

            video_fmts = [fmt_info for fmt_info in formats_info if fmt_info.get('vcodec') != 'none']
            audio_fmts = [fmt_info for fmt_info in formats_info if fmt_info.get('acodec') != 'none']

            the_only_video = video_fmts[0] if len(video_fmts) == 1 else None
            the_only_audio = audio_fmts[0] if len(audio_fmts) == 1 else None

            mof = list(filter(None, try_call(lambda: self.params['merge_output_format'].split('/')) or []))
            if mof:
                # "--merge-output-format auto" to get the same behavior as yt-dlp
                # the first "auto" is skipped so you can do "auto/mp4/webm"
                if mof[0] == 'auto':
                    mof = mof[1:]
                output_ext = get_compatible_ext(
                    vcodecs=[f.get('vcodec') for f in video_fmts],
                    acodecs=[f.get('acodec') for f in audio_fmts],
                    vexts=[f['ext'] for f in video_fmts],
                    aexts=[f['ext'] for f in audio_fmts],
                    preferences=(mof or self.params.get('prefer_free_formats') and ('webm', 'mkv')))
            else:
                # if the merge was requested, force it to merge info MKV
                # if --merge-output-format is unset
                # because this is the behavior what I want
                output_ext = 'mkv'

            filtered = lambda *keys: filter(None, (traverse_obj(fmt, *keys) for fmt in formats_info))

            new_dict = {
                'requested_formats': formats_info,
                'format': '+'.join(filtered('format')),
                'format_id': '+'.join(filtered('format_id')),
                'ext': output_ext,
                'protocol': '+'.join(map(determine_protocol, formats_info)),
                'language': '+'.join(orderedSet(filtered('language'))) or None,
                'format_note': '+'.join(orderedSet(filtered('format_note'))) or None,
                'filesize_approx': sum(filtered('filesize', 'filesize_approx')) or None,
                'tbr': sum(filtered('tbr', 'vbr', 'abr')),
            }

            if the_only_video:
                new_dict.update({
                    'width': the_only_video.get('width'),
                    'height': the_only_video.get('height'),
                    'resolution': the_only_video.get('resolution') or self.format_resolution(the_only_video),
                    'fps': the_only_video.get('fps'),
                    'dynamic_range': the_only_video.get('dynamic_range'),
                    'vcodec': the_only_video.get('vcodec'),
                    'vbr': the_only_video.get('vbr'),
                    'stretched_ratio': the_only_video.get('stretched_ratio'),
                    'aspect_ratio': the_only_video.get('aspect_ratio'),
                })

            if the_only_audio:
                new_dict.update({
                    'acodec': the_only_audio.get('acodec'),
                    'abr': the_only_audio.get('abr'),
                    'asr': the_only_audio.get('asr'),
                    'audio_channels': the_only_audio.get('audio_channels')
                })

            return new_dict

        def _check_formats(formats):
            if not check_formats:
                yield from formats
                return
            yield from self._check_formats(formats)

        def _build_selector_function(selector):
            if isinstance(selector, list):  # ,
                fs = [_build_selector_function(s) for s in selector]

                def selector_function(ctx):
                    for f in fs:
                        yield from f(ctx)
                return selector_function

            elif selector.type == GROUP:  # ()
                selector_function = _build_selector_function(selector.selector)

            elif selector.type == PICKFIRST:  # /
                fs = [_build_selector_function(s) for s in selector.selector]

                def selector_function(ctx):
                    for f in fs:
                        picked_formats = list(f(ctx))
                        if picked_formats:
                            return picked_formats
                    return []

            elif selector.type == MERGE:  # +
                selector_1, selector_2 = map(_build_selector_function, selector.selector)

                def selector_function(ctx):
                    for pair in itertools.product(selector_1(ctx), selector_2(ctx)):
                        yield _merge(pair)

            elif selector.type == SINGLE:  # atom
                format_spec = selector.selector or 'best'

                # TODO: Add allvideo, allaudio etc by generalizing the code with best/worst selector
                if format_spec == 'all':
                    def selector_function(ctx):
                        yield from _check_formats(ctx['formats'][::-1])
                elif format_spec == 'mergeall':
                    def selector_function(ctx):
                        formats = list(_check_formats(
                            f for f in ctx['formats'] if f.get('vcodec') != 'none' or f.get('acodec') != 'none'))
                        if not formats:
                            return
                        merged_format = formats[-1]
                        for f in formats[-2::-1]:
                            merged_format = _merge((merged_format, f))
                        yield merged_format

                else:
                    format_fallback, seperate_fallback, format_reverse, format_idx = False, None, True, 1
                    mobj = re.match(
                        r'(?P<bw>best|worst|b|w)(?P<type>video|audio|v|a)?(?P<mod>\*)?(?:\.(?P<n>[1-9]\d*))?$',
                        format_spec)
                    if mobj is not None:
                        format_idx = int_or_none(mobj.group('n'), default=1)
                        format_reverse = mobj.group('bw')[0] == 'b'
                        format_type = (mobj.group('type') or [None])[0]
                        not_format_type = {'v': 'a', 'a': 'v'}.get(format_type)
                        format_modified = mobj.group('mod') is not None

                        format_fallback = not format_type and not format_modified  # for b, w
                        _filter_f = (
                            (lambda f: f.get('%scodec' % format_type) != 'none')
                            if format_type and format_modified  # bv*, ba*, wv*, wa*
                            else (lambda f: f.get('%scodec' % not_format_type) == 'none')
                            if format_type  # bv, ba, wv, wa
                            else (lambda f: f.get('vcodec') != 'none' and f.get('acodec') != 'none')
                            if not format_modified  # b, w
                            else lambda f: True)  # b*, w*
                        filter_f = lambda f: _filter_f(f) and (
                            f.get('vcodec') != 'none' or f.get('acodec') != 'none')
                    else:
                        if format_spec in self._format_selection_exts['audio']:
                            filter_f = lambda f: f.get('ext') == format_spec and f.get('acodec') != 'none'
                        elif format_spec in self._format_selection_exts['video']:
                            filter_f = lambda f: f.get('ext') == format_spec and f.get('acodec') != 'none' and f.get('vcodec') != 'none'
                            seperate_fallback = lambda f: f.get('ext') == format_spec and f.get('vcodec') != 'none'
                        elif format_spec in self._format_selection_exts['storyboards']:
                            filter_f = lambda f: f.get('ext') == format_spec and f.get('acodec') == 'none' and f.get('vcodec') == 'none'
                        else:
                            filter_f = lambda f: f.get('format_id') == format_spec  # id

                    def selector_function(ctx):
                        formats = list(ctx['formats'])
                        matches = list(filter(filter_f, formats)) if filter_f is not None else formats
                        if not matches:
                            if format_fallback and ctx['incomplete_formats']:
                                # for extractors with incomplete formats (audio only (soundcloud)
                                # or video only (imgur)) best/worst will fallback to
                                # best/worst {video,audio}-only format
                                matches = formats
                            elif seperate_fallback and not ctx['has_merged_format']:
                                # for compatibility with youtube-dl when there is no pre-merged format
                                matches = list(filter(seperate_fallback, formats))
                        matches = LazyList(_check_formats(matches[::-1 if format_reverse else 1]))
                        try:
                            yield matches[format_idx - 1]
                        except LazyList.IndexError:
                            return

            filters = [self._build_format_filter(f) for f in selector.filters]

            def final_selector(ctx):
                ctx_copy = dict(ctx)
                for _filter in filters:
                    ctx_copy['formats'] = list(filter(_filter, ctx_copy['formats']))
                return selector_function(ctx_copy)
            return final_selector

        def _visit_selectors(selector):
            """
            Selector tree visitor. Only used when -Fv is set
            This yields selectors including non-SINGLE ones, but then it won't be visitor anymore
            """
            if isinstance(selector, list):  # ,
                for n in selector:
                    yield from _visit_selectors(n)

            elif selector.type == GROUP:  # ()
                yield selector
                yield from _visit_selectors(selector.selector)
            elif selector.type == PICKFIRST:  # /
                yield selector
                for n in selector.selector:
                    yield from _visit_selectors(n)
            elif selector.type == MERGE:  # +
                yield selector
                for n in selector.selector:
                    yield from _visit_selectors(n)
            elif selector.type == SINGLE:  # atom
                yield selector

        stream = io.BytesIO(format_spec.encode())
        try:
            tokens = list(_remove_unused_ops(tokenize.tokenize(stream.readline)))
        except tokenize.TokenError:
            raise syntax_error('Missing closing/opening brackets or parenthesis', (0, len(format_spec)))

        class TokenIterator:
            def __init__(self, tokens):
                self.tokens = tokens
                self.counter = 0

            def __iter__(self):
                return self

            def __next__(self):
                if self.counter >= len(self.tokens):
                    raise StopIteration()
                value = self.tokens[self.counter]
                self.counter += 1
                return value

            next = __next__

            def restore_last_token(self):
                self.counter -= 1

        parsed_selector = _parse_format_selection(iter(TokenIterator(tokens)))
        final_selector_func = _build_selector_function(parsed_selector)
        if verbose:
            # perform format debugging when -Fv
            all_single_selectors = list(filter(lambda x: x.type == SINGLE, _visit_selectors(parsed_selector)))
            final_selector_func.selectors = list(zip(all_single_selectors, map(_build_selector_function, all_single_selectors)))
        return final_selector_func

    def _calc_headers(self, info_dict):
        res = merge_headers(self.params['http_headers'], info_dict.get('http_headers') or {})

        cookies = self._calc_cookies(info_dict['url'])
        if cookies:
            res['Cookie'] = cookies

        if 'X-Forwarded-For' not in res:
            x_forwarded_for_ip = info_dict.get('__x_forwarded_for_ip')
            if x_forwarded_for_ip:
                res['X-Forwarded-For'] = x_forwarded_for_ip

        return res

    def _calc_cookies(self, url):
        pr = sanitized_Request(url)
        self.cookiejar.add_cookie_header(pr)
        return pr.get_header('Cookie')

    def _sort_thumbnails(self, thumbnails):
        thumbnails.sort(key=lambda t: (
            t.get('preference') if t.get('preference') is not None else -1,
            t.get('width') if t.get('width') is not None else -1,
            t.get('height') if t.get('height') is not None else -1,
            t.get('id') if t.get('id') is not None else '',
            t.get('url')))

    def _sanitize_thumbnails(self, info_dict):
        thumbnails = info_dict.get('thumbnails')
        if thumbnails is None:
            thumbnail = info_dict.get('thumbnail')
            if thumbnail:
                info_dict['thumbnails'] = thumbnails = [{'url': thumbnail}]
        if not thumbnails:
            return

        def check_thumbnails(thumbnails):
            for t in thumbnails:
                self.to_screen(f'[info] Testing thumbnail {t["id"]}')
                try:
                    self.urlopen(HEADRequest(t['url']))
                except network_exceptions as err:
                    self.to_screen(f'[info] Unable to connect to thumbnail {t["id"]} URL {t["url"]!r} - {err}. Skipping...')
                    continue
                yield t

        self._sort_thumbnails(thumbnails)
        for i, t in enumerate(thumbnails):
            if t.get('id') is None:
                t['id'] = '%d' % i
            if t.get('width') and t.get('height'):
                t['resolution'] = '%dx%d' % (t['width'], t['height'])
            t['url'] = sanitize_url(t['url'])

        if self.params.get('check_formats') is True:
            info_dict['thumbnails'] = LazyList(check_thumbnails(thumbnails[::-1]), reverse=True)
        else:
            info_dict['thumbnails'] = thumbnails

    def _fill_common_fields(self, info_dict, final=True):
        # TODO: move sanitization here
        if final:
            title = info_dict.get('title', NO_DEFAULT)
            if title is NO_DEFAULT:
                raise ExtractorError('Missing "title" field in extractor result',
                                     video_id=info_dict['id'], ie=info_dict['extractor'])
            info_dict['fulltitle'] = title
            if not title:
                if title == '':
                    self.write_debug('Extractor gave empty title. Creating a generic title')
                else:
                    self.report_warning('Extractor failed to obtain "title". Creating a generic title instead')
                info_dict['title'] = f'{info_dict["extractor"].replace(":", "-")} video #{info_dict["id"]}'

        if info_dict.get('duration') is not None:
            info_dict['duration_string'] = formatSeconds(info_dict['duration'])

        for ts_key, date_key in (
                ('timestamp', 'upload_date'),
                ('release_timestamp', 'release_date'),
                ('modified_timestamp', 'modified_date'),
        ):
            if info_dict.get(date_key) is None and info_dict.get(ts_key) is not None:
                # Working around out-of-range timestamp values (e.g. negative ones on Windows,
                # see http://bugs.python.org/issue1646728)
                with contextlib.suppress(ValueError, OverflowError, OSError):
                    upload_date = datetime.datetime.utcfromtimestamp(info_dict[ts_key])
                    info_dict[date_key] = upload_date.strftime('%Y%m%d')

        live_keys = ('is_live', 'was_live')
        live_status = info_dict.get('live_status')
        if live_status is None:
            for key in live_keys:
                if info_dict.get(key) is False:
                    continue
                if info_dict.get(key):
                    live_status = key
                break
            if all(info_dict.get(key) is False for key in live_keys):
                live_status = 'not_live'
        if live_status:
            info_dict['live_status'] = live_status
            for key in live_keys:
                if info_dict.get(key) is None:
                    info_dict[key] = (live_status == key)
        if live_status == 'post_live':
            info_dict['was_live'] = True

        # Auto generate title fields corresponding to the *_number fields when missing
        # in order to always have clean titles. This is very common for TV series.
        for field in ('chapter', 'season', 'episode'):
            if final and info_dict.get('%s_number' % field) is not None and not info_dict.get(field):
                info_dict[field] = '%s %d' % (field.capitalize(), info_dict['%s_number' % field])

    def _raise_pending_errors(self, info):
        err = info.pop('__pending_error', None)
        if err:
            self.report_error(err, tb=False)

    def process_video_result(self, info_dict, download=True):
        assert info_dict.get('_type', 'video') == 'video'
        self._num_videos += 1

        if 'id' not in info_dict:
            raise ExtractorError('Missing "id" field in extractor result', ie=info_dict['extractor'])
        elif not info_dict.get('id'):
            raise ExtractorError('Extractor failed to obtain "id"', ie=info_dict['extractor'])

        def report_force_conversion(field, field_not, conversion):
            self.report_warning(
                '"%s" field is not %s - forcing %s conversion, there is an error in extractor'
                % (field, field_not, conversion))

        def sanitize_string_field(info, string_field):
            field = info.get(string_field)
            if field is None or isinstance(field, str):
                return
            report_force_conversion(string_field, 'a string', 'string')
            info[string_field] = str(field)

        def sanitize_numeric_fields(info):
            for numeric_field in self._NUMERIC_FIELDS:
                field = info.get(numeric_field)
                if field is None or isinstance(field, (int, float)):
                    continue
                report_force_conversion(numeric_field, 'numeric', 'int')
                info[numeric_field] = int_or_none(field)

        sanitize_string_field(info_dict, 'id')
        sanitize_numeric_fields(info_dict)
        if info_dict.get('section_end') and info_dict.get('section_start') is not None:
            info_dict['duration'] = round(info_dict['section_end'] - info_dict['section_start'], 3)
        if (info_dict.get('duration') or 0) <= 0 and info_dict.pop('duration', None):
            self.report_warning('"duration" field is negative, there is an error in extractor')

        chapters = info_dict.get('chapters') or []
        if chapters and chapters[0].get('start_time'):
            chapters.insert(0, {'start_time': 0})

        dummy_chapter = {'end_time': 0, 'start_time': info_dict.get('duration')}
        for idx, (prev, current, next_) in enumerate(zip(
                (dummy_chapter, *chapters), chapters, (*chapters[1:], dummy_chapter)), 1):
            if current.get('start_time') is None:
                current['start_time'] = prev.get('end_time')
            if not current.get('end_time'):
                current['end_time'] = next_.get('start_time')
            if not current.get('title'):
                current['title'] = f'<Untitled Chapter {idx}>'

        if 'playlist' not in info_dict:
            # It isn't part of a playlist
            info_dict['playlist'] = None
            info_dict['playlist_index'] = None

        self._sanitize_thumbnails(info_dict)

        thumbnail = info_dict.get('thumbnail')
        thumbnails = info_dict.get('thumbnails')
        if thumbnail:
            info_dict['thumbnail'] = sanitize_url(thumbnail)
        elif thumbnails:
            info_dict['thumbnail'] = thumbnails[-1]['url']

        if info_dict.get('display_id') is None and 'id' in info_dict:
            info_dict['display_id'] = info_dict['id']

        self._fill_common_fields(info_dict)

        for cc_kind in ('subtitles', 'automatic_captions'):
            cc = info_dict.get(cc_kind)
            if cc:
                for _, subtitle in cc.items():
                    for subtitle_format in subtitle:
                        if subtitle_format.get('url'):
                            subtitle_format['url'] = sanitize_url(subtitle_format['url'])
                        if subtitle_format.get('ext') is None:
                            subtitle_format['ext'] = determine_ext(subtitle_format['url']).lower()

        automatic_captions = info_dict.get('automatic_captions')
        subtitles = info_dict.get('subtitles')

        info_dict['requested_subtitles'] = self.process_subtitles(
            info_dict['id'], subtitles, automatic_captions)

        formats = self._get_formats(info_dict)

        # or None ensures --clean-infojson removes it
        info_dict['_has_drm'] = any(f.get('has_drm') for f in formats) or None
        if not self.params.get('allow_unplayable_formats'):
            formats = [f for f in formats if not f.get('has_drm')]

        if formats and all(f.get('acodec') == f.get('vcodec') == 'none' for f in formats):
            self.report_warning(
                f'{"This video is DRM protected and " if info_dict["_has_drm"] else ""}'
                'only images are available for download. Use --list-formats to see them'.capitalize())

        get_from_start = not info_dict.get('is_live') or bool(self.params.get('live_from_start'))
        if not get_from_start:
            info_dict['title'] += ' ' + datetime.datetime.now().strftime('%Y-%m-%d %H:%M')
        if info_dict.get('is_live') and formats:
            formats = [f for f in formats if bool(f.get('is_from_start')) == get_from_start]
            if get_from_start and not formats:
                self.raise_no_formats(info_dict, msg=(
                    '--live-from-start is passed, but there are no formats that can be downloaded from the start. '
                    'If you want to download from the current time, use --no-live-from-start'))

        def is_wellformed(f):
            url = f.get('url')
            if not url:
                self.report_warning(
                    '"url" field is missing or empty - skipping format, '
                    'there is an error in extractor')
                return False
            if isinstance(url, bytes):
                sanitize_string_field(f, 'url')
            return True

        # Filter out malformed formats for better extraction robustness
        formats = list(filter(is_wellformed, formats or []))

        if not formats:
            self.raise_no_formats(info_dict)

        formats_dict = {}

        # We check that all the formats have the format and format_id fields
        for i, format in enumerate(formats):
            sanitize_string_field(format, 'format_id')
            sanitize_numeric_fields(format)
            format['url'] = sanitize_url(format['url'])
            if not format.get('format_id'):
                format['format_id'] = str(i)
            else:
                # Sanitize format_id from characters used in format selector expression
                format['format_id'] = re.sub(r'[\s,/+\[\]()]', '_', format['format_id'])
            format_id = format['format_id']
            if format_id not in formats_dict:
                formats_dict[format_id] = []
            formats_dict[format_id].append(format)

        # Make sure all formats have unique format_id
        common_exts = set(itertools.chain(*self._format_selection_exts.values()))
        for format_id, ambiguous_formats in formats_dict.items():
            ambigious_id = len(ambiguous_formats) > 1
            for i, format in enumerate(ambiguous_formats):
                if ambigious_id:
                    format['format_id'] = '%s-%d' % (format_id, i)
                if format.get('ext') is None:
                    format['ext'] = determine_ext(format['url']).lower()
                # Ensure there is no conflict between id and ext in format selection
                # See https://github.com/yt-dlp/yt-dlp/issues/1282
                if format['format_id'] != format['ext'] and format['format_id'] in common_exts:
                    format['format_id'] = 'f%s' % format['format_id']

        for i, format in enumerate(formats):
            if format.get('format') is None:
                format['format'] = '{id} - {res}{note}'.format(
                    id=format['format_id'],
                    res=self.format_resolution(format),
                    note=format_field(format, 'format_note', ' (%s)'),
                )
            if format.get('protocol') is None:
                format['protocol'] = determine_protocol(format)
            if format.get('resolution') is None:
                format['resolution'] = self.format_resolution(format, default=None)
            if format.get('dynamic_range') is None and format.get('vcodec') != 'none':
                format['dynamic_range'] = 'SDR'
            if format.get('aspect_ratio') is None:
                format['aspect_ratio'] = try_call(lambda: round(format['width'] / format['height'], 2))
            if (info_dict.get('duration') and format.get('tbr')
                    and not format.get('filesize') and not format.get('filesize_approx')):
                format['filesize_approx'] = int(info_dict['duration'] * format['tbr'] * (1024 / 8))

            # Add HTTP headers, so that external programs can use them from the
            # json output
            full_format_info = info_dict.copy()
            full_format_info.update(format)
            format['http_headers'] = self._calc_headers(full_format_info)
        # Remove private housekeeping stuff
        if '__x_forwarded_for_ip' in info_dict:
            del info_dict['__x_forwarded_for_ip']

        if self.params.get('check_formats') is True:
            formats = LazyList(self._check_formats(formats[::-1]), reverse=True)

        if not formats or formats[0] is not info_dict:
            # only set the 'formats' fields if the original info_dict list them
            # otherwise we end up with a circular reference, the first (and unique)
            # element in the 'formats' field in info_dict is info_dict itself,
            # which can't be exported to json
            info_dict['formats'] = formats

        info_dict, _ = self.pre_process(info_dict)

        if self._match_entry(info_dict, incomplete=self._format_fields) is not None:
            return info_dict

        self.post_extract(info_dict)
        info_dict, _ = self.pre_process(info_dict, 'after_filter')

        # The pre-processors may have modified the formats
        formats = self._get_formats(info_dict)
        format_selector = None

        def fms():
            nonlocal format_selector
            if format_selector:
                return format_selector
            # NOTE: be careful at list_formats
            format_selector = self.format_selector
            if format_selector == '-':
                # cancel format selector compilation and wipe cache
                format_selector = None
                return None
            if format_selector is None:
                req_format = self._default_format_spec(info_dict, download=download)
                self.write_debug('Default format spec: %s' % req_format)
                format_selector = self.build_format_selector(req_format)
            return format_selector

        list_only = self.params.get('simulate') == 'list_only'
        interactive_format_selection = not list_only and self.format_selector == '-'
        if self.params.get('list_thumbnails'):
            self.list_thumbnails(info_dict)
        if self.params.get('listsubtitles'):
            if 'automatic_captions' in info_dict:
                self.list_subtitles(
                    info_dict['id'], automatic_captions, 'automatic captions')
            self.list_subtitles(info_dict['id'], subtitles, 'subtitles')
        if self.params.get('listformats') or interactive_format_selection:
            self.list_formats(info_dict, fms())
        if list_only:
            # Without this printing, -F --print-json will not work
            self.__forced_printings(info_dict, self.prepare_filename(info_dict), incomplete=True)
            return info_dict

        while True:
            if interactive_format_selection:
                req_format = input(
                    self._format_screen('\nEnter format selector: ', self.Styles.EMPHASIS))
                try:
                    format_selector = self.build_format_selector(req_format)
                except SyntaxError as err:
                    self.report_error(err, tb=False, is_error=False)
                    continue

            formats_to_download = list(fms()({
                'formats': formats,
                'has_merged_format': any('none' not in (f.get('acodec'), f.get('vcodec')) for f in formats),
                'incomplete_formats': (
                    # All formats are video-only or
                    all(f.get('vcodec') != 'none' and f.get('acodec') == 'none' for f in formats)
                    # all formats are audio-only
                    or all(f.get('vcodec') == 'none' and f.get('acodec') != 'none' for f in formats)),
            }))
            if interactive_format_selection and not formats_to_download:
                self.report_error('Requested format is not available', tb=False, is_error=False)
                continue
            break

        if not formats_to_download:
            if not self.params.get('ignore_no_formats_error'):
                raise ExtractorError(
                    'Requested format is not available. Use --list-formats for a list of available formats',
                    expected=True, video_id=info_dict['id'], ie=info_dict['extractor'])
            self.report_warning('Requested format is not available')
            # Process what we can, even without any available formats.
            formats_to_download = [{}]

        requested_ranges = tuple(self.params.get('download_ranges', lambda *_: [{}])(info_dict, self))
        best_format, downloaded_formats = formats_to_download[-1], []
        if download:
            if best_format and requested_ranges:
                def to_screen(*msg):
                    self.to_screen(f'[info] {info_dict["id"]}: {" ".join(", ".join(variadic(m)) for m in msg)}')

                to_screen(f'Downloading {len(formats_to_download)} format(s):',
                          (f['format_id'] for f in formats_to_download))
                if requested_ranges != ({}, ):
                    to_screen(f'Downloading {len(requested_ranges)} time ranges:',
                              (f'{c["start_time"]:.1f}-{c["end_time"]:.1f}' for c in requested_ranges))
            max_downloads_reached = False

            for fmt, chapter in itertools.product(formats_to_download, requested_ranges):
                new_info = self._copy_infodict(info_dict)
                new_info.update(fmt)
                offset, duration = info_dict.get('section_start') or 0, info_dict.get('duration') or float('inf')
                end_time = offset + min(chapter.get('end_time', duration), duration)
                if chapter or offset:
                    new_info.update({
                        'section_start': offset + chapter.get('start_time', 0),
                        # duration may not be accurate. So allow deviations <1sec
                        'section_end': end_time if end_time <= offset + duration + 1 else None,
                        'section_title': chapter.get('title'),
                        'section_number': chapter.get('index'),
                    })
                downloaded_formats.append(new_info)
                try:
                    self.process_info(new_info)
                except MaxDownloadsReached:
                    max_downloads_reached = True
                self._raise_pending_errors(new_info)
                # Remove copied info
                for key, val in tuple(new_info.items()):
                    if info_dict.get(key) == val:
                        new_info.pop(key)
                if max_downloads_reached:
                    break

            write_archive = {f.get('__write_download_archive', False) for f in downloaded_formats}
            assert write_archive.issubset({True, False, 'ignore'})
            if True in write_archive and False not in write_archive:
                self.record_download_archive(info_dict)

            info_dict['requested_downloads'] = downloaded_formats
            info_dict = self.run_all_pps('after_video', info_dict)
            if max_downloads_reached:
                raise MaxDownloadsReached()

        # We update the info dict with the selected best quality format (backwards compatibility)
        info_dict.update(best_format)
        return info_dict

    def process_subtitles(self, video_id, normal_subtitles, automatic_captions):
        """Select the requested subtitles and their format"""
        available_subs, normal_sub_langs = {}, []
        if normal_subtitles and self.params.get('writesubtitles'):
            available_subs.update(normal_subtitles)
            normal_sub_langs = tuple(normal_subtitles.keys())
        if automatic_captions and self.params.get('writeautomaticsub'):
            for lang, cap_info in automatic_captions.items():
                if lang not in available_subs:
                    available_subs[lang] = cap_info

        if not available_subs or (
                not self.params.get('writesubtitles')
                and not self.params.get('writeautomaticsub')):
            return None

        all_sub_langs = tuple(available_subs.keys())
        if self.params.get('allsubtitles', False):
            requested_langs = all_sub_langs
        elif self.params.get('subtitleslangs', False):
            try:
                requested_langs = orderedSet_from_options(
                    self.params.get('subtitleslangs'), {'all': all_sub_langs}, use_regex=True)
            except re.error as e:
                raise ValueError(f'Wrong regex for subtitlelangs: {e.pattern}')
        elif normal_sub_langs:
            requested_langs = ['en'] if 'en' in normal_sub_langs else normal_sub_langs[:1]
        else:
            requested_langs = ['en'] if 'en' in all_sub_langs else all_sub_langs[:1]
        if requested_langs:
            self.to_screen(f'[info] {video_id}: Downloading subtitles: {", ".join(requested_langs)}')

        formats_query = self.params.get('subtitlesformat', 'best')
        formats_preference = formats_query.split('/') if formats_query else []
        subs = {}
        for lang in requested_langs:
            formats = available_subs.get(lang)
            if formats is None:
                self.report_warning(f'{lang} subtitles not available for {video_id}')
                continue
            for ext in formats_preference:
                if ext == 'best':
                    f = formats[-1]
                    break
                matches = list(filter(lambda f: f['ext'] == ext, formats))
                if matches:
                    f = matches[-1]
                    break
            else:
                f = formats[-1]
                self.report_warning(
                    'No subtitle format found matching "%s" for language %s, '
                    'using %s' % (formats_query, lang, f['ext']))
            subs[lang] = f
        return subs

    def _forceprint(self, key, info_dict):
        if info_dict is None:
            return
        info_copy = info_dict.copy()
        info_copy['formats_table'] = self.render_formats_table(info_dict)
        info_copy['thumbnails_table'] = self.render_thumbnails_table(info_dict)
        info_copy['subtitles_table'] = self.render_subtitles_table(info_dict.get('id'), info_dict.get('subtitles'))
        info_copy['automatic_captions_table'] = self.render_subtitles_table(info_dict.get('id'), info_dict.get('automatic_captions'))

        def format_tmpl(tmpl):
            mobj = re.fullmatch(r'([\w.:,]|-\d|(?P<dict>{([\w.:,]|-\d)+}))+=?', tmpl)
            if not mobj:
                return tmpl

            fmt = '%({})s'
            if tmpl.startswith('{'):
                tmpl = f'.{tmpl}'
            if tmpl.endswith('='):
                tmpl, fmt = tmpl[:-1], '{0} = %({0})#j'
            return '\n'.join(map(fmt.format, [tmpl] if mobj.group('dict') else tmpl.split(',')))

        for tmpl in self.params['forceprint'].get(key, []):
            self.to_stdout(self.evaluate_outtmpl(format_tmpl(tmpl), info_copy))

        for tmpl, file_tmpl in self.params['print_to_file'].get(key, []):
            filename = self.prepare_filename(info_dict, outtmpl=file_tmpl)
            tmpl = format_tmpl(tmpl)
            self.to_screen(f'[info] Writing {tmpl!r} to: {filename}')
            if self._ensure_dir_exists(filename):
                with open(filename, 'a', encoding='utf-8') as f:
                    f.write(self.evaluate_outtmpl(tmpl, info_copy) + '\n')

    def __forced_printings(self, info_dict, filename, incomplete):
        def print_mandatory(field, actual_field=None):
            if actual_field is None:
                actual_field = field
            if (self.params.get('force%s' % field, False)
                    and (not incomplete or info_dict.get(actual_field) is not None)):
                self.to_stdout(info_dict[actual_field])

        def print_optional(field):
            if (self.params.get('force%s' % field, False)
                    and info_dict.get(field) is not None):
                self.to_stdout(info_dict[field])

        info_dict = info_dict.copy()
        if filename is not None:
            info_dict['filename'] = filename
        if info_dict.get('requested_formats') is not None:
            # For RTMP URLs, also include the playpath
            info_dict['urls'] = '\n'.join(f['url'] + f.get('play_path', '') for f in info_dict['requested_formats'])
        elif info_dict.get('url'):
            info_dict['urls'] = info_dict['url'] + info_dict.get('play_path', '')

        if (self.params.get('forcejson')
                or self.params['forceprint'].get('video')
                or self.params['print_to_file'].get('video')):
            self.post_extract(info_dict)
        self._forceprint('video', info_dict)

        print_mandatory('title')
        print_mandatory('id')
        print_mandatory('url', 'urls')
        print_optional('thumbnail')
        print_optional('description')
        print_optional('filename')
        if self.params.get('forceduration') and info_dict.get('duration') is not None:
            self.to_stdout(formatSeconds(info_dict['duration']))
        print_mandatory('format')

        if self.params.get('printjsontypes', False):
            self.to_stdout('\n'.join(dig_object_type(info_dict)))

        if self.params.get('forcejson'):
            self.to_stdout(json.dumps(self.sanitize_info(info_dict)))

    def dl(self, name, info, subtitle=False, test=False):
        if not info.get('url'):
            self.raise_no_formats(info, True)

        if test:
            verbose = self.params.get('verbose')
            params = {
                'test': True,
                'quiet': self.params.get('quiet') or not verbose,
                'verbose': verbose,
                'noprogress': not verbose,
                'nopart': True,
                'skip_unavailable_fragments': False,
                'keep_fragments': False,
                'overwrites': True,
                '_no_ytdl_file': True,
            }
        else:
            params = self.params
        fd = get_suitable_downloader(info, params, to_stdout=(name == '-'))(self, params)
        if not test:
            for ph in self._progress_hooks:
                fd.add_progress_hook(ph)
            urls = '", "'.join(
                (f['url'].split(',')[0] + ',<data>' if f['url'].startswith('data:') else f['url'])
                for f in info.get('requested_formats', []) or [info])
            self.write_debug(f'Invoking {fd.FD_NAME} downloader on "{urls}"')

        # Note: Ideally info should be a deep-copied so that hooks cannot modify it.
        # But it may contain objects that are not deep-copyable
        new_info = self._copy_infodict(info)
        if new_info.get('http_headers') is None:
            new_info['http_headers'] = self._calc_headers(new_info)
        return fd.download(name, new_info, subtitle)

    def existing_file(self, filepaths, *, default_overwrite=True):
        existing_files = list(filter(os.path.exists, orderedSet(filepaths)))
        if existing_files and not self.params.get('overwrites', default_overwrite):
            return existing_files[0]

        for file in existing_files:
            self.report_file_delete(file)
            self.remove(file)
        return None

    def __process_info_lock(func):
        @functools.wraps(func)
        def process_info(self: 'YoutubeDL', info_dict):
            unlock_file = True
            try:
                self.lock_file(info_dict)
                func(self, info_dict)
            except ExclusivelyLockedError:
                self.report_warning('being downloaded in other process; skipping')
                unlock_file = False
            finally:
                if unlock_file:
                    self.unlock_file(info_dict)

        return process_info

    def __fd(stream_indexing=None):
        def _inner(func):
            def wrapper(self: 'YoutubeDL', *args, **kwargs):
                result = func(self, *args, **kwargs)
                if stream_indexing is not None:
                    self._opened_streams.append(result[stream_indexing])
                else:
                    self._opened_streams.append(result)
                return result
            return wrapper
        return _inner

    def clean_fd(self):
        streams = list(x for x in self._opened_streams if not getattr(x, 'closed', False))
        self._opened_streams[:] = []
        if not streams:
            return
        self.write_debug(f'Cleaning up {len(streams)} streams')
        for st in streams:
            if not st:
                continue
            try:
                st.close()
            except BaseException:
                pass

    def __clean_fd(func):
        @functools.wraps(func)
        def wrapper(self: 'YoutubeDL', *args, **kwargs):
            try:
                return func(self, *args, **kwargs)
            finally:
                self.clean_fd()

        return wrapper

    @__process_info_lock
    @__clean_fd
    def process_info(self, info_dict):
        """Process a single resolved IE result. (Modifies it in-place)"""

        assert info_dict.get('_type', 'video') == 'video'
        original_infodict = info_dict

        if 'format' not in info_dict and 'ext' in info_dict:
            info_dict['format'] = info_dict['ext']

<<<<<<< HEAD
        if info_dict.get('ext') == 'mp4' and info_dict.get('is_live', False) and self.params.get('live_download_mkv', False):
            info_dict['format'] = info_dict['ext'] = 'mkv'
            if info_dict['protocol'] not in LDM_EXCEPTIONS:
                info_dict['protocol'] = 'live_ffmpeg'

        # This is mostly just for backward compatibility of process_info
        # As a side-effect, this allows for format-specific filters
=======
>>>>>>> 105bfd90
        if self._match_entry(info_dict) is not None:
            info_dict['__write_download_archive'] = 'ignore'
            return

        # Does nothing under normal operation - for backward compatibility of process_info
        self.post_extract(info_dict)
        self._num_downloads += 1

        # info_dict['_filename'] needs to be set for backward compatibility
        info_dict['_filename'] = full_filename = self.prepare_filename(info_dict, warn=True)
        temp_filename = self.prepare_filename(info_dict, 'temp')
        files_to_move = {}

        # Forced printings
        self.__forced_printings(info_dict, full_filename, incomplete=('format' not in info_dict))

        def check_max_downloads():
            if self._num_downloads >= float(self.params.get('max_downloads') or 'inf'):
                raise MaxDownloadsReached()

        if self.params.get('simulate'):
            info_dict['__write_download_archive'] = self.params.get('force_write_download_archive')
            check_max_downloads()
            return

        if full_filename is None:
            return
        if not self._ensure_dir_exists(encodeFilename(full_filename)):
            return
        if not self._ensure_dir_exists(encodeFilename(temp_filename)):
            return

        if self._write_description('video', info_dict,
                                   self.prepare_filename(info_dict, 'description')) is None:
            return

        sub_files = self._write_subtitles(info_dict, temp_filename)
        if sub_files is None:
            return
        files_to_move.update(dict(sub_files))

        thumb_files = self._write_thumbnails(
            'video', info_dict, temp_filename, self.prepare_filename(info_dict, 'thumbnail'))
        if thumb_files is None:
            return
        files_to_move.update(dict(thumb_files))

        infofn = self.prepare_filename(info_dict, 'infojson')
        _infojson_written = self._write_info_json('video', info_dict, infofn)
        if _infojson_written:
            info_dict['infojson_filename'] = infofn
            # For backward compatibility, even though it was a private field
            info_dict['__infojson_filename'] = infofn
        elif _infojson_written is None:
            return

        # Note: Annotations are deprecated
        annofn = None
        if self.params.get('writeannotations', False):
            annofn = self.prepare_filename(info_dict, 'annotation')
        if annofn:
            if not self._ensure_dir_exists(encodeFilename(annofn)):
                return
            if not self.params.get('overwrites', True) and os.path.exists(encodeFilename(annofn)):
                self.to_screen('[info] Video annotations are already present')
            elif not info_dict.get('annotations'):
                self.report_warning('There are no annotations to write.')
            else:
                try:
                    self.to_screen('[info] Writing video annotations to: ' + annofn)
                    with self.open(encodeFilename(annofn), 'w', encoding='utf-8') as annofile:
                        annofile.write(info_dict['annotations'])
                except (KeyError, TypeError):
                    self.report_warning('There are no annotations to write.')
                except OSError:
                    self.report_error('Cannot write annotations file: ' + annofn)
                    return

        # Write internet shortcut files
        def _write_link_file(link_type):
            url = try_get(info_dict['webpage_url'], iri_to_uri)
            if not url:
                self.report_warning(
                    f'Cannot write internet shortcut file because the actual URL of "{info_dict["webpage_url"]}" is unknown')
                return True
            linkfn = replace_extension(self.prepare_filename(info_dict, 'link'), link_type, info_dict.get('ext'))
            if not self._ensure_dir_exists(encodeFilename(linkfn)):
                return False
            if self.params.get('overwrites', True) and self.exists(encodeFilename(linkfn)):
                self.to_screen(f'[info] Internet shortcut (.{link_type}) is already present')
                return True
            try:
                self.to_screen(f'[info] Writing internet shortcut (.{link_type}) to: {linkfn}')
                with self.open(encodeFilename(to_high_limit_path(linkfn)), 'w', encoding='utf-8',
                               newline='\r\n' if link_type == 'url' else '\n') as linkfile:
                    template_vars = {'url': url}
                    if link_type == 'desktop':
                        template_vars['filename'] = linkfn[:-(len(link_type) + 1)]
                    linkfile.write(LINK_TEMPLATES[link_type] % template_vars)
            except OSError:
                self.report_error(f'Cannot write internet shortcut {linkfn}')
                return False
            return True

        write_links = {
            'url': self.params.get('writeurllink'),
            'webloc': self.params.get('writewebloclink'),
            'desktop': self.params.get('writedesktoplink'),
        }
        if self.params.get('writelink'):
            link_type = ('webloc' if sys.platform == 'darwin'
                         else 'desktop' if sys.platform.startswith('linux')
                         else 'url')
            write_links[link_type] = True

        if any(should_write and not _write_link_file(link_type)
               for link_type, should_write in write_links.items()):
            return

        def replace_info_dict(new_info):
            nonlocal info_dict
            if new_info == info_dict:
                return
            info_dict.clear()
            info_dict.update(new_info)

        new_info, files_to_move = self.pre_process(info_dict, 'before_dl', files_to_move)
        replace_info_dict(new_info)

        if self.params.get('skip_download'):
            info_dict['filepath'] = temp_filename
            info_dict['__finaldir'] = os.path.dirname(os.path.abspath(encodeFilename(full_filename)))
            info_dict['__files_to_move'] = files_to_move
            replace_info_dict(self.run_pp(MoveFilesAfterDownloadPP(self, False), info_dict))
            info_dict['__write_download_archive'] = self.params.get('force_write_download_archive')
        else:
            # Download
            if not self.test_filename_external(full_filename):
                self.to_screen(
                    '[download] %s has rejected by external test process' % full_filename)
                return

            info_dict.setdefault('__postprocessors', [])

            try:
                def existing_video_file(*filepaths):
                    ext = info_dict.get('ext')
                    converted = lambda file: replace_extension(file, self.params.get('final_ext') or ext, ext)
                    file = self.existing_file(itertools.chain(*zip(map(converted, filepaths), filepaths)),
                                              default_overwrite=False)
                    if file:
                        info_dict['ext'] = os.path.splitext(file)[1][1:]
                    return file

                fd, success = None, True
                if info_dict.get('protocol') or info_dict.get('url'):
                    fd = get_suitable_downloader(info_dict, self.params, to_stdout=temp_filename == '-')
                    if fd is not FFmpegFD and (
                            info_dict.get('section_start') or info_dict.get('section_end')):
                        msg = ('This format cannot be partially downloaded' if FFmpegFD.available()
                               else 'You have requested downloading the video partially, but ffmpeg is not installed')
                        self.report_error(f'{msg}. Aborting')
                        return

                if info_dict.get('requested_formats') is not None:

                    requested_formats = info_dict['requested_formats']
                    old_ext = info_dict['ext']

                    # merge to mkv if --merge-output-format is unset
                    if self.params.get('merge_output_format') is None:
                        info_dict['ext'] = 'mkv'
                    new_ext = info_dict['ext']

                    def correct_ext(filename, ext=new_ext):
                        if filename == '-':
                            return filename
                        filename_real_ext = os.path.splitext(filename)[1][1:]
                        filename_wo_ext = (
                            os.path.splitext(filename)[0]
                            if filename_real_ext in (old_ext, new_ext)
                            else filename)
                        return f'{filename_wo_ext}.{ext}'

                    # Ensure filename always has a correct extension for successful merge
                    full_filename = correct_ext(full_filename)
                    temp_filename = correct_ext(temp_filename)
                    dl_filename = existing_video_file(full_filename, temp_filename)
                    info_dict['__real_download'] = False

                    merger = FFmpegMergerPP(self)
                    downloaded = []
                    if dl_filename is not None:
                        self.report_file_already_downloaded(dl_filename)
                    elif fd:
                        for f in requested_formats if fd != FFmpegFD else []:
                            f['filepath'] = fname = prepend_extension(
                                correct_ext(temp_filename, info_dict['ext']),
                                'f%s' % f['format_id'], info_dict['ext'])
                            downloaded.append(fname)
                        info_dict['url'] = '\n'.join(f['url'] for f in requested_formats)
                        success, real_download = self.dl(temp_filename, info_dict)
                        info_dict['__real_download'] = real_download
                    else:
                        if self.params.get('allow_unplayable_formats'):
                            self.report_warning(
                                'You have requested merging of multiple formats '
                                'while also allowing unplayable formats to be downloaded. '
                                'The formats won\'t be merged to prevent data corruption.')
                        elif not merger.available:
                            msg = 'You have requested merging of multiple formats but ffmpeg is not installed'
                            if not self.params.get('ignoreerrors'):
                                self.report_error(f'{msg}. Aborting due to --abort-on-error')
                                return
                            self.report_warning(f'{msg}. The formats won\'t be merged')

                        if temp_filename == '-':
                            reason = ('using a downloader other than ffmpeg' if FFmpegFD.can_merge_formats(info_dict, self.params)
                                      else 'but the formats are incompatible for simultaneous download' if merger.available
                                      else 'but ffmpeg is not installed')
                            self.report_warning(
                                f'You have requested downloading multiple formats to stdout {reason}. '
                                'The formats will be streamed one after the other')
                            fname = temp_filename
                        for f in requested_formats:
                            new_info = dict(info_dict)
                            del new_info['requested_formats']
                            new_info.update(f)
                            if temp_filename != '-':
                                fname = prepend_extension(
                                    correct_ext(temp_filename, new_info['ext']),
                                    'f%s' % f['format_id'], new_info['ext'])
                                if not self._ensure_dir_exists(fname):
                                    return
                                f['filepath'] = fname
                                downloaded.append(fname)
                            partial_success, real_download = self.dl(fname, new_info)
                            info_dict['__real_download'] = info_dict['__real_download'] or real_download
                            success = success and partial_success

                    if downloaded and merger.available and not self.params.get('allow_unplayable_formats'):
                        info_dict['__postprocessors'].append(merger)
                        info_dict['__files_to_merge'] = downloaded
                        # Even if there were no downloads, it is being merged only now
                        info_dict['__real_download'] = True
                    else:
                        for file in downloaded:
                            files_to_move[file] = None
                else:
                    # Just a single file
                    dl_filename = existing_video_file(full_filename, temp_filename)
                    if dl_filename is None or dl_filename == temp_filename:
                        # dl_filename == temp_filename could mean that the file was partially downloaded with --no-part.
                        # So we should try to resume the download
                        success, real_download = self.dl(temp_filename, info_dict)
                        info_dict['__real_download'] = real_download
                    else:
                        self.report_file_already_downloaded(dl_filename)

                dl_filename = dl_filename or temp_filename
                info_dict['__finaldir'] = os.path.dirname(os.path.abspath(encodeFilename(full_filename)))

            except network_exceptions as err:
                self.report_error('unable to download video data: %s' % error_to_compat_str(err))
                return
            except OSError as err:
                raise UnavailableVideoError(err)
            except (ContentTooShortError, ) as err:
                self.report_error(f'content too short (expected {err.expected} bytes and served {err.downloaded})')
                return

            self._raise_pending_errors(info_dict)
            if success and full_filename != '-':

                def fixup():
                    do_fixup = True
                    fixup_policy = self.params.get('fixup')
                    vid = info_dict['id']

                    if fixup_policy in ('ignore', 'never'):
                        return
                    elif fixup_policy == 'warn':
                        do_fixup = 'warn'
                    elif fixup_policy != 'force':
                        assert fixup_policy in ('detect_or_warn', None)
                        if not info_dict.get('__real_download'):
                            do_fixup = False

                    def ffmpeg_fixup(cndn, msg, cls):
                        if not (do_fixup and cndn):
                            return
                        elif do_fixup == 'warn':
                            self.report_warning(f'{vid}: {msg}')
                            return
                        pp = cls(self)
                        if pp.available:
                            info_dict['__postprocessors'].append(pp)
                        else:
                            self.report_warning(f'{vid}: {msg}. Install ffmpeg to fix this automatically')

                    stretched_ratio = info_dict.get('stretched_ratio')
                    ffmpeg_fixup(stretched_ratio not in (1, None),
                                 f'Non-uniform pixel ratio {stretched_ratio}',
                                 FFmpegFixupStretchedPP)

                    downloader = get_suitable_downloader(info_dict, self.params) if 'protocol' in info_dict else None
                    downloader = downloader.FD_NAME if downloader else None

                    ext = info_dict.get('ext')
                    postprocessed_by_ffmpeg = info_dict.get('requested_formats') or any((
                        isinstance(pp, FFmpegVideoConvertorPP)
                        and resolve_recode_mapping(ext, pp.mapping)[0] not in (ext, None)
                    ) for pp in self._pps['post_process'])

                    if not postprocessed_by_ffmpeg:
                        ffmpeg_fixup(ext == 'm4a' and info_dict.get('container') == 'm4a_dash',
                                     'writing DASH m4a. Only some players support this container',
                                     FFmpegFixupM4aPP)
                        ffmpeg_fixup(downloader == 'hlsnative' and not self.params.get('hls_use_mpegts')
                                     or info_dict.get('is_live') and self.params.get('hls_use_mpegts') is None,
                                     'Possible MPEG-TS in MP4 container or malformed AAC timestamps',
                                     FFmpegFixupM3u8PP)
                        ffmpeg_fixup(info_dict.get('is_live') and downloader == 'DashSegmentsFD',
                                     'Possible duplicate MOOV atoms', FFmpegFixupDuplicateMoovPP)

                    ffmpeg_fixup(downloader == 'web_socket_fragment', 'Malformed timestamps detected', FFmpegFixupTimestampPP)
                    ffmpeg_fixup(downloader == 'web_socket_fragment', 'Malformed duration detected', FFmpegFixupDurationPP)

                fixup()
                try:
                    replace_info_dict(self.post_process(dl_filename, info_dict, files_to_move))
                except PostProcessingError as err:
                    self.report_error('Postprocessing: %s' % str(err))
                    return
                try:
                    for ph in self._post_hooks:
                        ph(info_dict['filepath'])
                except Exception as err:
                    self.report_error('post hooks: %s' % str(err))
                    return
                info_dict['__write_download_archive'] = True

        assert info_dict is original_infodict  # Make sure the info_dict was modified in-place
        if self.params.get('force_write_download_archive'):
            info_dict['__write_download_archive'] = True
        check_max_downloads()

    def __download_wrapper(self, func):
        @functools.wraps(func)
        def wrapper(*args, **kwargs):
            try:
                res = func(*args, **kwargs)
            except UnavailableVideoError as e:
                self.report_error(e)
            except DownloadCancelled as e:
                self.to_screen(f'[info] {e}')
                if not self.params.get('break_per_url'):
                    raise
                self._num_downloads = 0
            else:
                if self.params.get('dump_single_json', False):
                    self.post_extract(res)
                    self.to_stdout(json.dumps(self.sanitize_info(res)))
        return wrapper

    @__clean_fd
    def download(self, url_list):
        """Download a given list of URLs."""
        url_list = variadic(url_list)  # Passing a single URL is a common mistake
        outtmpl = self.params['outtmpl']['default']
        if (len(url_list) > 1
                and outtmpl != '-'
                and '%' not in outtmpl
                and self.params.get('max_downloads') != 1):
            raise SameFileError(outtmpl)

        for url in url_list:
            url, _ = unsmuggle_url(url)
            self.__download_wrapper(self.extract_info)(
                url, force_generic_extractor=self.params.get('force_generic_extractor', False))

        return self._download_retcode

    def download_with_info_file(self, info_filename):
        with contextlib.closing(fileinput.FileInput(
                [info_filename], mode='r',
                openhook=fileinput.hook_encoded('utf-8'))) as f:
            # FileInput doesn't have a read method, we can't call json.load
            info = self.sanitize_info(json.loads('\n'.join(f)), self.params.get('clean_infojson', True))
        try:
            self.__download_wrapper(self.process_ie_result)(info, download=True)
        except (DownloadError, EntryNotInPlaylist, ReExtractInfo) as e:
            if not isinstance(e, EntryNotInPlaylist):
                self.to_stderr('\r')
            webpage_url = info.get('webpage_url')
            if webpage_url is not None:
                self.report_warning(f'The info failed to download: {e}; trying with URL {webpage_url}')
                return self.download([webpage_url])
            else:
                raise
        return self._download_retcode

    @staticmethod
    def sanitize_info(info_dict, remove_private_keys=False):
        ''' Sanitize the infodict for converting to json '''
        if info_dict is None:
            return info_dict
        info_dict.setdefault('epoch', int(time.time()))
        info_dict.setdefault('_type', 'video')
        info_dict.setdefault('_version', {
            'version': __version__,
            'current_git_head': current_git_head(),
            'release_git_head': RELEASE_GIT_HEAD,
            'repository': REPOSITORY,
        })

        if remove_private_keys:
            reject = lambda k, v: v is None or k.startswith('__') or k in {
                'requested_downloads', 'requested_formats', 'requested_subtitles', 'requested_entries',
                'entries', 'filepath', '_filename', 'infojson_filename', 'original_url', 'playlist_autonumber',
            }
        else:
            reject = lambda k, v: False

        def filter_fn(obj):
            if isinstance(obj, dict):
                return {k: filter_fn(v) for k, v in obj.items() if not reject(k, v)}
            elif isinstance(obj, (list, tuple, set, LazyList)):
                return list(map(filter_fn, obj))
            elif obj is None or isinstance(obj, (str, int, float, bool)):
                return obj
            else:
                return repr(obj)

        return filter_fn(info_dict)

    @staticmethod
    def filter_requested_info(info_dict, actually_filter=True):
        ''' Alias of sanitize_info for backward compatibility '''
        return YoutubeDL.sanitize_info(info_dict, actually_filter)

    def _delete_downloaded_files(self, *files_to_delete, info={}, msg=None):
        for filename in set(filter(None, files_to_delete)):
            if msg:
                self.to_screen(msg % filename)
            try:
                self.remove(filename)
            except OSError:
                self.report_warning(f'Unable to delete file {filename}')
            if filename in info.get('__files_to_move', []):  # NB: Delete even if None
                del info['__files_to_move'][filename]

    @staticmethod
    def post_extract(info_dict):
        def actual_post_extract(info_dict):
            if info_dict.get('_type') in ('playlist', 'multi_video'):
                for video_dict in info_dict.get('entries', {}):
                    actual_post_extract(video_dict or {})
                return

            post_extractor = info_dict.pop('__post_extractor', None) or (lambda: {})
            info_dict.update(post_extractor())

        actual_post_extract(info_dict or {})

    def run_pp(self, pp, infodict):
        files_to_delete = []
        if '__files_to_move' not in infodict:
            infodict['__files_to_move'] = {}
        try:
            files_to_delete, infodict = pp.run(infodict)
        except PostProcessingError as e:
            # Must be True and not 'only_download'
            if self.params.get('ignoreerrors') is True:
                self.report_error(e)
                return infodict
            raise

        if not files_to_delete:
            return infodict
        if self.params.get('keepvideo', False):
            for f in files_to_delete:
                infodict['__files_to_move'].setdefault(f, '')
        else:
            self._delete_downloaded_files(
                *files_to_delete, info=infodict, msg='Deleting original file %s (pass -k to keep)')
        return infodict

    def run_all_pps(self, key, info, *, additional_pps=None):
        self._forceprint(key, info)
        for pp in (additional_pps or []) + self._pps[key]:
            info = self.run_pp(pp, info)
        return info

    def pre_process(self, ie_info, key='pre_process', files_to_move=None):
        info = dict(ie_info)
        info['__files_to_move'] = files_to_move or {}
        try:
            info = self.run_all_pps(key, info)
        except PostProcessingError as err:
            msg = f'Preprocessing: {err}'
            info.setdefault('__pending_error', msg)
            self.report_error(msg, is_error=False)
        return info, info.pop('__files_to_move', None)

    def post_process(self, filename, info, files_to_move=None):
        """Run all the postprocessors on the given file."""
        info['filepath'] = filename
        info['__files_to_move'] = files_to_move or {}
        info = self.run_all_pps('post_process', info, additional_pps=info.get('__postprocessors'))
        info = self.run_pp(MoveFilesAfterDownloadPP(self), info)
        del info['__files_to_move']
        return self.run_all_pps('after_move', info)

    def _make_archive_id(self, info_dict):
        video_id = info_dict.get('id')
        if not video_id:
            return
        # Future-proof against any change in case
        # and backwards compatibility with prior versions
        extractor = info_dict.get('extractor_key') or info_dict.get('ie_key')  # key in a playlist
        if extractor is None:
            url = str_or_none(info_dict.get('url'))
            if not url:
                return
            # Try to find matching extractor for the URL and take its ie_key
            for ie_key, ie in self._ies.items():
                if ie.suitable(url):
                    extractor = ie_key
                    break
            else:
                return
        return make_archive_id(extractor, video_id)

    def test_filename_external(self, filename):
        cmd = self.params.get('test_filename')
        if not cmd or not isinstance(cmd, (str, re.Pattern)):
            return True

        if isinstance(cmd, re.Pattern) or cmd.startswith('re:'):
            # allow Patten object or string begins with 're:' to test against regex
            if isinstance(cmd, str):
                cmd = cmd[3:]
            mobj = re.search(cmd, filename)
            return bool(mobj)

        if '{}' not in cmd:
            cmd += ' {}'

        cmd = cmd.replace('{}', compat_shlex_quote(filename))

        self.write_debug('Testing: %s' % cmd)
        try:
            # True when retcode==0
            retCode = subprocess.call(encodeArgument(cmd), shell=True)
            return retCode == 0
        except (IOError, OSError):
            self.write_debug('Skipping: %s' % cmd)
            return True

    def in_download_archive(self, info_dict):
        if not self.archive:
            return False

        vid_ids = [self._make_archive_id(info_dict)]
        vid_ids.extend(info_dict.get('_old_archive_ids') or [])
        return any(id_ in self.archive for id_ in vid_ids)

    def record_download_archive(self, info_dict):
        fn = self.params.get('download_archive')
        if fn is None:
            return
        vid_id = self._make_archive_id(info_dict)
        assert vid_id

        self.write_debug(f'Adding to archive: {vid_id}')
        if is_path_like(fn):
            with locked_file(fn, 'a', encoding='utf-8') as archive_file:
                archive_file.write(vid_id + '\n')
        self.archive.add(vid_id)

    def lock_file(self, info_dict):
        if not self.params.get('lock_exclusive', True):
            return
        vid_id = self._make_archive_id(info_dict)
        if not vid_id:
            return
        vid_id = re.sub(r'[/\\: ]+', '_', vid_id) + '.lock'
        self.write_debug('locking %s' % vid_id)
        if self.exists(vid_id):
            raise ExclusivelyLockedError()
        try:
            with locked_file(vid_id, 'w', encoding='utf-8') as w:
                w.write('%s\n' % vid_id)
                url = info_dict.get('url')
                if url:
                    w.write('%s\n' % url)
        except IOError:
            pass

    def unlock_file(self, info_dict):
        if not self.params.get('lock_exclusive', True):
            return
        vid_id = self._make_archive_id(info_dict)
        if not vid_id:
            return
        vid_id = re.sub(r'[/\\: ]', '_', vid_id) + '.lock'
        self.write_debug('unlocking %s' % vid_id)
        try:
            os.remove(vid_id)
        except IOError:
            pass

    @staticmethod
    def format_resolution(format, default='unknown'):
        if format.get('vcodec') == 'none' and format.get('acodec') != 'none':
            return 'audio only'
        if format.get('resolution') is not None:
            return format['resolution']
        if format.get('width') and format.get('height'):
            return '%dx%d' % (format['width'], format['height'])
        elif format.get('height'):
            return '%sp' % format['height']
        elif format.get('width'):
            return '%dx?' % format['width']
        return default

    def _list_format_headers(self, *headers):
        if self.params.get('listformats_table', True) is not False:
            return [self._format_out(header, self.Styles.HEADERS) for header in headers]
        return headers

    def _format_note(self, fdict):
        res = ''
        if fdict.get('ext') in ['f4f', 'f4m']:
            res += '(unsupported)'
        if fdict.get('language'):
            if res:
                res += ' '
            res += '[%s]' % fdict['language']
        if fdict.get('format_note') is not None:
            if res:
                res += ' '
            res += fdict['format_note']
        if fdict.get('tbr') is not None:
            if res:
                res += ', '
            res += '%4dk' % fdict['tbr']
        if fdict.get('container') is not None:
            if res:
                res += ', '
            res += '%s container' % fdict['container']
        if (fdict.get('vcodec') is not None
                and fdict.get('vcodec') != 'none'):
            if res:
                res += ', '
            res += fdict['vcodec']
            if fdict.get('vbr') is not None:
                res += '@'
        elif fdict.get('vbr') is not None and fdict.get('abr') is not None:
            res += 'video@'
        if fdict.get('vbr') is not None:
            res += '%4dk' % fdict['vbr']
        if fdict.get('fps') is not None:
            if res:
                res += ', '
            res += '%sfps' % fdict['fps']
        if fdict.get('acodec') is not None:
            if res:
                res += ', '
            if fdict['acodec'] == 'none':
                res += 'video only'
            else:
                res += '%-5s' % fdict['acodec']
        elif fdict.get('abr') is not None:
            if res:
                res += ', '
            res += 'audio'
        if fdict.get('abr') is not None:
            res += '@%3dk' % fdict['abr']
        if fdict.get('asr') is not None:
            res += ' (%5dHz)' % fdict['asr']
        if fdict.get('filesize') is not None:
            if res:
                res += ', '
            res += format_bytes(fdict['filesize'])
        elif fdict.get('filesize_approx') is not None:
            if res:
                res += ', '
            res += '~' + format_bytes(fdict['filesize_approx'])
        return res

    def _get_formats(self, info_dict):
        if info_dict.get('formats') is None:
            if info_dict.get('url') and info_dict.get('_type', 'video') == 'video':
                return [info_dict]
            return []
        return info_dict['formats']

    def render_formats_table(self, info_dict, format_selector=None):
        formats = self._get_formats(info_dict)
        if not formats:
            return

        verbose = format_selector and self.params.get('verbose') and len(formats) > 1

        new_format = self.params.get('listformats_table', True) is not False

        if verbose:
            # taken from process_video_result
            incomplete_formats = (
                # All formats are video-only or
                all(f.get('vcodec') != 'none' and f.get('acodec') == 'none' for f in formats)
                # all formats are audio-only
                or all(f.get('vcodec') == 'none' and f.get('acodec') != 'none' for f in formats))
            unknown_formats = []

            ctx = {
                'formats': formats,
                'incomplete_formats': incomplete_formats,
            }

            # search this file for "perform format debugging when -Fv" for contents of format_selector.selectors
            found = {}
            for sel, func in format_selector.selectors:
                found_fmt = next(func(ctx), None)
                selector_text = sel.selector
                if sel.filters:
                    selector_text += ''.join(f'[{x}]' for x in sel.filters)
                if found_fmt:
                    found.setdefault(found_fmt['format_id'], []).append(selector_text)
                else:
                    unknown_formats.append(selector_text)

            def debug_info(f):
                if new_format:
                    yield delim
                yield ', '.join(found.get(f['format_id']) or [])
        else:
            def debug_info(f):
                return []
        debug_info_title = []

        if not new_format:
            if verbose:
                debug_info_title = ['debug']
            table = [
                [
                    format_field(f, 'format_id'),
                    format_field(f, 'ext'),
                    self.format_resolution(f),
                    self._format_note(f),
                    *debug_info(f),
                ] for f in formats if (f.get('preference') or 0) >= -1000]
            return render_table(['format code', 'extension', 'resolution', 'note', *debug_info_title], table, extra_gap=1)

        def simplified_codec(f, field):
            assert field in ('acodec', 'vcodec')
            codec = f.get(field, 'unknown')
            if not codec:
                return 'unknown'
            elif codec != 'none':
                return '.'.join(codec.split('.')[:4])

            if field == 'vcodec' and f.get('acodec') == 'none':
                return 'images'
            elif field == 'acodec' and f.get('vcodec') == 'none':
                return ''
            return self._format_out('audio only' if field == 'vcodec' else 'video only',
                                    self.Styles.SUPPRESS)

        delim = self._format_out('\u2502', self.Styles.DELIM, '|', test_encoding=True)
        if verbose:
            debug_info_title = [delim, 'DEBUG']
        table = [
            [
                self._format_out(format_field(f, 'format_id'), self.Styles.ID),
                format_field(f, 'ext'),
                format_field(f, func=self.format_resolution, ignore=('audio only', 'images')),
                format_field(f, 'fps', '\t%d', func=round),
                format_field(f, 'dynamic_range', '%s', ignore=(None, 'SDR')).replace('HDR', ''),
                format_field(f, 'audio_channels', '\t%s'),
                delim,
                format_field(f, 'filesize', ' \t%s', func=format_bytes) + format_field(f, 'filesize_approx', '~\t%s', func=format_bytes),
                format_field(f, 'tbr', '\t%dk', func=round),
                shorten_protocol_name(f.get('protocol', '')),
                delim,
                simplified_codec(f, 'vcodec'),
                format_field(f, 'vbr', '\t%dk', func=round),
                simplified_codec(f, 'acodec'),
                format_field(f, 'abr', '\t%dk', func=round),
                format_field(f, 'asr', '\t%s', func=format_decimal_suffix),
                join_nonempty(
                    self._format_out('UNSUPPORTED', 'light red') if f.get('ext') in ('f4f', 'f4m') else None,
                    format_field(f, 'language', '[%s]'),
                    join_nonempty(format_field(f, 'format_note'),
                                  format_field(f, 'container', ignore=(None, f.get('ext'))),
                                  delim=', '),
                    delim=' '),
                *debug_info(f),
            ] for f in formats if f.get('preference') is None or f['preference'] >= -1000]
        header_line = self._list_format_headers(
            'ID', 'EXT', 'RESOLUTION', '\tFPS', 'HDR', 'CH', delim, '\tFILESIZE', '\tTBR', 'PROTO',
            delim, 'VCODEC', '\tVBR', 'ACODEC', '\tABR', '\tASR', 'MORE INFO', *debug_info_title)

        tbl = render_table(
            header_line, table, hide_empty=True,
            delim=self._format_out('\u2500', self.Styles.DELIM, '-', test_encoding=True))
        if verbose and unknown_formats:
            tbl += f'\n[debugger] Specs not matched: {", ".join(unknown_formats)}'
        return tbl

    def render_thumbnails_table(self, info_dict):
        thumbnails = list(info_dict.get('thumbnails') or [])
        if not thumbnails:
            return None
        return render_table(
            self._list_format_headers('ID', 'Width', 'Height', 'URL'),
            [[t.get('id'), t.get('width') or 'unknown', t.get('height') or 'unknown', t['url']] for t in thumbnails])

    def render_subtitles_table(self, video_id, subtitles):
        def _row(lang, formats):
            exts, names = zip(*((f['ext'], f.get('name') or 'unknown') for f in reversed(formats)))
            if len(set(names)) == 1:
                names = [] if names[0] == 'unknown' else names[:1]
            return [lang, ', '.join(names), ', '.join(exts)]

        if not subtitles:
            return None
        return render_table(
            self._list_format_headers('Language', 'Name', 'Formats'),
            [_row(lang, formats) for lang, formats in subtitles.items()],
            hide_empty=True)

    def __list_table(self, video_id, name, func, *args):
        table = func(*args)
        if not table:
            self.to_screen(f'{video_id} has no {name}')
            return
        self.to_screen(f'[info] Available {name} for {video_id}:')
        self.to_stdout(table)

    def list_formats(self, info_dict, format_selector=None):
        self.__list_table(info_dict['id'], 'formats', self.render_formats_table, info_dict, format_selector)

    def list_thumbnails(self, info_dict):
        self.__list_table(info_dict['id'], 'thumbnails', self.render_thumbnails_table, info_dict)

    def list_subtitles(self, video_id, subtitles, name='subtitles'):
        self.__list_table(video_id, name, self.render_subtitles_table, video_id, subtitles)

    @__fd()
    def urlopen(self, req):
        """ Start an HTTP download """
        if isinstance(req, str):
            req = sanitized_Request(req)
        return self._opener.open(req, timeout=self._socket_timeout)

    def print_debug_header(self):
        if not self.params.get('verbose'):
            return

        from . import _IN_CLI  # Must be delayed import

        # These imports can be slow. So import them only as needed
        from .extractor.extractors import _LAZY_LOADER
        from .extractor.extractors import _PLUGIN_CLASSES as plugin_extractors

        def get_encoding(stream):
            ret = str(getattr(stream, 'encoding', 'missing (%s)' % type(stream).__name__))
            if not supports_terminal_sequences(stream):
                from .utils import WINDOWS_VT_MODE  # Must be imported locally
                ret += ' (No VT)' if WINDOWS_VT_MODE is False else ' (No ANSI)'
            return ret

        encoding_str = 'Encodings: locale %s, fs %s, pref %s, %s' % (
            locale.getpreferredencoding(),
            sys.getfilesystemencoding(),
            self.get_encoding(),
            ', '.join(
                f'{key} {get_encoding(stream)}' for key, stream in self._out_files.items_
                if stream is not None and key != 'console')
        )

        logger = self.params.get('logger')
        if logger:
            write_debug = lambda msg: logger.debug(f'[debug] {msg}')
            write_debug(encoding_str)
        else:
            write_string(f'[debug] {encoding_str}\n', encoding=None)
            write_debug = lambda msg: self._write_string(f'[debug] {msg}\n')

        source = detect_variant()
        if VARIANT not in (None, 'pip'):
            source += '*'
        write_debug(join_nonempty(
            'ytdl-patched version', __version__,
            f'[{RELEASE_GIT_HEAD}]' if RELEASE_GIT_HEAD else '',
            '' if source == 'unknown' else f'({source})',
            '' if _IN_CLI else 'API',
            delim=' '))
        if git_commit:
            write_debug('     from commit %s' % git_commit)
        if git_upstream_commit:
            write_debug('     based on %s' % git_upstream_commit)
        write_debug('** The command you are running is not yt-dlp.')
        write_debug('** Please make bug reports at https://github.com/ytdl-patched/ytdl-patched/issues/new/choose instead.')

        if not _IN_CLI:
            write_debug(f'params: {self.params}')

        if not _LAZY_LOADER:
            if os.environ.get('YTDLP_NO_LAZY_EXTRACTORS'):
                write_debug('Lazy loading extractors is forcibly disabled')
            else:
                write_debug('Lazy loading extractors is disabled')
        if plugin_extractors or plugin_postprocessors:
            write_debug('Plugins: %s' % [
                '%s%s' % (klass.__name__, '' if klass.__name__ == name else f' as {name}')
                for name, klass in itertools.chain(plugin_extractors.items(), plugin_postprocessors.items())])
        if self.params['compat_opts']:
            write_debug('Compatibility options: %s' % ', '.join(self.params['compat_opts']))

        if current_git_head():
            write_debug(f'Git HEAD: {current_git_head()}')
        write_debug(system_identifier())

        exe_versions, ffmpeg_features = FFmpegPostProcessor.get_versions_and_features(self)
        ffmpeg_features = {key for key, val in ffmpeg_features.items() if val}
        if ffmpeg_features:
            exe_versions['ffmpeg'] += ' (%s)' % ','.join(sorted(ffmpeg_features))

        exe_versions['rtmpdump'] = rtmpdump_version()
        exe_versions['phantomjs'] = PhantomJSwrapper._version()
        exe_str = ', '.join(
            f'{exe} {v}' for exe, v in sorted(exe_versions.items()) if v
        ) or 'none'
        write_debug('exe versions: %s' % exe_str)

        from .compat.compat_utils import get_package_info
        from .dependencies import available_dependencies

        write_debug('Optional libraries: %s' % (', '.join(sorted({
            join_nonempty(*get_package_info(m)) for m in available_dependencies.values()
        })) or 'none'))

        self._setup_opener()
        proxy_map = {}
        for handler in self._opener.handlers:
            if hasattr(handler, 'proxies'):
                proxy_map.update(handler.proxies)
        write_debug(f'Proxy map: {proxy_map}')

        # Not implemented
        if False and self.params.get('call_home'):
            ipaddr = self.urlopen('https://yt-dl.org/ip').read().decode()
            write_debug('Public IP address: %s' % ipaddr)
            latest_version = self.urlopen(
                'https://yt-dl.org/latest/version').read().decode()
            if version_tuple(latest_version) > version_tuple(__version__):
                self.report_warning(
                    'You are using an outdated version (newest version: %s)! '
                    'See https://yt-dl.org/update if you need help updating.' %
                    latest_version)

    def _setup_opener(self):
        if hasattr(self, '_opener'):
            return
        timeout_val = self.params.get('socket_timeout')
        self._socket_timeout = 20 if timeout_val is None else float(timeout_val)

        opts_cookiesfrombrowser = self.params.get('cookiesfrombrowser')
        opts_cookiefile = self.params.get('cookiefile')
        opts_proxy = self.params.get('proxy')

        self.cookiejar = load_cookies(opts_cookiefile, opts_cookiesfrombrowser, self)

        cookie_processor = YoutubeDLCookieProcessor(self.cookiejar)
        if opts_proxy is not None:
            if opts_proxy == '':
                proxies = {}
            else:
                proxies = {'http': opts_proxy, 'https': opts_proxy}
        else:
            proxies = urllib.request.getproxies()
            # Set HTTPS proxy to HTTP one if given (https://github.com/ytdl-org/youtube-dl/issues/805)
            if 'http' in proxies and 'https' not in proxies:
                proxies['https'] = proxies['http']
        proxy_handler = PerRequestProxyHandler(proxies)

        debuglevel = 1 if self.params.get('debug_printtraffic') else 0
        https_handler = make_HTTPS_handler(self.params, debuglevel=debuglevel)
        ydlh = YoutubeDLHandler(self.params, debuglevel=debuglevel)
        redirect_handler = YoutubeDLRedirectHandler()
        data_handler = urllib.request.DataHandler()

        # When passing our own FileHandler instance, build_opener won't add the
        # default FileHandler and allows us to disable the file protocol, which
        # can be used for malicious purposes (see
        # https://github.com/ytdl-org/youtube-dl/issues/8227)
        file_handler = urllib.request.FileHandler()

        def file_open(*args, **kwargs):
            raise urllib.error.URLError('file:// scheme is explicitly disabled in yt-dlp for security reasons')
        file_handler.file_open = file_open

        opener = urllib.request.build_opener(
            proxy_handler, https_handler, cookie_processor, ydlh, redirect_handler, data_handler, file_handler)

        # Delete the default user-agent header, which would otherwise apply in
        # cases where our custom HTTP handler doesn't come into play
        # (See https://github.com/ytdl-org/youtube-dl/issues/1309 for details)
        opener.addheaders = []
        self._opener = opener

    def encode(self, s):
        if isinstance(s, bytes):
            return s  # Already encoded

        try:
            return s.encode(self.get_encoding())
        except UnicodeEncodeError as err:
            err.reason = err.reason + '. Check your system encoding configuration or use the --encoding option.'
            raise

    def get_encoding(self):
        encoding = self.params.get('encoding')
        if encoding is None:
            encoding = preferredencoding()
        return encoding

    def _write_info_json(self, label, ie_result, infofn, overwrite=None):
        ''' Write infojson and returns True = written, 'exists' = Already exists, False = skip, None = error '''
        if overwrite is None:
            overwrite = self.params.get('overwrites', True)
        if not self.params.get('writeinfojson'):
            return False
        elif not infofn:
            self.write_debug(f'Skipping writing {label} infojson')
            return False
        elif not self._ensure_dir_exists(infofn):
            return None
        elif not overwrite and os.path.exists(infofn):
            self.to_screen(f'[info] {label.title()} metadata is already present')
            return 'exists'

        self.to_screen(f'[info] Writing {label} metadata as JSON to: {infofn}')
        try:
            write_json_file(self.sanitize_info(ie_result, self.params.get('clean_infojson', True)), infofn)
            return True
        except OSError:
            self.report_error(f'Cannot write {label} metadata to JSON file {infofn}')
            return None

    def _write_description(self, label, ie_result, descfn):
        ''' Write description and returns True = written, False = skip, None = error '''
        if not self.params.get('writedescription'):
            return False
        elif not descfn:
            self.write_debug(f'Skipping writing {label} description')
            return False
        elif not self._ensure_dir_exists(descfn):
            return None
        elif not self.params.get('overwrites', True) and os.path.exists(descfn):
            self.to_screen(f'[info] {label.title()} description is already present')
        elif ie_result.get('description') is None:
            self.report_warning(f'There\'s no {label} description to write')
            return False
        else:
            try:
                self.to_screen(f'[info] Writing {label} description to: {descfn}')
                with open(encodeFilename(descfn), 'w', encoding='utf-8') as descfile:
                    descfile.write(ie_result['description'])
            except OSError:
                self.report_error(f'Cannot write {label} description file {descfn}')
                return None
        return True

    def _write_subtitles(self, info_dict, filename):
        ''' Write subtitles to file and return list of (sub_filename, final_sub_filename); or None if error'''
        ret = []
        subtitles = info_dict.get('requested_subtitles')
        if not subtitles or not (self.params.get('writesubtitles') or self.params.get('writeautomaticsub')):
            # subtitles download errors are already managed as troubles in relevant IE
            # that way it will silently go on when used with unsupporting IE
            return ret

        sub_filename_base = self.prepare_filename(info_dict, 'subtitle')
        if not sub_filename_base:
            self.to_screen('[info] Skipping writing video subtitles')
            return ret
        for sub_lang, sub_info in subtitles.items():
            sub_format = sub_info['ext']
            sub_filename = subtitles_filename(filename, sub_lang, sub_format, info_dict.get('ext'))
            sub_filename_final = subtitles_filename(sub_filename_base, sub_lang, sub_format, info_dict.get('ext'))
            existing_sub = self.existing_file((sub_filename_final, sub_filename))
            if existing_sub:
                self.to_screen(f'[info] Video subtitle {sub_lang}.{sub_format} is already present')
                sub_info['filepath'] = existing_sub
                ret.append((existing_sub, sub_filename_final))
                continue

            self.to_screen(f'[info] Writing video subtitles to: {sub_filename}')
            if sub_info.get('data') is not None:
                try:
                    # Use newline='' to prevent conversion of newline characters
                    # See https://github.com/ytdl-org/youtube-dl/issues/10268
                    with open(sub_filename, 'w', encoding='utf-8', newline='') as subfile:
                        subfile.write(sub_info['data'])
                    sub_info['filepath'] = sub_filename
                    ret.append((sub_filename, sub_filename_final))
                    continue
                except OSError:
                    self.report_error(f'Cannot write video subtitles file {sub_filename}')
                    return None

            try:
                sub_copy = sub_info.copy()
                sub_copy.setdefault('http_headers', info_dict.get('http_headers'))
                self.dl(sub_filename, sub_copy, subtitle=True)
                sub_info['filepath'] = sub_filename
                ret.append((sub_filename, sub_filename_final))
            except (DownloadError, ExtractorError, IOError, OSError, ValueError) + network_exceptions as err:
                msg = f'Unable to download video subtitles for {sub_lang!r}: {err}'
                if self.params.get('ignoreerrors') is not True:  # False or 'only_download'
                    if not self.params.get('ignoreerrors'):
                        self.report_error(msg)
                    raise DownloadError(msg)
                self.report_warning(msg)
        return ret

    def _write_thumbnails(self, label, info_dict, filename, thumb_filename_base=None):
        ''' Write thumbnails to file and return list of (thumb_filename, final_thumb_filename) '''
        write_all = self.params.get('write_all_thumbnails', False)
        thumbnails, ret = [], []
        if write_all or self.params.get('writethumbnail', False):
            thumbnails = info_dict.get('thumbnails') or []
        multiple = write_all and len(thumbnails) > 1

        if thumb_filename_base is None:
            thumb_filename_base = filename
        if thumbnails and not thumb_filename_base:
            self.write_debug(f'Skipping writing {label} thumbnail')
            return ret

        for idx, t in list(enumerate(thumbnails))[::-1]:
            thumb_ext = (f'{t["id"]}.' if multiple else '') + determine_ext(t['url'], 'jpg')
            thumb_display_id = f'{label} thumbnail {t["id"]}'
            thumb_filename = replace_extension(filename, thumb_ext, info_dict.get('ext'))
            thumb_filename_final = replace_extension(thumb_filename_base, thumb_ext, info_dict.get('ext'))

            existing_thumb = self.existing_file((thumb_filename_final, thumb_filename))
            if existing_thumb:
                self.to_screen('[info] %s is already present' % (
                    thumb_display_id if multiple else f'{label} thumbnail').capitalize())
                t['filepath'] = existing_thumb
                ret.append((existing_thumb, thumb_filename_final))
            else:
                self.to_screen(f'[info] Downloading {thumb_display_id} ...')
                try:
                    uf = self.urlopen(sanitized_Request(t['url'], headers=t.get('http_headers', {})))
                    self.to_screen(f'[info] Writing {thumb_display_id} to: {thumb_filename}')
                    with open(encodeFilename(thumb_filename), 'wb') as thumbf:
                        shutil.copyfileobj(uf, thumbf)
                    ret.append((thumb_filename, thumb_filename_final))
                    t['filepath'] = thumb_filename
                except network_exceptions as err:
                    thumbnails.pop(idx)
                    self.report_warning(f'Unable to download {thumb_display_id}: {err}')
            if ret and not write_all:
                break
        return ret

    @__fd()
    def open(self, filename, open_mode, **kwargs):
        if self.params.get('escape_long_names', False):
            return escaped_open(filename, open_mode, **kwargs)
        else:
            return open(filename, open_mode, **kwargs)

    @__fd(stream_indexing=0)
    def sanitize_open(self, filename, open_mode):
        if self.params.get('escape_long_names', False):
            return escaped_sanitize_open(filename, open_mode)
        else:
            return sanitize_open(filename, open_mode)

    def stat(self, path, *args, **kwargs):
        if self.params.get('escape_long_names', False):
            return escaped_stat(path, *args, **kwargs)
        else:
            return os.stat(path, *args, **kwargs)

    def unlink(self, path, *args, **kwargs):
        if self.params.get('escape_long_names', False):
            escaped_unlink(path, *args, **kwargs)
        else:
            os.unlink(path, *args, **kwargs)

    def isfile(self, path):
        if self.params.get('escape_long_names', False):
            return escaped_path_isfile(path)
        else:
            return os.path.isfile(path)

    def exists(self, path):
        if self.params.get('escape_long_names', False):
            return escaped_path_exists(path)
        else:
            return os.path.exists(path)

    def getsize(self, filename):
        if self.params.get('escape_long_names', False):
            return escaped_path_getsize(filename)
        else:
            return os.path.getsize(filename)

    def utime(self, path, *args, **kwargs):
        if self.params.get('escape_long_names', False):
            escaped_utime(path, *args, **kwargs)
        else:
            os.utime(path, *args, **kwargs)

    def rename(self, src, dst, *args, **kwargs):
        if self.params.get('escape_long_names', False):
            escaped_rename(src, dst, *args, **kwargs)
        else:
            os.rename(src, dst, *args, **kwargs)

    def replace(self, src, dst, *args, **kwargs):
        if self.params.get('escape_long_names', False):
            escaped_replace(src, dst, *args, **kwargs)
        else:
            os.replace(src, dst, *args, **kwargs)

    def remove(self, path, *args, **kwargs):
        if self.params.get('escape_long_names', False):
            escaped_remove(path, *args, **kwargs)
        else:
            os.remove(path, *args, **kwargs)

    def basename(self, path, *args, **kwargs):
        if self.params.get('escape_long_names', False):
            return escaped_basename(path)
        else:
            return os.path.basename(path)

    def dirname(self, path, *args, **kwargs):
        if self.params.get('escape_long_names', False):
            return escaped_dirname(path)
        else:
            return os.path.dirname(path)

    def isabs(self, filename):
        if self.params.get('escape_long_names', False):
            return escaped_isabs(filename)
        else:
            return os.path.isabs(filename)

    def ensure_directory(self, filename):
        if self.params.get('escape_long_names', False):
            ensure_directory(filename)<|MERGE_RESOLUTION|>--- conflicted
+++ resolved
@@ -3141,16 +3141,11 @@
         if 'format' not in info_dict and 'ext' in info_dict:
             info_dict['format'] = info_dict['ext']
 
-<<<<<<< HEAD
         if info_dict.get('ext') == 'mp4' and info_dict.get('is_live', False) and self.params.get('live_download_mkv', False):
             info_dict['format'] = info_dict['ext'] = 'mkv'
             if info_dict['protocol'] not in LDM_EXCEPTIONS:
                 info_dict['protocol'] = 'live_ffmpeg'
 
-        # This is mostly just for backward compatibility of process_info
-        # As a side-effect, this allows for format-specific filters
-=======
->>>>>>> 105bfd90
         if self._match_entry(info_dict) is not None:
             info_dict['__write_download_archive'] = 'ignore'
             return
