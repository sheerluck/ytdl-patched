#!/usr/bin/env python3
# coding: utf-8

from __future__ import absolute_import, unicode_literals

import collections
import contextlib
import copy
import datetime
import errno
import fileinput
import io
import itertools
import json
import locale
import operator
import os
import platform
import re
import shutil
import subprocess
import sys
import tempfile
import time
import tokenize
import traceback
import random

from string import ascii_letters
from zipimport import zipimporter

from .compat import (
    compat_basestring,
    compat_cookiejar,
    compat_get_terminal_size,
    compat_kwargs,
    compat_numeric_types,
    compat_os_name,
    compat_shlex_quote,
    compat_str,
    compat_tokenize_tokenize,
    compat_urllib_error,
    compat_urllib_request,
    compat_urllib_request_DataHandler,
)
from .utils import (
    age_restricted,
    args_to_str,
    compiled_regex_type,
    ContentTooShortError,
    date_from_str,
    DateRange,
    DEFAULT_OUTTMPL,
    determine_ext,
    determine_protocol,
    dig_object_type,
    DOT_DESKTOP_LINK_TEMPLATE,
    DOT_URL_LINK_TEMPLATE,
    DOT_WEBLOC_LINK_TEMPLATE,
    DownloadError,
    encode_compat_str,
    encodeArgument,
    encodeFilename,
    EntryNotInPlaylist,
    error_to_compat_str,
    ExistingVideoReached,
    expand_path,
    ExtractorError,
    float_or_none,
    format_bytes,
    format_field,
    STR_FORMAT_RE,
    formatSeconds,
    GeoRestrictedError,
    HEADRequest,
    int_or_none,
    iri_to_uri,
    ISO3166Utils,
    LazyList,
    locked_file,
    make_dir,
    make_HTTPS_handler,
    MaxDownloadsReached,
    network_exceptions,
    orderedSet,
    OUTTMPL_TYPES,
    PagedList,
    parse_filesize,
    PerRequestProxyHandler,
    platform_name,
    PostProcessingError,
    preferredencoding,
    prepend_extension,
    process_communicate_or_kill,
    register_socks_protocols,
    RejectedVideoReached,
    render_table,
    replace_extension,
    SameFileError,
    sanitize_filename,
    sanitize_open,
    sanitize_path,
    sanitize_url,
    sanitized_Request,
    std_headers,
    str_or_none,
    strftime_or_none,
    subtitles_filename,
    ThrottledDownload,
    to_high_limit_path,
    traverse_obj,
    try_get,
    UnavailableVideoError,
    url_basename,
    version_tuple,
    write_json_file,
    write_string,
    YoutubeDLCookieJar,
    YoutubeDLCookieProcessor,
    YoutubeDLHandler,
    YoutubeDLRedirectHandler,
)
from .cache import Cache
from .extractor import (
    gen_extractor_classes,
    get_info_extractor,
    _LAZY_LOADER,
    _PLUGIN_CLASSES
)
from .extractor.openload import PhantomJSwrapper
from .downloader import (
    get_suitable_downloader,
    shorten_protocol_name
)
from .downloader.rtmp import rtmpdump_version
from .postprocessor import (
    get_postprocessor,
    FFmpegFixupDurationPP,
    FFmpegFixupM3u8PP,
    FFmpegFixupM4aPP,
    FFmpegFixupStretchedPP,
    FFmpegFixupTimestampPP,
    FFmpegMergerPP,
    FFmpegPostProcessor,
    MoveFilesAfterDownloadPP,
)
from .longname import (
    escaped_open,
    escaped_path_exists,
    escaped_path_getsize,
    escaped_path_isfile,
    escaped_sanitize_open,
    escaped_stat,
    escaped_unlink,
    escaped_utime,
    escaped_rename,
    escaped_remove,
    escaped_basename,
    escaped_dirname,
    ensure_directory,
    split_longname,
)
from .version import __version__
try:
    from .build_config import git_commit, git_upstream_commit
except ImportError:
    git_commit, git_upstream_commit = None, None

if compat_os_name == 'nt':
    import ctypes


class YoutubeDL(object):
    """YoutubeDL class.

    YoutubeDL objects are the ones responsible of downloading the
    actual video file and writing it to disk if the user has requested
    it, among some other tasks. In most cases there should be one per
    program. As, given a video URL, the downloader doesn't know how to
    extract all the needed information, task that InfoExtractors do, it
    has to pass the URL to one of them.

    For this, YoutubeDL objects have a method that allows
    InfoExtractors to be registered in a given order. When it is passed
    a URL, the YoutubeDL object handles it to the first InfoExtractor it
    finds that reports being able to handle it. The InfoExtractor extracts
    all the information about the video or videos the URL refers to, and
    YoutubeDL process the extracted information, possibly using a File
    Downloader to download the video.

    YoutubeDL objects accept a lot of parameters. In order not to saturate
    the object constructor with arguments, it receives a dictionary of
    options instead. These options are available through the params
    attribute for the InfoExtractors to use. The YoutubeDL also
    registers itself as the downloader in charge for the InfoExtractors
    that are added to it, so this is a "mutual registration".

    Available options:

    username:          Username for authentication purposes.
    password:          Password for authentication purposes.
    videopassword:     Password for accessing a video.
    ap_mso:            Adobe Pass multiple-system operator identifier.
    ap_username:       Multiple-system operator account username.
    ap_password:       Multiple-system operator account password.
    usenetrc:          Use netrc for authentication instead.
    verbose:           Print additional info to stdout.
    quiet:             Do not print messages to stdout.
    no_warnings:       Do not print out anything for warnings.
    forceprint:        A list of templates to force print
    forceurl:          Force printing final URL. (Deprecated)
    forcetitle:        Force printing title. (Deprecated)
    forceid:           Force printing ID. (Deprecated)
    forcethumbnail:    Force printing thumbnail URL. (Deprecated)
    forcedescription:  Force printing description. (Deprecated)
    forcefilename:     Force printing final filename. (Deprecated)
    forceduration:     Force printing duration. (Deprecated)
    forcejson:         Force printing info_dict as JSON.
    dump_single_json:  Force printing the info_dict of the whole playlist
                       (or video) as a single JSON line.
    force_write_download_archive: Force writing download archive regardless
                       of 'skip_download' or 'simulate'.
    simulate:          Do not download the video files.
    format:            Video format code. see "FORMAT SELECTION" for more details.
    allow_unplayable_formats:   Allow unplayable formats to be extracted and downloaded.
    ignore_no_formats_error: Ignore "No video formats" error. Usefull for
                       extracting metadata even if the video is not actually
                       available for download (experimental)
    format_sort:       How to sort the video formats. see "Sorting Formats"
                       for more details.
    format_sort_force: Force the given format_sort. see "Sorting Formats"
                       for more details.
    allow_multiple_video_streams:   Allow multiple video streams to be merged
                       into a single file
    allow_multiple_audio_streams:   Allow multiple audio streams to be merged
                       into a single file
    paths:             Dictionary of output paths. The allowed keys are 'home'
                       'temp' and the keys of OUTTMPL_TYPES (in utils.py)
    outtmpl:           Dictionary of templates for output names. Allowed keys
                       are 'default' and the keys of OUTTMPL_TYPES (in utils.py).
                       A string a also accepted for backward compatibility
    outtmpl_na_placeholder: Placeholder for unavailable meta fields.
    restrictfilenames: Do not allow "&" and spaces in file names
    trim_file_name:    Limit length of filename (extension excluded)
    windowsfilenames:  Force the filenames to be windows compatible
    ignoreerrors:      Do not stop on download errors
                       (Default True when running yt-dlp,
                       but False when directly accessing YoutubeDL class)
    skip_playlist_after_errors: Number of allowed failures until the rest of
                       the playlist is skipped
    force_generic_extractor: Force downloader to use the generic extractor
    overwrites:        Overwrite all video and metadata files if True,
                       overwrite only non-video files if None
                       and don't overwrite any file if False
    playliststart:     Playlist item to start at.
    playlistend:       Playlist item to end at.
    playlist_items:    Specific indices of playlist to download.
    playlistreverse:   Download playlist items in reverse order.
    playlistrandom:    Download playlist items in random order.
    matchtitle:        Download only matching titles.
    rejecttitle:       Reject downloads for matching titles.
    logger:            Log messages to a logging.Logger instance.
    logtostderr:       Log messages to stderr instead of stdout.
    writedescription:  Write the video description to a .description file
    writeinfojson:     Write the video description to a .info.json file
    clean_infojson:    Remove private fields from the infojson
    writecomments:     Extract video comments. This will not be written to disk
                       unless writeinfojson is also given
    writeannotations:  Write the video annotations to a .annotations.xml file
    writethumbnail:    Write the thumbnail image to a file
    allow_playlist_files: Whether to write playlists' description, infojson etc
                       also to disk when using the 'write*' options
    write_all_thumbnails:  Write all thumbnail formats to files
    writelink:         Write an internet shortcut file, depending on the
                       current platform (.url/.webloc/.desktop)
    writeurllink:      Write a Windows internet shortcut file (.url)
    writewebloclink:   Write a macOS internet shortcut file (.webloc)
    writedesktoplink:  Write a Linux internet shortcut file (.desktop)
    writesubtitles:    Write the video subtitles to a file
    writeautomaticsub: Write the automatically generated subtitles to a file
    allsubtitles:      Deprecated - Use subtitlelangs = ['all']
                       Downloads all the subtitles of the video
                       (requires writesubtitles or writeautomaticsub)
    listsubtitles:     Lists all available subtitles for the video
    subtitlesformat:   The format code for subtitles
    subtitleslangs:    List of languages of the subtitles to download (can be regex).
                       The list may contain "all" to refer to all the available
                       subtitles. The language can be prefixed with a "-" to
                       exclude it from the requested languages. Eg: ['all', '-live_chat']
    keepvideo:         Keep the video file after post-processing
    daterange:         A DateRange object, download only if the upload_date is in the range.
    skip_download:     Skip the actual download of the video file
    cachedir:          Location of the cache files in the filesystem.
                       False to disable filesystem cache.
    noplaylist:        Download single video instead of a playlist if in doubt.
    age_limit:         An integer representing the user's age in years.
                       Unsuitable videos for the given age are skipped.
    min_views:         An integer representing the minimum view count the video
                       must have in order to not be skipped.
                       Videos without view count information are always
                       downloaded. None for no limit.
    max_views:         An integer representing the maximum view count.
                       Videos that are more popular than that are not
                       downloaded.
                       Videos without view count information are always
                       downloaded. None for no limit.
    download_archive:  File name of a file where all downloads are recorded.
                       Videos already present in the file are not downloaded
                       again.
    break_on_existing: Stop the download process after attempting to download a
                       file that is in the archive.
    break_on_reject:   Stop the download process when encountering a video that
                       has been filtered out.
    cookiefile:        File name where cookies should be read from and dumped to
    nocheckcertificate:Do not verify SSL certificates
    prefer_insecure:   Use HTTP instead of HTTPS to retrieve information.
                       At the moment, this is only supported by YouTube.
    proxy:             URL of the proxy server to use
    geo_verification_proxy:  URL of the proxy to use for IP address verification
                       on geo-restricted sites.
    socket_timeout:    Time to wait for unresponsive hosts, in seconds
    bidi_workaround:   Work around buggy terminals without bidirectional text
                       support, using fridibi
    debug_printtraffic:Print out sent and received HTTP traffic
    include_ads:       Download ads as well
    default_search:    Prepend this string if an input url is not valid.
                       'auto' for elaborate guessing
    encoding:          Use this encoding instead of the system-specified.
    extract_flat:      Do not resolve URLs, return the immediate result.
                       Pass in 'in_playlist' to only show this behavior for
                       playlist items.
    postprocessors:    A list of dictionaries, each with an entry
                       * key:  The name of the postprocessor. See
                               yt_dlp/postprocessor/__init__.py for a list.
                       * when: When to run the postprocessor. Can be one of
                               pre_process|before_dl|post_process|after_move.
                               Assumed to be 'post_process' if not given
    post_hooks:        A list of functions that get called as the final step
                       for each video file, after all postprocessors have been
                       called. The filename will be passed as the only argument.
    progress_hooks:    A list of functions that get called on download
                       progress, with a dictionary with the entries
                       * status: One of "downloading", "error", or "finished".
                                 Check this first and ignore unknown values.

                       If status is one of "downloading", or "finished", the
                       following properties may also be present:
                       * filename: The final filename (always present)
                       * tmpfilename: The filename we're currently writing to
                       * downloaded_bytes: Bytes on disk
                       * total_bytes: Size of the whole file, None if unknown
                       * total_bytes_estimate: Guess of the eventual file size,
                                               None if unavailable.
                       * elapsed: The number of seconds since download started.
                       * eta: The estimated time in seconds, None if unknown
                       * speed: The download speed in bytes/second, None if
                                unknown
                       * fragment_index: The counter of the currently
                                         downloaded video fragment.
                       * fragment_count: The number of fragments (= individual
                                         files that will be merged)

                       Progress hooks are guaranteed to be called at least once
                       (with status "finished") if the download is successful.
    merge_output_format: Extension to use when merging formats.
    final_ext:         Expected final extension; used to detect when the file was
                       already downloaded and converted. "merge_output_format" is
                       replaced by this extension when given
    fixup:             Automatically correct known faults of the file.
                       One of:
                       - "never": do nothing
                       - "warn": only emit a warning
                       - "detect_or_warn": check whether we can do anything
                                           about it, warn otherwise (default)
    source_address:    Client-side IP address to bind to.
    call_home:         Boolean, true iff we are allowed to contact the
                       yt-dlp servers for debugging. (BROKEN)
    sleep_interval_requests: Number of seconds to sleep between requests
                       during extraction
    sleep_interval:    Number of seconds to sleep before each download when
                       used alone or a lower bound of a range for randomized
                       sleep before each download (minimum possible number
                       of seconds to sleep) when used along with
                       max_sleep_interval.
    max_sleep_interval:Upper bound of a range for randomized sleep before each
                       download (maximum possible number of seconds to sleep).
                       Must only be used along with sleep_interval.
                       Actual sleep time will be a random float from range
                       [sleep_interval; max_sleep_interval].
    sleep_before_extract: Number of seconds to sleep before each extraction when
                          used alone or a lower bound of a range for randomized
                          sleep before each extraction (minimum possible number
                          of seconds to sleep) when used along with
                          max_sleep_before_extract.
    max_sleep_before_extract: Upper bound of a range for randomized sleep before each
                              extraction (maximum possible number of seconds to sleep).
                              Must only be used along with sleep_before_extract.
                              Actual sleep time will be a random float from range
                              [sleep_before_extract; max_sleep_before_extract].
    sleep_interval_subtitles: Number of seconds to sleep before each subtitle download
    listformats:       Print an overview of available video formats and exit.
    list_thumbnails:   Print a table of all thumbnails and exit.
    match_filter:      A function that gets called with the info_dict of
                       every video.
                       If it returns a message, the video is ignored.
                       If it returns None, the video is downloaded.
                       match_filter_func in utils.py is one example for this.
    no_color:          Do not emit color codes in output.
    geo_bypass:        Bypass geographic restriction via faking X-Forwarded-For
                       HTTP header
    geo_bypass_country:
                       Two-letter ISO 3166-2 country code that will be used for
                       explicit geographic restriction bypassing via faking
                       X-Forwarded-For HTTP header
    geo_bypass_ip_block:
                       IP range in CIDR notation that will be used similarly to
                       geo_bypass_country
    escape_long_names: If True, it splits filename into 255-byte chunks in current locale,
                       to avoid "File name too long" error. Most user don't need this.
    live_download_mkv: If True, live will be recorded in MKV format instead of MP4.
    printjsontypes:    DO NOT USE THIS. If True, it shows type of each elements in info_dict.
    check_peertube_instance: If True, generic extractor tests if it's PeerTube instance for
                             requested domain.
    check_mastodon_instance: Same as above, but for Mastodon.
    extractor_retries: Number of retries for known extractor errors. Defaults to 3. Can be "infinite".
    test_filename:     Use this to filter video file using external executable or regex
                        (compiled regex or string starting with "re:").
                       For external executable, return code 0 lets YTDL to start downloading.
                       For regex, download will begin if re.search matches.
    lock_exclusive:    When True, downloading will be locked exclusively to
                       this process by creating .lock file.
                       It'll be removed after download.

    The following options determine which downloader is picked:
    external_downloader: A dictionary of protocol keys and the executable of the
                       external downloader to use for it. The allowed protocols
                       are default|http|ftp|m3u8|dash|rtsp|rtmp|mms.
                       Set the value to 'native' to use the native downloader
    hls_prefer_native: Deprecated - Use external_downloader = {'m3u8': 'native'}
                       or {'m3u8': 'ffmpeg'} instead.
                       Use the native HLS downloader instead of ffmpeg/avconv
                       if True, otherwise use ffmpeg/avconv if False, otherwise
                       use downloader suggested by extractor if None.
    compat_opts:       Compatibility options. See "Differences in default behavior".
                       Note that only format-sort, format-spec, no-live-chat,
                       no-attach-info-json, playlist-index, list-formats,
                       no-direct-merge, embed-thumbnail-atomicparsley,
                       no-youtube-unavailable-videos, no-youtube-channel-redirect,
                       works when used via the API

    The following parameters are not used by YoutubeDL itself, they are used by
    the downloader (see yt_dlp/downloader/common.py):
    nopart, updatetime, buffersize, ratelimit, throttledratelimit, min_filesize,
    max_filesize, test, noresizebuffer, retries, continuedl, noprogress, consoletitle,
    xattr_set_filesize, external_downloader_args, hls_use_mpegts, http_chunk_size.

    The following options are used by the post processors:
    prefer_ffmpeg:     If False, use avconv instead of ffmpeg if both are available,
                       otherwise prefer ffmpeg. (avconv support is deprecated)
    ffmpeg_location:   Location of the ffmpeg/avconv binary; either the path
                       to the binary or its containing directory.
    postprocessor_args: A dictionary of postprocessor/executable keys (in lower case)
                        and a list of additional command-line arguments for the
                        postprocessor/executable. The dict can also have "PP+EXE" keys
                        which are used when the given exe is used by the given PP.
                        Use 'default' as the name for arguments to passed to all PP

    The following options are used by the extractors:
    extractor_retries: Number of times to retry for known errors
    dynamic_mpd:       Whether to process dynamic DASH manifests (default: True)
    hls_split_discontinuity: Split HLS playlists to different formats at
                       discontinuities such as ad breaks (default: False)
    extractor_args:    A dictionary of arguments to be passed to the extractors.
                       See "EXTRACTOR ARGUMENTS" for details.
                       Eg: {'youtube': {'skip': ['dash', 'hls']}}
    youtube_include_dash_manifest: Deprecated - Use extractor_args instead.
                       If True (default), DASH manifests and related
                       data will be downloaded and processed by extractor.
                       You can reduce network I/O by disabling it if you don't
                       care about DASH. (only for youtube)
    youtube_include_hls_manifest: Deprecated - Use extractor_args instead.
                       If True (default), HLS manifests and related
                       data will be downloaded and processed by extractor.
                       You can reduce network I/O by disabling it if you don't
                       care about HLS. (only for youtube)
    """

    _NUMERIC_FIELDS = set((
        'width', 'height', 'tbr', 'abr', 'asr', 'vbr', 'fps', 'filesize', 'filesize_approx',
        'timestamp', 'upload_year', 'upload_month', 'upload_day',
        'duration', 'view_count', 'like_count', 'dislike_count', 'repost_count',
        'average_rating', 'comment_count', 'age_limit',
        'start_time', 'end_time',
        'chapter_number', 'season_number', 'episode_number',
        'track_number', 'disc_number', 'release_year',
        'playlist_index',
    ))

    params = None
    _ies = []
    _pps = {'pre_process': [], 'before_dl': [], 'after_move': [], 'post_process': []}
    __prepare_filename_warned = False
    _first_webpage_request = True
    _download_retcode = None
    _num_downloads = None
    _playlist_level = 0
    _playlist_urls = set()
    _screen_file = None

    def __init__(self, params=None, auto_init=True):
        """Create a FileDownloader object with the given options."""
        if params is None:
            params = {}
        self._ies = []
        self._ies_instances = {}
        self._pps = {'pre_process': [], 'before_dl': [], 'after_move': [], 'post_process': []}
        self.__prepare_filename_warned = False
        self._first_webpage_request = True
        self._post_hooks = []
        self._progress_hooks = []
        self._download_retcode = 0
        self._num_downloads = 0
        self._screen_file = [sys.stdout, sys.stderr][params.get('logtostderr', False)]
        self._err_file = sys.stderr
        self.params = {
            # Default parameters
            'nocheckcertificate': False,
        }
        self.params.update(params)
        self.cache = Cache(self)

        if sys.version_info < (3, 6):
            self.report_warning(
                'Python version %d.%d is not supported! Please update to Python 3.6 or above' % sys.version_info[:2])

        def check_deprecated(param, option, suggestion):
            if self.params.get(param) is not None:
                self.report_warning('%s is deprecated. Use %s instead' % (option, suggestion))
                return True
            return False

        if check_deprecated('cn_verification_proxy', '--cn-verification-proxy', '--geo-verification-proxy'):
            if self.params.get('geo_verification_proxy') is None:
                self.params['geo_verification_proxy'] = self.params['cn_verification_proxy']

        check_deprecated('autonumber', '--auto-number', '-o "%(autonumber)s-%(title)s.%(ext)s"')
        check_deprecated('usetitle', '--title', '-o "%(title)s-%(id)s.%(ext)s"')
        check_deprecated('useid', '--id', '-o "%(id)s.%(ext)s"')

        for msg in self.params.get('warnings', []):
            self.report_warning(msg)

        if self.params.get('final_ext'):
            if self.params.get('merge_output_format'):
                self.report_warning('--merge-output-format will be ignored since --remux-video or --recode-video is given')
            self.params['merge_output_format'] = self.params['final_ext']

        if 'overwrites' in self.params and self.params['overwrites'] is None:
            del self.params['overwrites']

        if params.get('bidi_workaround', False):
            try:
                import pty
                master, slave = pty.openpty()
                width = compat_get_terminal_size().columns
                if width is None:
                    width_args = []
                else:
                    width_args = ['-w', str(width)]
                sp_kwargs = dict(
                    stdin=subprocess.PIPE,
                    stdout=slave,
                    stderr=self._err_file)
                try:
                    self._output_process = subprocess.Popen(
                        ['bidiv'] + width_args, **sp_kwargs
                    )
                except OSError:
                    self._output_process = subprocess.Popen(
                        ['fribidi', '-c', 'UTF-8'] + width_args, **sp_kwargs)
                self._output_channel = os.fdopen(master, 'rb')
            except OSError as ose:
                if ose.errno == errno.ENOENT:
                    self.report_warning('Could not find fribidi executable, ignoring --bidi-workaround . Make sure that  fribidi  is an executable file in one of the directories in your $PATH.')
                else:
                    raise

        if (sys.platform != 'win32'
                and sys.getfilesystemencoding() in ['ascii', 'ANSI_X3.4-1968']
                and not params.get('restrictfilenames', False)):
            # Unicode filesystem API will throw errors (#1474, #13027)
            self.report_warning(
                'Assuming --restrict-filenames since file system encoding '
                'cannot encode all characters. '
                'Set the LC_ALL environment variable to fix this.')
            self.params['restrictfilenames'] = True

        self.outtmpl_dict = self.parse_outtmpl()

        # Creating format selector here allows us to catch syntax errors before the extraction
        self.format_selector = (
            None if self.params.get('format') is None
            else self.build_format_selector(self.params['format']))

        self._setup_opener()

        """Preload the archive, if any is specified"""
        def preload_download_archive(fn):
            if fn is None:
                return False
            self.write_debug('Loading archive file %r\n' % fn)
            try:
                with locked_file(fn, 'r', encoding='utf-8') as archive_file:
                    for line in archive_file:
                        self.archive.add(line.strip())
            except IOError as ioe:
                if ioe.errno != errno.ENOENT:
                    raise
                return False
            return True

        self.archive = set()
        preload_download_archive(self.params.get('download_archive'))

        if auto_init:
            self.print_debug_header()
            self.add_default_info_extractors()

        for pp_def_raw in self.params.get('postprocessors', []):
            pp_def = dict(pp_def_raw)
            when = pp_def.pop('when', 'post_process')
            pp_class = get_postprocessor(pp_def.pop('key'))
            pp = pp_class(self, **compat_kwargs(pp_def))
            self.add_post_processor(pp, when=when)

        for ph in self.params.get('post_hooks', []):
            self.add_post_hook(ph)

        for ph in self.params.get('progress_hooks', []):
            self.add_progress_hook(ph)

        register_socks_protocols()

    def warn_if_short_id(self, argv):
        # short YouTube ID starting with dash?
        idxs = [
            i for i, a in enumerate(argv)
            if re.match(r'^-[0-9A-Za-z_-]{10}$', a)]
        if idxs:
            correct_argv = (
                ['yt-dlp']
                + [a for i, a in enumerate(argv) if i not in idxs]
                + ['--'] + [argv[i] for i in idxs]
            )
            self.report_warning(
                'Long argument string detected. '
                'Use -- to separate parameters and URLs, like this:\n%s\n' %
                args_to_str(correct_argv))

    def add_info_extractor(self, ie):
        """Add an InfoExtractor object to the end of the list."""
        self._ies.append(ie)
        if not isinstance(ie, type):
            self._ies_instances[ie.ie_key()] = ie
            ie.set_downloader(self)

    def get_info_extractor(self, ie_key):
        """
        Get an instance of an IE with name ie_key, it will try to get one from
        the _ies list, if there's no instance it will create a new one and add
        it to the extractor list.
        """
        ie = self._ies_instances.get(ie_key)
        if ie is None:
            ie = get_info_extractor(ie_key)()
            self.add_info_extractor(ie)
        return ie

    def add_default_info_extractors(self):
        """
        Add the InfoExtractors returned by gen_extractors to the end of the list
        """
        for ie in gen_extractor_classes():
            self.add_info_extractor(ie)

    def add_post_processor(self, pp, when='post_process'):
        """Add a PostProcessor object to the end of the chain."""
        self._pps[when].append(pp)
        pp.set_downloader(self)

    def add_post_hook(self, ph):
        """Add the post hook"""
        self._post_hooks.append(ph)

    def add_progress_hook(self, ph):
        """Add the progress hook (currently only for the file downloader)"""
        self._progress_hooks.append(ph)

    def _bidi_workaround(self, message):
        if not hasattr(self, '_output_channel'):
            return message

        assert hasattr(self, '_output_process')
        assert isinstance(message, compat_str)
        line_count = message.count('\n') + 1
        self._output_process.stdin.write((message + '\n').encode('utf-8'))
        self._output_process.stdin.flush()
        res = ''.join(self._output_channel.readline().decode('utf-8')
                      for _ in range(line_count))
        return res[:-len('\n')]

    def _write_string(self, s, out=None):
        write_string(s, out=out, encoding=self.params.get('encoding'))

    def to_stdout(self, message, skip_eol=False, quiet=False):
        """Print message to stdout"""
        if self.params.get('logger'):
            self.params['logger'].debug(message)
        elif not quiet or self.params.get('verbose'):
            self._write_string(
                '%s%s' % (self._bidi_workaround(message), ('' if skip_eol else '\n')),
                self._err_file if quiet else self._screen_file)

    def to_stderr(self, message):
        """Print message to stderr"""
        assert isinstance(message, compat_str)
        if self.params.get('logger'):
            self.params['logger'].error(message)
        else:
            self._write_string('%s\n' % self._bidi_workaround(message), self._err_file)

    def to_console_title(self, message):
        if not self.params.get('consoletitle', False):
            return
        if compat_os_name == 'nt':
            if ctypes.windll.kernel32.GetConsoleWindow():
                # c_wchar_p() might not be necessary if `message` is
                # already of type unicode()
                ctypes.windll.kernel32.SetConsoleTitleW(ctypes.c_wchar_p(message))
        elif 'TERM' in os.environ:
            self._write_string('\033]0;%s\007' % message, self._screen_file)

    def save_console_title(self):
        if not self.params.get('consoletitle', False):
            return
        if self.params.get('simulate', False):
            return
        if compat_os_name != 'nt' and 'TERM' in os.environ:
            # Save the title on stack
            self._write_string('\033[22;0t', self._screen_file)

    def restore_console_title(self):
        if not self.params.get('consoletitle', False):
            return
        if self.params.get('simulate', False):
            return
        if compat_os_name != 'nt' and 'TERM' in os.environ:
            # Restore the title from stack
            self._write_string('\033[23;0t', self._screen_file)

    def __enter__(self):
        self.save_console_title()
        return self

    def __exit__(self, *args):
        self.restore_console_title()

        if self.params.get('cookiefile') is not None:
            self.cookiejar.save(ignore_discard=True, ignore_expires=True)

    def trouble(self, message=None, tb=None):
        """Determine action to take when a download problem appears.

        Depending on if the downloader has been configured to ignore
        download errors or not, this method may throw an exception or
        not when errors are found, after printing the message.

        tb, if given, is additional traceback information.
        """
        if message is not None:
            self.to_stderr(message)
        if self.params.get('verbose'):
            if tb is None:
                if sys.exc_info()[0]:  # if .trouble has been called from an except block
                    tb = ''
                    if hasattr(sys.exc_info()[1], 'exc_info') and sys.exc_info()[1].exc_info[0]:
                        tb += ''.join(traceback.format_exception(*sys.exc_info()[1].exc_info))
                    tb += encode_compat_str(traceback.format_exc())
                else:
                    tb_data = traceback.format_list(traceback.extract_stack())
                    tb = ''.join(tb_data)
            if tb:
                self.to_stderr(tb)
        if not self.params.get('ignoreerrors', False):
            if sys.exc_info()[0] and hasattr(sys.exc_info()[1], 'exc_info') and sys.exc_info()[1].exc_info[0]:
                exc_info = sys.exc_info()[1].exc_info
            else:
                exc_info = sys.exc_info()
            raise DownloadError(message, exc_info)
        self._download_retcode = 1

    def to_screen(self, message, skip_eol=False):
        """Print message to stdout if not in quiet mode"""
        self.to_stdout(
            message, skip_eol, quiet=self.params.get('quiet', False))

    def report_warning(self, message):
        '''
        Print the message to stderr, it will be prefixed with 'WARNING:'
        If stderr is a tty file the 'WARNING:' will be colored
        '''
        if self.params.get('logger') is not None:
            self.params['logger'].warning(message)
        else:
            if self.params.get('no_warnings'):
                return
            if not self.params.get('no_color') and self._err_file.isatty() and compat_os_name != 'nt':
                _msg_header = '\033[0;33mWARNING:\033[0m'
            else:
                _msg_header = 'WARNING:'
            warning_message = '%s %s' % (_msg_header, message)
            self.to_stderr(warning_message)

    def report_error(self, message, tb=None):
        '''
        Do the same as trouble, but prefixes the message with 'ERROR:', colored
        in red if stderr is a tty file.
        '''
        if not self.params.get('no_color') and self._err_file.isatty() and compat_os_name != 'nt':
            _msg_header = '\033[0;31mERROR:\033[0m'
        else:
            _msg_header = 'ERROR:'
        error_message = '%s %s' % (_msg_header, message)
        self.trouble(error_message, tb)

    def write_debug(self, message):
        '''Log debug message or Print message to stderr'''
        if not self.params.get('verbose', False):
            return
        message = '[debug] %s' % message
        if self.params.get('logger'):
            self.params['logger'].debug(message)
        else:
            self._write_string('%s\n' % message)

    def report_file_already_downloaded(self, file_name):
        """Report file has already been fully downloaded."""
        try:
            self.to_screen('[download] %s has already been downloaded' % file_name)
        except UnicodeEncodeError:
            self.to_screen('[download] The file has already been downloaded')

    def report_file_delete(self, file_name):
        """Report that existing file will be deleted."""
        try:
            self.to_screen('Deleting existing file %s' % file_name)
        except UnicodeEncodeError:
            self.to_screen('Deleting existing file')

    def parse_outtmpl(self):
        outtmpl_dict = self.params.get('outtmpl', {})
        if not isinstance(outtmpl_dict, dict):
            outtmpl_dict = {'default': outtmpl_dict}
        outtmpl_dict.update({
            k: v for k, v in DEFAULT_OUTTMPL.items()
            if not outtmpl_dict.get(k)})
        for key, val in outtmpl_dict.items():
            if isinstance(val, bytes):
                self.report_warning(
                    'Parameter outtmpl is bytes, but should be a unicode string. '
                    'Put  from __future__ import unicode_literals  at the top of your code file or consider switching to Python 3.x.')
        return outtmpl_dict

    def get_output_path(self, dir_type='', filename=None):
        paths = self.params.get('paths', {})
        assert isinstance(paths, dict)
        path = os.path.join(
            expand_path(paths.get('home', '').strip()),
            expand_path(paths.get(dir_type, '').strip()) if dir_type else '',
            filename or '')

        # Temporary fix for #4787
        # 'Treat' all problem characters by passing filename through preferredencoding
        # to workaround encoding issues with subprocess on python2 @ Windows
        if sys.version_info < (3, 0) and sys.platform == 'win32':
            path = encodeFilename(path, True).decode(preferredencoding())
        return sanitize_path(path, force=self.params.get('windowsfilenames'))

    @staticmethod
    def validate_outtmpl(tmpl):
        ''' @return None or Exception object '''
        try:
            re.sub(
                STR_FORMAT_RE.format(''),
                lambda mobj: ('%' if not mobj.group('has_key') else '') + mobj.group(0),
                tmpl
            ) % collections.defaultdict(int)
            return None
        except ValueError as err:
            return err

    def prepare_outtmpl(self, outtmpl, info_dict, sanitize=None):
        """ Make the template and info_dict suitable for substitution (outtmpl % info_dict)"""
        info_dict = dict(info_dict)
        na = self.params.get('outtmpl_na_placeholder', 'NA')

        info_dict['duration_string'] = (  # %(duration>%H-%M-%S)s is wrong if duration > 24hrs
            formatSeconds(info_dict['duration'], '-' if sanitize else ':')
            if info_dict.get('duration', None) is not None
            else None)
        info_dict['epoch'] = int(time.time())
        info_dict['autonumber'] = self.params.get('autonumber_start', 1) - 1 + self._num_downloads
        if info_dict.get('resolution') is None:
            info_dict['resolution'] = self.format_resolution(info_dict, default=None)

        # For fields playlist_index and autonumber convert all occurrences
        # of %(field)s to %(field)0Nd for backward compatibility
        field_size_compat_map = {
            'playlist_index': len(str(info_dict.get('_last_playlist_index') or '')),
            'autonumber': self.params.get('autonumber_size') or 5,
        }

        TMPL_DICT = {}
        EXTERNAL_FORMAT_RE = re.compile(STR_FORMAT_RE.format('[^)]*'))
        MATH_FUNCTIONS = {
            '+': float.__add__,
            '-': float.__sub__,
        }
        # Field is of the form key1.key2...
        # where keys (except first) can be string, int or slice
        FIELD_RE = r'\w+(?:\.(?:\w+|{num}|{num}?(?::{num}?){{1,2}}))*'.format(num=r'(?:-?\d+)')
        MATH_FIELD_RE = r'''{field}|{num}'''.format(field=FIELD_RE, num=r'-?\d+(?:.\d+)?')
        MATH_OPERATORS_RE = r'(?:%s)' % '|'.join(map(re.escape, MATH_FUNCTIONS.keys()))
        INTERNAL_FORMAT_RE = re.compile(r'''(?x)
            (?P<negate>-)?
            (?P<fields>{field})
            (?P<maths>(?:{math_op}{math_field})*)
            (?:>(?P<strf_format>.+?))?
            (?:\|(?P<default>.*?))?
            $'''.format(field=FIELD_RE, math_op=MATH_OPERATORS_RE, math_field=MATH_FIELD_RE))

        get_key = lambda k: traverse_obj(
            info_dict, k.split('.'), is_user_input=True, traverse_string=True)

        def get_value(mdict):
            # Object traversal
            value = get_key(mdict['fields'])
            # Negative
            if mdict['negate']:
                value = float_or_none(value)
                if value is not None:
                    value *= -1
            # Do maths
            offset_key = mdict['maths']
            if offset_key:
                value = float_or_none(value)
                operator = None
                while offset_key:
                    item = re.match(
                        MATH_FIELD_RE if operator else MATH_OPERATORS_RE,
                        offset_key).group(0)
                    offset_key = offset_key[len(item):]
                    if operator is None:
                        operator = MATH_FUNCTIONS[item]
                        continue
                    item, multiplier = (item[1:], -1) if item[0] == '-' else (item, 1)
                    offset = float_or_none(item)
                    if offset is None:
                        offset = float_or_none(get_key(item))
                    try:
                        value = operator(value, multiplier * offset)
                    except (TypeError, ZeroDivisionError):
                        return None
                    operator = None
            # Datetime formatting
            if mdict['strf_format']:
                value = strftime_or_none(value, mdict['strf_format'])

            return value

        def create_key(outer_mobj):
            if not outer_mobj.group('has_key'):
                return '%{}'.format(outer_mobj.group(0))

            key = outer_mobj.group('key')
            fmt = outer_mobj.group('format')
            mobj = re.match(INTERNAL_FORMAT_RE, key)
            if mobj is None:
                value, default, mobj = None, na, {'fields': ''}
            else:
                mobj = mobj.groupdict()
                default = mobj['default'] if mobj['default'] is not None else na
                value = get_value(mobj)

            if fmt == 's' and value is not None and key in field_size_compat_map.keys():
                fmt = '0{:d}d'.format(field_size_compat_map[key])

            value = default if value is None else value

            if fmt == 'c':
                value = compat_str(value)
                if value is None:
                    value, fmt = default, 's'
                else:
                    value = value[0]
            elif fmt[-1] not in 'rs':  # numeric
                value = float_or_none(value)
                if value is None:
                    value, fmt = default, 's'
            if sanitize:
                if fmt[-1] == 'r':
                    # If value is an object, sanitize might convert it to a string
                    # So we convert it to repr first
                    value, fmt = repr(value), '%ss' % fmt[:-1]
                if fmt[-1] in 'csr':
                    value = sanitize(mobj['fields'].split('.')[-1], value)
            key += '\0%s' % fmt
            TMPL_DICT[key] = value
            return '%({key}){fmt}'.format(key=key, fmt=fmt)

        return EXTERNAL_FORMAT_RE.sub(create_key, outtmpl), TMPL_DICT

    def _prepare_filename(self, info_dict, tmpl_type='default'):
        try:
            sanitize = lambda k, v: sanitize_filename(
                compat_str(v),
                restricted=self.params.get('restrictfilenames'),
                is_id=(k == 'id' or k.endswith('_id')))
            outtmpl = self.outtmpl_dict.get(tmpl_type, self.outtmpl_dict['default'])
            outtmpl, template_dict = self.prepare_outtmpl(outtmpl, info_dict, sanitize)

            # expand_path translates '%%' into '%' and '$$' into '$'
            # correspondingly that is not what we want since we need to keep
            # '%%' intact for template dict substitution step. Working around
            # with boundary-alike separator hack.
            sep = ''.join([random.choice(ascii_letters) for _ in range(32)])
            outtmpl = outtmpl.replace('%%', '%{0}%'.format(sep)).replace('$$', '${0}$'.format(sep))

            # outtmpl should be expand_path'ed before template dict substitution
            # because meta fields may contain env variables we don't want to
            # be expanded. For example, for outtmpl "%(title)s.%(ext)s" and
            # title "Hello $PATH", we don't want `$PATH` to be expanded.
            filename = expand_path(outtmpl).replace(sep, '') % template_dict

            force_ext = OUTTMPL_TYPES.get(tmpl_type)
            if force_ext is not None:
                filename = replace_extension(filename, force_ext, info_dict.get('ext'))

            # https://github.com/blackjack4494/youtube-dlc/issues/85
            trim_file_name = self.params.get('trim_file_name', False)
            if trim_file_name:
                fn_groups = filename.rsplit('.')
                ext = fn_groups[-1]
                sub_ext = ''
                if len(fn_groups) > 2:
                    sub_ext = fn_groups[-2]
                filename = '.'.join(filter(None, [fn_groups[0][:trim_file_name], sub_ext, ext]))

            return filename
        except ValueError as err:
            self.report_error('Error in output template: ' + str(err) + ' (encoding: ' + repr(preferredencoding()) + ')')
            return None

    def prepare_filename(self, info_dict, dir_type='', warn=False):
        """Generate the output filename."""

        filename = self._prepare_filename(info_dict, dir_type or 'default')

        if warn and not self.__prepare_filename_warned:
            if not self.params.get('paths'):
                pass
            elif filename == '-':
                self.report_warning('--paths is ignored when an outputting to stdout')
            elif os.path.isabs(filename):
                self.report_warning('--paths is ignored since an absolute path is given in output template')
            self.__prepare_filename_warned = True
        if filename == '-' or not filename:
            return filename

        return self.get_output_path(dir_type, filename)

    def _match_entry(self, info_dict, incomplete=False, silent=False):
        """ Returns None if the file should be downloaded """

        video_title = info_dict.get('title', info_dict.get('id', 'video'))

        def check_filter():
            if 'title' in info_dict:
                # This can happen when we're just evaluating the playlist
                title = info_dict['title']
                matchtitle = self.params.get('matchtitle', False)
                if matchtitle:
                    if not re.search(matchtitle, title, re.IGNORECASE):
                        return '"' + title + '" title did not match pattern "' + matchtitle + '"'
                rejecttitle = self.params.get('rejecttitle', False)
                if rejecttitle:
                    if re.search(rejecttitle, title, re.IGNORECASE):
                        return '"' + title + '" title matched reject pattern "' + rejecttitle + '"'
            date = info_dict.get('upload_date')
            if date is not None:
                dateRange = self.params.get('daterange', DateRange())
                if date not in dateRange:
                    return '%s upload date is not in range %s' % (date_from_str(date).isoformat(), dateRange)
            view_count = info_dict.get('view_count')
            if view_count is not None:
                min_views = self.params.get('min_views')
                if min_views is not None and view_count < min_views:
                    return 'Skipping %s, because it has not reached minimum view count (%d/%d)' % (video_title, view_count, min_views)
                max_views = self.params.get('max_views')
                if max_views is not None and view_count > max_views:
                    return 'Skipping %s, because it has exceeded the maximum view count (%d/%d)' % (video_title, view_count, max_views)
            if age_restricted(info_dict.get('age_limit'), self.params.get('age_limit')):
                return 'Skipping "%s" because it is age restricted' % video_title

            if not incomplete:
                match_filter = self.params.get('match_filter')
                if match_filter is not None:
                    ret = match_filter(info_dict)
                    if ret is not None:
                        return ret
            return None

        if self.in_download_archive(info_dict):
            reason = '%s has already been recorded in the archive' % video_title
            break_opt, break_err = 'break_on_existing', ExistingVideoReached
        else:
            reason = check_filter()
            break_opt, break_err = 'break_on_reject', RejectedVideoReached
        if reason is not None:
            if not silent:
                self.to_screen('[download] ' + reason)
            if self.params.get(break_opt, False):
                raise break_err()
        return reason

    @staticmethod
    def add_extra_info(info_dict, extra_info):
        '''Set the keys from extra_info in info dict if they are missing'''
        for key, value in extra_info.items():
            info_dict.setdefault(key, value)

    def extract_info(self, url, download=True, ie_key=None, extra_info={},
                     process=True, force_generic_extractor=False):
        """
        Return a list with a dictionary for each video extracted.

        Arguments:
        url -- URL to extract

        Keyword arguments:
        download -- whether to download videos during extraction
        ie_key -- extractor key hint
        extra_info -- dictionary containing the extra values to add to each result
        process -- whether to resolve all unresolved references (URLs, playlist items),
            must be True for download to work.
        force_generic_extractor -- force using the generic extractor
        """

        if not ie_key and force_generic_extractor:
            ie_key = 'Generic'

        if ie_key:
            ies = [self.get_info_extractor(ie_key)]
        else:
            ies = self._ies

        for ie in ies:
            if not ie.suitable(url):
                continue

            ie_key = ie.ie_key()
            ie = self.get_info_extractor(ie_key)
            if not ie.working():
                self.report_warning('The program functionality for this site has been marked as broken, '
                                    'and will probably not work.')

            try:
                temp_id = str_or_none(
                    ie.extract_id(url) if callable(getattr(ie, 'extract_id', None))
                    else ie._match_id(url))
            except (AssertionError, IndexError, AttributeError):
                temp_id = None
            if temp_id is not None and self.in_download_archive({'id': temp_id, 'ie_key': ie_key}):
                self.to_screen("[%s] %s: has already been recorded in archive" % (
                               ie_key, temp_id))
                break
            return self.__extract_info(url, ie, download, extra_info, process)
        else:
            self.report_error('no suitable InfoExtractor for URL %s' % url)

    def __handle_extraction_exceptions(func):
        def wrapper(self, *args, **kwargs):
            try:
                return func(self, *args, **kwargs)
            except GeoRestrictedError as e:
                msg = e.msg
                if e.countries:
                    msg += '\nThis video is available in %s.' % ', '.join(
                        map(ISO3166Utils.short2full, e.countries))
                msg += '\nYou might want to use a VPN or a proxy server (with --proxy) to workaround.'
                self.report_error(msg)
            except ExtractorError as e:  # An error we somewhat expected
                self.report_error(compat_str(e), e.format_traceback())
            except ThrottledDownload:
                self.to_stderr('\r')
                self.report_warning('The download speed is below throttle limit. Re-extracting data')
                return wrapper(self, *args, **kwargs)
            except (MaxDownloadsReached, ExistingVideoReached, RejectedVideoReached):
                raise
            except Exception as e:
                if self.params.get('ignoreerrors', False):
                    self.report_error(error_to_compat_str(e), tb=encode_compat_str(traceback.format_exc()))
                else:
                    raise
        return wrapper

    @__handle_extraction_exceptions
    def __extract_info(self, url, ie, download, extra_info, process):
        min_sleep_interval = self.params.get('sleep_before_extract')
        if min_sleep_interval:
            max_sleep_interval = self.params.get('max_sleep_before_extract') or min_sleep_interval
            sleep_interval = random.uniform(min_sleep_interval, max_sleep_interval)
            self.to_screen(
                '[extraction] Sleeping %s seconds...' % (
                    int(sleep_interval) if sleep_interval.is_integer()
                    else '%.2f' % sleep_interval))
            time.sleep(sleep_interval)

        ie_result = ie.extract(url)
        if ie_result is None:  # Finished already (backwards compatibility; listformats and friends should be moved here)
            return
        if isinstance(ie_result, list):
            # Backwards compatibility: old IE result format
            ie_result = {
                '_type': 'compat_list',
                'entries': ie_result,
            }
        self.add_default_extra_info(ie_result, ie, url)
        if process:
            return self.process_ie_result(ie_result, download, extra_info)
        else:
            return ie_result

    def add_default_extra_info(self, ie_result, ie, url):
        if url is not None:
            self.add_extra_info(ie_result, {
                'webpage_url': url,
                'original_url': url,
                'webpage_url_basename': url_basename(url),
            })
        if ie is not None:
            self.add_extra_info(ie_result, {
                'extractor': ie.IE_NAME,
                'extractor_key': ie.ie_key(),
            })

    def process_ie_result(self, ie_result, download=True, extra_info={}):
        """
        Take the result of the ie(may be modified) and resolve all unresolved
        references (URLs, playlist items).

        It will also download the videos if 'download'.
        Returns the resolved ie_result.
        """
        result_type = ie_result.get('_type', 'video')

        if result_type in ('url', 'url_transparent'):
            ie_result['url'] = sanitize_url(ie_result['url'])
            extract_flat = self.params.get('extract_flat', False)
            if ((extract_flat == 'in_playlist' and 'playlist' in extra_info)
                    or extract_flat is True):
                info_copy = ie_result.copy()
                self.add_extra_info(info_copy, extra_info)
                ie = try_get(ie_result.get('ie_key'), self.get_info_extractor)
                self.add_default_extra_info(info_copy, ie, ie_result['url'])
                self.__forced_printings(info_copy, self.prepare_filename(info_copy), incomplete=True)
                return ie_result

        if result_type == 'video':
            self.add_extra_info(ie_result, extra_info)
            ie_result = self.process_video_result(ie_result, download=download)
            additional_urls = (ie_result or {}).get('additional_urls')
            if additional_urls:
                # TODO: Improve MetadataFromFieldPP to allow setting a list
                if isinstance(additional_urls, compat_str):
                    additional_urls = [additional_urls]
                self.to_screen(
                    '[info] %s: %d additional URL(s) requested' % (ie_result['id'], len(additional_urls)))
                self.write_debug('Additional URLs: "%s"' % '", "'.join(additional_urls))
                ie_result['additional_entries'] = [
                    self.extract_info(
                        url, download, extra_info,
                        force_generic_extractor=self.params.get('force_generic_extractor'))
                    for url in additional_urls
                ]
            return ie_result
        elif result_type == 'url':
            # We have to add extra_info to the results because it may be
            # contained in a playlist
            return self.extract_info(
                ie_result['url'], download,
                ie_key=ie_result.get('ie_key'),
                extra_info=extra_info)
        elif result_type == 'url_transparent':
            # Use the information from the embedding page
            info = self.extract_info(
                ie_result['url'], ie_key=ie_result.get('ie_key'),
                extra_info=extra_info, download=False, process=False)

            # extract_info may return None when ignoreerrors is enabled and
            # extraction failed with an error, don't crash and return early
            # in this case
            if not info:
                return info

            force_properties = dict(
                (k, v) for k, v in ie_result.items() if v is not None)
            for f in ('_type', 'url', 'id', 'extractor', 'extractor_key', 'ie_key'):
                if f in force_properties:
                    del force_properties[f]
            new_result = info.copy()
            new_result.update(force_properties)

            # Extracted info may not be a video result (i.e.
            # info.get('_type', 'video') != video) but rather an url or
            # url_transparent. In such cases outer metadata (from ie_result)
            # should be propagated to inner one (info). For this to happen
            # _type of info should be overridden with url_transparent. This
            # fixes issue from https://github.com/ytdl-org/youtube-dl/pull/11163.
            if new_result.get('_type') == 'url':
                new_result['_type'] = 'url_transparent'

            return self.process_ie_result(
                new_result, download=download, extra_info=extra_info)
        elif result_type in ('playlist', 'multi_video'):
            # Protect from infinite recursion due to recursively nested playlists
            # (see https://github.com/ytdl-org/youtube-dl/issues/27833)
            webpage_url = ie_result.get('webpage_url')
            if webpage_url and webpage_url in self._playlist_urls:
                self.to_screen(
                    '[download] Skipping already downloaded playlist: %s'
                    % ie_result.get('title') or ie_result.get('id'))
                return

            self._playlist_level += 1
            self._playlist_urls.add(webpage_url)
            self._sanitize_thumbnails(ie_result)
            try:
                return self.__process_playlist(ie_result, download)
            finally:
                self._playlist_level -= 1
                if not self._playlist_level:
                    self._playlist_urls.clear()
        elif result_type == 'compat_list':
            self.report_warning(
                'Extractor %s returned a compat_list result. '
                'It needs to be updated.' % ie_result.get('extractor'))

            def _fixup(r):
                self.add_extra_info(
                    r,
                    {
                        'extractor': ie_result.get('extractor'),
                        'webpage_url': ie_result['webpage_url'],
                        'webpage_url_basename': url_basename(ie_result['webpage_url']),
                        'extractor_key': ie_result['extractor_key'],
                    }
                )
                return r
            ie_result['entries'] = [
                self.process_ie_result(_fixup(r), download, extra_info)
                for r in ie_result['entries']
            ]
            return ie_result
        else:
            raise Exception('Invalid result type: %s' % result_type)

    def _ensure_dir_exists(self, path):
        if self.params.get('escape_long_names', False):
            path = split_longname(path)
        return make_dir(path, self.report_error)

    def __process_playlist(self, ie_result, download):
        # We process each entry in the playlist
        playlist = ie_result.get('title') or ie_result.get('id')
        self.to_screen('[download] Downloading playlist: %s' % playlist)

        if 'entries' not in ie_result:
            raise EntryNotInPlaylist()
        incomplete_entries = bool(ie_result.get('requested_entries'))
        if incomplete_entries:
            def fill_missing_entries(entries, indexes):
                ret = [None] * max(*indexes)
                for i, entry in zip(indexes, entries):
                    ret[i - 1] = entry
                return ret
            ie_result['entries'] = fill_missing_entries(ie_result['entries'], ie_result['requested_entries'])

        playlist_results = []

        playliststart = self.params.get('playliststart', 1)
        playlistend = self.params.get('playlistend')
        # For backwards compatibility, interpret -1 as whole list
        if playlistend == -1:
            playlistend = None

        playlistitems_str = self.params.get('playlist_items')
        playlistitems = None
        if playlistitems_str is not None:
            def iter_playlistitems(format):
                for string_segment in format.split(','):
                    if '-' in string_segment:
                        start, end = string_segment.split('-')
                        for item in range(int(start), int(end) + 1):
                            yield int(item)
                    else:
                        yield int(string_segment)
            playlistitems = orderedSet(iter_playlistitems(playlistitems_str))

        ie_entries = ie_result['entries']
        msg = (
            'Downloading %d videos' if not isinstance(ie_entries, list)
            else 'Collected %d videos; downloading %%d of them' % len(ie_entries))
        if not isinstance(ie_entries, (list, PagedList)):
            ie_entries = LazyList(ie_entries)

        entries = []
        for i in playlistitems or itertools.count(playliststart):
            if playlistitems is None and playlistend is not None and playlistend < i:
                break
            entry = None
            try:
                entry = ie_entries[i - 1]
                if entry is None:
                    raise EntryNotInPlaylist()
            except (IndexError, EntryNotInPlaylist):
                if incomplete_entries:
                    raise EntryNotInPlaylist()
                elif not playlistitems:
                    break
            entries.append(entry)
            try:
                if entry is not None:
                    self._match_entry(entry, incomplete=True, silent=True)
            except (ExistingVideoReached, RejectedVideoReached):
                break
        ie_result['entries'] = entries

        # Save playlist_index before re-ordering
        entries = [
            ((playlistitems[i - 1] if playlistitems else i), entry)
            for i, entry in enumerate(entries, 1)
            if entry is not None]
        n_entries = len(entries)

        if not playlistitems and (playliststart or playlistend):
            playlistitems = list(range(playliststart, playliststart + n_entries))
        ie_result['requested_entries'] = playlistitems

        if self.params.get('allow_playlist_files', True):
            ie_copy = {
                'playlist': playlist,
                'playlist_id': ie_result.get('id'),
                'playlist_title': ie_result.get('title'),
                'playlist_uploader': ie_result.get('uploader'),
                'playlist_uploader_id': ie_result.get('uploader_id'),
                'playlist_index': 0,
            }
            ie_copy.update(dict(ie_result))

            if self.params.get('writeinfojson', False):
                infofn = self.prepare_filename(ie_copy, 'pl_infojson')
                if not self._ensure_dir_exists(encodeFilename(infofn)):
                    return
                if not self.params.get('overwrites', True) and os.path.exists(encodeFilename(infofn)):
                    self.to_screen('[info] Playlist metadata is already present')
                else:
                    self.to_screen('[info] Writing playlist metadata as JSON to: ' + infofn)
                    try:
                        write_json_file(self.filter_requested_info(ie_result, self.params.get('clean_infojson', True)), infofn)
                    except (OSError, IOError):
                        self.report_error('Cannot write playlist metadata to JSON file ' + infofn)

            # TODO: This should be passed to ThumbnailsConvertor if necessary
            self._write_thumbnails(ie_copy, self.prepare_filename(ie_copy, 'pl_thumbnail'))

            if self.params.get('writedescription', False):
                descfn = self.prepare_filename(ie_copy, 'pl_description')
                if not self._ensure_dir_exists(encodeFilename(descfn)):
                    return
                if not self.params.get('overwrites', True) and os.path.exists(encodeFilename(descfn)):
                    self.to_screen('[info] Playlist description is already present')
                elif ie_result.get('description') is None:
                    self.report_warning('There\'s no playlist description to write.')
                else:
                    try:
                        self.to_screen('[info] Writing playlist description to: ' + descfn)
                        with self.open(encodeFilename(descfn), 'w', encoding='utf-8') as descfile:
                            descfile.write(ie_result['description'])
                    except (OSError, IOError):
                        self.report_error('Cannot write playlist description file ' + descfn)
                        return

        if self.params.get('playlistreverse', False):
            entries = entries[::-1]
        if self.params.get('playlistrandom', False):
            random.shuffle(entries)

        x_forwarded_for = ie_result.get('__x_forwarded_for_ip')

        self.to_screen('[%s] playlist %s: %s' % (ie_result.get('extractor'), playlist, msg % n_entries))
        failures = 0
        max_failures = self.params.get('skip_playlist_after_errors') or float('inf')
        for i, entry_tuple in enumerate(entries, 1):
            playlist_index, entry = entry_tuple
            if 'playlist_index' in self.params.get('compat_options', []):
                playlist_index = playlistitems[i - 1] if playlistitems else i
            self.to_screen('[download] Downloading video %s of %s' % (i, n_entries))
            # This __x_forwarded_for_ip thing is a bit ugly but requires
            # minimal changes
            if x_forwarded_for:
                entry['__x_forwarded_for_ip'] = x_forwarded_for
            extra = {
                'n_entries': n_entries,
                '_last_playlist_index': max(playlistitems) if playlistitems else (playlistend or n_entries),
                'playlist_index': playlist_index,
                'playlist_autonumber': i,
                'playlist': playlist,
                'playlist_id': ie_result.get('id'),
                'playlist_title': ie_result.get('title'),
                'playlist_uploader': ie_result.get('uploader'),
                'playlist_uploader_id': ie_result.get('uploader_id'),
                'extractor': ie_result.get('extractor'),
                'webpage_url': ie_result.get('webpage_url'),
                'webpage_url_basename': url_basename(ie_result.get('webpage_url')),
                'extractor_key': ie_result.get('extractor_key'),
            }

            if self._match_entry(entry, incomplete=True) is not None:
                continue

            entry_result = self.__process_iterable_entry(entry, download, extra)
            if not entry_result:
                failures += 1
            if failures >= max_failures:
                self.report_error(
                    'Skipping the remaining entries in playlist "%s" since %d items failed extraction' % (playlist, failures))
                break
            # TODO: skip failed (empty) entries?
            playlist_results.append(entry_result)
        ie_result['entries'] = playlist_results
        self.to_screen('[download] Finished downloading playlist: %s' % playlist)
        return ie_result

    @__handle_extraction_exceptions
    def __process_iterable_entry(self, entry, download, extra_info):
        return self.process_ie_result(
            entry, download=download, extra_info=extra_info)

    def _build_format_filter(self, filter_spec):
        " Returns a function to filter the formats according to the filter_spec "

        OPERATORS = {
            '<': operator.lt,
            '<=': operator.le,
            '>': operator.gt,
            '>=': operator.ge,
            '=': operator.eq,
            '!=': operator.ne,
        }
        operator_rex = re.compile(r'''(?x)\s*
            (?P<key>width|height|tbr|abr|vbr|asr|filesize|filesize_approx|fps)\s*
            (?P<op>%s)(?P<none_inclusive>\s*\?)?\s*
            (?P<value>[0-9.]+(?:[kKmMgGtTpPeEzZyY]i?[Bb]?)?)\s*
            ''' % '|'.join(map(re.escape, OPERATORS.keys())))
        m = operator_rex.fullmatch(filter_spec)
        if m:
            try:
                comparison_value = int(m.group('value'))
            except ValueError:
                comparison_value = parse_filesize(m.group('value'))
                if comparison_value is None:
                    comparison_value = parse_filesize(m.group('value') + 'B')
                if comparison_value is None:
                    raise ValueError(
                        'Invalid value %r in format specification %r' % (
                            m.group('value'), filter_spec))
            op = OPERATORS[m.group('op')]

        if not m:
            STR_OPERATORS = {
                '=': operator.eq,
                '^=': lambda attr, value: attr.startswith(value),
                '$=': lambda attr, value: attr.endswith(value),
                '*=': lambda attr, value: value in attr,
            }
            str_operator_rex = re.compile(r'''(?x)\s*
                (?P<key>[a-zA-Z0-9._-]+)\s*
                (?P<negation>!\s*)?(?P<op>%s)(?P<none_inclusive>\s*\?)?\s*
                (?P<value>[a-zA-Z0-9._-]+)\s*
                ''' % '|'.join(map(re.escape, STR_OPERATORS.keys())))
            m = str_operator_rex.fullmatch(filter_spec)
            if m:
                comparison_value = m.group('value')
                str_op = STR_OPERATORS[m.group('op')]
                if m.group('negation'):
                    op = lambda attr, value: not str_op(attr, value)
                else:
                    op = str_op

        if not m:
            raise SyntaxError('Invalid filter specification %r' % filter_spec)

        def _filter(f):
            actual_value = f.get(m.group('key'))
            if actual_value is None:
                return m.group('none_inclusive')
            return op(actual_value, comparison_value)
        return _filter

    def _default_format_spec(self, info_dict, download=True):

        def can_merge():
            merger = FFmpegMergerPP(self)
            return merger.available and merger.can_merge()

        prefer_best = (
            not self.params.get('simulate', False)
            and download
            and (
                not can_merge()
                or info_dict.get('is_live', False)
                or self.outtmpl_dict['default'] == '-'))
        compat = (
            prefer_best
            or self.params.get('allow_multiple_audio_streams', False)
            or 'format-spec' in self.params.get('compat_opts', []))

        return (
            'best/bestvideo+bestaudio' if prefer_best
            else 'bestvideo*+bestaudio/best' if not compat
            else 'bestvideo+bestaudio/best')

    def build_format_selector(self, format_spec):
        def syntax_error(note, start):
            message = (
                'Invalid format specification: '
                '{0}\n\t{1}\n\t{2}^'.format(note, format_spec, ' ' * start[1]))
            return SyntaxError(message)

        PICKFIRST = 'PICKFIRST'
        MERGE = 'MERGE'
        SINGLE = 'SINGLE'
        GROUP = 'GROUP'
        FormatSelector = collections.namedtuple('FormatSelector', ['type', 'selector', 'filters'])

        allow_multiple_streams = {'audio': self.params.get('allow_multiple_audio_streams', False),
                                  'video': self.params.get('allow_multiple_video_streams', False)}

        check_formats = self.params.get('check_formats')

        def _parse_filter(tokens):
            filter_parts = []
            for type, string, start, _, _ in tokens:
                if type == tokenize.OP and string == ']':
                    return ''.join(filter_parts)
                else:
                    filter_parts.append(string)

        def _remove_unused_ops(tokens):
            # Remove operators that we don't use and join them with the surrounding strings
            # for example: 'mp4' '-' 'baseline' '-' '16x9' is converted to 'mp4-baseline-16x9'
            ALLOWED_OPS = ('/', '+', ',', '(', ')')
            last_string, last_start, last_end, last_line = None, None, None, None
            for type, string, start, end, line in tokens:
                if type == tokenize.OP and string == '[':
                    if last_string:
                        yield tokenize.NAME, last_string, last_start, last_end, last_line
                        last_string = None
                    yield type, string, start, end, line
                    # everything inside brackets will be handled by _parse_filter
                    for type, string, start, end, line in tokens:
                        yield type, string, start, end, line
                        if type == tokenize.OP and string == ']':
                            break
                elif type == tokenize.OP and string in ALLOWED_OPS:
                    if last_string:
                        yield tokenize.NAME, last_string, last_start, last_end, last_line
                        last_string = None
                    yield type, string, start, end, line
                elif type in [tokenize.NAME, tokenize.NUMBER, tokenize.OP]:
                    if not last_string:
                        last_string = string
                        last_start = start
                        last_end = end
                    else:
                        last_string += string
            if last_string:
                yield tokenize.NAME, last_string, last_start, last_end, last_line

        def _parse_format_selection(tokens, inside_merge=False, inside_choice=False, inside_group=False):
            selectors = []
            current_selector = None
            for type, string, start, _, _ in tokens:
                # ENCODING is only defined in python 3.x
                if type == getattr(tokenize, 'ENCODING', None):
                    continue
                elif type in [tokenize.NAME, tokenize.NUMBER]:
                    current_selector = FormatSelector(SINGLE, string, [])
                elif type == tokenize.OP:
                    if string == ')':
                        if not inside_group:
                            # ')' will be handled by the parentheses group
                            tokens.restore_last_token()
                        break
                    elif inside_merge and string in ['/', ',']:
                        tokens.restore_last_token()
                        break
                    elif inside_choice and string == ',':
                        tokens.restore_last_token()
                        break
                    elif string == ',':
                        if not current_selector:
                            raise syntax_error('"," must follow a format selector', start)
                        selectors.append(current_selector)
                        current_selector = None
                    elif string == '/':
                        if not current_selector:
                            raise syntax_error('"/" must follow a format selector', start)
                        first_choice = current_selector
                        second_choice = _parse_format_selection(tokens, inside_choice=True)
                        current_selector = FormatSelector(PICKFIRST, (first_choice, second_choice), [])
                    elif string == '[':
                        if not current_selector:
                            current_selector = FormatSelector(SINGLE, 'best', [])
                        format_filter = _parse_filter(tokens)
                        current_selector.filters.append(format_filter)
                    elif string == '(':
                        if current_selector:
                            raise syntax_error('Unexpected "("', start)
                        group = _parse_format_selection(tokens, inside_group=True)
                        current_selector = FormatSelector(GROUP, group, [])
                    elif string == '+':
                        if not current_selector:
                            raise syntax_error('Unexpected "+"', start)
                        selector_1 = current_selector
                        selector_2 = _parse_format_selection(tokens, inside_merge=True)
                        if not selector_2:
                            raise syntax_error('Expected a selector', start)
                        current_selector = FormatSelector(MERGE, (selector_1, selector_2), [])
                    else:
                        raise syntax_error('Operator not recognized: "{0}"'.format(string), start)
                elif type == tokenize.ENDMARKER:
                    break
            if current_selector:
                selectors.append(current_selector)
            return selectors

        def _merge(formats_pair):
            format_1, format_2 = formats_pair

            formats_info = []
            formats_info.extend(format_1.get('requested_formats', (format_1,)))
            formats_info.extend(format_2.get('requested_formats', (format_2,)))

            if not allow_multiple_streams['video'] or not allow_multiple_streams['audio']:
                get_no_more = {'video': False, 'audio': False}
                for (i, fmt_info) in enumerate(formats_info):
                    if fmt_info.get('acodec') == fmt_info.get('vcodec') == 'none':
                        formats_info.pop(i)
                        continue
                    for aud_vid in ['audio', 'video']:
                        if not allow_multiple_streams[aud_vid] and fmt_info.get(aud_vid[0] + 'codec') != 'none':
                            if get_no_more[aud_vid]:
                                formats_info.pop(i)
                            get_no_more[aud_vid] = True

            if len(formats_info) == 1:
                return formats_info[0]

            video_fmts = [fmt_info for fmt_info in formats_info if fmt_info.get('vcodec') != 'none']
            audio_fmts = [fmt_info for fmt_info in formats_info if fmt_info.get('acodec') != 'none']

            the_only_video = video_fmts[0] if len(video_fmts) == 1 else None
            the_only_audio = audio_fmts[0] if len(audio_fmts) == 1 else None

            output_ext = self.params.get('merge_output_format')
            if not output_ext:
                if the_only_video:
                    output_ext = the_only_video['ext']
                elif the_only_audio and not video_fmts:
                    output_ext = the_only_audio['ext']
                else:
                    output_ext = 'mkv'

            new_dict = {
                'requested_formats': formats_info,
                'format': '+'.join(fmt_info.get('format') for fmt_info in formats_info),
                'format_id': '+'.join(fmt_info.get('format_id') for fmt_info in formats_info),
                'ext': output_ext,
            }

            if the_only_video:
                new_dict.update({
                    'width': the_only_video.get('width'),
                    'height': the_only_video.get('height'),
                    'resolution': the_only_video.get('resolution') or self.format_resolution(the_only_video),
                    'fps': the_only_video.get('fps'),
                    'vcodec': the_only_video.get('vcodec'),
                    'vbr': the_only_video.get('vbr'),
                    'stretched_ratio': the_only_video.get('stretched_ratio'),
                })

            if the_only_audio:
                new_dict.update({
                    'acodec': the_only_audio.get('acodec'),
                    'abr': the_only_audio.get('abr'),
                })

            return new_dict

        def _check_formats(formats):
            if not check_formats:
                yield from formats
            for f in formats:
                self.to_screen('[info] Testing format %s' % f['format_id'])
                temp_file = tempfile.NamedTemporaryFile(
                    suffix='.tmp', delete=False,
                    dir=self.get_output_path('temp') or None)
                temp_file.close()
                try:
                    success, _ = self.dl(temp_file.name, f, test=True)
                except (DownloadError, IOError, OSError, ValueError) + network_exceptions:
                    success = False
                finally:
                    if os.path.exists(temp_file.name):
                        try:
                            os.remove(temp_file.name)
                        except OSError:
                            self.report_warning('Unable to delete temporary file "%s"' % temp_file.name)
                if success:
                    yield f
                else:
                    self.to_screen('[info] Unable to download format %s. Skipping...' % f['format_id'])

        def _build_selector_function(selector):
            if isinstance(selector, list):  # ,
                fs = [_build_selector_function(s) for s in selector]

                def selector_function(ctx):
                    for f in fs:
                        yield from f(ctx)
                return selector_function

            elif selector.type == GROUP:  # ()
                selector_function = _build_selector_function(selector.selector)

            elif selector.type == PICKFIRST:  # /
                fs = [_build_selector_function(s) for s in selector.selector]

                def selector_function(ctx):
                    for f in fs:
                        picked_formats = list(f(ctx))
                        if picked_formats:
                            return picked_formats
                    return []

            elif selector.type == MERGE:  # +
                selector_1, selector_2 = map(_build_selector_function, selector.selector)

                def selector_function(ctx):
                    for pair in itertools.product(
                            selector_1(copy.deepcopy(ctx)), selector_2(copy.deepcopy(ctx))):
                        yield _merge(pair)

            elif selector.type == SINGLE:  # atom
                format_spec = selector.selector or 'best'

                # TODO: Add allvideo, allaudio etc by generalizing the code with best/worst selector
                if format_spec == 'all':
                    def selector_function(ctx):
                        yield from _check_formats(ctx['formats'])
                elif format_spec == 'mergeall':
                    def selector_function(ctx):
                        formats = list(_check_formats(ctx['formats']))
                        if not formats:
                            return
                        merged_format = formats[-1]
                        for f in formats[-2::-1]:
                            merged_format = _merge((merged_format, f))
                        yield merged_format

                else:
                    format_fallback, format_reverse, format_idx = False, True, 1
                    mobj = re.match(
                        r'(?P<bw>best|worst|b|w)(?P<type>video|audio|v|a)?(?P<mod>\*)?(?:\.(?P<n>[1-9]\d*))?$',
                        format_spec)
                    if mobj is not None:
                        format_idx = int_or_none(mobj.group('n'), default=1)
                        format_reverse = mobj.group('bw')[0] == 'b'
                        format_type = (mobj.group('type') or [None])[0]
                        not_format_type = {'v': 'a', 'a': 'v'}.get(format_type)
                        format_modified = mobj.group('mod') is not None

                        format_fallback = not format_type and not format_modified  # for b, w
                        _filter_f = (
                            (lambda f: f.get('%scodec' % format_type) != 'none')
                            if format_type and format_modified  # bv*, ba*, wv*, wa*
                            else (lambda f: f.get('%scodec' % not_format_type) == 'none')
                            if format_type  # bv, ba, wv, wa
                            else (lambda f: f.get('vcodec') != 'none' and f.get('acodec') != 'none')
                            if not format_modified  # b, w
                            else lambda f: True)  # b*, w*
                        filter_f = lambda f: _filter_f(f) and (
                            f.get('vcodec') != 'none' or f.get('acodec') != 'none')
                    else:
                        filter_f = ((lambda f: f.get('ext') == format_spec)
                                    if format_spec in ['mp4', 'flv', 'webm', '3gp', 'm4a', 'mp3', 'ogg', 'aac', 'wav']  # extension
                                    else (lambda f: f.get('format_id') == format_spec))  # id

                    def selector_function(ctx):
                        formats = list(ctx['formats'])
                        matches = list(filter(filter_f, formats)) if filter_f is not None else formats
                        if format_fallback and ctx['incomplete_formats'] and not matches:
                            # for extractors with incomplete formats (audio only (soundcloud)
                            # or video only (imgur)) best/worst will fallback to
                            # best/worst {video,audio}-only format
                            matches = formats
                        matches = LazyList(_check_formats(matches[::-1 if format_reverse else 1]))
                        try:
                            yield matches[format_idx - 1]
                        except IndexError:
                            return

            filters = [self._build_format_filter(f) for f in selector.filters]

            def final_selector(ctx):
                ctx_copy = copy.deepcopy(ctx)
                for _filter in filters:
                    ctx_copy['formats'] = list(filter(_filter, ctx_copy['formats']))
                return selector_function(ctx_copy)
            return final_selector

        stream = io.BytesIO(format_spec.encode('utf-8'))
        try:
            tokens = list(_remove_unused_ops(compat_tokenize_tokenize(stream.readline)))
        except tokenize.TokenError:
            raise syntax_error('Missing closing/opening brackets or parenthesis', (0, len(format_spec)))

        class TokenIterator(object):
            def __init__(self, tokens):
                self.tokens = tokens
                self.counter = 0

            def __iter__(self):
                return self

            def __next__(self):
                if self.counter >= len(self.tokens):
                    raise StopIteration()
                value = self.tokens[self.counter]
                self.counter += 1
                return value

            next = __next__

            def restore_last_token(self):
                self.counter -= 1

        parsed_selector = _parse_format_selection(iter(TokenIterator(tokens)))
        return _build_selector_function(parsed_selector)

    def _calc_headers(self, info_dict):
        res = std_headers.copy()

        add_headers = info_dict.get('http_headers')
        if add_headers:
            res.update(add_headers)

        cookies = self._calc_cookies(info_dict)
        if cookies:
            res['Cookie'] = cookies

        if 'X-Forwarded-For' not in res:
            x_forwarded_for_ip = info_dict.get('__x_forwarded_for_ip')
            if x_forwarded_for_ip:
                res['X-Forwarded-For'] = x_forwarded_for_ip

        return res

    def _calc_cookies(self, info_dict):
        pr = sanitized_Request(info_dict['url'])
        self.cookiejar.add_cookie_header(pr)
        return pr.get_header('Cookie')

    def _sanitize_thumbnails(self, info_dict):
        thumbnails = info_dict.get('thumbnails')
        if thumbnails is None:
            thumbnail = info_dict.get('thumbnail')
            if thumbnail:
                info_dict['thumbnails'] = thumbnails = [{'url': thumbnail}]
        if thumbnails:
            thumbnails.sort(key=lambda t: (
                t.get('preference') if t.get('preference') is not None else -1,
                t.get('width') if t.get('width') is not None else -1,
                t.get('height') if t.get('height') is not None else -1,
                t.get('id') if t.get('id') is not None else '',
                t.get('url')))

            def test_thumbnail(t):
                self.to_screen('[info] Testing thumbnail %s' % t['id'])
                try:
                    self.urlopen(HEADRequest(t['url']))
                except network_exceptions as err:
                    self.to_screen('[info] Unable to connect to thumbnail %s URL "%s" - %s. Skipping...' % (
                        t['id'], t['url'], error_to_compat_str(err)))
                    return False
                return True

            for i, t in enumerate(thumbnails):
                if t.get('id') is None:
                    t['id'] = '%d' % i
                if t.get('width') and t.get('height'):
                    t['resolution'] = '%dx%d' % (t['width'], t['height'])
                t['url'] = sanitize_url(t['url'])
            if self.params.get('check_formats'):
                info_dict['thumbnails'] = LazyList(filter(test_thumbnail, thumbnails[::-1])).reverse()

    def process_video_result(self, info_dict, download=True):
        assert info_dict.get('_type', 'video') == 'video'

        if 'id' not in info_dict:
            raise ExtractorError('Missing "id" field in extractor result')
        if 'title' not in info_dict:
            raise ExtractorError('Missing "title" field in extractor result')

        def report_force_conversion(field, field_not, conversion):
            self.report_warning(
                '"%s" field is not %s - forcing %s conversion, there is an error in extractor'
                % (field, field_not, conversion))

        def sanitize_string_field(info, string_field):
            field = info.get(string_field)
            if field is None or isinstance(field, compat_str):
                return
            report_force_conversion(string_field, 'a string', 'string')
            info[string_field] = compat_str(field)

        def sanitize_numeric_fields(info):
            for numeric_field in self._NUMERIC_FIELDS:
                field = info.get(numeric_field)
                if field is None or isinstance(field, compat_numeric_types):
                    continue
                report_force_conversion(numeric_field, 'numeric', 'int')
                info[numeric_field] = int_or_none(field)

        sanitize_string_field(info_dict, 'id')
        sanitize_numeric_fields(info_dict)

        if 'playlist' not in info_dict:
            # It isn't part of a playlist
            info_dict['playlist'] = None
            info_dict['playlist_index'] = None

        self._sanitize_thumbnails(info_dict)

        thumbnail = info_dict.get('thumbnail')
        thumbnails = info_dict.get('thumbnails')
        if thumbnail:
            info_dict['thumbnail'] = sanitize_url(thumbnail)
        elif thumbnails:
            info_dict['thumbnail'] = thumbnails[-1]['url']

        if 'display_id' not in info_dict and 'id' in info_dict:
            info_dict['display_id'] = info_dict['id']

        for ts_key, date_key in (
                ('timestamp', 'upload_date'),
                ('release_timestamp', 'release_date'),
        ):
            if info_dict.get(date_key) is None and info_dict.get(ts_key) is not None:
                # Working around out-of-range timestamp values (e.g. negative ones on Windows,
                # see http://bugs.python.org/issue1646728)
                try:
                    upload_date = datetime.datetime.utcfromtimestamp(info_dict[ts_key])
                    info_dict[date_key] = upload_date.strftime('%Y%m%d')
                except (ValueError, OverflowError, OSError):
                    pass

        # Auto generate title fields corresponding to the *_number fields when missing
        # in order to always have clean titles. This is very common for TV series.
        for field in ('chapter', 'season', 'episode'):
            if info_dict.get('%s_number' % field) is not None and not info_dict.get(field):
                info_dict[field] = '%s %d' % (field.capitalize(), info_dict['%s_number' % field])

        for cc_kind in ('subtitles', 'automatic_captions'):
            cc = info_dict.get(cc_kind)
            if cc:
                for _, subtitle in cc.items():
                    for subtitle_format in subtitle:
                        if subtitle_format.get('url'):
                            subtitle_format['url'] = sanitize_url(subtitle_format['url'])
                        if subtitle_format.get('ext') is None:
                            subtitle_format['ext'] = determine_ext(subtitle_format['url']).lower()

        automatic_captions = info_dict.get('automatic_captions')
        subtitles = info_dict.get('subtitles')

        info_dict['requested_subtitles'] = self.process_subtitles(
            info_dict['id'], subtitles, automatic_captions)

        # We now pick which formats have to be downloaded
        if info_dict.get('formats') is None:
            # There's only one format available
            formats = [info_dict]
        else:
            formats = info_dict['formats']

        if not formats:
            if not self.params.get('ignore_no_formats_error'):
                raise ExtractorError('No video formats found!')
            else:
                self.report_warning('No video formats found!')

        def is_wellformed(f):
            url = f.get('url')
            if not url:
                self.report_warning(
                    '"url" field is missing or empty - skipping format, '
                    'there is an error in extractor')
                return False
            if isinstance(url, bytes):
                sanitize_string_field(f, 'url')
            return True

        # Filter out malformed formats for better extraction robustness
        formats = list(filter(is_wellformed, formats))

        formats_dict = {}

        # We check that all the formats have the format and format_id fields
        for i, format in enumerate(formats):
            sanitize_string_field(format, 'format_id')
            sanitize_numeric_fields(format)
            format['url'] = sanitize_url(format['url'])
            if not format.get('format_id'):
                format['format_id'] = compat_str(i)
            else:
                # Sanitize format_id from characters used in format selector expression
                format['format_id'] = re.sub(r'[\s,/+\[\]()]', '_', format['format_id'])
            format_id = format['format_id']
            if format_id not in formats_dict:
                formats_dict[format_id] = []
            formats_dict[format_id].append(format)

        # Make sure all formats have unique format_id
        for format_id, ambiguous_formats in formats_dict.items():
            if len(ambiguous_formats) > 1:
                for i, format in enumerate(ambiguous_formats):
                    format['format_id'] = '%s-%d' % (format_id, i)

        for i, format in enumerate(formats):
            if format.get('format') is None:
                format['format'] = '{id} - {res}{note}'.format(
                    id=format['format_id'],
                    res=self.format_resolution(format),
                    note=' ({0})'.format(format['format_note']) if format.get('format_note') is not None else '',
                )
            # Automatically determine file extension if missing
            if format.get('ext') is None:
                format['ext'] = determine_ext(format['url']).lower()
            # Automatically determine protocol if missing (useful for format
            # selection purposes)
            if format.get('protocol') is None:
                format['protocol'] = determine_protocol(format)
            # Add HTTP headers, so that external programs can use them from the
            # json output
            full_format_info = info_dict.copy()
            full_format_info.update(format)
            format['http_headers'] = self._calc_headers(full_format_info)
        # Remove private housekeeping stuff
        if '__x_forwarded_for_ip' in info_dict:
            del info_dict['__x_forwarded_for_ip']

        # TODO Central sorting goes here

        if formats and formats[0] is not info_dict:
            # only set the 'formats' fields if the original info_dict list them
            # otherwise we end up with a circular reference, the first (and unique)
            # element in the 'formats' field in info_dict is info_dict itself,
            # which can't be exported to json
            info_dict['formats'] = formats

        info_dict, _ = self.pre_process(info_dict)

        list_only = self.params.get('list_thumbnails') or self.params.get('listformats') or self.params.get('listsubtitles')
        if list_only:
            self.__forced_printings(info_dict, self.prepare_filename(info_dict), incomplete=True)
            if self.params.get('list_thumbnails'):
                self.list_thumbnails(info_dict)
            if self.params.get('listformats'):
                if not info_dict.get('formats'):
                    raise ExtractorError('No video formats found', expected=True)
                self.list_formats(info_dict)
            if self.params.get('listsubtitles'):
                if 'automatic_captions' in info_dict:
                    self.list_subtitles(
                        info_dict['id'], automatic_captions, 'automatic captions')
                self.list_subtitles(info_dict['id'], subtitles, 'subtitles')
            return

        format_selector = self.format_selector
        if format_selector is None:
            req_format = self._default_format_spec(info_dict, download=download)
            self.write_debug('Default format spec: %s' % req_format)
            format_selector = self.build_format_selector(req_format)

        # While in format selection we may need to have an access to the original
        # format set in order to calculate some metrics or do some processing.
        # For now we need to be able to guess whether original formats provided
        # by extractor are incomplete or not (i.e. whether extractor provides only
        # video-only or audio-only formats) for proper formats selection for
        # extractors with such incomplete formats (see
        # https://github.com/ytdl-org/youtube-dl/pull/5556).
        # Since formats may be filtered during format selection and may not match
        # the original formats the results may be incorrect. Thus original formats
        # or pre-calculated metrics should be passed to format selection routines
        # as well.
        # We will pass a context object containing all necessary additional data
        # instead of just formats.
        # This fixes incorrect format selection issue (see
        # https://github.com/ytdl-org/youtube-dl/issues/10083).
        incomplete_formats = (
            # All formats are video-only or
            all(f.get('vcodec') != 'none' and f.get('acodec') == 'none' for f in formats)
            # all formats are audio-only
            or all(f.get('vcodec') == 'none' and f.get('acodec') != 'none' for f in formats))

        ctx = {
            'formats': formats,
            'incomplete_formats': incomplete_formats,
        }

        formats_to_download = list(format_selector(ctx))
        if not formats_to_download:
            if not self.params.get('ignore_no_formats_error'):
                raise ExtractorError('Requested format is not available', expected=True)
            else:
                self.report_warning('Requested format is not available')
                # Process what we can, even without any available formats.
                self.process_info(dict(info_dict))
        elif download:
            self.to_screen(
                '[info] %s: Downloading %d format(s): %s' % (
                    info_dict['id'], len(formats_to_download),
                    ", ".join([f['format_id'] for f in formats_to_download])))
            for fmt in formats_to_download:
                new_info = dict(info_dict)
                # Save a reference to the original info_dict so that it can be modified in process_info if needed
                new_info['__original_infodict'] = info_dict
                new_info.update(fmt)
                self.process_info(new_info)
        # We update the info dict with the best quality format (backwards compatibility)
        if formats_to_download:
            info_dict.update(formats_to_download[-1])
        return info_dict

    def process_subtitles(self, video_id, normal_subtitles, automatic_captions):
        """Select the requested subtitles and their format"""
        available_subs = {}
        if normal_subtitles and self.params.get('writesubtitles'):
            available_subs.update(normal_subtitles)
        if automatic_captions and self.params.get('writeautomaticsub'):
            for lang, cap_info in automatic_captions.items():
                if lang not in available_subs:
                    available_subs[lang] = cap_info

        if (not self.params.get('writesubtitles') and not
                self.params.get('writeautomaticsub') or not
                available_subs):
            return None

        all_sub_langs = available_subs.keys()
        if self.params.get('allsubtitles', False):
            requested_langs = all_sub_langs
        elif self.params.get('subtitleslangs', False):
            requested_langs = set()
            for lang in self.params.get('subtitleslangs'):
                if lang == 'all':
                    requested_langs.update(all_sub_langs)
                    continue
                discard = lang[0] == '-'
                if discard:
                    lang = lang[1:]
                current_langs = filter(re.compile(lang + '$').match, all_sub_langs)
                if discard:
                    for lang in current_langs:
                        requested_langs.discard(lang)
                else:
                    requested_langs.update(current_langs)
        elif 'en' in available_subs:
            requested_langs = ['en']
        else:
            requested_langs = [list(all_sub_langs)[0]]
        self.write_debug('Downloading subtitles: %s' % ', '.join(requested_langs))

        formats_query = self.params.get('subtitlesformat', 'best')
        formats_preference = formats_query.split('/') if formats_query else []
        subs = {}
        for lang in requested_langs:
            formats = available_subs.get(lang)
            if formats is None:
                self.report_warning('%s subtitles not available for %s' % (lang, video_id))
                continue
            for ext in formats_preference:
                if ext == 'best':
                    f = formats[-1]
                    break
                matches = list(filter(lambda f: f['ext'] == ext, formats))
                if matches:
                    f = matches[-1]
                    break
            else:
                f = formats[-1]
                self.report_warning(
                    'No subtitle format found matching "%s" for language %s, '
                    'using %s' % (formats_query, lang, f['ext']))
            subs[lang] = f
        return subs

    def __forced_printings(self, info_dict, filename, incomplete):
        def print_mandatory(field, actual_field=None):
            if actual_field is None:
                actual_field = field
            if (self.params.get('force%s' % field, False)
                    and (not incomplete or info_dict.get(actual_field) is not None)):
                self.to_stdout(info_dict[actual_field])

        def print_optional(field):
            if (self.params.get('force%s' % field, False)
                    and info_dict.get(field) is not None):
                self.to_stdout(info_dict[field])

        info_dict = info_dict.copy()
        if filename is not None:
            info_dict['filename'] = filename
        if info_dict.get('requested_formats') is not None:
            # For RTMP URLs, also include the playpath
            info_dict['urls'] = '\n'.join(f['url'] + f.get('play_path', '') for f in info_dict['requested_formats'])
        elif 'url' in info_dict:
            info_dict['urls'] = info_dict['url'] + info_dict.get('play_path', '')

        for tmpl in self.params.get('forceprint', []):
            if re.match(r'\w+$', tmpl):
                tmpl = '%({})s'.format(tmpl)
            tmpl, info_copy = self.prepare_outtmpl(tmpl, info_dict)
            self.to_stdout(tmpl % info_copy)

        print_mandatory('title')
        print_mandatory('id')
        print_mandatory('url', 'urls')
        print_optional('thumbnail')
        print_optional('description')
        print_optional('filename')
        if self.params.get('forceduration', False) and info_dict.get('duration') is not None:
            self.to_stdout(formatSeconds(info_dict['duration']))
        print_mandatory('format')

        if self.params.get('printjsontypes', False):
            self.to_stdout('\n'.join(dig_object_type(info_dict)))

        if self.params.get('forcejson', False):
            self.post_extract(info_dict)
            self.to_stdout(json.dumps(info_dict, default=repr))

    def dl(self, name, info, subtitle=False, test=False):

        if test:
            verbose = self.params.get('verbose')
            params = {
                'test': True,
                'quiet': not verbose,
                'verbose': verbose,
                'noprogress': not verbose,
                'nopart': True,
                'skip_unavailable_fragments': False,
                'keep_fragments': False,
                'overwrites': True,
                '_no_ytdl_file': True,
            }
        else:
            params = self.params
        fd = get_suitable_downloader(info, params)(self, params)
        if not test:
            for ph in self._progress_hooks:
                fd.add_progress_hook(ph)
            urls = '", "'.join([f['url'] for f in info.get('requested_formats', [])] or [info['url']])
            self.write_debug('Invoking downloader on "%s"' % urls)
        new_info = dict(info)
        if new_info.get('http_headers') is None:
            new_info['http_headers'] = self._calc_headers(new_info)
        return fd.download(name, new_info, subtitle)

    def process_info(self, info_dict):
        """Process a single resolved IE result."""

        assert info_dict.get('_type', 'video') == 'video'

        info_dict.setdefault('__postprocessors', [])

        max_downloads = self.params.get('max_downloads')
        if max_downloads is not None:
            if self._num_downloads >= int(max_downloads):
                raise MaxDownloadsReached()

        # TODO: backward compatibility, to be removed
        info_dict['fulltitle'] = info_dict['title']

        if 'format' not in info_dict and 'ext' in info_dict:
            info_dict['format'] = info_dict['ext']

        if info_dict.get('ext') == 'mp4' and info_dict.get('is_live', False) and self.params.get('live_download_mkv', False):
            info_dict['format'] = info_dict['ext'] = 'mkv'
            info_dict['protocol'] = 'ffmpeg'

        if self._match_entry(info_dict) is not None:
            return

        self.post_extract(info_dict)
        self._num_downloads += 1

        # info_dict['_filename'] needs to be set for backward compatibility
        info_dict['_filename'] = full_filename = self.prepare_filename(info_dict, warn=True)
        temp_filename = self.prepare_filename(info_dict, 'temp')
        files_to_move = {}

        # Forced printings
        self.__forced_printings(info_dict, full_filename, incomplete=('format' not in info_dict))

        if self.params.get('simulate', False):
            if self.params.get('force_write_download_archive', False):
                self.record_download_archive(info_dict)

            # Do nothing else if in simulate mode
            return

        if full_filename is None:
            return

        if not self._ensure_dir_exists(encodeFilename(full_filename)):
            return
        if not self._ensure_dir_exists(encodeFilename(temp_filename)):
            return

        if self.params.get('writedescription', False):
            descfn = self.prepare_filename(info_dict, 'description')
            if not self._ensure_dir_exists(encodeFilename(descfn)):
                return
            if not self.params.get('overwrites', True) and os.path.exists(encodeFilename(descfn)):
                self.to_screen('[info] Video description is already present')
            elif info_dict.get('description') is None:
                self.report_warning('There\'s no description to write.')
            else:
                try:
                    self.to_screen('[info] Writing video description to: ' + descfn)
                    with self.open(encodeFilename(descfn), 'w', encoding='utf-8') as descfile:
                        descfile.write(info_dict['description'])
                except (OSError, IOError):
                    self.report_error('Cannot write description file ' + descfn)
                    return

        if self.params.get('writeannotations', False):
            annofn = self.prepare_filename(info_dict, 'annotation')
            if not self._ensure_dir_exists(encodeFilename(annofn)):
                return
            if not self.params.get('overwrites', True) and os.path.exists(encodeFilename(annofn)):
                self.to_screen('[info] Video annotations are already present')
            elif not info_dict.get('annotations'):
                self.report_warning('There are no annotations to write.')
            else:
                try:
                    self.to_screen('[info] Writing video annotations to: ' + annofn)
                    with self.open(encodeFilename(annofn), 'w', encoding='utf-8') as annofile:
                        annofile.write(info_dict['annotations'])
                except (KeyError, TypeError):
                    self.report_warning('There are no annotations to write.')
                except (OSError, IOError):
                    self.report_error('Cannot write annotations file: ' + annofn)
                    return

        subtitles_are_requested = any([self.params.get('writesubtitles', False),
                                       self.params.get('writeautomaticsub')])

        if subtitles_are_requested and info_dict.get('requested_subtitles'):
            # subtitles download errors are already managed as troubles in relevant IE
            # that way it will silently go on when used with unsupporting IE
            subtitles = info_dict['requested_subtitles']
            # ie = self.get_info_extractor(info_dict['extractor_key'])
            for sub_lang, sub_info in subtitles.items():
                sub_format = sub_info['ext']
                sub_filename = subtitles_filename(temp_filename, sub_lang, sub_format, info_dict.get('ext'))
                sub_filename_final = subtitles_filename(
                    self.prepare_filename(info_dict, 'subtitle'), sub_lang, sub_format, info_dict.get('ext'))
                if not self.params.get('overwrites', True) and os.path.exists(encodeFilename(sub_filename)):
                    self.to_screen('[info] Video subtitle %s.%s is already present' % (sub_lang, sub_format))
                    sub_info['filepath'] = sub_filename
                    files_to_move[sub_filename] = sub_filename_final
                else:
                    self.to_screen('[info] Writing video subtitles to: ' + sub_filename)
                    if sub_info.get('data') is not None:
                        try:
                            # Use newline='' to prevent conversion of newline characters
                            # See https://github.com/ytdl-org/youtube-dl/issues/10268
                            with self.open(encodeFilename(sub_filename), 'w', encoding='utf-8', newline='') as subfile:
                                subfile.write(sub_info['data'])
                            sub_info['filepath'] = sub_filename
                            files_to_move[sub_filename] = sub_filename_final
                        except (OSError, IOError):
                            self.report_error('Cannot write subtitles file ' + sub_filename)
                            return
                    else:
                        try:
                            self.dl(sub_filename, sub_info.copy(), subtitle=True)
                            sub_info['filepath'] = sub_filename
                            files_to_move[sub_filename] = sub_filename_final
                        except (ExtractorError, IOError, OSError, ValueError) + network_exceptions as err:
                            self.report_warning('Unable to download subtitle for "%s": %s' %
                                                (sub_lang, error_to_compat_str(err)))
                            continue

        if self.params.get('writeinfojson', False):
            infofn = self.prepare_filename(info_dict, 'infojson')
            if not self._ensure_dir_exists(encodeFilename(infofn)):
                return
            if not self.params.get('overwrites', True) and os.path.exists(encodeFilename(infofn)):
                self.to_screen('[info] Video metadata is already present')
            else:
                self.to_screen('[info] Writing video metadata as JSON to: ' + infofn)
                try:
                    write_json_file(self.filter_requested_info(info_dict, self.params.get('clean_infojson', True)), infofn)
                except (OSError, IOError):
                    self.report_error('Cannot write video metadata to JSON file ' + infofn)
                    return
            info_dict['__infojson_filename'] = infofn

        for thumb_ext in self._write_thumbnails(info_dict, temp_filename):
            thumb_filename_temp = replace_extension(temp_filename, thumb_ext, info_dict.get('ext'))
            thumb_filename = replace_extension(
                self.prepare_filename(info_dict, 'thumbnail'), thumb_ext, info_dict.get('ext'))
            files_to_move[thumb_filename_temp] = thumb_filename

        # Write internet shortcut files
        url_link = webloc_link = desktop_link = False
        if self.params.get('writelink', False):
            if sys.platform == "darwin":  # macOS.
                webloc_link = True
            elif sys.platform.startswith("linux"):
                desktop_link = True
            else:  # if sys.platform in ['win32', 'cygwin']:
                url_link = True
        if self.params.get('writeurllink', False):
            url_link = True
        if self.params.get('writewebloclink', False):
            webloc_link = True
        if self.params.get('writedesktoplink', False):
            desktop_link = True

        if url_link or webloc_link or desktop_link:
            if 'webpage_url' not in info_dict:
                self.report_error('Cannot write internet shortcut file because the "webpage_url" field is missing in the media information')
                return
            ascii_url = iri_to_uri(info_dict['webpage_url'])

        def _write_link_file(extension, template, newline, embed_filename):
            linkfn = replace_extension(full_filename, extension, info_dict.get('ext'))
            if self.params.get('overwrites', True) and os.path.exists(encodeFilename(linkfn)):
                self.to_screen('[info] Internet shortcut is already present')
            else:
                try:
                    self.to_screen('[info] Writing internet shortcut to: ' + linkfn)
                    with self.open(encodeFilename(to_high_limit_path(linkfn)), 'w', encoding='utf-8', newline=newline) as linkfile:
                        template_vars = {'url': ascii_url}
                        if embed_filename:
                            template_vars['filename'] = linkfn[:-(len(extension) + 1)]
                        linkfile.write(template % template_vars)
                except (OSError, IOError):
                    self.report_error('Cannot write internet shortcut ' + linkfn)
                    return False
            return True

        if url_link:
            if not _write_link_file('url', DOT_URL_LINK_TEMPLATE, '\r\n', embed_filename=False):
                return
        if webloc_link:
            if not _write_link_file('webloc', DOT_WEBLOC_LINK_TEMPLATE, '\n', embed_filename=False):
                return
        if desktop_link:
            if not _write_link_file('desktop', DOT_DESKTOP_LINK_TEMPLATE, '\n', embed_filename=True):
                return

        try:
            info_dict, files_to_move = self.pre_process(info_dict, 'before_dl', files_to_move)
        except PostProcessingError as err:
            self.report_error('Preprocessing: %s' % str(err))
            return

        must_record_download_archive = False
        if self.params.get('skip_download', False):
            info_dict['filepath'] = temp_filename
            info_dict['__finaldir'] = os.path.dirname(os.path.abspath(encodeFilename(full_filename)))
            info_dict['__files_to_move'] = files_to_move
            info_dict = self.run_pp(MoveFilesAfterDownloadPP(self, False), info_dict)
        else:
            # Download
            try:
                self.lock_file(info_dict)

                def existing_file(*filepaths):
                    ext = info_dict.get('ext')
                    final_ext = self.params.get('final_ext', ext)
                    existing_files = []
                    for file in orderedSet(filepaths):
                        if final_ext != ext:
                            converted = replace_extension(file, final_ext, ext)
                            if os.path.exists(encodeFilename(converted)):
                                existing_files.append(converted)
                        if os.path.exists(encodeFilename(file)):
                            existing_files.append(file)

                    if not existing_files or self.params.get('overwrites', False):
                        for file in orderedSet(existing_files):
                            self.report_file_delete(file)
                            os.remove(encodeFilename(file))
                        return None

                    self.report_file_already_downloaded(existing_files[0])
                    info_dict['ext'] = os.path.splitext(existing_files[0])[1][1:]
                    return existing_files[0]

                success = True
                if info_dict.get('requested_formats') is not None:

                    requested_formats = info_dict['requested_formats']
                    old_ext = info_dict['ext']
                    if self.params.get('merge_output_format') is None:
                        info_dict['ext'] = 'mkv'

                    def correct_ext(filename):
                        filename_real_ext = os.path.splitext(filename)[1][1:]
                        filename_wo_ext = (
                            os.path.splitext(filename)[0]
                            if filename_real_ext == old_ext
                            else filename)
                        return '%s.%s' % (filename_wo_ext, info_dict['ext'])

                    # Ensure filename always has a correct extension for successful merge
                    full_filename = correct_ext(full_filename)
                    temp_filename = correct_ext(temp_filename)
                    dl_filename = existing_file(full_filename, temp_filename)
                    info_dict['__real_download'] = False

                    _protocols = set(determine_protocol(f) for f in requested_formats)
                    if len(_protocols) == 1:
                        info_dict['protocol'] = _protocols.pop()
                    directly_mergable = (
                        'no-direct-merge' not in self.params.get('compat_opts', [])
                        and info_dict.get('protocol') is not None  # All requested formats have same protocol
                        and not self.params.get('allow_unplayable_formats')
                        and get_suitable_downloader(info_dict, self.params).__name__ == 'FFmpegFD')
                    if directly_mergable:
                        info_dict['url'] = requested_formats[0]['url']
                        # Treat it as a single download
                        dl_filename = existing_file(full_filename, temp_filename)
                        if dl_filename is None:
                            success, real_download = self.dl(temp_filename, info_dict)
                            info_dict['__real_download'] = real_download
                    else:
                        downloaded = []
                        merger = FFmpegMergerPP(self)
                        if self.params.get('allow_unplayable_formats'):
                            self.report_warning(
                                'You have requested merging of multiple formats '
                                'while also allowing unplayable formats to be downloaded. '
                                'The formats won\'t be merged to prevent data corruption.')
                        elif not merger.available:
                            self.report_warning(
                                'You have requested merging of multiple formats but ffmpeg is not installed. '
                                'The formats won\'t be merged.')

                        if not self.test_filename_external(full_filename):
                            self.to_screen(
                                '[download] %s has rejected by external test process' % full_filename)
                        elif dl_filename is None:
                            for f in requested_formats:
                                new_info = dict(info_dict)
                                del new_info['requested_formats']
                                new_info.update(f)
                                fname = prepend_extension(
                                    self.prepare_filename(new_info, 'temp'),
                                    'f%s' % f['format_id'], new_info['ext'])
                                if not self._ensure_dir_exists(fname):
                                    return
                                downloaded.append(fname)
                                partial_success, real_download = self.dl(fname, new_info)
                                info_dict['__real_download'] = info_dict['__real_download'] or real_download
                                success = success and partial_success
                            if merger.available and not self.params.get('allow_unplayable_formats'):
                                info_dict['__postprocessors'].append(merger)
                                info_dict['__files_to_merge'] = downloaded
                                # Even if there were no downloads, it is being merged only now
                                info_dict['__real_download'] = True
                            else:
                                for file in downloaded:
                                    files_to_move[file] = None

                else:
                    # Just a single file
                    dl_filename = existing_file(full_filename, temp_filename)
                    tfn_result = self.test_filename_external(full_filename)
                    if tfn_result and dl_filename is None:
                        success, real_download = self.dl(temp_filename, info_dict)
                        info_dict['__real_download'] = real_download
                    elif not tfn_result:
                        self.to_screen(
                            '[download] %s has rejected by external test process' % full_filename)

                dl_filename = dl_filename or temp_filename
                info_dict['__finaldir'] = os.path.dirname(os.path.abspath(encodeFilename(full_filename)))

            except network_exceptions as err:
                self.report_error('unable to download video data: %s' % error_to_compat_str(err))
                return
            except (OSError, IOError) as err:
                raise UnavailableVideoError(err)
            except (ContentTooShortError, ) as err:
                self.report_error('content too short (expected %s bytes and served %s)' % (err.expected, err.downloaded))
                return
            finally:
                self.unlock_file(info_dict)

            if success and full_filename != '-':

                def fixup():
                    do_fixup = True
                    fixup_policy = self.params.get('fixup')
                    vid = info_dict['id']

                    if fixup_policy in ('ignore', 'never'):
                        return
                    elif fixup_policy == 'warn':
                        do_fixup = False
                    elif fixup_policy != 'force':
                        assert fixup_policy in ('detect_or_warn', None)
                        if not info_dict.get('__real_download'):
                            do_fixup = False

                    def ffmpeg_fixup(cndn, msg, cls):
                        if not cndn:
                            return
                        if not do_fixup:
                            self.report_warning(f'{vid}: {msg}')
                            return
                        pp = cls(self)
                        if pp.available:
                            info_dict['__postprocessors'].append(pp)
                        else:
                            self.report_warning(f'{vid}: {msg}. Install ffmpeg to fix this automatically')

                    stretched_ratio = info_dict.get('stretched_ratio')
                    ffmpeg_fixup(
                        stretched_ratio not in (1, None),
                        f'Non-uniform pixel ratio {stretched_ratio}',
                        FFmpegFixupStretchedPP)

                    ffmpeg_fixup(
                        (info_dict.get('requested_formats') is None
                         and info_dict.get('container') == 'm4a_dash'
                         and info_dict.get('ext') == 'm4a'),
                        'writing DASH m4a. Only some players support this container',
                        FFmpegFixupM4aPP)

                    downloader = (get_suitable_downloader(info_dict, self.params).__name__
                                  if 'protocol' in info_dict else None)
                    ffmpeg_fixup(downloader == 'HlsFD', 'malformed AAC bitstream detected', FFmpegFixupM3u8PP)
                    ffmpeg_fixup(downloader == 'WebSocketFragmentFD', 'malformed timestamps detected', FFmpegFixupTimestampPP)
                    ffmpeg_fixup(downloader == 'WebSocketFragmentFD', 'malformed duration detected', FFmpegFixupDurationPP)

                fixup()
                try:
                    info_dict = self.post_process(dl_filename, info_dict, files_to_move)
                except PostProcessingError as err:
                    self.report_error('Postprocessing: %s' % str(err))
                    return
                try:
                    for ph in self._post_hooks:
                        ph(info_dict['filepath'])
                except Exception as err:
                    self.report_error('post hooks: %s' % str(err))
                    return
                must_record_download_archive = True

        if must_record_download_archive or self.params.get('force_write_download_archive', False):
            self.record_download_archive(info_dict)
        max_downloads = self.params.get('max_downloads')
        if max_downloads is not None and self._num_downloads >= int(max_downloads):
            raise MaxDownloadsReached()

    def download(self, url_list):
        """Download a given list of URLs."""
        outtmpl = self.outtmpl_dict['default']
        if (len(url_list) > 1
                and outtmpl != '-'
                and '%' not in outtmpl
                and self.params.get('max_downloads') != 1):
            raise SameFileError(outtmpl)

        for url in url_list:
            try:
                # It also downloads the videos
                res = self.extract_info(
                    url, force_generic_extractor=self.params.get('force_generic_extractor', False))
            except UnavailableVideoError:
                self.report_error('unable to download video')
            except MaxDownloadsReached:
                self.to_screen('[info] Maximum number of downloaded files reached')
                raise
            except ExistingVideoReached:
                self.to_screen('[info] Encountered a file that is already in the archive, stopping due to --break-on-existing')
                raise
            except RejectedVideoReached:
                self.to_screen('[info] Encountered a file that did not match filter, stopping due to --break-on-reject')
                raise
            else:
                if self.params.get('dump_single_json', False):
                    self.post_extract(res)
                    self.to_stdout(json.dumps(res, default=repr))

        return self._download_retcode

    def download_with_info_file(self, info_filename):
        with contextlib.closing(fileinput.FileInput(
                [info_filename], mode='r',
                openhook=fileinput.hook_encoded('utf-8'))) as f:
            # FileInput doesn't have a read method, we can't call json.load
            info = self.filter_requested_info(json.loads('\n'.join(f)), self.params.get('clean_infojson', True))
        try:
            self.process_ie_result(info, download=True)
        except (DownloadError, EntryNotInPlaylist, ThrottledDownload):
            webpage_url = info.get('webpage_url')
            if webpage_url is not None:
                self.report_warning('The info failed to download, trying with "%s"' % webpage_url)
                return self.download([webpage_url])
            else:
                raise
        return self._download_retcode

    @staticmethod
    def filter_requested_info(info_dict, actually_filter=True):
        remove_keys = ['__original_infodict']  # Always remove this since this may contain a copy of the entire dict
        keep_keys = ['_type'],  # Always keep this to facilitate load-info-json
        if actually_filter:
            remove_keys += ('requested_formats', 'requested_subtitles', 'requested_entries', 'filepath', 'entries', 'original_url')
            empty_values = (None, {}, [], set(), tuple())
            reject = lambda k, v: k not in keep_keys and (
                k.startswith('_') or k in remove_keys or v in empty_values)
        else:
            info_dict['epoch'] = int(time.time())
            reject = lambda k, v: k in remove_keys
        filter_fn = lambda obj: (
            list(map(filter_fn, obj)) if isinstance(obj, (LazyList, list, tuple, set))
            else obj if not isinstance(obj, dict)
            else dict((k, filter_fn(v)) for k, v in obj.items() if not reject(k, v)))
        return filter_fn(info_dict)

    def run_pp(self, pp, infodict):
        files_to_delete = []
        if '__files_to_move' not in infodict:
            infodict['__files_to_move'] = {}
        files_to_delete, infodict = pp.run(infodict)
        if not files_to_delete:
            return infodict

        if self.params.get('keepvideo', False):
            for f in files_to_delete:
                infodict['__files_to_move'].setdefault(f, '')
        else:
            for old_filename in set(files_to_delete):
                self.to_screen('Deleting original file %s (pass -k to keep)' % old_filename)
                try:
                    self.remove(encodeFilename(old_filename))
                except (IOError, OSError):
                    self.report_warning('Unable to remove downloaded original file')
                if old_filename in infodict['__files_to_move']:
                    del infodict['__files_to_move'][old_filename]
        return infodict

    @staticmethod
    def post_extract(info_dict):
        def actual_post_extract(info_dict):
            if info_dict.get('_type') in ('playlist', 'multi_video'):
                for video_dict in info_dict.get('entries', {}):
                    actual_post_extract(video_dict or {})
                return

            post_extractor = info_dict.get('__post_extractor') or (lambda: {})
            extra = post_extractor().items()
            info_dict.update(extra)
            info_dict.pop('__post_extractor', None)

            original_infodict = info_dict.get('__original_infodict') or {}
            original_infodict.update(extra)
            original_infodict.pop('__post_extractor', None)

        actual_post_extract(info_dict or {})

    def pre_process(self, ie_info, key='pre_process', files_to_move=None):
        info = dict(ie_info)
        info['__files_to_move'] = files_to_move or {}
        for pp in self._pps[key]:
            info = self.run_pp(pp, info)
        return info, info.pop('__files_to_move', None)

    def post_process(self, filename, ie_info, files_to_move=None):
        """Run all the postprocessors on the given file."""
        info = dict(ie_info)
        info['filepath'] = filename
        info['__files_to_move'] = files_to_move or {}

        for pp in ie_info.get('__postprocessors', []) + self._pps['post_process']:
            info = self.run_pp(pp, info)
        info = self.run_pp(MoveFilesAfterDownloadPP(self), info)
        del info['__files_to_move']
        for pp in self._pps['after_move']:
            info = self.run_pp(pp, info)
        return info

    def _make_archive_id(self, info_dict):
        video_id = info_dict.get('id')
        if not video_id:
            return
        # Future-proof against any change in case
        # and backwards compatibility with prior versions
        extractor = info_dict.get('extractor_key') or info_dict.get('ie_key')  # key in a playlist
        if extractor is None:
            url = str_or_none(info_dict.get('url'))
            if not url:
                return
            # Try to find matching extractor for the URL and take its ie_key
            for ie in self._ies:
                if ie.suitable(url):
                    extractor = ie.ie_key()
                    break
            else:
                return
        return '%s %s' % (extractor.lower(), video_id)

    def test_filename_external(self, filename):
        cmd = self.params.get('test_filename')
        if not cmd or not isinstance(cmd, (compat_str, compiled_regex_type)):
            return True

        if isinstance(cmd, compiled_regex_type) or cmd.startswith('re:'):
            # allow Patten object or string begins with 're:' to test against regex
            if isinstance(cmd, compat_str):
                cmd = cmd[3:]
            mobj = re.search(cmd, filename)
            return bool(mobj)

        if '{}' not in cmd:
            cmd += ' {}'

        cmd = cmd.replace('{}', compat_shlex_quote(filename))

        if self.params.get('verbose'):
            self.to_screen('[debug] Testing: %s' % cmd)
        try:
            # True when retcode==0
            retCode = subprocess.call(encodeArgument(cmd), shell=True)
            return retCode == 0
        except (IOError, OSError):
            if self.params.get('verbose'):
                self.to_screen('[debug] Testing: %s' % cmd)
            return True

    def in_download_archive(self, info_dict):
        fn = self.params.get('download_archive')
        if fn is None:
            return False

        vid_id = self._make_archive_id(info_dict)
        if not vid_id:
            return False  # Incomplete video information

        return vid_id in self.archive

    def record_download_archive(self, info_dict):
        fn = self.params.get('download_archive')
        if fn is None:
            return
        vid_id = self._make_archive_id(info_dict)
        assert vid_id
        with locked_file(fn, 'a', encoding='utf-8') as archive_file:
            archive_file.write(vid_id + '\n')
        self.archive.add(vid_id)

    def lock_file(self, info_dict):
        if not self.params.get('lock_exclusive', True):
            return
        vid_id = self._make_archive_id(info_dict)
        if not vid_id:
            return
        vid_id = re.sub(r'[/\\: ]+', '_', vid_id) + '.lock'
        if self.params.get('verbose'):
            self.to_screen('[debug] locking %s' % vid_id)
        try:
            with locked_file(vid_id, 'w', encoding='utf-8') as w:
                w.write('%s\n' % vid_id)
                url = info_dict.get('url')
                if url:
                    w.write('%s\n' % url)
        except IOError:
            pass

    def unlock_file(self, info_dict):
        if not self.params.get('lock_exclusive', True):
            return
        vid_id = self._make_archive_id(info_dict)
        if not vid_id:
            return
        vid_id = re.sub(r'[/\\: ]', '_', vid_id) + '.lock'
        if self.params.get('verbose'):
            self.to_screen('[debug] unlocking %s' % vid_id)
        try:
            os.remove(vid_id)
        except IOError:
            pass

    @staticmethod
    def format_resolution(format, default='unknown'):
        if format.get('vcodec') == 'none':
            if format.get('acodec') == 'none':
                return 'images'
            return 'audio only'
        if format.get('resolution') is not None:
            return format['resolution']
        if format.get('width') and format.get('height'):
            res = '%dx%d' % (format['width'], format['height'])
        elif format.get('height'):
            res = '%sp' % format['height']
        elif format.get('width'):
            res = '%dx?' % format['width']
        else:
            res = default
        return res

    def _format_note(self, fdict):
        res = ''
        if fdict.get('ext') in ['f4f', 'f4m']:
            res += '(unsupported) '
        if fdict.get('language'):
            if res:
                res += ' '
            res += '[%s] ' % fdict['language']
        if fdict.get('format_note') is not None:
            res += fdict['format_note'] + ' '
        if fdict.get('tbr') is not None:
            res += '%4dk ' % fdict['tbr']
        if fdict.get('container') is not None:
            if res:
                res += ', '
            res += '%s container' % fdict['container']
        if (fdict.get('vcodec') is not None
                and fdict.get('vcodec') != 'none'):
            if res:
                res += ', '
            res += fdict['vcodec']
            if fdict.get('vbr') is not None:
                res += '@'
        elif fdict.get('vbr') is not None and fdict.get('abr') is not None:
            res += 'video@'
        if fdict.get('vbr') is not None:
            res += '%4dk' % fdict['vbr']
        if fdict.get('fps') is not None:
            if res:
                res += ', '
            res += '%sfps' % fdict['fps']
        if fdict.get('acodec') is not None:
            if res:
                res += ', '
            if fdict['acodec'] == 'none':
                res += 'video only'
            else:
                res += '%-5s' % fdict['acodec']
        elif fdict.get('abr') is not None:
            if res:
                res += ', '
            res += 'audio'
        if fdict.get('abr') is not None:
            res += '@%3dk' % fdict['abr']
        if fdict.get('asr') is not None:
            res += ' (%5dHz)' % fdict['asr']
        if fdict.get('filesize') is not None:
            if res:
                res += ', '
            res += format_bytes(fdict['filesize'])
        elif fdict.get('filesize_approx') is not None:
            if res:
                res += ', '
            res += '~' + format_bytes(fdict['filesize_approx'])
        return res

    def _format_note_table(self, f):
        def join_fields(*vargs):
            return ', '.join((val for val in vargs if val != ''))

        return join_fields(
            'UNSUPPORTED' if f.get('ext') in ('f4f', 'f4m') else '',
            format_field(f, 'language', '[%s]'),
            format_field(f, 'format_note'),
            format_field(f, 'container', ignore=(None, f.get('ext'))),
            format_field(f, 'asr', '%5dHz'))

    def list_formats(self, info_dict):
        formats = info_dict.get('formats', [info_dict])
        new_format = (
            'list-formats' not in self.params.get('compat_opts', [])
            and self.params.get('listformats_table', True) is not False)
        if new_format:
            table = [
                [
                    format_field(f, 'format_id'),
                    format_field(f, 'ext'),
                    self.format_resolution(f),
                    format_field(f, 'fps', '%d'),
                    '|',
                    format_field(f, 'filesize', ' %s', func=format_bytes) + format_field(f, 'filesize_approx', '~%s', func=format_bytes),
                    format_field(f, 'tbr', '%4dk'),
                    shorten_protocol_name(f.get('protocol', '').replace("native", "n")),
                    '|',
                    format_field(f, 'vcodec', default='unknown').replace('none', ''),
                    format_field(f, 'vbr', '%4dk'),
                    format_field(f, 'acodec', default='unknown').replace('none', ''),
                    format_field(f, 'abr', '%3dk'),
                    format_field(f, 'asr', '%5dHz'),
                    self._format_note_table(f)]
                for f in formats
                if f.get('preference') is None or f['preference'] >= -1000]
            header_line = ['ID', 'EXT', 'RESOLUTION', 'FPS', '|', ' FILESIZE', '  TBR', 'PROTO',
                           '|', 'VCODEC', '  VBR', 'ACODEC', ' ABR', ' ASR', 'NOTE']
        else:
            table = [
                [
                    format_field(f, 'format_id'),
                    format_field(f, 'ext'),
                    self.format_resolution(f),
                    self._format_note(f)]
                for f in formats
                if f.get('preference') is None or f['preference'] >= -1000]
            header_line = ['format code', 'extension', 'resolution', 'note']

        self.to_screen(
            '[info] Available formats for %s:' % info_dict['id'])
        self.to_stdout(render_table(
<<<<<<< HEAD
            header_line,
            table,
            delim=new_format,
            extraGap=(0 if new_format else 1),
            hideEmpty=new_format))
=======
            header_line, table, delim=new_format, extraGap=(0 if new_format else 1), hideEmpty=new_format))
>>>>>>> bc97cdae

    def list_thumbnails(self, info_dict):
        thumbnails = list(info_dict.get('thumbnails'))
        if not thumbnails:
            self.to_screen('[info] No thumbnails present for %s' % info_dict['id'])
            return

        self.to_screen(
            '[info] Thumbnails for %s:' % info_dict['id'])
        self.to_stdout(render_table(
            ['ID', 'width', 'height', 'URL'],
            [[t['id'], t.get('width', 'unknown'), t.get('height', 'unknown'), t['url']] for t in thumbnails]))

    def list_subtitles(self, video_id, subtitles, name='subtitles'):
        if not subtitles:
            self.to_screen('%s has no %s' % (video_id, name))
            return
        self.to_screen(
            'Available %s for %s:' % (name, video_id))

        def _row(lang, formats):
            exts, names = zip(*((f['ext'], f.get('name') or 'unknown') for f in reversed(formats)))
            if len(set(names)) == 1:
                names = [] if names[0] == 'unknown' else names[:1]
            return [lang, ', '.join(names), ', '.join(exts)]

        self.to_stdout(render_table(
            ['Language', 'Name', 'Formats'],
            [_row(lang, formats) for lang, formats in subtitles.items()],
            hideEmpty=True))

    def urlopen(self, req):
        """ Start an HTTP download """
        if isinstance(req, compat_basestring):
            req = sanitized_Request(req)
        return self._opener.open(req, timeout=self._socket_timeout)

    def print_debug_header(self):
        if not self.params.get('verbose'):
            return

        if type('') is not compat_str:
            # Python 2.6 on SLES11 SP1 (https://github.com/ytdl-org/youtube-dl/issues/3326)
            self.report_warning(
                'Your Python is broken! Update to a newer and supported version')

        stdout_encoding = getattr(
            sys.stdout, 'encoding', 'missing (%s)' % type(sys.stdout).__name__)
        encoding_str = (
            '[debug] Encodings: locale %s, fs %s, out %s, pref %s\n' % (
                locale.getpreferredencoding(),
                sys.getfilesystemencoding(),
                stdout_encoding,
                self.get_encoding()))
        write_string(encoding_str, encoding=None)

        source = (
            '(exe)' if hasattr(sys, 'frozen')
            else '(zip)' if isinstance(globals().get('__loader__'), zipimporter)
            else '(source)' if os.path.basename(sys.argv[0]) == '__main__.py'
            else '')
        self._write_string('[debug] yt-dlp version %s %s\n' % (__version__, source))
        if _LAZY_LOADER:
            self._write_string('[debug] Lazy loading extractors enabled\n')
        if _PLUGIN_CLASSES:
            self._write_string(
                '[debug] Plugin Extractors: %s\n' % [ie.ie_key() for ie in _PLUGIN_CLASSES])
        if self.params.get('compat_opts'):
            self._write_string(
                '[debug] Compatibility options: %s\n' % ', '.join(self.params.get('compat_opts')))
        try:
            sp = subprocess.Popen(
                ['git', 'rev-parse', '--short', 'HEAD'],
                stdout=subprocess.PIPE, stderr=subprocess.PIPE,
                cwd=os.path.dirname(os.path.abspath(__file__)))
            out, err = process_communicate_or_kill(sp)
            out = out.decode().strip()
            if re.match('[0-9a-f]+', out):
                self._write_string('[debug] Git HEAD: %s\n' % out)
        except Exception:
            try:
                sys.exc_clear()
            except Exception:
                pass

        def python_implementation():
            impl_name = platform.python_implementation()
            if impl_name == 'PyPy' and hasattr(sys, 'pypy_version_info'):
                return impl_name + ' version %d.%d.%d' % sys.pypy_version_info[:3]
            return impl_name

        self._write_string('[debug] Python version %s (%s %s) - %s\n' % (
            platform.python_version(),
            python_implementation(),
            platform.architecture()[0],
            platform_name()))

        exe_versions = FFmpegPostProcessor.get_versions(self)
        exe_versions['rtmpdump'] = rtmpdump_version()
        exe_versions['phantomjs'] = PhantomJSwrapper._version()
        exe_str = ', '.join(
            '%s %s' % (exe, v)
            for exe, v in sorted(exe_versions.items())
            if v
        )
        if not exe_str:
            exe_str = 'none'
        self._write_string('[debug] exe versions: %s\n' % exe_str)

        proxy_map = {}
        for handler in self._opener.handlers:
            if hasattr(handler, 'proxies'):
                proxy_map.update(handler.proxies)
        self._write_string('[debug] Proxy map: ' + compat_str(proxy_map) + '\n')

        if self.params.get('call_home', False):
            ipaddr = self.urlopen('https://yt-dl.org/ip').read().decode('utf-8')
            self._write_string('[debug] Public IP address: %s\n' % ipaddr)
            return
            latest_version = self.urlopen(
                'https://yt-dl.org/latest/version').read().decode('utf-8')
            if version_tuple(latest_version) > version_tuple(__version__):
                self.report_warning(
                    'You are using an outdated version (newest version: %s)! '
                    'See https://yt-dl.org/update if you need help updating.' %
                    latest_version)

    def _setup_opener(self):
        timeout_val = self.params.get('socket_timeout')
        self._socket_timeout = 600 if timeout_val is None else float(timeout_val)

        opts_cookiefile = self.params.get('cookiefile')
        opts_proxy = self.params.get('proxy')

        if opts_cookiefile is None:
            self.cookiejar = compat_cookiejar.CookieJar()
        else:
            opts_cookiefile = expand_path(opts_cookiefile)
            self.cookiejar = YoutubeDLCookieJar(opts_cookiefile)
            if os.access(opts_cookiefile, os.R_OK):
                self.cookiejar.load(ignore_discard=True, ignore_expires=True)

        cookie_processor = YoutubeDLCookieProcessor(self.cookiejar)
        if opts_proxy is not None:
            if opts_proxy == '':
                proxies = {}
            else:
                proxies = {'http': opts_proxy, 'https': opts_proxy}
        else:
            proxies = compat_urllib_request.getproxies()
            # Set HTTPS proxy to HTTP one if given (https://github.com/ytdl-org/youtube-dl/issues/805)
            if 'http' in proxies and 'https' not in proxies:
                proxies['https'] = proxies['http']
        proxy_handler = PerRequestProxyHandler(proxies)

        debuglevel = 1 if self.params.get('debug_printtraffic') else 0
        https_handler = make_HTTPS_handler(self.params, debuglevel=debuglevel)
        ydlh = YoutubeDLHandler(self.params, debuglevel=debuglevel)
        redirect_handler = YoutubeDLRedirectHandler()
        data_handler = compat_urllib_request_DataHandler()

        # When passing our own FileHandler instance, build_opener won't add the
        # default FileHandler and allows us to disable the file protocol, which
        # can be used for malicious purposes (see
        # https://github.com/ytdl-org/youtube-dl/issues/8227)
        file_handler = compat_urllib_request.FileHandler()

        def file_open(*args, **kwargs):
            raise compat_urllib_error.URLError('file:// scheme is explicitly disabled in yt-dlp for security reasons')
        file_handler.file_open = file_open

        opener = compat_urllib_request.build_opener(
            proxy_handler, https_handler, cookie_processor, ydlh, redirect_handler, data_handler, file_handler)

        # Delete the default user-agent header, which would otherwise apply in
        # cases where our custom HTTP handler doesn't come into play
        # (See https://github.com/ytdl-org/youtube-dl/issues/1309 for details)
        opener.addheaders = []
        self._opener = opener

    def encode(self, s):
        if isinstance(s, bytes):
            return s  # Already encoded

        try:
            return s.encode(self.get_encoding())
        except UnicodeEncodeError as err:
            err.reason = err.reason + '. Check your system encoding configuration or use the --encoding option.'
            raise

    def get_encoding(self):
        encoding = self.params.get('encoding')
        if encoding is None:
            encoding = preferredencoding()
        return encoding

    def _write_thumbnails(self, info_dict, filename):  # return the extensions
        write_all = self.params.get('write_all_thumbnails', False)
        thumbnails = []
        if write_all or self.params.get('writethumbnail', False):
            thumbnails = info_dict.get('thumbnails') or []
        multiple = write_all and len(thumbnails) > 1

        ret = []
        for t in thumbnails[::-1]:
            thumb_ext = determine_ext(t['url'], 'jpg')
            suffix = '%s.' % t['id'] if multiple else ''
            thumb_display_id = '%s ' % t['id'] if multiple else ''
            thumb_filename = replace_extension(filename, suffix + thumb_ext, info_dict.get('ext'))

            if not self.params.get('overwrites', True) and os.path.exists(encodeFilename(thumb_filename)):
                ret.append(suffix + thumb_ext)
                t['filepath'] = thumb_filename
                self.to_screen('[%s] %s: Thumbnail %sis already present' %
                               (info_dict['extractor'], info_dict['id'], thumb_display_id))
            else:
                self.to_screen('[%s] %s: Downloading thumbnail %s ...' %
                               (info_dict['extractor'], info_dict['id'], thumb_display_id))
                try:
                    uf = self.urlopen(t['url'])
                    with open(encodeFilename(thumb_filename), 'wb') as thumbf:
                        shutil.copyfileobj(uf, thumbf)
                    ret.append(suffix + thumb_ext)
                    self.to_screen('[%s] %s: Writing thumbnail %sto: %s' %
                                   (info_dict['extractor'], info_dict['id'], thumb_display_id, thumb_filename))
                    t['filepath'] = thumb_filename
                except network_exceptions as err:
                    self.report_warning('Unable to download thumbnail "%s": %s' %
                                        (t['url'], error_to_compat_str(err)))
            if ret and not write_all:
                break
        return ret

    def open(self, filename, open_mode, **kwargs):
        if self.params.get('escape_long_names', False):
            return escaped_open(filename, open_mode, **kwargs)
        else:
            return open(filename, open_mode, **kwargs)

    def sanitize_open(self, filename, open_mode):
        if self.params.get('escape_long_names', False):
            return escaped_sanitize_open(filename, open_mode)
        else:
            return sanitize_open(filename, open_mode)

    def stat(self, path, *args, **kwargs):
        if self.params.get('escape_long_names', False):
            return escaped_stat(path, *args, **kwargs)
        else:
            return os.stat(path, *args, **kwargs)

    def unlink(self, path, *args, **kwargs):
        if self.params.get('escape_long_names', False):
            escaped_unlink(path, *args, **kwargs)
        else:
            os.unlink(path, *args, **kwargs)

    def isfile(self, path):
        if self.params.get('escape_long_names', False):
            return escaped_path_isfile(path)
        else:
            return os.path.isfile(path)

    def exists(self, path):
        if self.params.get('escape_long_names', False):
            return escaped_path_exists(path)
        else:
            return os.path.exists(path)

    def getsize(self, filename):
        if self.params.get('escape_long_names', False):
            return escaped_path_getsize(filename)
        else:
            return os.path.getsize(filename)

    def utime(self, path, *args, **kwargs):
        if self.params.get('escape_long_names', False):
            escaped_utime(path, *args, **kwargs)
        else:
            os.utime(path, *args, **kwargs)

    def rename(self, src, dst, *args, **kwargs):
        if self.params.get('escape_long_names', False):
            escaped_rename(src, dst, *args, **kwargs)
        else:
            os.rename(src, dst, *args, **kwargs)

    def remove(self, path, *args, **kwargs):
        if self.params.get('escape_long_names', False):
            escaped_remove(path, *args, **kwargs)
        else:
            os.remove(path, *args, **kwargs)

    def basename(self, path, *args, **kwargs):
        if self.params.get('escape_long_names', False):
            return escaped_basename(path)
        else:
            return os.path.basename(path)

    def dirname(self, path, *args, **kwargs):
        if self.params.get('escape_long_names', False):
            return escaped_dirname(path)
        else:
            return os.path.dirname(path)

    def ensure_directory(self, filename):
        if self.params.get('escape_long_names', False):
            ensure_directory(filename)<|MERGE_RESOLUTION|>--- conflicted
+++ resolved
@@ -3161,15 +3161,7 @@
         self.to_screen(
             '[info] Available formats for %s:' % info_dict['id'])
         self.to_stdout(render_table(
-<<<<<<< HEAD
-            header_line,
-            table,
-            delim=new_format,
-            extraGap=(0 if new_format else 1),
-            hideEmpty=new_format))
-=======
             header_line, table, delim=new_format, extraGap=(0 if new_format else 1), hideEmpty=new_format))
->>>>>>> bc97cdae
 
     def list_thumbnails(self, info_dict):
         thumbnails = list(info_dict.get('thumbnails'))
