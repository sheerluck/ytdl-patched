#!/usr/bin/env python3
# coding: utf-8

from __future__ import absolute_import, unicode_literals

import collections
import contextlib
import copy
import datetime
import errno
import fileinput
import functools
import io
import itertools
import json
import locale
import operator
import os
import platform
import re
import shutil
import subprocess
import sys
import tempfile
import time
import tokenize
import traceback
import random
import unicodedata

from enum import Enum
from string import ascii_letters

from .compat import (
    compat_basestring,
    compat_get_terminal_size,
    compat_kwargs,
    compat_numeric_types,
    compat_os_name,
    compat_pycrypto_AES,
    compat_shlex_quote,
    compat_str,
    compat_tokenize_tokenize,
    compat_urllib_error,
    compat_urllib_request,
    compat_urllib_request_DataHandler,
    windows_enable_vt_mode,
)
from .cookies import load_cookies
from .utils import (
    ExclusivelyLockedError,
    age_restricted,
    args_to_str,
    compiled_regex_type,
    ContentTooShortError,
    date_from_str,
    DateRange,
    DEFAULT_OUTTMPL,
    determine_ext,
    determine_protocol,
    dig_object_type,
    DownloadCancelled,
    DownloadError,
    encode_compat_str,
    encodeArgument,
    encodeFilename,
    EntryNotInPlaylist,
    error_to_compat_str,
    ExistingVideoReached,
    expand_path,
    ExtractorError,
    float_or_none,
    format_bytes,
    format_field,
    formatSeconds,
    GeoRestrictedError,
    HEADRequest,
    int_or_none,
    iri_to_uri,
    ISO3166Utils,
    join_nonempty,
    LazyList,
    LINK_TEMPLATES,
    locked_file,
    make_dir,
    make_HTTPS_handler,
    MaxDownloadsReached,
    network_exceptions,
    number_of_digits,
    orderedSet,
    OUTTMPL_TYPES,
    PagedList,
    parse_filesize,
    PerRequestProxyHandler,
    platform_name,
    Popen,
    PostProcessingError,
    preferredencoding,
    prepend_extension,
    register_socks_protocols,
    RejectedVideoReached,
    render_table,
    replace_extension,
    SameFileError,
    sanitize_filename,
    sanitize_open,
    sanitize_path,
    sanitize_url,
    sanitized_Request,
    std_headers,
    STR_FORMAT_RE_TMPL,
    STR_FORMAT_TYPES,
    str_or_none,
    strftime_or_none,
    subtitles_filename,
    ReextractRequested,
    supports_terminal_sequences,
    to_high_limit_path,
    traverse_obj,
    try_get,
    UnavailableVideoError,
    url_basename,
    variadic,
    version_tuple,
    write_json_file,
    write_string,
    YoutubeDLCookieProcessor,
    YoutubeDLHandler,
    YoutubeDLRedirectHandler,
)
from .cache import Cache
from .minicurses import format_text
from .extractor import (
    gen_extractor_classes,
    get_info_extractor,
    _LAZY_LOADER,
    _PLUGIN_CLASSES as plugin_extractors
)
from .extractor.openload import PhantomJSwrapper
from .downloader import (
    FFmpegFD,
    LDM_EXCEPTIONS,
    get_suitable_downloader,
    shorten_protocol_name
)
from .downloader.rtmp import rtmpdump_version
from .postprocessor import (
    get_postprocessor,
    FFmpegFixupDurationPP,
    FFmpegFixupM3u8PP,
    FFmpegFixupM4aPP,
    FFmpegFixupStretchedPP,
    FFmpegFixupTimestampPP,
    FFmpegMergerPP,
    FFmpegPostProcessor,
    MoveFilesAfterDownloadPP,
    _PLUGIN_CLASSES as plugin_postprocessors
)
from .longname import (
    escaped_open,
    escaped_path_exists,
    escaped_path_getsize,
    escaped_path_isfile,
    escaped_sanitize_open,
    escaped_stat,
    escaped_unlink,
    escaped_utime,
    escaped_rename,
    escaped_replace,
    escaped_remove,
    escaped_basename,
    escaped_dirname,
    escaped_isabs,
    ensure_directory,
    split_longname,
)
from .update import detect_variant
from .version import __version__
try:
    from .build_config import git_commit, git_upstream_commit
except ImportError:
    git_commit, git_upstream_commit = None, None

if compat_os_name == 'nt':
    import ctypes


class YoutubeDL(object):
    """YoutubeDL class.

    YoutubeDL objects are the ones responsible of downloading the
    actual video file and writing it to disk if the user has requested
    it, among some other tasks. In most cases there should be one per
    program. As, given a video URL, the downloader doesn't know how to
    extract all the needed information, task that InfoExtractors do, it
    has to pass the URL to one of them.

    For this, YoutubeDL objects have a method that allows
    InfoExtractors to be registered in a given order. When it is passed
    a URL, the YoutubeDL object handles it to the first InfoExtractor it
    finds that reports being able to handle it. The InfoExtractor extracts
    all the information about the video or videos the URL refers to, and
    YoutubeDL process the extracted information, possibly using a File
    Downloader to download the video.

    YoutubeDL objects accept a lot of parameters. In order not to saturate
    the object constructor with arguments, it receives a dictionary of
    options instead. These options are available through the params
    attribute for the InfoExtractors to use. The YoutubeDL also
    registers itself as the downloader in charge for the InfoExtractors
    that are added to it, so this is a "mutual registration".

    Available options:

    username:          Username for authentication purposes.
    password:          Password for authentication purposes.
    videopassword:     Password for accessing a video.
    ap_mso:            Adobe Pass multiple-system operator identifier.
    ap_username:       Multiple-system operator account username.
    ap_password:       Multiple-system operator account password.
    usenetrc:          Use netrc for authentication instead.
    verbose:           Print additional info to stdout.
    quiet:             Do not print messages to stdout.
    no_warnings:       Do not print out anything for warnings.
    forceprint:        A list of templates to force print
    forceurl:          Force printing final URL. (Deprecated)
    forcetitle:        Force printing title. (Deprecated)
    forceid:           Force printing ID. (Deprecated)
    forcethumbnail:    Force printing thumbnail URL. (Deprecated)
    forcedescription:  Force printing description. (Deprecated)
    forcefilename:     Force printing final filename. (Deprecated)
    forceduration:     Force printing duration. (Deprecated)
    forcejson:         Force printing info_dict as JSON.
    dump_single_json:  Force printing the info_dict of the whole playlist
                       (or video) as a single JSON line.
    force_write_download_archive: Force writing download archive regardless
                       of 'skip_download' or 'simulate'.
    simulate:          Do not download the video files. If unset (or None),
                       simulate only if listsubtitles, listformats or list_thumbnails is used
    format:            Video format code. see "FORMAT SELECTION" for more details.
                       You can also pass a function. The function takes 'ctx' as
                       argument and returns the formats to download.
                       See "build_format_selector" for an implementation
    allow_unplayable_formats:   Allow unplayable formats to be extracted and downloaded.
    ignore_no_formats_error: Ignore "No video formats" error. Usefull for
                       extracting metadata even if the video is not actually
                       available for download (experimental)
    format_sort:       A list of fields by which to sort the video formats.
                       See "Sorting Formats" for more details.
    format_sort_force: Force the given format_sort. see "Sorting Formats"
                       for more details.
    allow_multiple_video_streams:   Allow multiple video streams to be merged
                       into a single file
    allow_multiple_audio_streams:   Allow multiple audio streams to be merged
                       into a single file
    check_formats      Whether to test if the formats are downloadable.
                       Can be True (check all), False (check none),
                       'selected' (check selected formats),
                       or None (check only if requested by extractor)
    paths:             Dictionary of output paths. The allowed keys are 'home'
                       'temp' and the keys of OUTTMPL_TYPES (in utils.py)
    outtmpl:           Dictionary of templates for output names. Allowed keys
                       are 'default' and the keys of OUTTMPL_TYPES (in utils.py).
                       For compatibility with youtube-dl, a single string can also be used
    outtmpl_na_placeholder: Placeholder for unavailable meta fields.
    restrictfilenames: Do not allow "&" and spaces in file names
    trim_file_name:    Limit length of filename (extension excluded)
    windowsfilenames:  Force the filenames to be windows compatible
    ignoreerrors:      Do not stop on download/postprocessing errors.
                       Can be 'only_download' to ignore only download errors.
                       Default is 'only_download' for CLI, but False for API
    skip_playlist_after_errors: Number of allowed failures until the rest of
                       the playlist is skipped
    force_generic_extractor: Force downloader to use the generic extractor
    overwrites:        Overwrite all video and metadata files if True,
                       overwrite only non-video files if None
                       and don't overwrite any file if False
                       For compatibility with youtube-dl,
                       "nooverwrites" may also be used instead
    playliststart:     Playlist item to start at.
    playlistend:       Playlist item to end at.
    playlist_items:    Specific indices of playlist to download.
    playlistreverse:   Download playlist items in reverse order.
    playlistrandom:    Download playlist items in random order.
    matchtitle:        Download only matching titles.
    rejecttitle:       Reject downloads for matching titles.
    logger:            Log messages to a logging.Logger instance.
    logtostderr:       Log messages to stderr instead of stdout.
    consoletitle:       Display progress in console window's titlebar.
    writedescription:  Write the video description to a .description file
    writeinfojson:     Write the video description to a .info.json file
    clean_infojson:    Remove private fields from the infojson
    getcomments:       Extract video comments. This will not be written to disk
                       unless writeinfojson is also given
    writeannotations:  Write the video annotations to a .annotations.xml file
    writethumbnail:    Write the thumbnail image to a file
    allow_playlist_files: Whether to write playlists' description, infojson etc
                       also to disk when using the 'write*' options
    write_all_thumbnails:  Write all thumbnail formats to files
    writelink:         Write an internet shortcut file, depending on the
                       current platform (.url/.webloc/.desktop)
    writeurllink:      Write a Windows internet shortcut file (.url)
    writewebloclink:   Write a macOS internet shortcut file (.webloc)
    writedesktoplink:  Write a Linux internet shortcut file (.desktop)
    writesubtitles:    Write the video subtitles to a file
    writeautomaticsub: Write the automatically generated subtitles to a file
    allsubtitles:      Deprecated - Use subtitleslangs = ['all']
                       Downloads all the subtitles of the video
                       (requires writesubtitles or writeautomaticsub)
    listsubtitles:     Lists all available subtitles for the video
    subtitlesformat:   The format code for subtitles
    subtitleslangs:    List of languages of the subtitles to download (can be regex).
                       The list may contain "all" to refer to all the available
                       subtitles. The language can be prefixed with a "-" to
                       exclude it from the requested languages. Eg: ['all', '-live_chat']
    keepvideo:         Keep the video file after post-processing
    daterange:         A DateRange object, download only if the upload_date is in the range.
    skip_download:     Skip the actual download of the video file
    cachedir:          Location of the cache files in the filesystem.
                       False to disable filesystem cache.
    noplaylist:        Download single video instead of a playlist if in doubt.
    age_limit:         An integer representing the user's age in years.
                       Unsuitable videos for the given age are skipped.
    min_views:         An integer representing the minimum view count the video
                       must have in order to not be skipped.
                       Videos without view count information are always
                       downloaded. None for no limit.
    max_views:         An integer representing the maximum view count.
                       Videos that are more popular than that are not
                       downloaded.
                       Videos without view count information are always
                       downloaded. None for no limit.
    download_archive:  File name of a file where all downloads are recorded.
                       Videos already present in the file are not downloaded
                       again.
    break_on_existing: Stop the download process after attempting to download a
                       file that is in the archive.
    break_on_reject:   Stop the download process when encountering a video that
                       has been filtered out.
    cookiefile:        File name where cookies should be read from and dumped to
    cookiesfrombrowser: A tuple containing the name of the browser and the profile
                       name/path from where cookies are loaded.
                       Eg: ('chrome', ) or ('vivaldi', 'default')
    nocheckcertificate:Do not verify SSL certificates
    prefer_insecure:   Use HTTP instead of HTTPS to retrieve information.
                       At the moment, this is only supported by YouTube.
    proxy:             URL of the proxy server to use
    geo_verification_proxy:  URL of the proxy to use for IP address verification
                       on geo-restricted sites.
    socket_timeout:    Time to wait for unresponsive hosts, in seconds
    bidi_workaround:   Work around buggy terminals without bidirectional text
                       support, using fridibi
    debug_printtraffic:Print out sent and received HTTP traffic
    include_ads:       Download ads as well
    default_search:    Prepend this string if an input url is not valid.
                       'auto' for elaborate guessing
    encoding:          Use this encoding instead of the system-specified.
    extract_flat:      Do not resolve URLs, return the immediate result.
                       Pass in 'in_playlist' to only show this behavior for
                       playlist items.
    postprocessors:    A list of dictionaries, each with an entry
                       * key:  The name of the postprocessor. See
                               yt_dlp/postprocessor/__init__.py for a list.
                       * when: When to run the postprocessor. Can be one of
                               pre_process|before_dl|post_process|after_move.
                               Assumed to be 'post_process' if not given
    post_hooks:        Deprecated - Register a custom postprocessor instead
                       A list of functions that get called as the final step
                       for each video file, after all postprocessors have been
                       called. The filename will be passed as the only argument.
    progress_hooks:    A list of functions that get called on download
                       progress, with a dictionary with the entries
                       * status: One of "downloading", "error", or "finished".
                                 Check this first and ignore unknown values.
                       * info_dict: The extracted info_dict

                       If status is one of "downloading", or "finished", the
                       following properties may also be present:
                       * filename: The final filename (always present)
                       * tmpfilename: The filename we're currently writing to
                       * downloaded_bytes: Bytes on disk
                       * total_bytes: Size of the whole file, None if unknown
                       * total_bytes_estimate: Guess of the eventual file size,
                                               None if unavailable.
                       * elapsed: The number of seconds since download started.
                       * eta: The estimated time in seconds, None if unknown
                       * speed: The download speed in bytes/second, None if
                                unknown
                       * fragment_index: The counter of the currently
                                         downloaded video fragment.
                       * fragment_count: The number of fragments (= individual
                                         files that will be merged)

                       Progress hooks are guaranteed to be called at least once
                       (with status "finished") if the download is successful.
    postprocessor_hooks:  A list of functions that get called on postprocessing
                       progress, with a dictionary with the entries
                       * status: One of "started", "processing", or "finished".
                                 Check this first and ignore unknown values.
                       * postprocessor: Name of the postprocessor
                       * info_dict: The extracted info_dict

                       Progress hooks are guaranteed to be called at least twice
                       (with status "started" and "finished") if the processing is successful.
    merge_output_format: Extension to use when merging formats.
    final_ext:         Expected final extension; used to detect when the file was
                       already downloaded and converted
    fixup:             Automatically correct known faults of the file.
                       One of:
                       - "never": do nothing
                       - "warn": only emit a warning
                       - "detect_or_warn": check whether we can do anything
                                           about it, warn otherwise (default)
    source_address:    Client-side IP address to bind to.
    call_home:         Boolean, true iff we are allowed to contact the
                       yt-dlp servers for debugging. (BROKEN)
    sleep_interval_requests: Number of seconds to sleep between requests
                       during extraction
    sleep_interval:    Number of seconds to sleep before each download when
                       used alone or a lower bound of a range for randomized
                       sleep before each download (minimum possible number
                       of seconds to sleep) when used along with
                       max_sleep_interval.
    max_sleep_interval:Upper bound of a range for randomized sleep before each
                       download (maximum possible number of seconds to sleep).
                       Must only be used along with sleep_interval.
                       Actual sleep time will be a random float from range
                       [sleep_interval; max_sleep_interval].
    sleep_before_extract: Number of seconds to sleep before each extraction when
                          used alone or a lower bound of a range for randomized
                          sleep before each extraction (minimum possible number
                          of seconds to sleep) when used along with
                          max_sleep_before_extract.
    max_sleep_before_extract: Upper bound of a range for randomized sleep before each
                              extraction (maximum possible number of seconds to sleep).
                              Must only be used along with sleep_before_extract.
                              Actual sleep time will be a random float from range
                              [sleep_before_extract; max_sleep_before_extract].
    sleep_interval_subtitles: Number of seconds to sleep before each subtitle download
    listformats:       Print an overview of available video formats and exit.
    list_thumbnails:   Print a table of all thumbnails and exit.
    match_filter:      A function that gets called with the info_dict of
                       every video.
                       If it returns a message, the video is ignored.
                       If it returns None, the video is downloaded.
                       match_filter_func in utils.py is one example for this.
    no_color:          Do not emit color codes in output.
    geo_bypass:        Bypass geographic restriction via faking X-Forwarded-For
                       HTTP header
    geo_bypass_country:
                       Two-letter ISO 3166-2 country code that will be used for
                       explicit geographic restriction bypassing via faking
                       X-Forwarded-For HTTP header
    geo_bypass_ip_block:
                       IP range in CIDR notation that will be used similarly to
                       geo_bypass_country
    escape_long_names: If True, it splits filename into 255-byte chunks in current locale,
                       to avoid "File name too long" error. Most user don't need this.
    live_download_mkv: If True, live will be recorded in MKV format instead of MP4.
    printjsontypes:    DO NOT USE THIS. If True, it shows type of each elements in info_dict.
    check_peertube_instance: If True, generic extractor tests if it's PeerTube instance for
                             requested domain.
    check_mastodon_instance: Same as above, but for Mastodon.
    extractor_retries: Number of retries for known extractor errors. Defaults to 3. Can be "infinite".
    test_filename:     Use this to filter video file using external executable or regex
                        (compiled regex or string starting with "re:").
                       For external executable, return code 0 lets YTDL to start downloading.
                       For regex, download will begin if re.search matches.
    lock_exclusive:    When True, downloading will be locked exclusively to
                       this process by creating .lock file.
                       It'll be removed after download.

    The following options determine which downloader is picked:
    external_downloader: A dictionary of protocol keys and the executable of the
                       external downloader to use for it. The allowed protocols
                       are default|http|ftp|m3u8|dash|rtsp|rtmp|mms.
                       Set the value to 'native' to use the native downloader
    hls_prefer_native: Deprecated - Use external_downloader = {'m3u8': 'native'}
                       or {'m3u8': 'ffmpeg'} instead.
                       Use the native HLS downloader instead of ffmpeg/avconv
                       if True, otherwise use ffmpeg/avconv if False, otherwise
                       use downloader suggested by extractor if None.
    compat_opts:       Compatibility options. See "Differences in default behavior".
                       The following options do not work when used through the API:
                       filename, abort-on-error, multistreams, no-live-chat, format-sort
                       no-clean-infojson, no-playlist-metafiles, no-keep-subs, no-attach-info-json.
                       Refer __init__.py for their implementation
    progress_template: Dictionary of templates for progress outputs.
                       Allowed keys are 'download', 'postprocess',
                       'download-title' (console title) and 'postprocess-title'.
                       The template is mapped on a dictionary with keys 'progress' and 'info'

    The following parameters are not used by YoutubeDL itself, they are used by
    the downloader (see yt_dlp/downloader/common.py):
    nopart, updatetime, buffersize, ratelimit, throttledratelimit, min_filesize,
    max_filesize, test, noresizebuffer, retries, fragment_retries, continuedl,
    noprogress, xattr_set_filesize, hls_use_mpegts, http_chunk_size,
    external_downloader_args, concurrent_fragment_downloads.

    The following options are used by the post processors:
    prefer_ffmpeg:     If False, use avconv instead of ffmpeg if both are available,
                       otherwise prefer ffmpeg. (avconv support is deprecated)
    ffmpeg_location:   Location of the ffmpeg/avconv binary; either the path
                       to the binary or its containing directory.
    postprocessor_args: A dictionary of postprocessor/executable keys (in lower case)
                       and a list of additional command-line arguments for the
                       postprocessor/executable. The dict can also have "PP+EXE" keys
                       which are used when the given exe is used by the given PP.
                       Use 'default' as the name for arguments to passed to all PP
                       For compatibility with youtube-dl, a single list of args
                       can also be used

    The following options are used by the extractors:
    extractor_retries: Number of times to retry for known errors
    dynamic_mpd:       Whether to process dynamic DASH manifests (default: True)
    hls_split_discontinuity: Split HLS playlists to different formats at
                       discontinuities such as ad breaks (default: False)
    extractor_args:    A dictionary of arguments to be passed to the extractors.
                       See "EXTRACTOR ARGUMENTS" for details.
                       Eg: {'youtube': {'skip': ['dash', 'hls']}}
    youtube_include_dash_manifest: Deprecated - Use extractor_args instead.
                       If True (default), DASH manifests and related
                       data will be downloaded and processed by extractor.
                       You can reduce network I/O by disabling it if you don't
                       care about DASH. (only for youtube)
    youtube_include_hls_manifest: Deprecated - Use extractor_args instead.
                       If True (default), HLS manifests and related
                       data will be downloaded and processed by extractor.
                       You can reduce network I/O by disabling it if you don't
                       care about HLS. (only for youtube)
    """

    _NUMERIC_FIELDS = set((
        'width', 'height', 'tbr', 'abr', 'asr', 'vbr', 'fps', 'filesize', 'filesize_approx',
        'timestamp', 'release_timestamp',
        'duration', 'view_count', 'like_count', 'dislike_count', 'repost_count',
        'average_rating', 'comment_count', 'age_limit',
        'start_time', 'end_time',
        'chapter_number', 'season_number', 'episode_number',
        'track_number', 'disc_number', 'release_year',
    ))

    _format_selection_exts = {
        'audio': {'m4a', 'mp3', 'ogg', 'aac'},
        'video': {'mp4', 'flv', 'webm', '3gp'},
        'storyboards': {'mhtml'},
    }

    params = None
    _ies = {}
    _pps = {'pre_process': [], 'before_dl': [], 'after_move': [], 'post_process': []}
    _printed_messages = set()
    _first_webpage_request = True
    _download_retcode = None
    _num_downloads = None
    _playlist_level = 0
    _playlist_urls = set()
    _screen_file = None

    def __init__(self, params=None, auto_init=True):
        """Create a FileDownloader object with the given options.
        @param auto_init    Whether to load the default extractors and print header (if verbose).
                            Set to 'no_verbose_header' to not print the header
        """
        if params is None:
            params = {}
        self._ies = {}
        self._ies_instances = {}
        self._pps = {'pre_process': [], 'before_dl': [], 'after_move': [], 'post_process': []}
        self._printed_messages = set()
        self._first_webpage_request = True
        self._post_hooks = []
        self._progress_hooks = []
        self._postprocessor_hooks = []
        self._opened_streams = []
        self._download_retcode = 0
        self._num_downloads = 0
        self._screen_file = [sys.stdout, sys.stderr][params.get('logtostderr', False)]
        self._err_file = sys.stderr
        self.params = params
        self.cache = Cache(self)

        windows_enable_vt_mode()
        self._allow_colors = {
            'screen': not self.params.get('no_color') and supports_terminal_sequences(self._screen_file),
            'err': not self.params.get('no_color') and supports_terminal_sequences(self._err_file),
        }

        if sys.version_info < (3, 6):
            self.report_warning(
                'Python version %d.%d is not supported! Please update to Python 3.6 or above' % sys.version_info[:2])

        if self.params.get('allow_unplayable_formats'):
            self.report_warning(
                f'You have asked for {self._format_err("UNPLAYABLE", self.Styles.EMPHASIS)} formats to be listed/downloaded. '
                'This is a developer option intended for debugging. \n'
                '         If you experience any issues while using this option, '
                f'{self._format_err("DO NOT", self.Styles.ERROR)} open a bug report')

        def check_deprecated(param, option, suggestion):
            if self.params.get(param) is not None:
                self.report_warning('%s is deprecated. Use %s instead' % (option, suggestion))
                return True
            return False

        if check_deprecated('cn_verification_proxy', '--cn-verification-proxy', '--geo-verification-proxy'):
            if self.params.get('geo_verification_proxy') is None:
                self.params['geo_verification_proxy'] = self.params['cn_verification_proxy']

        check_deprecated('autonumber', '--auto-number', '-o "%(autonumber)s-%(title)s.%(ext)s"')
        check_deprecated('usetitle', '--title', '-o "%(title)s-%(id)s.%(ext)s"')
        check_deprecated('useid', '--id', '-o "%(id)s.%(ext)s"')

        for msg in self.params.get('_warnings', []):
            self.report_warning(msg)

        if 'list-formats' in self.params.get('compat_opts', []):
            self.params['listformats_table'] = False

        if 'overwrites' not in self.params and self.params.get('nooverwrites') is not None:
            # nooverwrites was unnecessarily changed to overwrites
            # in 0c3d0f51778b153f65c21906031c2e091fcfb641
            # This ensures compatibility with both keys
            self.params['overwrites'] = not self.params['nooverwrites']
        elif self.params.get('overwrites') is None:
            self.params.pop('overwrites', None)
        else:
            self.params['nooverwrites'] = not self.params['overwrites']

        if params.get('bidi_workaround', False):
            try:
                import pty
                master, slave = pty.openpty()
                width = compat_get_terminal_size().columns
                if width is None:
                    width_args = []
                else:
                    width_args = ['-w', str(width)]
                sp_kwargs = dict(
                    stdin=subprocess.PIPE,
                    stdout=slave,
                    stderr=self._err_file)
                try:
                    self._output_process = Popen(['bidiv'] + width_args, **sp_kwargs)
                except OSError:
                    self._output_process = Popen(['fribidi', '-c', 'UTF-8'] + width_args, **sp_kwargs)
                self._output_channel = os.fdopen(master, 'rb')
            except OSError as ose:
                if ose.errno == errno.ENOENT:
                    self.report_warning(
                        'Could not find fribidi executable, ignoring --bidi-workaround. '
                        'Make sure that  fribidi  is an executable file in one of the directories in your $PATH.')
                else:
                    raise

        if (sys.platform != 'win32'
                and sys.getfilesystemencoding() in ['ascii', 'ANSI_X3.4-1968']
                and not params.get('restrictfilenames', False)):
            # Unicode filesystem API will throw errors (#1474, #13027)
            self.report_warning(
                'Assuming --restrict-filenames since file system encoding '
                'cannot encode all characters. '
                'Set the LC_ALL environment variable to fix this.')
            self.params['restrictfilenames'] = True

        self.outtmpl_dict = self.parse_outtmpl()

        # Creating format selector here allows us to catch syntax errors before the extraction
        self.format_selector = (
            None if self.params.get('format') is None
            else self.params['format'] if callable(self.params['format'])
            else self.build_format_selector(self.params['format']))

        self._setup_opener()

        if auto_init:
            if auto_init != 'no_verbose_header':
                self.print_debug_header()
            self.add_default_info_extractors()

        for pp_def_raw in self.params.get('postprocessors', []):
            pp_def = dict(pp_def_raw)
            when = pp_def.pop('when', 'post_process')
            pp_class = get_postprocessor(pp_def.pop('key'))
            pp = pp_class(self, **compat_kwargs(pp_def))
            self.add_post_processor(pp, when=when)

        hooks = {
            'post_hooks': self.add_post_hook,
            'progress_hooks': self.add_progress_hook,
            'postprocessor_hooks': self.add_postprocessor_hook,
        }
        for opt, fn in hooks.items():
            for ph in self.params.get(opt, []):
                fn(ph)

        register_socks_protocols()

        def preload_download_archive(fn):
            """Preload the archive, if any is specified"""
            if fn is None:
                return False
            self.write_debug(f'Loading archive file {fn!r}')
            try:
                with locked_file(fn, 'r', encoding='utf-8') as archive_file:
                    for line in archive_file:
                        self.archive.add(line.strip())
            except IOError as ioe:
                if ioe.errno != errno.ENOENT:
                    raise
                return False
            return True

        self.archive = set()
        preload_download_archive(self.params.get('download_archive'))

    def warn_if_short_id(self, argv):
        # short YouTube ID starting with dash?
        idxs = [
            i for i, a in enumerate(argv)
            if re.match(r'^-[0-9A-Za-z_-]{10}$', a)]
        if idxs:
            correct_argv = (
                ['yt-dlp']
                + [a for i, a in enumerate(argv) if i not in idxs]
                + ['--'] + [argv[i] for i in idxs]
            )
            self.report_warning(
                'Long argument string detected. '
                'Use -- to separate parameters and URLs, like this:\n%s' %
                args_to_str(correct_argv))

    def add_info_extractor(self, ie):
        """Add an InfoExtractor object to the end of the list."""
        ie_key = ie.ie_key()
        self._ies[ie_key] = ie
        if not isinstance(ie, type):
            self._ies_instances[ie_key] = ie
            ie.set_downloader(self)

    def _get_info_extractor_class(self, ie_key):
        ie = self._ies.get(ie_key)
        if ie is None:
            ie = get_info_extractor(ie_key)
            self.add_info_extractor(ie)
        return ie

    def get_info_extractor(self, ie_key):
        """
        Get an instance of an IE with name ie_key, it will try to get one from
        the _ies list, if there's no instance it will create a new one and add
        it to the extractor list.
        """
        ie = self._ies_instances.get(ie_key)
        if ie is None:
            ie = get_info_extractor(ie_key)()
            self.add_info_extractor(ie)
        return ie

    def add_default_info_extractors(self):
        """
        Add the InfoExtractors returned by gen_extractors to the end of the list
        """
        for ie in gen_extractor_classes():
            self.add_info_extractor(ie)

    def add_post_processor(self, pp, when='post_process'):
        """Add a PostProcessor object to the end of the chain."""
        self._pps[when].append(pp)
        pp.set_downloader(self)

    def add_post_hook(self, ph):
        """Add the post hook"""
        self._post_hooks.append(ph)

    def add_progress_hook(self, ph):
        """Add the download progress hook"""
        self._progress_hooks.append(ph)

    def add_postprocessor_hook(self, ph):
        """Add the postprocessing progress hook"""
        self._postprocessor_hooks.append(ph)

    def _bidi_workaround(self, message):
        if not hasattr(self, '_output_channel'):
            return message

        assert hasattr(self, '_output_process')
        assert isinstance(message, compat_str)
        line_count = message.count('\n') + 1
        self._output_process.stdin.write((message + '\n').encode('utf-8'))
        self._output_process.stdin.flush()
        res = ''.join(self._output_channel.readline().decode('utf-8')
                      for _ in range(line_count))
        return res[:-len('\n')]

    def _write_string(self, message, out=None, only_once=False):
        if only_once:
            if message in self._printed_messages:
                return
            self._printed_messages.add(message)
        write_string(message, out=out, encoding=self.params.get('encoding'))

    def to_stdout(self, message, skip_eol=False, quiet=False):
        """Print message to stdout"""
        if self.params.get('logger'):
            self.params['logger'].debug(message)
        elif not quiet or self.params.get('verbose'):
            self._write_string(
                '%s%s' % (self._bidi_workaround(message), ('' if skip_eol else '\n')),
                self._err_file if quiet else self._screen_file)

    def to_stderr(self, message, only_once=False):
        """Print message to stderr"""
        assert isinstance(message, compat_str)
        if self.params.get('logger'):
            self.params['logger'].error(message)
        else:
            self._write_string('%s\n' % self._bidi_workaround(message), self._err_file, only_once=only_once)

    def to_console_title(self, message):
        if not self.params.get('consoletitle', False):
            return
        if compat_os_name == 'nt':
            if ctypes.windll.kernel32.GetConsoleWindow():
                # c_wchar_p() might not be necessary if `message` is
                # already of type unicode()
                ctypes.windll.kernel32.SetConsoleTitleW(ctypes.c_wchar_p(message))
        elif 'TERM' in os.environ:
            self._write_string('\033]0;%s\007' % message, self._screen_file)

    def save_console_title(self):
        if not self.params.get('consoletitle', False):
            return
        if self.params.get('simulate'):
            return
        if compat_os_name != 'nt' and 'TERM' in os.environ:
            # Save the title on stack
            self._write_string('\033[22;0t', self._screen_file)

    def restore_console_title(self):
        if not self.params.get('consoletitle', False):
            return
        if self.params.get('simulate'):
            return
        if compat_os_name != 'nt' and 'TERM' in os.environ:
            # Restore the title from stack
            self._write_string('\033[23;0t', self._screen_file)

    def __enter__(self):
        self.save_console_title()
        return self

    def __exit__(self, *args):
        self.restore_console_title()

        if self.params.get('cookiefile') is not None:
            try:
                self.cookiejar.save(ignore_discard=True, ignore_expires=True)
            except BaseException as ex:
                self.report_warning('Failed to save cookies: %s' % ex)

    def trouble(self, message=None, tb=None):
        """Determine action to take when a download problem appears.

        Depending on if the downloader has been configured to ignore
        download errors or not, this method may throw an exception or
        not when errors are found, after printing the message.

        tb, if given, is additional traceback information.
        """
        if message is not None:
            self.to_stderr(message)
        if self.params.get('verbose'):
            if tb is None:
                if sys.exc_info()[0]:  # if .trouble has been called from an except block
                    tb = ''
                    if hasattr(sys.exc_info()[1], 'exc_info') and sys.exc_info()[1].exc_info[0]:
                        tb += ''.join(traceback.format_exception(*sys.exc_info()[1].exc_info))
                    tb += encode_compat_str(traceback.format_exc())
                else:
                    tb_data = traceback.format_list(traceback.extract_stack())
                    tb = ''.join(tb_data)
            if tb:
                self.to_stderr(tb)
        if not self.params.get('ignoreerrors'):
            if sys.exc_info()[0] and hasattr(sys.exc_info()[1], 'exc_info') and sys.exc_info()[1].exc_info[0]:
                exc_info = sys.exc_info()[1].exc_info
            else:
                exc_info = sys.exc_info()
            raise DownloadError(message, exc_info)
        self._download_retcode = 1

    def to_screen(self, message, skip_eol=False):
        """Print message to stdout if not in quiet mode"""
        self.to_stdout(
            message, skip_eol, quiet=self.params.get('quiet', False))

    class Styles(Enum):
        HEADERS = 'yellow'
        EMPHASIS = 'blue'
        ID = 'green'
        DELIM = 'blue'
        ERROR = 'red'
        WARNING = 'yellow'
        SUPPRESS = 'light black'

    def __format_text(self, out, text, f, fallback=None, *, test_encoding=False):
        assert out in ('screen', 'err')
        if test_encoding:
            original_text = text
            handle = self._screen_file if out == 'screen' else self._err_file
            encoding = self.params.get('encoding') or getattr(handle, 'encoding', 'ascii')
            text = text.encode(encoding, 'ignore').decode(encoding)
            if fallback is not None and text != original_text:
                text = fallback
        if isinstance(f, self.Styles):
            f = f._value_
        return format_text(text, f) if self._allow_colors[out] else text if fallback is None else fallback

    def _format_screen(self, *args, **kwargs):
        return self.__format_text('screen', *args, **kwargs)

    def _format_err(self, *args, **kwargs):
        return self.__format_text('err', *args, **kwargs)

    def report_warning(self, message, only_once=False):
        '''
        Print the message to stderr, it will be prefixed with 'WARNING:'
        If stderr is a tty file the 'WARNING:' will be colored
        '''
        if self.params.get('logger') is not None:
            self.params['logger'].warning(message)
        else:
            if self.params.get('no_warnings'):
                return
            self.to_stderr(f'{self._format_err("WARNING:", self.Styles.WARNING)} {message}', only_once)

    def report_error(self, message, tb=None):
        '''
        Do the same as trouble, but prefixes the message with 'ERROR:', colored
        in red if stderr is a tty file.
        '''
        self.trouble(f'{self._format_err("ERROR:", self.Styles.ERROR)} {message}', tb)

    def write_debug(self, message, only_once=False):
        '''Log debug message or Print message to stderr'''
        if not self.params.get('verbose', False):
            return
        message = '[debug] %s' % message
        if self.params.get('logger'):
            self.params['logger'].debug(message)
        else:
            self.to_stderr(message, only_once)

    def report_file_already_downloaded(self, file_name):
        """Report file has already been fully downloaded."""
        try:
            self.to_screen('[download] %s has already been downloaded' % file_name)
        except UnicodeEncodeError:
            self.to_screen('[download] The file has already been downloaded')

    def report_file_delete(self, file_name):
        """Report that existing file will be deleted."""
        try:
            self.to_screen('Deleting existing file %s' % file_name)
        except UnicodeEncodeError:
            self.to_screen('Deleting existing file')

    def raise_no_formats(self, info, forced=False):
        has_drm = info.get('__has_drm')
        msg = 'This video is DRM protected' if has_drm else 'No video formats found!'
        expected = self.params.get('ignore_no_formats_error')
        if forced or not expected:
            raise ExtractorError(msg, video_id=info['id'], ie=info['extractor'],
                                 expected=has_drm or expected)
        else:
            self.report_warning(msg)

    def parse_outtmpl(self):
        outtmpl_dict = self.params.get('outtmpl', {})
        if not isinstance(outtmpl_dict, dict):
            outtmpl_dict = {'default': outtmpl_dict}
        # Remove spaces in the default template
        if self.params.get('restrictfilenames'):
            sanitize = lambda x: x.replace(' - ', ' ').replace(' ', '-')
        else:
            sanitize = lambda x: x
        outtmpl_dict.update({
            k: sanitize(v) for k, v in DEFAULT_OUTTMPL.items()
            if outtmpl_dict.get(k) is None})
        for key, val in outtmpl_dict.items():
            if isinstance(val, bytes):
                self.report_warning(
                    'Parameter outtmpl is bytes, but should be a unicode string. '
                    'Put  from __future__ import unicode_literals  at the top of your code file or consider switching to Python 3.x.')
        return outtmpl_dict

    def get_output_path(self, dir_type='', filename=None):
        paths = self.params.get('paths', {})
        assert isinstance(paths, dict)
        path = os.path.join(
            expand_path(paths.get('home', '').strip()),
            expand_path(paths.get(dir_type, '').strip()) if dir_type else '',
            filename or '')

        # Temporary fix for #4787
        # 'Treat' all problem characters by passing filename through preferredencoding
        # to workaround encoding issues with subprocess on python2 @ Windows
        if sys.version_info < (3, 0) and sys.platform == 'win32':
            path = encodeFilename(path, True).decode(preferredencoding())
        return sanitize_path(path, force=self.params.get('windowsfilenames'))

    @staticmethod
    def _outtmpl_expandpath(outtmpl):
        # expand_path translates '%%' into '%' and '$$' into '$'
        # correspondingly that is not what we want since we need to keep
        # '%%' intact for template dict substitution step. Working around
        # with boundary-alike separator hack.
        sep = ''.join([random.choice(ascii_letters) for _ in range(32)])
        outtmpl = outtmpl.replace('%%', '%{0}%'.format(sep)).replace('$$', '${0}$'.format(sep))

        # outtmpl should be expand_path'ed before template dict substitution
        # because meta fields may contain env variables we don't want to
        # be expanded. For example, for outtmpl "%(title)s.%(ext)s" and
        # title "Hello $PATH", we don't want `$PATH` to be expanded.
        return expand_path(outtmpl).replace(sep, '')

    @staticmethod
    def escape_outtmpl(outtmpl):
        ''' Escape any remaining strings like %s, %abc% etc. '''
        return re.sub(
            STR_FORMAT_RE_TMPL.format('', '(?![%(\0])'),
            lambda mobj: ('' if mobj.group('has_key') else '%') + mobj.group(0),
            outtmpl)

    @classmethod
    def validate_outtmpl(cls, outtmpl):
        ''' @return None or Exception object '''
        outtmpl = re.sub(
            STR_FORMAT_RE_TMPL.format('[^)]*', '[ljqBU]'),
            lambda mobj: f'{mobj.group(0)[:-1]}s',
            cls._outtmpl_expandpath(outtmpl))
        try:
            cls.escape_outtmpl(outtmpl) % collections.defaultdict(int)
            return None
        except ValueError as err:
            return err

    @staticmethod
    def _copy_infodict(info_dict):
        info_dict = dict(info_dict)
        for key in ('__original_infodict', '__postprocessors'):
            info_dict.pop(key, None)
        return info_dict

    def prepare_outtmpl(self, outtmpl, info_dict, sanitize=None):
        """ Make the outtmpl and info_dict suitable for substitution: ydl.escape_outtmpl(outtmpl) % info_dict """
        info_dict.setdefault('epoch', int(time.time()))  # keep epoch consistent once set

        info_dict = self._copy_infodict(info_dict)
        info_dict['duration_string'] = (  # %(duration>%H-%M-%S)s is wrong if duration > 24hrs
            formatSeconds(info_dict['duration'], '-' if sanitize else ':')
            if info_dict.get('duration', None) is not None
            else None)
        info_dict['autonumber'] = self.params.get('autonumber_start', 1) - 1 + self._num_downloads
        if info_dict.get('resolution') is None:
            info_dict['resolution'] = self.format_resolution(info_dict, default=None)
        info_dict['thumbnail_filepaths'] = list(filter(None, traverse_obj(info_dict, ('thumbnails', ..., 'filepath'), default=[])))

        # For fields playlist_index, playlist_autonumber and autonumber convert all occurrences
        # of %(field)s to %(field)0Nd for backward compatibility
        field_size_compat_map = {
            'playlist_index': number_of_digits(info_dict.get('_last_playlist_index') or 0),
            'playlist_autonumber': number_of_digits(info_dict.get('n_entries') or 0),
            'autonumber': self.params.get('autonumber_size') or 5,
        }

        TMPL_DICT = {}
        EXTERNAL_FORMAT_RE = re.compile(STR_FORMAT_RE_TMPL.format('[^)]*', f'[{STR_FORMAT_TYPES}ljqBU]'))
        MATH_FUNCTIONS = {
            '+': float.__add__,
            '-': float.__sub__,
        }
        # Field is of the form key1.key2...
        # where keys (except first) can be string, int or slice
        FIELD_RE = r'\w*(?:\.(?:\w+|{num}|{num}?(?::{num}?){{1,2}}))*'.format(num=r'(?:-?\d+)')
        MATH_FIELD_RE = r'''{field}|{num}'''.format(field=FIELD_RE, num=r'-?\d+(?:.\d+)?')
        MATH_OPERATORS_RE = r'(?:%s)' % '|'.join(map(re.escape, MATH_FUNCTIONS.keys()))
        INTERNAL_FORMAT_RE = re.compile(r'''(?x)
            (?P<negate>-)?
            (?P<fields>{field})
            (?P<maths>(?:{math_op}{math_field})*)
            (?:>(?P<strf_format>.+?))?
            (?P<alternate>(?<!\\),[^|)]+)?
            (?:\|(?P<default>.*?))?
            $'''.format(field=FIELD_RE, math_op=MATH_OPERATORS_RE, math_field=MATH_FIELD_RE))

        def _traverse_infodict(k):
            k = k.split('.')
            if k[0] == '':
                k.pop(0)
            return traverse_obj(info_dict, k, is_user_input=True, traverse_string=True)

        def get_value(mdict):
            # Object traversal
            value = _traverse_infodict(mdict['fields'])
            # Negative
            if mdict['negate']:
                value = float_or_none(value)
                if value is not None:
                    value *= -1
            # Do maths
            offset_key = mdict['maths']
            if offset_key:
                value = float_or_none(value)
                operator = None
                while offset_key:
                    item = re.match(
                        MATH_FIELD_RE if operator else MATH_OPERATORS_RE,
                        offset_key).group(0)
                    offset_key = offset_key[len(item):]
                    if operator is None:
                        operator = MATH_FUNCTIONS[item]
                        continue
                    item, multiplier = (item[1:], -1) if item[0] == '-' else (item, 1)
                    offset = float_or_none(item)
                    if offset is None:
                        offset = float_or_none(_traverse_infodict(item))
                    try:
                        value = operator(value, multiplier * offset)
                    except (TypeError, ZeroDivisionError):
                        return None
                    operator = None
            # Datetime formatting
            if mdict['strf_format']:
                value = strftime_or_none(value, mdict['strf_format'].replace('\\,', ','))

            return value

        na = self.params.get('outtmpl_na_placeholder', 'NA')

        def _dumpjson_default(obj):
            if isinstance(obj, (set, LazyList)):
                return list(obj)
            raise TypeError(f'Object of type {type(obj).__name__} is not JSON serializable')

        def create_key(outer_mobj):
            if not outer_mobj.group('has_key'):
                return outer_mobj.group(0)
            key = outer_mobj.group('key')
            mobj = re.match(INTERNAL_FORMAT_RE, key)
            initial_field = mobj.group('fields').split('.')[-1] if mobj else ''
            value, default = None, na
            while mobj:
                mobj = mobj.groupdict()
                default = mobj['default'] if mobj['default'] is not None else default
                value = get_value(mobj)
                if value is None and mobj['alternate']:
                    mobj = re.match(INTERNAL_FORMAT_RE, mobj['alternate'][1:])
                else:
                    break

            fmt = outer_mobj.group('format')
            if fmt == 's' and value is not None and key in field_size_compat_map.keys():
                fmt = '0{:d}d'.format(field_size_compat_map[key])

            value = default if value is None else value

            flags = outer_mobj.group('conversion') or ''
            str_fmt = f'{fmt[:-1]}s'
            if fmt[-1] == 'l':  # list
                delim = '\n' if '#' in flags else ', '
                value, fmt = delim.join(variadic(value)), str_fmt
            elif fmt[-1] == 'j':  # json
                value, fmt = json.dumps(value, default=_dumpjson_default, indent=4 if '#' in flags else None), str_fmt
            elif fmt[-1] == 'q':  # quoted
                value, fmt = ' '.join(map(compat_shlex_quote, map(str, variadic(value)))), str_fmt
            elif fmt[-1] == 'B':  # bytes
                value = f'%{str_fmt}'.encode('utf-8') % str(value).encode('utf-8')
                value, fmt = value.decode('utf-8', 'ignore'), 's'
            elif fmt[-1] == 'U':  # unicode normalized
                value, fmt = unicodedata.normalize(
                    # "+" = compatibility equivalence, "#" = NFD
                    'NF%s%s' % ('K' if '+' in flags else '', 'D' if '#' in flags else 'C'),
                    value), str_fmt
            elif fmt[-1] == 'c':
                if value:
                    value = str(value)[0]
                else:
                    fmt = str_fmt
            elif fmt[-1] not in 'rs':  # numeric
                value = float_or_none(value)
                if value is None:
                    value, fmt = default, 's'

            if sanitize:
                if fmt[-1] == 'r':
                    # If value is an object, sanitize might convert it to a string
                    # So we convert it to repr first
                    value, fmt = repr(value), str_fmt
                if fmt[-1] in 'csr':
                    value = sanitize(initial_field, value)

            key = '%s\0%s' % (key.replace('%', '%\0'), outer_mobj.group('format'))
            TMPL_DICT[key] = value
            return '{prefix}%({key}){fmt}'.format(key=key, fmt=fmt, prefix=outer_mobj.group('prefix'))

        return EXTERNAL_FORMAT_RE.sub(create_key, outtmpl), TMPL_DICT

    def evaluate_outtmpl(self, outtmpl, info_dict, *args, **kwargs):
        outtmpl, info_dict = self.prepare_outtmpl(outtmpl, info_dict, *args, **kwargs)
        return self.escape_outtmpl(outtmpl) % info_dict

    def _prepare_filename(self, info_dict, tmpl_type='default'):
        try:
            sanitize = lambda k, v: sanitize_filename(
                compat_str(v),
                restricted=self.params.get('restrictfilenames'),
                is_id=(k == 'id' or k.endswith('_id')))
            outtmpl = self._outtmpl_expandpath(self.outtmpl_dict.get(tmpl_type, self.outtmpl_dict['default']))
            filename = self.evaluate_outtmpl(outtmpl, info_dict, sanitize)

            force_ext = OUTTMPL_TYPES.get(tmpl_type)
            if filename and force_ext is not None:
                filename = replace_extension(filename, force_ext, info_dict.get('ext'))

            # https://github.com/blackjack4494/youtube-dlc/issues/85
            trim_file_name = self.params.get('trim_file_name', False)
            if trim_file_name:
                fn_groups = filename.rsplit('.')
                ext = fn_groups[-1]
                sub_ext = ''
                if len(fn_groups) > 2:
                    sub_ext = fn_groups[-2]
                filename = join_nonempty(fn_groups[0][:trim_file_name], sub_ext, ext, delim='.')

            return filename
        except ValueError as err:
            self.report_error('Error in output template: ' + str(err) + ' (encoding: ' + repr(preferredencoding()) + ')')
            return None

    def prepare_filename(self, info_dict, dir_type='', warn=False):
        """Generate the output filename."""

        filename = self._prepare_filename(info_dict, dir_type or 'default')
        if not filename and dir_type not in ('', 'temp'):
            return ''

        if warn:
            if not self.params.get('paths'):
                pass
            elif filename == '-':
                self.report_warning('--paths is ignored when an outputting to stdout', only_once=True)
            elif self.isabs(filename):
                self.report_warning('--paths is ignored since an absolute path is given in output template', only_once=True)
        if filename == '-' or not filename:
            return filename

        return self.get_output_path(dir_type, filename)

    def _match_entry(self, info_dict, incomplete=False, silent=False):
        """ Returns None if the file should be downloaded """

        video_title = info_dict.get('title', info_dict.get('id', 'video'))

        def check_filter():
            if 'title' in info_dict:
                # This can happen when we're just evaluating the playlist
                title = info_dict['title']
                matchtitle = self.params.get('matchtitle', False)
                if matchtitle:
                    if not re.search(matchtitle, title, re.IGNORECASE):
                        return '"' + title + '" title did not match pattern "' + matchtitle + '"'
                rejecttitle = self.params.get('rejecttitle', False)
                if rejecttitle:
                    if re.search(rejecttitle, title, re.IGNORECASE):
                        return '"' + title + '" title matched reject pattern "' + rejecttitle + '"'
            date = info_dict.get('upload_date')
            if date is not None:
                dateRange = self.params.get('daterange', DateRange())
                if date not in dateRange:
                    return '%s upload date is not in range %s' % (date_from_str(date).isoformat(), dateRange)
            view_count = info_dict.get('view_count')
            if view_count is not None:
                min_views = self.params.get('min_views')
                if min_views is not None and view_count < min_views:
                    return 'Skipping %s, because it has not reached minimum view count (%d/%d)' % (video_title, view_count, min_views)
                max_views = self.params.get('max_views')
                if max_views is not None and view_count > max_views:
                    return 'Skipping %s, because it has exceeded the maximum view count (%d/%d)' % (video_title, view_count, max_views)
            if age_restricted(info_dict.get('age_limit'), self.params.get('age_limit')):
                return 'Skipping "%s" because it is age restricted' % video_title

            match_filter = self.params.get('match_filter')
            if match_filter is not None:
                try:
                    ret = match_filter(info_dict, incomplete=incomplete)
                except TypeError:
                    # For backward compatibility
                    ret = None if incomplete else match_filter(info_dict)
                if ret is not None:
                    return ret
            return None

        if self.in_download_archive(info_dict):
            reason = '%s has already been recorded in the archive' % video_title
            break_opt, break_err = 'break_on_existing', ExistingVideoReached
        else:
            reason = check_filter()
            break_opt, break_err = 'break_on_reject', RejectedVideoReached
        if reason is not None:
            if not silent:
                self.to_screen('[download] ' + reason)
            if self.params.get(break_opt, False):
                raise break_err()
        return reason

    @staticmethod
    def add_extra_info(info_dict, extra_info):
        '''Set the keys from extra_info in info dict if they are missing'''
        for key, value in extra_info.items():
            info_dict.setdefault(key, value)

    def extract_info(self, url, download=True, ie_key=None, extra_info=None,
                     process=True, force_generic_extractor=False):
        """
        Return a list with a dictionary for each video extracted.

        Arguments:
        url -- URL to extract

        Keyword arguments:
        download -- whether to download videos during extraction
        ie_key -- extractor key hint
        extra_info -- dictionary containing the extra values to add to each result
        process -- whether to resolve all unresolved references (URLs, playlist items),
            must be True for download to work.
        force_generic_extractor -- force using the generic extractor
        """

        if extra_info is None:
            extra_info = {}

        if not ie_key and force_generic_extractor:
            ie_key = 'Generic'

        if ie_key:
            ies = {ie_key: self._get_info_extractor_class(ie_key)}
        else:
            ies = self._ies

        for ie_key, ie in ies.items():
            if not ie.suitable(url):
                continue

            if not ie.working():
                self.report_warning('The program functionality for this site has been marked as broken, '
                                    'and will probably not work.')

            temp_id = ie.get_temp_id(url)
            if temp_id is not None and self.in_download_archive({'id': temp_id, 'ie_key': ie_key}):
                self.to_screen("[%s] %s: has already been recorded in archive" % (
                               ie_key, temp_id))
                break
            return self.__extract_info(url, self.get_info_extractor(ie_key), download, extra_info, process)
        else:
            self.report_error('no suitable InfoExtractor for URL %s' % url)

    def __handle_extraction_exceptions(func):
        @functools.wraps(func)
        def wrapper(self, *args, **kwargs):
            try:
                return func(self, *args, **kwargs)
            except GeoRestrictedError as e:
                msg = e.msg
                if e.countries:
                    msg += '\nThis video is available in %s.' % ', '.join(
                        map(ISO3166Utils.short2full, e.countries))
                msg += '\nYou might want to use a VPN or a proxy server (with --proxy) to workaround.'
                self.report_error(msg)
            except ExtractorError as e:  # An error we somewhat expected
                self.report_error(compat_str(e), e.format_traceback())
            except (ReextractRequested, ) as e:
                self.to_stderr('\r')
                self.report_warning(f'{e}; Re-extracting data')
                return wrapper(self, *args, **kwargs)
            except (DownloadCancelled, LazyList.IndexError, PagedList.IndexError):
                raise
            except Exception as e:
                if self.params.get('ignoreerrors'):
                    self.report_error(error_to_compat_str(e), tb=encode_compat_str(traceback.format_exc()))
                else:
                    raise
        return wrapper

    @__handle_extraction_exceptions
    def __extract_info(self, url, ie, download, extra_info, process):
        min_sleep_interval = self.params.get('sleep_before_extract')
        if min_sleep_interval:
            max_sleep_interval = self.params.get('max_sleep_before_extract') or min_sleep_interval
            sleep_interval = random.uniform(min_sleep_interval, max_sleep_interval)
            self.to_screen(
                '[extraction] Sleeping %s seconds...' % (
                    int(sleep_interval) if sleep_interval.is_integer()
                    else '%.2f' % sleep_interval))
            time.sleep(sleep_interval)

        ie_result = ie.extract(url)
        if ie_result is None:  # Finished already (backwards compatibility; listformats and friends should be moved here)
            return
        if isinstance(ie_result, list):
            # Backwards compatibility: old IE result format
            ie_result = {
                '_type': 'compat_list',
                'entries': ie_result,
            }
        if extra_info.get('original_url'):
            ie_result.setdefault('original_url', extra_info['original_url'])
        self.add_default_extra_info(ie_result, ie, url)
        if process:
            return self.process_ie_result(ie_result, download, extra_info)
        else:
            return ie_result

    def add_default_extra_info(self, ie_result, ie, url):
        if url is not None:
            self.add_extra_info(ie_result, {
                'webpage_url': url,
                'original_url': url,
                'webpage_url_basename': url_basename(url),
            })
        if ie is not None:
            self.add_extra_info(ie_result, {
                'extractor': ie.IE_NAME,
                'extractor_key': ie.ie_key(),
            })

    def process_ie_result(self, ie_result, download=True, extra_info=None):
        """
        Take the result of the ie(may be modified) and resolve all unresolved
        references (URLs, playlist items).

        It will also download the videos if 'download'.
        Returns the resolved ie_result.
        """
        if extra_info is None:
            extra_info = {}
        result_type = ie_result.get('_type', 'video')

        if result_type in ('url', 'url_transparent'):
            ie_result['url'] = sanitize_url(ie_result['url'])
            if ie_result.get('original_url'):
                extra_info.setdefault('original_url', ie_result['original_url'])

            extract_flat = self.params.get('extract_flat', False)
            if ((extract_flat == 'in_playlist' and 'playlist' in extra_info)
                    or extract_flat is True):
                info_copy = ie_result.copy()
                ie = try_get(ie_result.get('ie_key'), self.get_info_extractor)
                if ie and not ie_result.get('id'):
                    info_copy['id'] = ie.get_temp_id(ie_result['url'])
                self.add_default_extra_info(info_copy, ie, ie_result['url'])
                self.add_extra_info(info_copy, extra_info)
                self.__forced_printings(info_copy, self.prepare_filename(info_copy), incomplete=True)
                if self.params.get('force_write_download_archive', False):
                    self.record_download_archive(info_copy)
                return ie_result

        if result_type == 'video':
            self.add_extra_info(ie_result, extra_info)
            ie_result = self.process_video_result(ie_result, download=download)
            additional_urls = (ie_result or {}).get('additional_urls')
            if additional_urls:
                # TODO: Improve MetadataParserPP to allow setting a list
                if isinstance(additional_urls, compat_str):
                    additional_urls = [additional_urls]
                self.to_screen(
                    '[info] %s: %d additional URL(s) requested' % (ie_result['id'], len(additional_urls)))
                self.write_debug('Additional URLs: "%s"' % '", "'.join(additional_urls))
                ie_result['additional_entries'] = [
                    self.extract_info(
                        url, download, extra_info,
                        force_generic_extractor=self.params.get('force_generic_extractor'))
                    for url in additional_urls
                ]
            return ie_result
        elif result_type == 'url':
            # We have to add extra_info to the results because it may be
            # contained in a playlist
            return self.extract_info(
                ie_result['url'], download,
                ie_key=ie_result.get('ie_key'),
                extra_info=extra_info)
        elif result_type == 'url_transparent':
            # Use the information from the embedding page
            info = self.extract_info(
                ie_result['url'], ie_key=ie_result.get('ie_key'),
                extra_info=extra_info, download=False, process=False)

            # extract_info may return None when ignoreerrors is enabled and
            # extraction failed with an error, don't crash and return early
            # in this case
            if not info:
                return info

            force_properties = dict(
                (k, v) for k, v in ie_result.items() if v is not None)
            for f in ('_type', 'url', 'id', 'extractor', 'extractor_key', 'ie_key'):
                if f in force_properties:
                    del force_properties[f]
            new_result = info.copy()
            new_result.update(force_properties)

            # Extracted info may not be a video result (i.e.
            # info.get('_type', 'video') != video) but rather an url or
            # url_transparent. In such cases outer metadata (from ie_result)
            # should be propagated to inner one (info). For this to happen
            # _type of info should be overridden with url_transparent. This
            # fixes issue from https://github.com/ytdl-org/youtube-dl/pull/11163.
            if new_result.get('_type') == 'url':
                new_result['_type'] = 'url_transparent'

            return self.process_ie_result(
                new_result, download=download, extra_info=extra_info)
        elif result_type in ('playlist', 'multi_video'):
            # Protect from infinite recursion due to recursively nested playlists
            # (see https://github.com/ytdl-org/youtube-dl/issues/27833)
            webpage_url = ie_result.get('webpage_url')
            if webpage_url and webpage_url in self._playlist_urls:
                self.to_screen(
                    '[download] Skipping already downloaded playlist: %s'
                    % ie_result.get('title') or ie_result.get('id'))
                return

            self._playlist_level += 1
            self._playlist_urls.add(webpage_url)
            self._sanitize_thumbnails(ie_result)
            try:
                return self.__process_playlist(ie_result, download)
            finally:
                self._playlist_level -= 1
                if not self._playlist_level:
                    self._playlist_urls.clear()
        elif result_type == 'compat_list':
            self.report_warning(
                'Extractor %s returned a compat_list result. '
                'It needs to be updated.' % ie_result.get('extractor'))

            def _fixup(r):
                self.add_extra_info(r, {
                    'extractor': ie_result.get('extractor'),
                    'webpage_url': ie_result['webpage_url'],
                    'webpage_url_basename': url_basename(ie_result['webpage_url']),
                    'extractor_key': ie_result['extractor_key'],
                })
                return r
            ie_result['entries'] = [
                self.process_ie_result(_fixup(r), download, extra_info)
                for r in ie_result['entries']
            ]
            return ie_result
        else:
            raise Exception('Invalid result type: %s' % result_type)

    def _ensure_dir_exists(self, path):
        if self.params.get('escape_long_names', False):
            path = split_longname(path)
        return make_dir(path, self.report_error)

    def __process_playlist(self, ie_result, download):
        # We process each entry in the playlist
        playlist = ie_result.get('title') or ie_result.get('id')
        self.to_screen('[download] Downloading playlist: %s' % playlist)

        if 'entries' not in ie_result:
            raise EntryNotInPlaylist('There are no entries')

        MissingEntry = object()
        incomplete_entries = bool(ie_result.get('requested_entries'))
        if incomplete_entries:
            def fill_missing_entries(entries, indices):
                ret = [MissingEntry] * max(indices)
                for i, entry in zip(indices, entries):
                    ret[i - 1] = entry
                return ret
            ie_result['entries'] = fill_missing_entries(ie_result['entries'], ie_result['requested_entries'])

        playlist_results = []

        playliststart = self.params.get('playliststart', 1)
        playlistend = self.params.get('playlistend')
        # For backwards compatibility, interpret -1 as whole list
        if playlistend == -1:
            playlistend = None

        playlistitems_str = self.params.get('playlist_items')
        playlistitems = None
        if playlistitems_str is not None:
            def iter_playlistitems(format):
                for string_segment in format.split(','):
                    if '-' in string_segment:
                        start, end = string_segment.split('-')
                        for item in range(int(start), int(end) + 1):
                            yield int(item)
                    else:
                        yield int(string_segment)
            playlistitems = orderedSet(iter_playlistitems(playlistitems_str))

        ie_entries = ie_result['entries']
        msg = (
            'Downloading %d videos' if not isinstance(ie_entries, list)
            else 'Collected %d videos; downloading %%d of them' % len(ie_entries))

        if isinstance(ie_entries, list):
            def get_entry(i):
                return ie_entries[i - 1]
        else:
            if not isinstance(ie_entries, (PagedList, LazyList)):
                ie_entries = LazyList(ie_entries)

            def get_entry(i):
                return YoutubeDL.__handle_extraction_exceptions(
                    lambda self, i: ie_entries[i - 1]
                )(self, i)

        entries = []
        items = playlistitems if playlistitems is not None else itertools.count(playliststart)
        for i in items:
            if i == 0:
                continue
            if playlistitems is None and playlistend is not None and playlistend < i:
                break
            entry = None
            try:
                entry = get_entry(i)
                if entry is MissingEntry:
                    raise EntryNotInPlaylist()
            except (IndexError, EntryNotInPlaylist):
                if incomplete_entries:
                    raise EntryNotInPlaylist(f'Entry {i} cannot be found')
                elif not playlistitems:
                    break
            entries.append(entry)
            try:
                if entry is not None:
                    self._match_entry(entry, incomplete=True, silent=True)
            except (ExistingVideoReached, RejectedVideoReached):
                break
        ie_result['entries'] = entries

        # Save playlist_index before re-ordering
        entries = [
            ((playlistitems[i - 1] if playlistitems else i + playliststart - 1), entry)
            for i, entry in enumerate(entries, 1)
            if entry is not None]
        n_entries = len(entries)

        if not playlistitems and (playliststart != 1 or playlistend):
            playlistitems = list(range(playliststart, playliststart + n_entries))
        ie_result['requested_entries'] = playlistitems

        _infojson_written = False
        if not self.params.get('simulate') and self.params.get('allow_playlist_files', True):
            ie_copy = {
                'playlist': playlist,
                'playlist_id': ie_result.get('id'),
                'playlist_title': ie_result.get('title'),
                'playlist_uploader': ie_result.get('uploader'),
                'playlist_uploader_id': ie_result.get('uploader_id'),
                'playlist_index': 0,
                'n_entries': n_entries,
            }
            ie_copy.update(dict(ie_result))

            _infojson_written = self._write_info_json(
                'playlist', ie_result, self.prepare_filename(ie_copy, 'pl_infojson'))
            if _infojson_written is None:
                return
            if self._write_description('playlist', ie_result,
                                       self.prepare_filename(ie_copy, 'pl_description')) is None:
                return
            # TODO: This should be passed to ThumbnailsConvertor if necessary
            self._write_thumbnails('playlist', ie_copy, self.prepare_filename(ie_copy, 'pl_thumbnail'))

        if self.params.get('playlistreverse', False):
            entries = entries[::-1]
        if self.params.get('playlistrandom', False):
            random.shuffle(entries)

        x_forwarded_for = ie_result.get('__x_forwarded_for_ip')

        self.to_screen('[%s] playlist %s: %s' % (ie_result.get('extractor'), playlist, msg % n_entries))
        failures = 0
        max_failures = self.params.get('skip_playlist_after_errors') or float('inf')
        for i, entry_tuple in enumerate(entries, 1):
            playlist_index, entry = entry_tuple
            if 'playlist-index' in self.params.get('compat_opts', []):
                playlist_index = playlistitems[i - 1] if playlistitems else i + playliststart - 1
            self.to_screen('[download] Downloading video %s of %s' % (i, n_entries))
            # This __x_forwarded_for_ip thing is a bit ugly but requires
            # minimal changes
            if x_forwarded_for:
                entry['__x_forwarded_for_ip'] = x_forwarded_for
            extra = {
                'n_entries': n_entries,
                '_last_playlist_index': max(playlistitems) if playlistitems else (playlistend or n_entries),
                'playlist_index': playlist_index,
                'playlist_autonumber': i,
                'playlist': playlist,
                'playlist_id': ie_result.get('id'),
                'playlist_title': ie_result.get('title'),
                'playlist_uploader': ie_result.get('uploader'),
                'playlist_uploader_id': ie_result.get('uploader_id'),
                'extractor': ie_result.get('extractor'),
                'webpage_url': ie_result.get('webpage_url'),
                'webpage_url_basename': url_basename(ie_result.get('webpage_url')),
                'extractor_key': ie_result.get('extractor_key'),
            }

            if self._match_entry(entry, incomplete=True) is not None:
                continue

            entry_result = self.__process_iterable_entry(entry, download, extra)
            if not entry_result:
                failures += 1
            if failures >= max_failures:
                self.report_error(
                    'Skipping the remaining entries in playlist "%s" since %d items failed extraction' % (playlist, failures))
                break
            playlist_results.append(entry_result)
        ie_result['entries'] = playlist_results

        # Write the updated info to json
        if _infojson_written and self._write_info_json(
                'updated playlist', ie_result,
                self.prepare_filename(ie_copy, 'pl_infojson'), overwrite=True) is None:
            return
        self.to_screen('[download] Finished downloading playlist: %s' % playlist)
        return ie_result

    @__handle_extraction_exceptions
    def __process_iterable_entry(self, entry, download, extra_info):
        return self.process_ie_result(
            entry, download=download, extra_info=extra_info)

    def _build_format_filter(self, filter_spec):
        " Returns a function to filter the formats according to the filter_spec "

        OPERATORS = {
            '<': operator.lt,
            '<=': operator.le,
            '>': operator.gt,
            '>=': operator.ge,
            '=': operator.eq,
            '!=': operator.ne,
        }
        operator_rex = re.compile(r'''(?x)\s*
            (?P<key>width|height|tbr|abr|vbr|asr|filesize|filesize_approx|fps)\s*
            (?P<op>%s)(?P<none_inclusive>\s*\?)?\s*
            (?P<value>[0-9.]+(?:[kKmMgGtTpPeEzZyY]i?[Bb]?)?)\s*
            ''' % '|'.join(map(re.escape, OPERATORS.keys())))
        m = operator_rex.fullmatch(filter_spec)
        if m:
            try:
                comparison_value = int(m.group('value'))
            except ValueError:
                comparison_value = parse_filesize(m.group('value'))
                if comparison_value is None:
                    comparison_value = parse_filesize(m.group('value') + 'B')
                if comparison_value is None:
                    raise ValueError(
                        'Invalid value %r in format specification %r' % (
                            m.group('value'), filter_spec))
            op = OPERATORS[m.group('op')]

        if not m:
            STR_OPERATORS = {
                '=': operator.eq,
                '^=': lambda attr, value: attr.startswith(value),
                '$=': lambda attr, value: attr.endswith(value),
                '*=': lambda attr, value: value in attr,
            }
            str_operator_rex = re.compile(r'''(?x)\s*
                (?P<key>[a-zA-Z0-9._-]+)\s*
                (?P<negation>!\s*)?(?P<op>%s)(?P<none_inclusive>\s*\?)?\s*
                (?P<value>[a-zA-Z0-9._-]+)\s*
                ''' % '|'.join(map(re.escape, STR_OPERATORS.keys())))
            m = str_operator_rex.fullmatch(filter_spec)
            if m:
                comparison_value = m.group('value')
                str_op = STR_OPERATORS[m.group('op')]
                if m.group('negation'):
                    op = lambda attr, value: not str_op(attr, value)
                else:
                    op = str_op

        if not m:
            raise SyntaxError('Invalid filter specification %r' % filter_spec)

        def _filter(f):
            actual_value = f.get(m.group('key'))
            if actual_value is None:
                return m.group('none_inclusive')
            return op(actual_value, comparison_value)
        return _filter

    def _check_formats(self, formats):
        for f in formats:
            self.to_screen('[info] Testing format %s' % f['format_id'])
            path = self.get_output_path('temp')
            if not self._ensure_dir_exists(f'{path}/'):
                continue
            temp_file = tempfile.NamedTemporaryFile(suffix='.tmp', delete=False, dir=path or None)
            temp_file.close()
            try:
                success, _ = self.dl(temp_file.name, f, test=True)
            except (DownloadError, IOError, OSError, ValueError) + network_exceptions:
                success = False
            finally:
                if os.path.exists(temp_file.name):
                    try:
                        os.remove(temp_file.name)
                    except OSError:
                        self.report_warning('Unable to delete temporary file "%s"' % temp_file.name)
            if success:
                yield f
            else:
                self.to_screen('[info] Unable to download format %s. Skipping...' % f['format_id'])

    def _default_format_spec(self, info_dict, download=True):

        def can_merge():
            merger = FFmpegMergerPP(self)
            return merger.available and merger.can_merge()

        prefer_best = (
            not self.params.get('simulate')
            and download
            and (
                not can_merge()
                or info_dict.get('is_live', False)
                or self.outtmpl_dict['default'] == '-'))
        compat = (
            prefer_best
            or self.params.get('allow_multiple_audio_streams', False)
            or 'format-spec' in self.params.get('compat_opts', []))

        return (
            'best/bestvideo+bestaudio' if prefer_best
            else 'bestvideo*+bestaudio/best' if not compat
            else 'bestvideo+bestaudio/best')

    def build_format_selector(self, format_spec):
        def syntax_error(note, start):
            message = (
                'Invalid format specification: '
                '{0}\n\t{1}\n\t{2}^'.format(note, format_spec, ' ' * start[1]))
            return SyntaxError(message)

        PICKFIRST = 'PICKFIRST'
        MERGE = 'MERGE'
        SINGLE = 'SINGLE'
        GROUP = 'GROUP'
        FormatSelector = collections.namedtuple('FormatSelector', ['type', 'selector', 'filters'])

        allow_multiple_streams = {'audio': self.params.get('allow_multiple_audio_streams', False),
                                  'video': self.params.get('allow_multiple_video_streams', False)}

        verbose = self.params.get('verbose')
        check_formats = self.params.get('check_formats') == 'selected'

        def _parse_filter(tokens):
            filter_parts = []
            for type, string, start, _, _ in tokens:
                if type == tokenize.OP and string == ']':
                    return ''.join(filter_parts)
                else:
                    filter_parts.append(string)

        def _remove_unused_ops(tokens):
            # Remove operators that we don't use and join them with the surrounding strings
            # for example: 'mp4' '-' 'baseline' '-' '16x9' is converted to 'mp4-baseline-16x9'
            ALLOWED_OPS = ('/', '+', ',', '(', ')')
            last_string, last_start, last_end, last_line = None, None, None, None
            for type, string, start, end, line in tokens:
                if type == tokenize.OP and string == '[':
                    if last_string:
                        yield tokenize.NAME, last_string, last_start, last_end, last_line
                        last_string = None
                    yield type, string, start, end, line
                    # everything inside brackets will be handled by _parse_filter
                    for type, string, start, end, line in tokens:
                        yield type, string, start, end, line
                        if type == tokenize.OP and string == ']':
                            break
                elif type == tokenize.OP and string in ALLOWED_OPS:
                    if last_string:
                        yield tokenize.NAME, last_string, last_start, last_end, last_line
                        last_string = None
                    yield type, string, start, end, line
                elif type in [tokenize.NAME, tokenize.NUMBER, tokenize.OP]:
                    if not last_string:
                        last_string = string
                        last_start = start
                        last_end = end
                    else:
                        last_string += string
            if last_string:
                yield tokenize.NAME, last_string, last_start, last_end, last_line

        def _parse_format_selection(tokens, inside_merge=False, inside_choice=False, inside_group=False):
            selectors = []
            current_selector = None
            for type, string, start, _, _ in tokens:
                # ENCODING is only defined in python 3.x
                if type == getattr(tokenize, 'ENCODING', None):
                    continue
                elif type in [tokenize.NAME, tokenize.NUMBER]:
                    current_selector = FormatSelector(SINGLE, string, [])
                elif type == tokenize.OP:
                    if string == ')':
                        if not inside_group:
                            # ')' will be handled by the parentheses group
                            tokens.restore_last_token()
                        break
                    elif inside_merge and string in ['/', ',']:
                        tokens.restore_last_token()
                        break
                    elif inside_choice and string == ',':
                        tokens.restore_last_token()
                        break
                    elif string == ',':
                        if not current_selector:
                            raise syntax_error('"," must follow a format selector', start)
                        selectors.append(current_selector)
                        current_selector = None
                    elif string == '/':
                        if not current_selector:
                            raise syntax_error('"/" must follow a format selector', start)
                        first_choice = current_selector
                        second_choice = _parse_format_selection(tokens, inside_choice=True)
                        current_selector = FormatSelector(PICKFIRST, (first_choice, second_choice), [])
                    elif string == '[':
                        if not current_selector:
                            current_selector = FormatSelector(SINGLE, 'best', [])
                        format_filter = _parse_filter(tokens)
                        current_selector.filters.append(format_filter)
                    elif string == '(':
                        if current_selector:
                            raise syntax_error('Unexpected "("', start)
                        group = _parse_format_selection(tokens, inside_group=True)
                        current_selector = FormatSelector(GROUP, group, [])
                    elif string == '+':
                        if not current_selector:
                            raise syntax_error('Unexpected "+"', start)
                        selector_1 = current_selector
                        selector_2 = _parse_format_selection(tokens, inside_merge=True)
                        if not selector_2:
                            raise syntax_error('Expected a selector', start)
                        current_selector = FormatSelector(MERGE, (selector_1, selector_2), [])
                    else:
                        raise syntax_error('Operator not recognized: "{0}"'.format(string), start)
                elif type == tokenize.ENDMARKER:
                    break
            if current_selector:
                selectors.append(current_selector)
            return selectors

        def _merge(formats_pair):
            format_1, format_2 = formats_pair

            formats_info = []
            formats_info.extend(format_1.get('requested_formats', (format_1,)))
            formats_info.extend(format_2.get('requested_formats', (format_2,)))

            if not allow_multiple_streams['video'] or not allow_multiple_streams['audio']:
                get_no_more = {'video': False, 'audio': False}
                for (i, fmt_info) in enumerate(formats_info):
                    if fmt_info.get('acodec') == fmt_info.get('vcodec') == 'none':
                        formats_info.pop(i)
                        continue
                    for aud_vid in ['audio', 'video']:
                        if not allow_multiple_streams[aud_vid] and fmt_info.get(aud_vid[0] + 'codec') != 'none':
                            if get_no_more[aud_vid]:
                                formats_info.pop(i)
                                break
                            get_no_more[aud_vid] = True

            if len(formats_info) == 1:
                return formats_info[0]

            video_fmts = [fmt_info for fmt_info in formats_info if fmt_info.get('vcodec') != 'none']
            audio_fmts = [fmt_info for fmt_info in formats_info if fmt_info.get('acodec') != 'none']

            the_only_video = video_fmts[0] if len(video_fmts) == 1 else None
            the_only_audio = audio_fmts[0] if len(audio_fmts) == 1 else None

            # if the merge was requested, force it to merge info MKV
            # when --merge-output-format is not given
            # because this is the behavior what I want
            output_ext = self.params.get('merge_output_format') or 'mkv'

            filtered = lambda *keys: filter(None, (traverse_obj(fmt, *keys) for fmt in formats_info))

            new_dict = {
                'requested_formats': formats_info,
                'format': '+'.join(filtered('format')),
                'format_id': '+'.join(filtered('format_id')),
                'ext': output_ext,
                'protocol': '+'.join(map(determine_protocol, formats_info)),
                'language': '+'.join(orderedSet(filtered('language'))) or None,
                'format_note': '+'.join(orderedSet(filtered('format_note'))) or None,
                'filesize_approx': sum(filtered('filesize', 'filesize_approx')) or None,
                'tbr': sum(filtered('tbr', 'vbr', 'abr')),
            }

            if the_only_video:
                new_dict.update({
                    'width': the_only_video.get('width'),
                    'height': the_only_video.get('height'),
                    'resolution': the_only_video.get('resolution') or self.format_resolution(the_only_video),
                    'fps': the_only_video.get('fps'),
                    'dynamic_range': the_only_video.get('dynamic_range'),
                    'vcodec': the_only_video.get('vcodec'),
                    'vbr': the_only_video.get('vbr'),
                    'stretched_ratio': the_only_video.get('stretched_ratio'),
                })

            if the_only_audio:
                new_dict.update({
                    'acodec': the_only_audio.get('acodec'),
                    'abr': the_only_audio.get('abr'),
                    'asr': the_only_audio.get('asr'),
                })

            return new_dict

        def _check_formats(formats):
            if not check_formats:
                yield from formats
                return
            yield from self._check_formats(formats)

        def _build_selector_function(selector):
            if isinstance(selector, list):  # ,
                fs = [_build_selector_function(s) for s in selector]

                def selector_function(ctx):
                    for f in fs:
                        yield from f(ctx)
                return selector_function

            elif selector.type == GROUP:  # ()
                selector_function = _build_selector_function(selector.selector)

            elif selector.type == PICKFIRST:  # /
                fs = [_build_selector_function(s) for s in selector.selector]

                def selector_function(ctx):
                    for f in fs:
                        picked_formats = list(f(ctx))
                        if picked_formats:
                            return picked_formats
                    return []

            elif selector.type == MERGE:  # +
                selector_1, selector_2 = map(_build_selector_function, selector.selector)

                def selector_function(ctx):
                    for pair in itertools.product(
                            selector_1(copy.deepcopy(ctx)), selector_2(copy.deepcopy(ctx))):
                        yield _merge(pair)

            elif selector.type == SINGLE:  # atom
                format_spec = selector.selector or 'best'

                # TODO: Add allvideo, allaudio etc by generalizing the code with best/worst selector
                if format_spec == 'all':
                    def selector_function(ctx):
                        yield from _check_formats(ctx['formats'][::-1])
                elif format_spec == 'mergeall':
                    def selector_function(ctx):
                        formats = list(_check_formats(ctx['formats']))
                        if not formats:
                            return
                        merged_format = formats[-1]
                        for f in formats[-2::-1]:
                            merged_format = _merge((merged_format, f))
                        yield merged_format

                else:
                    format_fallback, format_reverse, format_idx = False, True, 1
                    mobj = re.match(
                        r'(?P<bw>best|worst|b|w)(?P<type>video|audio|v|a)?(?P<mod>\*)?(?:\.(?P<n>[1-9]\d*))?$',
                        format_spec)
                    if mobj is not None:
                        format_idx = int_or_none(mobj.group('n'), default=1)
                        format_reverse = mobj.group('bw')[0] == 'b'
                        format_type = (mobj.group('type') or [None])[0]
                        not_format_type = {'v': 'a', 'a': 'v'}.get(format_type)
                        format_modified = mobj.group('mod') is not None

                        format_fallback = not format_type and not format_modified  # for b, w
                        _filter_f = (
                            (lambda f: f.get('%scodec' % format_type) != 'none')
                            if format_type and format_modified  # bv*, ba*, wv*, wa*
                            else (lambda f: f.get('%scodec' % not_format_type) == 'none')
                            if format_type  # bv, ba, wv, wa
                            else (lambda f: f.get('vcodec') != 'none' and f.get('acodec') != 'none')
                            if not format_modified  # b, w
                            else lambda f: True)  # b*, w*
                        filter_f = lambda f: _filter_f(f) and (
                            f.get('vcodec') != 'none' or f.get('acodec') != 'none')
                    else:
                        if format_spec in self._format_selection_exts['audio']:
                            filter_f = lambda f: f.get('ext') == format_spec and f.get('acodec') != 'none'
                        elif format_spec in self._format_selection_exts['video']:
                            filter_f = lambda f: f.get('ext') == format_spec and f.get('acodec') != 'none' and f.get('vcodec') != 'none'
                        elif format_spec in self._format_selection_exts['storyboards']:
                            filter_f = lambda f: f.get('ext') == format_spec and f.get('acodec') == 'none' and f.get('vcodec') == 'none'
                        else:
                            filter_f = lambda f: f.get('format_id') == format_spec  # id

                    def selector_function(ctx):
                        formats = list(ctx['formats'])
                        matches = list(filter(filter_f, formats)) if filter_f is not None else formats
                        if format_fallback and ctx['incomplete_formats'] and not matches:
                            # for extractors with incomplete formats (audio only (soundcloud)
                            # or video only (imgur)) best/worst will fallback to
                            # best/worst {video,audio}-only format
                            matches = formats
                        matches = LazyList(_check_formats(matches[::-1 if format_reverse else 1]))
                        try:
                            yield matches[format_idx - 1]
                        except IndexError:
                            return

            filters = [self._build_format_filter(f) for f in selector.filters]

            def final_selector(ctx):
                ctx_copy = copy.deepcopy(ctx)
                for _filter in filters:
                    ctx_copy['formats'] = list(filter(_filter, ctx_copy['formats']))
                return selector_function(ctx_copy)
            return final_selector

        def _visit_selectors(selector):
            """
            Selector tree visitor. Only used when -Fv is set
            This yields selectors including non-SINGLE ones, but then it won't be visitor anymore
            """
            if isinstance(selector, list):  # ,
                for n in selector:
                    yield from _visit_selectors(n)

            elif selector.type == GROUP:  # ()
                yield selector
                yield from _visit_selectors(selector.selector)
            elif selector.type == PICKFIRST:  # /
                yield selector
                for n in selector.selector:
                    yield from _visit_selectors(n)
            elif selector.type == MERGE:  # +
                yield selector
                for n in selector.selector:
                    yield from _visit_selectors(n)
            elif selector.type == SINGLE:  # atom
                yield selector

        stream = io.BytesIO(format_spec.encode('utf-8'))
        try:
            tokens = list(_remove_unused_ops(compat_tokenize_tokenize(stream.readline)))
        except tokenize.TokenError:
            raise syntax_error('Missing closing/opening brackets or parenthesis', (0, len(format_spec)))

        class TokenIterator(object):
            def __init__(self, tokens):
                self.tokens = tokens
                self.counter = 0

            def __iter__(self):
                return self

            def __next__(self):
                if self.counter >= len(self.tokens):
                    raise StopIteration()
                value = self.tokens[self.counter]
                self.counter += 1
                return value

            next = __next__

            def restore_last_token(self):
                self.counter -= 1

        parsed_selector = _parse_format_selection(iter(TokenIterator(tokens)))
        final_selector_func = _build_selector_function(parsed_selector)
        if verbose:
            # perform format debugging when -Fv
            all_single_selectors = list(filter(lambda x: x.type == SINGLE, _visit_selectors(parsed_selector)))
            final_selector_func.selectors = list(zip(all_single_selectors, map(_build_selector_function, all_single_selectors)))
        return final_selector_func

    def _calc_headers(self, info_dict):
        res = std_headers.copy()

        add_headers = info_dict.get('http_headers')
        if add_headers:
            res.update(add_headers)

        cookies = self._calc_cookies(info_dict)
        if cookies:
            res['Cookie'] = cookies

        if 'X-Forwarded-For' not in res:
            x_forwarded_for_ip = info_dict.get('__x_forwarded_for_ip')
            if x_forwarded_for_ip:
                res['X-Forwarded-For'] = x_forwarded_for_ip

        return res

    def _calc_cookies(self, info_dict):
        pr = sanitized_Request(info_dict['url'])
        self.cookiejar.add_cookie_header(pr)
        return pr.get_header('Cookie')

    def _sort_thumbnails(self, thumbnails):
        thumbnails.sort(key=lambda t: (
            t.get('preference') if t.get('preference') is not None else -1,
            t.get('width') if t.get('width') is not None else -1,
            t.get('height') if t.get('height') is not None else -1,
            t.get('id') if t.get('id') is not None else '',
            t.get('url')))

    def _sanitize_thumbnails(self, info_dict):
        thumbnails = info_dict.get('thumbnails')
        if thumbnails is None:
            thumbnail = info_dict.get('thumbnail')
            if thumbnail:
                info_dict['thumbnails'] = thumbnails = [{'url': thumbnail}]
        if not thumbnails:
            return

        def check_thumbnails(thumbnails):
            for t in thumbnails:
                self.to_screen(f'[info] Testing thumbnail {t["id"]}')
                try:
                    self.urlopen(HEADRequest(t['url']))
                except network_exceptions as err:
                    self.to_screen(f'[info] Unable to connect to thumbnail {t["id"]} URL {t["url"]!r} - {err}. Skipping...')
                    continue
                yield t

        self._sort_thumbnails(thumbnails)
        for i, t in enumerate(thumbnails):
            if t.get('id') is None:
                t['id'] = '%d' % i
            if t.get('width') and t.get('height'):
                t['resolution'] = '%dx%d' % (t['width'], t['height'])
            t['url'] = sanitize_url(t['url'])

        if self.params.get('check_formats') is True:
            info_dict['thumbnails'] = LazyList(check_thumbnails(thumbnails[::-1]), reverse=True)
        else:
            info_dict['thumbnails'] = thumbnails

    def process_video_result(self, info_dict, download=True):
        assert info_dict.get('_type', 'video') == 'video'

        if 'id' not in info_dict:
            raise ExtractorError('Missing "id" field in extractor result')
        if 'title' not in info_dict:
            raise ExtractorError('Missing "title" field in extractor result',
                                 video_id=info_dict['id'], ie=info_dict['extractor'])

        def report_force_conversion(field, field_not, conversion):
            self.report_warning(
                '"%s" field is not %s - forcing %s conversion, there is an error in extractor'
                % (field, field_not, conversion))

        def sanitize_string_field(info, string_field):
            field = info.get(string_field)
            if field is None or isinstance(field, compat_str):
                return
            report_force_conversion(string_field, 'a string', 'string')
            info[string_field] = compat_str(field)

        def sanitize_numeric_fields(info):
            for numeric_field in self._NUMERIC_FIELDS:
                field = info.get(numeric_field)
                if field is None or isinstance(field, compat_numeric_types):
                    continue
                report_force_conversion(numeric_field, 'numeric', 'int')
                info[numeric_field] = int_or_none(field)

        sanitize_string_field(info_dict, 'id')
        sanitize_numeric_fields(info_dict)

        if 'playlist' not in info_dict:
            # It isn't part of a playlist
            info_dict['playlist'] = None
            info_dict['playlist_index'] = None

        self._sanitize_thumbnails(info_dict)

        thumbnail = info_dict.get('thumbnail')
        thumbnails = info_dict.get('thumbnails')
        if thumbnail:
            info_dict['thumbnail'] = sanitize_url(thumbnail)
        elif thumbnails:
            info_dict['thumbnail'] = thumbnails[-1]['url']

        if info_dict.get('display_id') is None and 'id' in info_dict:
            info_dict['display_id'] = info_dict['id']

        if info_dict.get('duration') is not None:
            info_dict['duration_string'] = formatSeconds(info_dict['duration'])

        for ts_key, date_key in (
                ('timestamp', 'upload_date'),
                ('release_timestamp', 'release_date'),
        ):
            if info_dict.get(date_key) is None and info_dict.get(ts_key) is not None:
                # Working around out-of-range timestamp values (e.g. negative ones on Windows,
                # see http://bugs.python.org/issue1646728)
                try:
                    upload_date = datetime.datetime.utcfromtimestamp(info_dict[ts_key])
                    info_dict[date_key] = upload_date.strftime('%Y%m%d')
                except (ValueError, OverflowError, OSError):
                    pass

        live_keys = ('is_live', 'was_live')
        live_status = info_dict.get('live_status')
        if live_status is None:
            for key in live_keys:
                if info_dict.get(key) is False:
                    continue
                if info_dict.get(key):
                    live_status = key
                break
            if all(info_dict.get(key) is False for key in live_keys):
                live_status = 'not_live'
        if live_status:
            info_dict['live_status'] = live_status
            for key in live_keys:
                if info_dict.get(key) is None:
                    info_dict[key] = (live_status == key)

        # Auto generate title fields corresponding to the *_number fields when missing
        # in order to always have clean titles. This is very common for TV series.
        for field in ('chapter', 'season', 'episode'):
            if info_dict.get('%s_number' % field) is not None and not info_dict.get(field):
                info_dict[field] = '%s %d' % (field.capitalize(), info_dict['%s_number' % field])

        for cc_kind in ('subtitles', 'automatic_captions'):
            cc = info_dict.get(cc_kind)
            if cc:
                for _, subtitle in cc.items():
                    for subtitle_format in subtitle:
                        if subtitle_format.get('url'):
                            subtitle_format['url'] = sanitize_url(subtitle_format['url'])
                        if subtitle_format.get('ext') is None:
                            subtitle_format['ext'] = determine_ext(subtitle_format['url']).lower()

        automatic_captions = info_dict.get('automatic_captions')
        subtitles = info_dict.get('subtitles')

        info_dict['requested_subtitles'] = self.process_subtitles(
            info_dict['id'], subtitles, automatic_captions)

        if info_dict.get('formats') is None:
            # There's only one format available
            formats = [info_dict]
        else:
            formats = info_dict['formats']

        info_dict['__has_drm'] = any(f.get('has_drm') for f in formats)
        if not self.params.get('allow_unplayable_formats'):
            formats = [f for f in formats if not f.get('has_drm')]

        if not formats:
            self.raise_no_formats(info_dict)

        def is_wellformed(f):
            url = f.get('url')
            if not url:
                self.report_warning(
                    '"url" field is missing or empty - skipping format, '
                    'there is an error in extractor')
                return False
            if isinstance(url, bytes):
                sanitize_string_field(f, 'url')
            return True

        # Filter out malformed formats for better extraction robustness
        formats = list(filter(is_wellformed, formats))

        formats_dict = {}

        # We check that all the formats have the format and format_id fields
        for i, format in enumerate(formats):
            sanitize_string_field(format, 'format_id')
            sanitize_numeric_fields(format)
            format['url'] = sanitize_url(format['url'])
            if not format.get('format_id'):
                format['format_id'] = compat_str(i)
            else:
                # Sanitize format_id from characters used in format selector expression
                format['format_id'] = re.sub(r'[\s,/+\[\]()]', '_', format['format_id'])
            format_id = format['format_id']
            if format_id not in formats_dict:
                formats_dict[format_id] = []
            formats_dict[format_id].append(format)

        # Make sure all formats have unique format_id
        common_exts = set(itertools.chain(*self._format_selection_exts.values()))
        for format_id, ambiguous_formats in formats_dict.items():
            ambigious_id = len(ambiguous_formats) > 1
            for i, format in enumerate(ambiguous_formats):
                if ambigious_id:
                    format['format_id'] = '%s-%d' % (format_id, i)
                if format.get('ext') is None:
                    format['ext'] = determine_ext(format['url']).lower()
                # Ensure there is no conflict between id and ext in format selection
                # See https://github.com/yt-dlp/yt-dlp/issues/1282
                if format['format_id'] != format['ext'] and format['format_id'] in common_exts:
                    format['format_id'] = 'f%s' % format['format_id']

        for i, format in enumerate(formats):
            if format.get('format') is None:
                format['format'] = '{id} - {res}{note}'.format(
                    id=format['format_id'],
                    res=self.format_resolution(format),
                    note=format_field(format, 'format_note', ' (%s)'),
                )
            if format.get('protocol') is None:
                format['protocol'] = determine_protocol(format)
            if format.get('resolution') is None:
                format['resolution'] = self.format_resolution(format, default=None)
            if format.get('dynamic_range') is None and format.get('vcodec') != 'none':
                format['dynamic_range'] = 'SDR'
            if (info_dict.get('duration') and format.get('tbr')
                    and not format.get('filesize') and not format.get('filesize_approx')):
                format['filesize_approx'] = info_dict['duration'] * format['tbr'] * (1024 / 8)

            # Add HTTP headers, so that external programs can use them from the
            # json output
            full_format_info = info_dict.copy()
            full_format_info.update(format)
            format['http_headers'] = self._calc_headers(full_format_info)
        # Remove private housekeeping stuff
        if '__x_forwarded_for_ip' in info_dict:
            del info_dict['__x_forwarded_for_ip']

        # TODO Central sorting goes here

        if self.params.get('check_formats') is True:
            formats = LazyList(self._check_formats(formats[::-1]), reverse=True)

        if not formats or formats[0] is not info_dict:
            # only set the 'formats' fields if the original info_dict list them
            # otherwise we end up with a circular reference, the first (and unique)
            # element in the 'formats' field in info_dict is info_dict itself,
            # which can't be exported to json
            info_dict['formats'] = formats

        info_dict, _ = self.pre_process(info_dict)

        # NOTE: be careful at list_formats
        format_selector = self.format_selector
        if format_selector is None:
            req_format = self._default_format_spec(info_dict, download=download)
            self.write_debug('Default format spec: %s' % req_format)
            format_selector = self.build_format_selector(req_format)

        # The pre-processors may have modified the formats
        formats = info_dict.get('formats', [info_dict])

        if self.params.get('list_thumbnails'):
            self.list_thumbnails(info_dict)
        if self.params.get('listformats'):
            if not info_dict.get('formats') and not info_dict.get('url'):
                self.to_screen('%s has no formats' % info_dict['id'])
            else:
                self.list_formats(info_dict, format_selector if self.params.get('verbose') else None)
        if self.params.get('listsubtitles'):
            if 'automatic_captions' in info_dict:
                self.list_subtitles(
                    info_dict['id'], automatic_captions, 'automatic captions')
            self.list_subtitles(info_dict['id'], subtitles, 'subtitles')
        list_only = self.params.get('simulate') is None and (
            self.params.get('list_thumbnails') or self.params.get('listformats') or self.params.get('listsubtitles'))
        if list_only:
            # Without this printing, -F --print-json will not work
            self.__forced_printings(info_dict, self.prepare_filename(info_dict), incomplete=True)
            return

        # While in format selection we may need to have an access to the original
        # format set in order to calculate some metrics or do some processing.
        # For now we need to be able to guess whether original formats provided
        # by extractor are incomplete or not (i.e. whether extractor provides only
        # video-only or audio-only formats) for proper formats selection for
        # extractors with such incomplete formats (see
        # https://github.com/ytdl-org/youtube-dl/pull/5556).
        # Since formats may be filtered during format selection and may not match
        # the original formats the results may be incorrect. Thus original formats
        # or pre-calculated metrics should be passed to format selection routines
        # as well.
        # We will pass a context object containing all necessary additional data
        # instead of just formats.
        # This fixes incorrect format selection issue (see
        # https://github.com/ytdl-org/youtube-dl/issues/10083).
        incomplete_formats = (
            # NOTE: be careful at list_formats (here too to detect changes as conflict)
            # All formats are video-only or
            all(f.get('vcodec') != 'none' and f.get('acodec') == 'none' for f in formats)
            # all formats are audio-only
            or all(f.get('vcodec') == 'none' and f.get('acodec') != 'none' for f in formats))

        ctx = {
            'formats': formats,
            'incomplete_formats': incomplete_formats,
        }

        formats_to_download = list(format_selector(ctx))
        if not formats_to_download:
            if not self.params.get('ignore_no_formats_error'):
                raise ExtractorError('Requested format is not available', expected=True,
                                     video_id=info_dict['id'], ie=info_dict['extractor'])
            else:
                self.report_warning('Requested format is not available')
                # Process what we can, even without any available formats.
                self.process_info(dict(info_dict))
        elif download:
            self.to_screen(
                '[info] %s: Downloading %d format(s): %s' % (
                    info_dict['id'], len(formats_to_download),
                    ", ".join([f['format_id'] for f in formats_to_download])))
            for fmt in formats_to_download:
                new_info = dict(info_dict)
                # Save a reference to the original info_dict so that it can be modified in process_info if needed
                new_info['__original_infodict'] = info_dict
                new_info.update(fmt)
                self.process_info(new_info)
        # We update the info dict with the selected best quality format (backwards compatibility)
        if formats_to_download:
            info_dict.update(formats_to_download[-1])
        return info_dict

    def process_subtitles(self, video_id, normal_subtitles, automatic_captions):
        """Select the requested subtitles and their format"""
        available_subs = {}
        if normal_subtitles and self.params.get('writesubtitles'):
            available_subs.update(normal_subtitles)
        if automatic_captions and self.params.get('writeautomaticsub'):
            for lang, cap_info in automatic_captions.items():
                if lang not in available_subs:
                    available_subs[lang] = cap_info

        if (not self.params.get('writesubtitles') and not
                self.params.get('writeautomaticsub') or not
                available_subs):
            return None

        all_sub_langs = available_subs.keys()
        if self.params.get('allsubtitles', False):
            requested_langs = all_sub_langs
        elif self.params.get('subtitleslangs', False):
            # A list is used so that the order of languages will be the same as
            # given in subtitleslangs. See https://github.com/yt-dlp/yt-dlp/issues/1041
            requested_langs = []
            for lang_re in self.params.get('subtitleslangs'):
                if lang_re == 'all':
                    requested_langs.extend(all_sub_langs)
                    continue
                discard = lang_re[0] == '-'
                if discard:
                    lang_re = lang_re[1:]
                current_langs = filter(re.compile(lang_re + '$').match, all_sub_langs)
                if discard:
                    for lang in current_langs:
                        while lang in requested_langs:
                            requested_langs.remove(lang)
                else:
                    requested_langs.extend(current_langs)
            requested_langs = orderedSet(requested_langs)
        elif 'en' in available_subs:
            requested_langs = ['en']
        else:
            requested_langs = [list(all_sub_langs)[0]]
        if requested_langs:
            self.write_debug('Downloading subtitles: %s' % ', '.join(requested_langs))

        formats_query = self.params.get('subtitlesformat', 'best')
        formats_preference = formats_query.split('/') if formats_query else []
        subs = {}
        for lang in requested_langs:
            formats = available_subs.get(lang)
            if formats is None:
                self.report_warning('%s subtitles not available for %s' % (lang, video_id))
                continue
            for ext in formats_preference:
                if ext == 'best':
                    f = formats[-1]
                    break
                matches = list(filter(lambda f: f['ext'] == ext, formats))
                if matches:
                    f = matches[-1]
                    break
            else:
                f = formats[-1]
                self.report_warning(
                    'No subtitle format found matching "%s" for language %s, '
                    'using %s' % (formats_query, lang, f['ext']))
            subs[lang] = f
        return subs

    def __forced_printings(self, info_dict, filename, incomplete):
        def print_mandatory(field, actual_field=None):
            if actual_field is None:
                actual_field = field
            if (self.params.get('force%s' % field, False)
                    and (not incomplete or info_dict.get(actual_field) is not None)):
                self.to_stdout(info_dict[actual_field])

        def print_optional(field):
            if (self.params.get('force%s' % field, False)
                    and info_dict.get(field) is not None):
                self.to_stdout(info_dict[field])

        info_dict = info_dict.copy()
        if filename is not None:
            info_dict['filename'] = filename
        if info_dict.get('requested_formats') is not None:
            # For RTMP URLs, also include the playpath
            info_dict['urls'] = '\n'.join(f['url'] + f.get('play_path', '') for f in info_dict['requested_formats'])
        elif 'url' in info_dict:
            info_dict['urls'] = info_dict['url'] + info_dict.get('play_path', '')

        if self.params.get('forceprint') or self.params.get('forcejson'):
            self.post_extract(info_dict)
        for tmpl in self.params.get('forceprint', []):
            mobj = re.match(r'\w+(=?)$', tmpl)
            if mobj and mobj.group(1):
                tmpl = f'{tmpl[:-1]} = %({tmpl[:-1]})s'
            elif mobj:
                tmpl = '%({})s'.format(tmpl)
            self.to_stdout(self.evaluate_outtmpl(tmpl, info_dict))

        print_mandatory('title')
        print_mandatory('id')
        print_mandatory('url', 'urls')
        print_optional('thumbnail')
        print_optional('description')
        print_optional('filename')
        if self.params.get('forceduration') and info_dict.get('duration') is not None:
            self.to_stdout(formatSeconds(info_dict['duration']))
        print_mandatory('format')

        if self.params.get('printjsontypes', False):
            self.to_stdout('\n'.join(dig_object_type(info_dict)))

        if self.params.get('forcejson'):
            self.to_stdout(json.dumps(self.sanitize_info(info_dict)))

    def dl(self, name, info, subtitle=False, test=False):
        if not info.get('url'):
            self.raise_no_formats(info, True)

        if test:
            verbose = self.params.get('verbose')
            params = {
                'test': True,
                'quiet': self.params.get('quiet') or not verbose,
                'verbose': verbose,
                'noprogress': not verbose,
                'nopart': True,
                'skip_unavailable_fragments': False,
                'keep_fragments': False,
                'overwrites': True,
                '_no_ytdl_file': True,
            }
        else:
            params = self.params
        fd = get_suitable_downloader(info, params, to_stdout=(name == '-'))(self, params)
        if not test:
            for ph in self._progress_hooks:
                fd.add_progress_hook(ph)
            urls = '", "'.join([f['url'] for f in info.get('requested_formats', [])] or [info['url']])
            self.write_debug('Invoking downloader on "%s"' % urls)

        new_info = copy.deepcopy(self._copy_infodict(info))
        if new_info.get('http_headers') is None:
            new_info['http_headers'] = self._calc_headers(new_info)
        return fd.download(name, new_info, subtitle)

    def __process_info_lock(func):
        @functools.wraps(func)
        def process_info(self: 'YoutubeDL', info_dict):
            unlock_file = True
            try:
                self.lock_file(info_dict)
                func(self, info_dict)
            except ExclusivelyLockedError:
                self.report_warning('being downloaded in other process; skipping')
                unlock_file = False
            finally:
                if unlock_file:
                    self.unlock_file(info_dict)

        return process_info

    def __fd(stream_indexing=None):
        def _inner(func):
            def wrapper(self: 'YoutubeDL', *args, **kwargs):
                result = func(self, *args, **kwargs)
                if stream_indexing is not None:
                    self._opened_streams.append(result[stream_indexing])
                else:
                    self._opened_streams.append(result)
                return result
            return wrapper
        return _inner

    def clean_fd(self):
        streams = list(x for x in self._opened_streams if not getattr(x, 'closed', False))
        self._opened_streams[:] = []
        if not streams:
            return
        self.write_debug(f'Cleaning up {len(streams)} streams')
        for st in streams:
            if not st:
                continue
            try:
                st.close()
            except BaseException:
                pass

    def __clean_fd(func):
        @functools.wraps(func)
        def wrapper(self: 'YoutubeDL', *args, **kwargs):
            try:
                return func(self, *args, **kwargs)
            finally:
                self.clean_fd()

        return wrapper

    @__process_info_lock
    @__clean_fd
    def process_info(self, info_dict):
        """Process a single resolved IE result."""

        assert info_dict.get('_type', 'video') == 'video'

        max_downloads = self.params.get('max_downloads')
        if max_downloads is not None:
            if self._num_downloads >= int(max_downloads):
                raise MaxDownloadsReached()

        # TODO: backward compatibility, to be removed
        info_dict['fulltitle'] = info_dict['title']

        if 'format' not in info_dict and 'ext' in info_dict:
            info_dict['format'] = info_dict['ext']

        if info_dict.get('ext') == 'mp4' and info_dict.get('is_live', False) and self.params.get('live_download_mkv', False):
            info_dict['format'] = info_dict['ext'] = 'mkv'
            if info_dict['protocol'] not in LDM_EXCEPTIONS:
                info_dict['protocol'] = 'live_ffmpeg'

        if self._match_entry(info_dict) is not None:
            return

        self.post_extract(info_dict)
        self._num_downloads += 1

        # info_dict['_filename'] needs to be set for backward compatibility
        info_dict['_filename'] = full_filename = self.prepare_filename(info_dict, warn=True)
        temp_filename = self.prepare_filename(info_dict, 'temp')
        files_to_move = {}

        # Forced printings
        self.__forced_printings(info_dict, full_filename, incomplete=('format' not in info_dict))

        if self.params.get('simulate'):
            if self.params.get('force_write_download_archive', False):
                self.record_download_archive(info_dict)
            # Do nothing else if in simulate mode
            return

        if full_filename is None:
            return
        if not self._ensure_dir_exists(encodeFilename(full_filename)):
            return
        if not self._ensure_dir_exists(encodeFilename(temp_filename)):
            return

        if self._write_description('video', info_dict,
                                   self.prepare_filename(info_dict, 'description')) is None:
            return

        sub_files = self._write_subtitles(info_dict, temp_filename)
        if sub_files is None:
            return
        files_to_move.update(dict(sub_files))

        thumb_files = self._write_thumbnails(
            'video', info_dict, temp_filename, self.prepare_filename(info_dict, 'thumbnail'))
        if thumb_files is None:
            return
        files_to_move.update(dict(thumb_files))

        infofn = self.prepare_filename(info_dict, 'infojson')
        _infojson_written = self._write_info_json('video', info_dict, infofn)
        if _infojson_written:
            info_dict['infojson_filename'] = infofn
            # For backward compatability, even though it was a private field
            info_dict['__infojson_filename'] = infofn
        elif _infojson_written is None:
            return

        # Note: Annotations are deprecated
        annofn = None
        if self.params.get('writeannotations', False):
            annofn = self.prepare_filename(info_dict, 'annotation')
        if annofn:
            if not self._ensure_dir_exists(encodeFilename(annofn)):
                return
            if not self.params.get('overwrites', True) and os.path.exists(encodeFilename(annofn)):
                self.to_screen('[info] Video annotations are already present')
            elif not info_dict.get('annotations'):
                self.report_warning('There are no annotations to write.')
            else:
                try:
                    self.to_screen('[info] Writing video annotations to: ' + annofn)
                    with self.open(encodeFilename(annofn), 'w', encoding='utf-8') as annofile:
                        annofile.write(info_dict['annotations'])
                except (KeyError, TypeError):
                    self.report_warning('There are no annotations to write.')
                except (OSError, IOError):
                    self.report_error('Cannot write annotations file: ' + annofn)
                    return

        # Write internet shortcut files
        def _write_link_file(link_type):
            if 'webpage_url' not in info_dict:
                self.report_error('Cannot write internet shortcut file because the "webpage_url" field is missing in the media information')
                return False
            linkfn = replace_extension(self.prepare_filename(info_dict, 'link'), link_type, info_dict.get('ext'))
            if not self._ensure_dir_exists(encodeFilename(linkfn)):
                return False
            if self.params.get('overwrites', True) and self.exists(encodeFilename(linkfn)):
                self.to_screen(f'[info] Internet shortcut (.{link_type}) is already present')
                return True
            try:
                self.to_screen(f'[info] Writing internet shortcut (.{link_type}) to: {linkfn}')
                with self.open(encodeFilename(to_high_limit_path(linkfn)), 'w', encoding='utf-8',
                               newline='\r\n' if link_type == 'url' else '\n') as linkfile:
                    template_vars = {'url': iri_to_uri(info_dict['webpage_url'])}
                    if link_type == 'desktop':
                        template_vars['filename'] = linkfn[:-(len(link_type) + 1)]
                    linkfile.write(LINK_TEMPLATES[link_type] % template_vars)
            except (OSError, IOError):
                self.report_error(f'Cannot write internet shortcut {linkfn}')
                return False
            return True

        write_links = {
            'url': self.params.get('writeurllink'),
            'webloc': self.params.get('writewebloclink'),
            'desktop': self.params.get('writedesktoplink'),
        }
        if self.params.get('writelink'):
            link_type = ('webloc' if sys.platform == 'darwin'
                         else 'desktop' if sys.platform.startswith('linux')
                         else 'url')
            write_links[link_type] = True

        if any(should_write and not _write_link_file(link_type)
               for link_type, should_write in write_links.items()):
            return

        try:
            info_dict, files_to_move = self.pre_process(info_dict, 'before_dl', files_to_move)
        except PostProcessingError as err:
            self.report_error('Preprocessing: %s' % str(err))
            return

        must_record_download_archive = False
        if self.params.get('skip_download', False):
            info_dict['filepath'] = temp_filename
            info_dict['__finaldir'] = os.path.dirname(os.path.abspath(encodeFilename(full_filename)))
            info_dict['__files_to_move'] = files_to_move
            info_dict = self.run_pp(MoveFilesAfterDownloadPP(self, False), info_dict)
        else:
            # Download
            if not self.test_filename_external(full_filename):
                self.to_screen(
                    '[download] %s has rejected by external test process' % full_filename)
                return

            info_dict.setdefault('__postprocessors', [])

            try:
                def existing_file(*filepaths):
                    ext = info_dict.get('ext')
                    final_ext = self.params.get('final_ext', ext)
                    existing_files = []
                    for file in orderedSet(filepaths):
                        if final_ext != ext:
                            converted = replace_extension(file, final_ext, ext)
                            if os.path.exists(encodeFilename(converted)):
                                existing_files.append(converted)
                        if os.path.exists(encodeFilename(file)):
                            existing_files.append(file)

                    if not existing_files or self.params.get('overwrites', False):
                        for file in orderedSet(existing_files):
                            self.report_file_delete(file)
                            os.remove(encodeFilename(file))
                        return None

                    info_dict['ext'] = os.path.splitext(existing_files[0])[1][1:]
                    return existing_files[0]

                success = True
                if info_dict.get('requested_formats') is not None:

                    requested_formats = info_dict['requested_formats']
                    old_ext = info_dict['ext']

                    # merge to mkv without --merge-output-format no matter what
                    if self.params.get('merge_output_format') is None:
                        info_dict['ext'] = 'mkv'
                    new_ext = info_dict['ext']

                    def correct_ext(filename, ext=new_ext):
                        if filename == '-':
                            return filename
                        filename_real_ext = os.path.splitext(filename)[1][1:]
                        filename_wo_ext = (
                            os.path.splitext(filename)[0]
                            if filename_real_ext in (old_ext, new_ext)
                            else filename)
                        return '%s.%s' % (filename_wo_ext, ext)

                    # Ensure filename always has a correct extension for successful merge
                    full_filename = correct_ext(full_filename)
                    temp_filename = correct_ext(temp_filename)
                    dl_filename = existing_file(full_filename, temp_filename)
                    info_dict['__real_download'] = False

                    if dl_filename is not None:
                        self.report_file_already_downloaded(dl_filename)
                    elif get_suitable_downloader(info_dict, self.params, to_stdout=temp_filename == '-'):
                        info_dict['url'] = '\n'.join(f['url'] for f in requested_formats)
                        success, real_download = self.dl(temp_filename, info_dict)
                        info_dict['__real_download'] = real_download
                    else:
                        downloaded = []
                        merger = FFmpegMergerPP(self)
                        if self.params.get('allow_unplayable_formats'):
                            self.report_warning(
                                'You have requested merging of multiple formats '
                                'while also allowing unplayable formats to be downloaded. '
                                'The formats won\'t be merged to prevent data corruption.')
                        elif not merger.available:
                            self.report_warning(
                                'You have requested merging of multiple formats but ffmpeg is not installed. '
                                'The formats won\'t be merged.')

                        if temp_filename == '-':
                            reason = ('using a downloader other than ffmpeg' if FFmpegFD.can_merge_formats(info_dict)
                                      else 'but the formats are incompatible for simultaneous download' if merger.available
                                      else 'but ffmpeg is not installed')
                            self.report_warning(
                                f'You have requested downloading multiple formats to stdout {reason}. '
                                'The formats will be streamed one after the other')
                            fname = temp_filename
                        for f in requested_formats:
                            new_info = dict(info_dict)
                            del new_info['requested_formats']
                            new_info.update(f)
                            if temp_filename != '-':
                                fname = prepend_extension(
                                    correct_ext(temp_filename, new_info['ext']),
                                    'f%s' % f['format_id'], new_info['ext'])
                                if not self._ensure_dir_exists(fname):
                                    return
                                f['filepath'] = fname
                                downloaded.append(fname)
                            partial_success, real_download = self.dl(fname, new_info)
                            info_dict['__real_download'] = info_dict['__real_download'] or real_download
                            success = success and partial_success
                        if merger.available and not self.params.get('allow_unplayable_formats'):
                            info_dict['__postprocessors'].append(merger)
                            info_dict['__files_to_merge'] = downloaded
                            # Even if there were no downloads, it is being merged only now
                            info_dict['__real_download'] = True
                        else:
                            for file in downloaded:
                                files_to_move[file] = None
                else:
                    # Just a single file
                    dl_filename = existing_file(full_filename, temp_filename)
                    if dl_filename is None or dl_filename == temp_filename:
                        # dl_filename == temp_filename could mean that the file was partially downloaded with --no-part.
                        # So we should try to resume the download
                        success, real_download = self.dl(temp_filename, info_dict)
                        info_dict['__real_download'] = real_download
                    else:
                        self.report_file_already_downloaded(dl_filename)

                dl_filename = dl_filename or temp_filename
                info_dict['__finaldir'] = os.path.dirname(os.path.abspath(encodeFilename(full_filename)))

            except network_exceptions as err:
                self.report_error('unable to download video data: %s' % error_to_compat_str(err))
                return
            except (OSError, IOError) as err:
                raise UnavailableVideoError(err)
            except (ContentTooShortError, ) as err:
                self.report_error('content too short (expected %s bytes and served %s)' % (err.expected, err.downloaded))
                return

            if success and full_filename != '-':

                def fixup():
                    do_fixup = True
                    fixup_policy = self.params.get('fixup')
                    vid = info_dict['id']

                    if fixup_policy in ('ignore', 'never'):
                        return
                    elif fixup_policy == 'warn':
                        do_fixup = False
                    elif fixup_policy != 'force':
                        assert fixup_policy in ('detect_or_warn', None)
                        if not info_dict.get('__real_download'):
                            do_fixup = False

                    def ffmpeg_fixup(cndn, msg, cls):
                        if not cndn:
                            return
                        if not do_fixup:
                            self.report_warning(f'{vid}: {msg}')
                            return
                        pp = cls(self)
                        if pp.available:
                            info_dict['__postprocessors'].append(pp)
                        else:
                            self.report_warning(f'{vid}: {msg}. Install ffmpeg to fix this automatically')

                    stretched_ratio = info_dict.get('stretched_ratio')
                    ffmpeg_fixup(
                        stretched_ratio not in (1, None),
                        f'Non-uniform pixel ratio {stretched_ratio}',
                        FFmpegFixupStretchedPP)

                    ffmpeg_fixup(
                        (info_dict.get('requested_formats') is None
                         and info_dict.get('container') == 'm4a_dash'
                         and info_dict.get('ext') == 'm4a'),
                        'writing DASH m4a. Only some players support this container',
                        FFmpegFixupM4aPP)

                    downloader = get_suitable_downloader(info_dict, self.params) if 'protocol' in info_dict else None
                    downloader = downloader.__name__ if downloader else None
                    ffmpeg_fixup(info_dict.get('requested_formats') is None and downloader == 'HlsFD',
<<<<<<< HEAD
                                 'malformed AAC bitstream detected', FFmpegFixupM3u8PP)
                    ffmpeg_fixup(downloader == 'WebSocketFragmentFD', 'malformed timestamps detected', FFmpegFixupTimestampPP)
                    ffmpeg_fixup(downloader in ('WebSocketFragmentFD', 'SteamlinkFD'), 'malformed duration detected', FFmpegFixupDurationPP)
=======
                                 'Possible MPEG-TS in MP4 container or malformed AAC timestamps',
                                 FFmpegFixupM3u8PP)
                    ffmpeg_fixup(downloader == 'WebSocketFragmentFD', 'Malformed timestamps detected', FFmpegFixupTimestampPP)
                    ffmpeg_fixup(downloader == 'WebSocketFragmentFD', 'Malformed duration detected', FFmpegFixupDurationPP)
>>>>>>> 3c2208f8

                fixup()
                try:
                    info_dict = self.post_process(dl_filename, info_dict, files_to_move)
                except PostProcessingError as err:
                    self.report_error('Postprocessing: %s' % str(err))
                    return
                try:
                    for ph in self._post_hooks:
                        ph(info_dict['filepath'])
                except Exception as err:
                    self.report_error('post hooks: %s' % str(err))
                    return
                must_record_download_archive = True

        if must_record_download_archive or self.params.get('force_write_download_archive', False):
            self.record_download_archive(info_dict)
        max_downloads = self.params.get('max_downloads')
        if max_downloads is not None and self._num_downloads >= int(max_downloads):
            raise MaxDownloadsReached()

    def __download_wrapper(self, func):
        @functools.wraps(func)
        def wrapper(*args, **kwargs):
            try:
                res = func(*args, **kwargs)
            except UnavailableVideoError as e:
                self.report_error(e)
            except DownloadCancelled as e:
                self.to_screen(f'[info] {e}')
                raise
            else:
                if self.params.get('dump_single_json', False):
                    self.post_extract(res)
                    self.to_stdout(json.dumps(self.sanitize_info(res)))
        return wrapper

    @__clean_fd
    def download(self, url_list):
        """Download a given list of URLs."""
        url_list = variadic(url_list)  # Passing a single URL is a common mistake
        outtmpl = self.outtmpl_dict['default']
        if (len(url_list) > 1
                and outtmpl != '-'
                and '%' not in outtmpl
                and self.params.get('max_downloads') != 1):
            raise SameFileError(outtmpl)

        for url in url_list:
            self.__download_wrapper(self.extract_info)(
                url, force_generic_extractor=self.params.get('force_generic_extractor', False))

        return self._download_retcode

    def download_with_info_file(self, info_filename):
        with contextlib.closing(fileinput.FileInput(
                [info_filename], mode='r',
                openhook=fileinput.hook_encoded('utf-8'))) as f:
            # FileInput doesn't have a read method, we can't call json.load
            info = self.sanitize_info(json.loads('\n'.join(f)), self.params.get('clean_infojson', True))
        try:
            self.__download_wrapper(self.process_ie_result)(info, download=True)
        except (DownloadError, EntryNotInPlaylist, ReextractRequested) as e:
            if not isinstance(e, EntryNotInPlaylist):
                self.to_stderr('\r')
            webpage_url = info.get('webpage_url')
            if webpage_url is not None:
                self.report_warning(f'The info failed to download: {e}; trying with URL {webpage_url}')
                return self.download([webpage_url])
            else:
                raise
        return self._download_retcode

    @staticmethod
    def sanitize_info(info_dict, remove_private_keys=False):
        ''' Sanitize the infodict for converting to json '''
        if info_dict is None:
            return info_dict
        info_dict.setdefault('epoch', int(time.time()))
        remove_keys = {'__original_infodict'}  # Always remove this since this may contain a copy of the entire dict
        keep_keys = ['_type']  # Always keep this to facilitate load-info-json
        if remove_private_keys:
            remove_keys |= {
                'requested_formats', 'requested_subtitles', 'requested_entries', 'entries',
                'filepath', 'infojson_filename', 'original_url', 'playlist_autonumber',
            }
            empty_values = (None, {}, [], set(), tuple())
            reject = lambda k, v: k not in keep_keys and (
                k.startswith('_') or k in remove_keys or v in empty_values)
        else:
            reject = lambda k, v: k in remove_keys
        filter_fn = lambda obj: (
            list(map(filter_fn, obj)) if isinstance(obj, (LazyList, list, tuple, set))
            else obj if not isinstance(obj, dict)
            else dict((k, filter_fn(v)) for k, v in obj.items() if not reject(k, v)))
        return filter_fn(info_dict)

    @staticmethod
    def filter_requested_info(info_dict, actually_filter=True):
        ''' Alias of sanitize_info for backward compatibility '''
        return YoutubeDL.sanitize_info(info_dict, actually_filter)

    def run_pp(self, pp, infodict):
        files_to_delete = []
        if '__files_to_move' not in infodict:
            infodict['__files_to_move'] = {}
        try:
            files_to_delete, infodict = pp.run(infodict)
        except PostProcessingError as e:
            # Must be True and not 'only_download'
            if self.params.get('ignoreerrors') is True:
                self.report_error(e)
                return infodict
            raise

        if not files_to_delete:
            return infodict
        if self.params.get('keepvideo', False):
            for f in files_to_delete:
                infodict['__files_to_move'].setdefault(f, '')
        else:
            for old_filename in set(files_to_delete):
                self.to_screen('Deleting original file %s (pass -k to keep)' % old_filename)
                try:
                    self.remove(encodeFilename(old_filename))
                except (IOError, OSError):
                    self.report_warning('Unable to remove downloaded original file')
                if old_filename in infodict['__files_to_move']:
                    del infodict['__files_to_move'][old_filename]
        return infodict

    @staticmethod
    def post_extract(info_dict):
        def actual_post_extract(info_dict):
            if info_dict.get('_type') in ('playlist', 'multi_video'):
                for video_dict in info_dict.get('entries', {}):
                    actual_post_extract(video_dict or {})
                return

            post_extractor = info_dict.get('__post_extractor') or (lambda: {})
            extra = post_extractor().items()
            info_dict.update(extra)
            info_dict.pop('__post_extractor', None)

            original_infodict = info_dict.get('__original_infodict') or {}
            original_infodict.update(extra)
            original_infodict.pop('__post_extractor', None)

        actual_post_extract(info_dict or {})

    def pre_process(self, ie_info, key='pre_process', files_to_move=None):
        info = dict(ie_info)
        info['__files_to_move'] = files_to_move or {}
        for pp in self._pps[key]:
            info = self.run_pp(pp, info)
        return info, info.pop('__files_to_move', None)

    def post_process(self, filename, ie_info, files_to_move=None):
        """Run all the postprocessors on the given file."""
        info = dict(ie_info)
        info['filepath'] = filename
        info['__files_to_move'] = files_to_move or {}

        for pp in ie_info.get('__postprocessors', []) + self._pps['post_process']:
            info = self.run_pp(pp, info)
        info = self.run_pp(MoveFilesAfterDownloadPP(self), info)
        del info['__files_to_move']
        for pp in self._pps['after_move']:
            info = self.run_pp(pp, info)
        return info

    def _make_archive_id(self, info_dict):
        video_id = info_dict.get('id')
        if not video_id:
            return
        # Future-proof against any change in case
        # and backwards compatibility with prior versions
        extractor = info_dict.get('extractor_key') or info_dict.get('ie_key')  # key in a playlist
        if extractor is None:
            url = str_or_none(info_dict.get('url'))
            if not url:
                return
            # Try to find matching extractor for the URL and take its ie_key
            for ie_key, ie in self._ies.items():
                if ie.suitable(url):
                    extractor = ie_key
                    break
            else:
                return
        return '%s %s' % (extractor.lower(), video_id)

    def test_filename_external(self, filename):
        cmd = self.params.get('test_filename')
        if not cmd or not isinstance(cmd, (compat_str, compiled_regex_type)):
            return True

        if isinstance(cmd, compiled_regex_type) or cmd.startswith('re:'):
            # allow Patten object or string begins with 're:' to test against regex
            if isinstance(cmd, compat_str):
                cmd = cmd[3:]
            mobj = re.search(cmd, filename)
            return bool(mobj)

        if '{}' not in cmd:
            cmd += ' {}'

        cmd = cmd.replace('{}', compat_shlex_quote(filename))

        self.write_debug('Testing: %s' % cmd)
        try:
            # True when retcode==0
            retCode = subprocess.call(encodeArgument(cmd), shell=True)
            return retCode == 0
        except (IOError, OSError):
            self.write_debug('Skipping: %s' % cmd)
            return True

    def in_download_archive(self, info_dict):
        fn = self.params.get('download_archive')
        if fn is None:
            return False

        vid_id = self._make_archive_id(info_dict)
        if not vid_id:
            return False  # Incomplete video information

        return vid_id in self.archive

    def record_download_archive(self, info_dict):
        fn = self.params.get('download_archive')
        if fn is None:
            return
        vid_id = self._make_archive_id(info_dict)
        assert vid_id
        with locked_file(fn, 'a', encoding='utf-8') as archive_file:
            archive_file.write(vid_id + '\n')
        self.archive.add(vid_id)

    def lock_file(self, info_dict):
        if not self.params.get('lock_exclusive', True):
            return
        vid_id = self._make_archive_id(info_dict)
        if not vid_id:
            return
        vid_id = re.sub(r'[/\\: ]+', '_', vid_id) + '.lock'
        self.write_debug('locking %s' % vid_id)
        if self.exists(vid_id):
            raise ExclusivelyLockedError()
        try:
            with locked_file(vid_id, 'w', encoding='utf-8') as w:
                w.write('%s\n' % vid_id)
                url = info_dict.get('url')
                if url:
                    w.write('%s\n' % url)
        except IOError:
            pass

    def unlock_file(self, info_dict):
        if not self.params.get('lock_exclusive', True):
            return
        vid_id = self._make_archive_id(info_dict)
        if not vid_id:
            return
        vid_id = re.sub(r'[/\\: ]', '_', vid_id) + '.lock'
        self.write_debug('unlocking %s' % vid_id)
        try:
            os.remove(vid_id)
        except IOError:
            pass

    @staticmethod
    def format_resolution(format, default='unknown'):
        if format.get('vcodec') == 'none' and format.get('acodec') != 'none':
            return 'audio only'
        if format.get('resolution') is not None:
            return format['resolution']
        if format.get('width') and format.get('height'):
            return '%dx%d' % (format['width'], format['height'])
        elif format.get('height'):
            return '%sp' % format['height']
        elif format.get('width'):
            return '%dx?' % format['width']
        return default

    def _format_note(self, fdict):
        res = ''
        if fdict.get('ext') in ['f4f', 'f4m']:
            res += '(unsupported) '
        if fdict.get('language'):
            if res:
                res += ' '
            res += '[%s] ' % fdict['language']
        if fdict.get('format_note') is not None:
            res += fdict['format_note'] + ' '
        if fdict.get('tbr') is not None:
            res += '%4dk ' % fdict['tbr']
        if fdict.get('container') is not None:
            if res:
                res += ', '
            res += '%s container' % fdict['container']
        if (fdict.get('vcodec') is not None
                and fdict.get('vcodec') != 'none'):
            if res:
                res += ', '
            res += fdict['vcodec']
            if fdict.get('vbr') is not None:
                res += '@'
        elif fdict.get('vbr') is not None and fdict.get('abr') is not None:
            res += 'video@'
        if fdict.get('vbr') is not None:
            res += '%4dk' % fdict['vbr']
        if fdict.get('fps') is not None:
            if res:
                res += ', '
            res += '%sfps' % fdict['fps']
        if fdict.get('acodec') is not None:
            if res:
                res += ', '
            if fdict['acodec'] == 'none':
                res += 'video only'
            else:
                res += '%-5s' % fdict['acodec']
        elif fdict.get('abr') is not None:
            if res:
                res += ', '
            res += 'audio'
        if fdict.get('abr') is not None:
            res += '@%3dk' % fdict['abr']
        if fdict.get('asr') is not None:
            res += ' (%5dHz)' % fdict['asr']
        if fdict.get('filesize') is not None:
            if res:
                res += ', '
            res += format_bytes(fdict['filesize'])
        elif fdict.get('filesize_approx') is not None:
            if res:
                res += ', '
            res += '~' + format_bytes(fdict['filesize_approx'])
        return res

    def _list_format_headers(self, *headers):
        if self.params.get('listformats_table', True) is not False:
            return [self._format_screen(header, self.Styles.HEADERS) for header in headers]
        return headers

    def list_formats(self, info_dict, format_selector):
        formats = info_dict.get('formats', [info_dict])
        verbose = format_selector and self.params.get('verbose') and len(formats) > 1

        new_format = self.params.get('listformats_table', True) is not False

        if verbose:
            # taken from process_video_result
            incomplete_formats = (
                # All formats are video-only or
                all(f.get('vcodec') != 'none' and f.get('acodec') == 'none' for f in formats)
                # all formats are audio-only
                or all(f.get('vcodec') == 'none' and f.get('acodec') != 'none' for f in formats))
            unknown_formats = []

            ctx = {
                'formats': formats,
                'incomplete_formats': incomplete_formats,
            }

            # search this file for "perform format debugging when -Fv" for contents of format_selector.selectors
            found = {}
            for sel, func in format_selector.selectors:
                found_fmt = next(func(ctx), None)
                selector_text = sel.selector
                if sel.filters:
                    selector_text += '[' + ']['.join(sel.filters) + ']'
                if found_fmt:
                    found.setdefault(found_fmt['format_id'], []).append(selector_text)
                else:
                    unknown_formats.append(selector_text)

            def debug_info(f):
                if new_format:
                    columns = ['|']
                else:
                    columns = []
                columns.append(', '.join(found.get(f['format_id']) or []))
                return columns
        else:
            def debug_info(f):
                return []
        debug_info_title = []

        if new_format:
            delim = self._format_screen('\u2502', self.Styles.DELIM, '|', test_encoding=True)

            def format_protocol(f):
                proto = shorten_protocol_name(f.get('protocol', '').replace('native', 'n'))
                exp_proto = shorten_protocol_name(f.get('expected_protocol', '').replace('native', 'n'))
                if exp_proto:
                    return f'{exp_proto} ({proto})'
                else:
                    return proto

            if verbose:
                debug_info_title = ['|', 'DEBUG']
            table = [
                [
                    self._format_screen(format_field(f, 'format_id'), self.Styles.ID),
                    format_field(f, 'ext'),
                    format_field(f, func=self.format_resolution, ignore=('audio only', 'images')),
                    format_field(f, 'fps', '\t%d'),
                    format_field(f, 'dynamic_range', '%s', ignore=(None, 'SDR')).replace('HDR', ''),
                    delim,
                    format_field(f, 'filesize', ' \t%s', func=format_bytes) + format_field(f, 'filesize_approx', '~\t%s', func=format_bytes),
                    format_field(f, 'tbr', '\t%dk'),
                    format_protocol(f),
                    delim,
                    format_field(f, 'vcodec', default='unknown').replace(
                        'none',
                        'images' if f.get('acodec') == 'none'
                        else self._format_screen('audio only', self.Styles.SUPPRESS)),
                    format_field(f, 'vbr', '\t%dk'),
                    format_field(f, 'acodec', default='unknown').replace(
                        'none',
                        '' if f.get('vcodec') == 'none'
                        else self._format_screen('video only', self.Styles.SUPPRESS)),
                    format_field(f, 'abr', '\t%dk'),
                    format_field(f, 'asr', '\t%dHz'),
                    join_nonempty(
                        self._format_screen('UNSUPPORTED', 'light red') if f.get('ext') in ('f4f', 'f4m') else None,
                        format_field(f, 'language', '[%s]'),
                        join_nonempty(
                            format_field(f, 'format_note'),
                            format_field(f, 'container', ignore=(None, f.get('ext'))),
                            delim=', '),
                        *debug_info(f),
                        delim=', '),
                ] for f in formats if f.get('preference') is None or f['preference'] >= -1000]
            header_line = self._list_format_headers(
                'ID', 'EXT', 'RESOLUTION', '\tFPS', 'HDR', delim, '\tFILESIZE', '\tTBR', 'PROTO',
                delim, 'VCODEC', '\tVBR', 'ACODEC', '\tABR', '\tASR', 'MORE INFO', *debug_info_title)
        else:
            if verbose:
                debug_info_title = ['debug']

            table = [
                [
                    format_field(f, 'format_id'),
                    format_field(f, 'ext'),
                    self.format_resolution(f),
                    self._format_note(f)]
                for f in formats
                if f.get('preference') is None or f['preference'] >= -1000]
            header_line = ['format code', 'extension', 'resolution', 'note', *debug_info_title]

        self.to_screen(
            '[info] Available formats for %s:' % info_dict['id'])
        self.to_stdout(render_table(
            header_line, table,
            extra_gap=(0 if new_format else 1),
            hide_empty=new_format,
            delim=new_format and self._format_screen('\u2500', self.Styles.DELIM, '-', test_encoding=True)))

        if verbose and unknown_formats:
            self.to_screen('[debugger] Specs not matched: %s' % ', '.join(unknown_formats))

    def list_thumbnails(self, info_dict):
        thumbnails = list(info_dict.get('thumbnails'))
        if not thumbnails:
            self.to_screen('[info] No thumbnails present for %s' % info_dict['id'])
            return

        self.to_screen(
            '[info] Thumbnails for %s:' % info_dict['id'])
        self.to_stdout(render_table(
            self._list_format_headers('ID', 'Width', 'Height', 'URL'),
            [[t['id'], t.get('width', 'unknown'), t.get('height', 'unknown'), t['url']] for t in thumbnails]))

    def list_subtitles(self, video_id, subtitles, name='subtitles'):
        if not subtitles:
            self.to_screen('%s has no %s' % (video_id, name))
            return
        self.to_screen(
            'Available %s for %s:' % (name, video_id))

        def _row(lang, formats):
            exts, names = zip(*((f['ext'], f.get('name') or 'unknown') for f in reversed(formats)))
            if len(set(names)) == 1:
                names = [] if names[0] == 'unknown' else names[:1]
            return [lang, ', '.join(names), ', '.join(exts)]

        self.to_stdout(render_table(
            self._list_format_headers('Language', 'Name', 'Formats'),
            [_row(lang, formats) for lang, formats in subtitles.items()],
            hide_empty=True))

    @__fd()
    def urlopen(self, req):
        """ Start an HTTP download """
        if isinstance(req, compat_basestring):
            req = sanitized_Request(req)
        return self._opener.open(req, timeout=self._socket_timeout)

    def print_debug_header(self):
        if not self.params.get('verbose'):
            return

        def get_encoding(stream):
            ret = getattr(stream, 'encoding', 'missing (%s)' % type(stream).__name__)
            if not supports_terminal_sequences(stream):
                ret += ' (No ANSI)'
            return ret

        encoding_str = 'Encodings: locale %s, fs %s, out %s, err %s, pref %s' % (
            locale.getpreferredencoding(),
            sys.getfilesystemencoding(),
            get_encoding(self._screen_file), get_encoding(self._err_file),
            self.get_encoding())

        logger = self.params.get('logger')
        if logger:
            write_debug = lambda msg: logger.debug(f'[debug] {msg}')
            write_debug(encoding_str)
        else:
            write_string(f'[debug] {encoding_str}\n', encoding=None)
            write_debug = lambda msg: self._write_string(f'[debug] {msg}\n')

        source = detect_variant()
        write_debug('ytdl-patched version %s %s' % (__version__, '' if source == 'unknown' else f' ({source})'))
        if git_commit:
            write_debug('     from commit %s' % git_commit)
        if git_upstream_commit:
            write_debug('     based on %s' % git_upstream_commit)
        write_debug('** The command you are running is not yt-dlp.')
        write_debug('** Please make bug reports at https://github.com/ytdl-patched/ytdl-patched/issues/new/choose instead.')

        if not _LAZY_LOADER:
            if os.environ.get('YTDLP_NO_LAZY_EXTRACTORS'):
                write_debug('Lazy loading extractors is forcibly disabled')
            else:
                write_debug('Lazy loading extractors is disabled')
        if plugin_extractors or plugin_postprocessors:
            write_debug('Plugins: %s' % [
                '%s%s' % (klass.__name__, '' if klass.__name__ == name else f' as {name}')
                for name, klass in itertools.chain(plugin_extractors.items(), plugin_postprocessors.items())])
        if self.params.get('compat_opts'):
            write_debug('Compatibility options: %s' % ', '.join(self.params.get('compat_opts')))
        try:
            sp = Popen(
                ['git', 'rev-parse', '--short', 'HEAD'],
                stdout=subprocess.PIPE, stderr=subprocess.PIPE,
                cwd=os.path.dirname(os.path.abspath(__file__)))
            out, err = sp.communicate_or_kill()
            out = out.decode().strip()
            if re.match('[0-9a-f]+', out):
                write_debug('Git HEAD: %s' % out)
        except Exception:
            try:
                sys.exc_clear()
            except Exception:
                pass

        def python_implementation():
            impl_name = platform.python_implementation()
            if impl_name == 'PyPy' and hasattr(sys, 'pypy_version_info'):
                return impl_name + ' version %d.%d.%d' % sys.pypy_version_info[:3]
            return impl_name

        write_debug('Python version %s (%s %s) - %s' % (
            platform.python_version(),
            python_implementation(),
            platform.architecture()[0],
            platform_name()))

        exe_versions, ffmpeg_features = FFmpegPostProcessor.get_versions_and_features(self)
        ffmpeg_features = {key for key, val in ffmpeg_features.items() if val}
        if ffmpeg_features:
            exe_versions['ffmpeg'] += ' (%s)' % ','.join(ffmpeg_features)

        exe_versions['rtmpdump'] = rtmpdump_version()
        exe_versions['phantomjs'] = PhantomJSwrapper._version()
        exe_str = ', '.join(
            f'{exe} {v}' for exe, v in sorted(exe_versions.items()) if v
        ) or 'none'
        write_debug('exe versions: %s' % exe_str)

        from .downloader.websocket import has_websockets
        from .postprocessor.embedthumbnail import has_mutagen
        from .cookies import SQLITE_AVAILABLE, KEYRING_AVAILABLE

        lib_str = join_nonempty(
            compat_pycrypto_AES and compat_pycrypto_AES.__name__.split('.')[0],
            KEYRING_AVAILABLE and 'keyring',
            has_mutagen and 'mutagen',
            SQLITE_AVAILABLE and 'sqlite',
            has_websockets and 'websockets',
            delim=', ') or 'none'
        write_debug('Optional libraries: %s' % lib_str)

        proxy_map = {}
        for handler in self._opener.handlers:
            if hasattr(handler, 'proxies'):
                proxy_map.update(handler.proxies)
        write_debug(f'Proxy map: {proxy_map}')

        # Not implemented
        if False and self.params.get('call_home'):
            ipaddr = self.urlopen('https://yt-dl.org/ip').read().decode('utf-8')
            write_debug('Public IP address: %s' % ipaddr)
            latest_version = self.urlopen(
                'https://yt-dl.org/latest/version').read().decode('utf-8')
            if version_tuple(latest_version) > version_tuple(__version__):
                self.report_warning(
                    'You are using an outdated version (newest version: %s)! '
                    'See https://yt-dl.org/update if you need help updating.' %
                    latest_version)

    def _setup_opener(self):
        timeout_val = self.params.get('socket_timeout')
        self._socket_timeout = 20 if timeout_val is None else float(timeout_val)

        opts_cookiesfrombrowser = self.params.get('cookiesfrombrowser')
        opts_cookiefile = self.params.get('cookiefile')
        opts_proxy = self.params.get('proxy')

        self.cookiejar = load_cookies(opts_cookiefile, opts_cookiesfrombrowser, self)

        cookie_processor = YoutubeDLCookieProcessor(self.cookiejar)
        if opts_proxy is not None:
            if opts_proxy == '':
                proxies = {}
            else:
                proxies = {'http': opts_proxy, 'https': opts_proxy}
        else:
            proxies = compat_urllib_request.getproxies()
            # Set HTTPS proxy to HTTP one if given (https://github.com/ytdl-org/youtube-dl/issues/805)
            if 'http' in proxies and 'https' not in proxies:
                proxies['https'] = proxies['http']
        proxy_handler = PerRequestProxyHandler(proxies)

        debuglevel = 1 if self.params.get('debug_printtraffic') else 0
        https_handler = make_HTTPS_handler(self.params, debuglevel=debuglevel)
        ydlh = YoutubeDLHandler(self.params, debuglevel=debuglevel)
        redirect_handler = YoutubeDLRedirectHandler()
        data_handler = compat_urllib_request_DataHandler()

        # When passing our own FileHandler instance, build_opener won't add the
        # default FileHandler and allows us to disable the file protocol, which
        # can be used for malicious purposes (see
        # https://github.com/ytdl-org/youtube-dl/issues/8227)
        file_handler = compat_urllib_request.FileHandler()

        def file_open(*args, **kwargs):
            raise compat_urllib_error.URLError('file:// scheme is explicitly disabled in yt-dlp for security reasons')
        file_handler.file_open = file_open

        opener = compat_urllib_request.build_opener(
            proxy_handler, https_handler, cookie_processor, ydlh, redirect_handler, data_handler, file_handler)

        # Delete the default user-agent header, which would otherwise apply in
        # cases where our custom HTTP handler doesn't come into play
        # (See https://github.com/ytdl-org/youtube-dl/issues/1309 for details)
        opener.addheaders = []
        self._opener = opener

    def add_opener(self, handler):
        ''' Add a handler for opening URLs, like _download_webpage '''
        # https://github.com/python/cpython/blob/main/Lib/urllib/request.py#L426
        # https://github.com/python/cpython/blob/main/Lib/urllib/request.py#L605
        assert isinstance(self._opener, compat_urllib_request.OpenerDirector)
        self._opener.add_handler(handler)

    def remove_opener(self, handler):
        '''
        Remove handler(s) for opening URLs
        @param handler Either handler object itself or handler type.
        Specifying handler type will remove all handler which isinstance returns True.
        '''
        # https://github.com/python/cpython/blob/main/Lib/urllib/request.py#L426
        # https://github.com/python/cpython/blob/main/Lib/urllib/request.py#L605
        opener = self._opener
        assert isinstance(self._opener, compat_urllib_request.OpenerDirector)
        if isinstance(handler, type):
            find_cp = lambda x: isinstance(x, handler)
        else:
            find_cp = lambda x: x is handler

        removed = []
        for meth in dir(handler):
            if meth in ["redirect_request", "do_open", "proxy_open"]:
                # oops, coincidental match
                continue

            i = meth.find("_")
            protocol = meth[:i]
            condition = meth[i + 1:]

            if condition.startswith("error"):
                j = condition.find("_") + i + 1
                kind = meth[j + 1:]
                try:
                    kind = int(kind)
                except ValueError:
                    pass
                lookup = opener.handle_error.get(protocol, {})
                opener.handle_error[protocol] = lookup
            elif condition == "open":
                kind = protocol
                lookup = opener.handle_open
            elif condition == "response":
                kind = protocol
                lookup = opener.process_response
            elif condition == "request":
                kind = protocol
                lookup = opener.process_request
            else:
                continue

            handlers = lookup.setdefault(kind, [])
            if handlers:
                handlers[:] = [x for x in handlers if not find_cp(x)]

            removed.append(x for x in handlers if find_cp(x))

        if removed:
            for x in opener.handlers:
                if find_cp(x):
                    x.add_parent(None)
            opener.handlers[:] = [x for x in opener.handlers if not find_cp(x)]

    def encode(self, s):
        if isinstance(s, bytes):
            return s  # Already encoded

        try:
            return s.encode(self.get_encoding())
        except UnicodeEncodeError as err:
            err.reason = err.reason + '. Check your system encoding configuration or use the --encoding option.'
            raise

    def get_encoding(self):
        encoding = self.params.get('encoding')
        if encoding is None:
            encoding = preferredencoding()
        return encoding

    def _write_info_json(self, label, ie_result, infofn, overwrite=None):
        ''' Write infojson and returns True = written, False = skip, None = error '''
        if overwrite is None:
            overwrite = self.params.get('overwrites', True)
        if not self.params.get('writeinfojson'):
            return False
        elif not infofn:
            self.write_debug(f'Skipping writing {label} infojson')
            return False
        elif not self._ensure_dir_exists(infofn):
            return None
        elif not overwrite and os.path.exists(infofn):
            self.to_screen(f'[info] {label.title()} metadata is already present')
        else:
            self.to_screen(f'[info] Writing {label} metadata as JSON to: {infofn}')
            try:
                write_json_file(self.sanitize_info(ie_result, self.params.get('clean_infojson', True)), infofn)
            except (OSError, IOError):
                self.report_error(f'Cannot write {label} metadata to JSON file {infofn}')
                return None
        return True

    def _write_description(self, label, ie_result, descfn):
        ''' Write description and returns True = written, False = skip, None = error '''
        if not self.params.get('writedescription'):
            return False
        elif not descfn:
            self.write_debug(f'Skipping writing {label} description')
            return False
        elif not self._ensure_dir_exists(descfn):
            return None
        elif not self.params.get('overwrites', True) and os.path.exists(descfn):
            self.to_screen(f'[info] {label.title()} description is already present')
        elif ie_result.get('description') is None:
            self.report_warning(f'There\'s no {label} description to write')
            return False
        else:
            try:
                self.to_screen(f'[info] Writing {label} description to: {descfn}')
                with io.open(encodeFilename(descfn), 'w', encoding='utf-8') as descfile:
                    descfile.write(ie_result['description'])
            except (OSError, IOError):
                self.report_error(f'Cannot write {label} description file {descfn}')
                return None
        return True

    def _write_subtitles(self, info_dict, filename):
        ''' Write subtitles to file and return list of (sub_filename, final_sub_filename); or None if error'''
        ret = []
        subtitles = info_dict.get('requested_subtitles')
        if not subtitles or not (self.params.get('writesubtitles') or self.params.get('writeautomaticsub')):
            # subtitles download errors are already managed as troubles in relevant IE
            # that way it will silently go on when used with unsupporting IE
            return ret

        sub_filename_base = self.prepare_filename(info_dict, 'subtitle')
        if not sub_filename_base:
            self.to_screen('[info] Skipping writing video subtitles')
            return ret
        for sub_lang, sub_info in subtitles.items():
            sub_format = sub_info['ext']
            sub_filename = subtitles_filename(filename, sub_lang, sub_format, info_dict.get('ext'))
            sub_filename_final = subtitles_filename(sub_filename_base, sub_lang, sub_format, info_dict.get('ext'))
            if not self.params.get('overwrites', True) and os.path.exists(sub_filename):
                self.to_screen(f'[info] Video subtitle {sub_lang}.{sub_format} is already present')
                sub_info['filepath'] = sub_filename
                ret.append((sub_filename, sub_filename_final))
                continue

            self.to_screen(f'[info] Writing video subtitles to: {sub_filename}')
            if sub_info.get('data') is not None:
                try:
                    # Use newline='' to prevent conversion of newline characters
                    # See https://github.com/ytdl-org/youtube-dl/issues/10268
                    with io.open(sub_filename, 'w', encoding='utf-8', newline='') as subfile:
                        subfile.write(sub_info['data'])
                    sub_info['filepath'] = sub_filename
                    ret.append((sub_filename, sub_filename_final))
                    continue
                except (OSError, IOError):
                    self.report_error(f'Cannot write video subtitles file {sub_filename}')
                    return None

            try:
                sub_copy = sub_info.copy()
                sub_copy.setdefault('http_headers', info_dict.get('http_headers'))
                self.dl(sub_filename, sub_copy, subtitle=True)
                sub_info['filepath'] = sub_filename
                ret.append((sub_filename, sub_filename_final))
            except (ExtractorError, IOError, OSError, ValueError) + network_exceptions as err:
                self.report_warning(f'Unable to download video subtitles for {sub_lang!r}: {err}')
                continue
        return ret

    def _write_thumbnails(self, label, info_dict, filename, thumb_filename_base=None):
        ''' Write thumbnails to file and return list of (thumb_filename, final_thumb_filename) '''
        write_all = self.params.get('write_all_thumbnails', False)
        thumbnails, ret = [], []
        if write_all or self.params.get('writethumbnail', False):
            thumbnails = info_dict.get('thumbnails') or []
        multiple = write_all and len(thumbnails) > 1

        if thumb_filename_base is None:
            thumb_filename_base = filename
        if thumbnails and not thumb_filename_base:
            self.write_debug(f'Skipping writing {label} thumbnail')
            return ret

        for t in thumbnails[::-1]:
            thumb_ext = (f'{t["id"]}.' if multiple else '') + determine_ext(t['url'], 'jpg')
            thumb_display_id = f'{label} thumbnail {t["id"]}'
            thumb_filename = replace_extension(filename, thumb_ext, info_dict.get('ext'))
            thumb_filename_final = replace_extension(thumb_filename_base, thumb_ext, info_dict.get('ext'))

            if not self.params.get('overwrites', True) and os.path.exists(thumb_filename):
                ret.append((thumb_filename, thumb_filename_final))
                t['filepath'] = thumb_filename
                self.to_screen('[info] %s is already present' % (
                    thumb_display_id if multiple else f'{label} thumbnail').capitalize())
            else:
                self.to_screen(f'[info] Downloading {thumb_display_id} ...')
                try:
                    uf = self.urlopen(t['url'])
                    self.to_screen(f'[info] Writing {thumb_display_id} to: {thumb_filename}')
                    with open(encodeFilename(thumb_filename), 'wb') as thumbf:
                        shutil.copyfileobj(uf, thumbf)
                    ret.append((thumb_filename, thumb_filename_final))
                    t['filepath'] = thumb_filename
                except network_exceptions as err:
                    self.report_warning(f'Unable to download {thumb_display_id}: {err}')
            if ret and not write_all:
                break
        return ret

    @__fd()
    def open(self, filename, open_mode, **kwargs):
        if self.params.get('escape_long_names', False):
            return escaped_open(filename, open_mode, **kwargs)
        else:
            return open(filename, open_mode, **kwargs)

    @__fd(stream_indexing=0)
    def sanitize_open(self, filename, open_mode):
        if self.params.get('escape_long_names', False):
            return escaped_sanitize_open(filename, open_mode)
        else:
            return sanitize_open(filename, open_mode)

    def stat(self, path, *args, **kwargs):
        if self.params.get('escape_long_names', False):
            return escaped_stat(path, *args, **kwargs)
        else:
            return os.stat(path, *args, **kwargs)

    def unlink(self, path, *args, **kwargs):
        if self.params.get('escape_long_names', False):
            escaped_unlink(path, *args, **kwargs)
        else:
            os.unlink(path, *args, **kwargs)

    def isfile(self, path):
        if self.params.get('escape_long_names', False):
            return escaped_path_isfile(path)
        else:
            return os.path.isfile(path)

    def exists(self, path):
        if self.params.get('escape_long_names', False):
            return escaped_path_exists(path)
        else:
            return os.path.exists(path)

    def getsize(self, filename):
        if self.params.get('escape_long_names', False):
            return escaped_path_getsize(filename)
        else:
            return os.path.getsize(filename)

    def utime(self, path, *args, **kwargs):
        if self.params.get('escape_long_names', False):
            escaped_utime(path, *args, **kwargs)
        else:
            os.utime(path, *args, **kwargs)

    def rename(self, src, dst, *args, **kwargs):
        if self.params.get('escape_long_names', False):
            escaped_rename(src, dst, *args, **kwargs)
        else:
            os.rename(src, dst, *args, **kwargs)

    def replace(self, src, dst, *args, **kwargs):
        if self.params.get('escape_long_names', False):
            escaped_replace(src, dst, *args, **kwargs)
        else:
            os.replace(src, dst, *args, **kwargs)

    def remove(self, path, *args, **kwargs):
        if self.params.get('escape_long_names', False):
            escaped_remove(path, *args, **kwargs)
        else:
            os.remove(path, *args, **kwargs)

    def basename(self, path, *args, **kwargs):
        if self.params.get('escape_long_names', False):
            return escaped_basename(path)
        else:
            return os.path.basename(path)

    def dirname(self, path, *args, **kwargs):
        if self.params.get('escape_long_names', False):
            return escaped_dirname(path)
        else:
            return os.path.dirname(path)

    def isabs(self, filename):
        if self.params.get('escape_long_names', False):
            return escaped_isabs(filename)
        else:
            return os.path.isabs(filename)

    def ensure_directory(self, filename):
        if self.params.get('escape_long_names', False):
            ensure_directory(filename)<|MERGE_RESOLUTION|>--- conflicted
+++ resolved
@@ -3069,16 +3069,10 @@
                     downloader = get_suitable_downloader(info_dict, self.params) if 'protocol' in info_dict else None
                     downloader = downloader.__name__ if downloader else None
                     ffmpeg_fixup(info_dict.get('requested_formats') is None and downloader == 'HlsFD',
-<<<<<<< HEAD
-                                 'malformed AAC bitstream detected', FFmpegFixupM3u8PP)
-                    ffmpeg_fixup(downloader == 'WebSocketFragmentFD', 'malformed timestamps detected', FFmpegFixupTimestampPP)
-                    ffmpeg_fixup(downloader in ('WebSocketFragmentFD', 'SteamlinkFD'), 'malformed duration detected', FFmpegFixupDurationPP)
-=======
                                  'Possible MPEG-TS in MP4 container or malformed AAC timestamps',
                                  FFmpegFixupM3u8PP)
                     ffmpeg_fixup(downloader == 'WebSocketFragmentFD', 'Malformed timestamps detected', FFmpegFixupTimestampPP)
                     ffmpeg_fixup(downloader == 'WebSocketFragmentFD', 'Malformed duration detected', FFmpegFixupDurationPP)
->>>>>>> 3c2208f8
 
                 fixup()
                 try:
