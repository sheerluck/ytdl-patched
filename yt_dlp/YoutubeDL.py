--- conflicted
+++ resolved
@@ -1167,12 +1167,7 @@
             elif fmt[-1] == 'j':  # json
                 value, fmt = json.dumps(value, default=_dumpjson_default, indent=4 if '#' in flags else None), str_fmt
             elif fmt[-1] == 'q':  # quoted
-<<<<<<< HEAD
                 value, fmt = ' '.join(map(compat_shlex_quote, map(str, variadic(value)))), str_fmt
-=======
-                value = map(str, variadic(value) if '#' in flags else [value])
-                value, fmt = ' '.join(map(compat_shlex_quote, value)), str_fmt
->>>>>>> 2e9a445b
             elif fmt[-1] == 'B':  # bytes
                 value = f'%{str_fmt}'.encode('utf-8') % str(value).encode('utf-8')
                 value, fmt = value.decode('utf-8', 'ignore'), 's'
@@ -1378,15 +1373,9 @@
                 self.report_error(msg)
             except ExtractorError as e:  # An error we somewhat expected
                 self.report_error(compat_str(e), e.format_traceback())
-<<<<<<< HEAD
             except (ReextractRequested, ) as e:
                 self.to_stderr('\r')
-                self.report_warning('%s Re-extracting data' % e.msg)
-=======
-            except ThrottledDownload as e:
-                self.to_stderr('\r')
                 self.report_warning(f'{e}; Re-extracting data')
->>>>>>> 2e9a445b
                 return wrapper(self, *args, **kwargs)
             except (DownloadCancelled, LazyList.IndexError):
                 raise
@@ -3081,14 +3070,9 @@
             # FileInput doesn't have a read method, we can't call json.load
             info = self.sanitize_info(json.loads('\n'.join(f)), self.params.get('clean_infojson', True))
         try:
-<<<<<<< HEAD
-            self.process_ie_result(info, download=True)
-        except (DownloadError, EntryNotInPlaylist, ReextractRequested):
-=======
             self.__download_wrapper(self.process_ie_result)(info, download=True)
-        except (DownloadError, EntryNotInPlaylist, ThrottledDownload) as e:
+        except (DownloadError, EntryNotInPlaylist, ReextractRequested) as e:
             self.to_stderr('\r')
->>>>>>> 2e9a445b
             webpage_url = info.get('webpage_url')
             if webpage_url is not None:
                 self.report_warning(f'The info failed to download: {e}; trying with URL {webpage_url}')
