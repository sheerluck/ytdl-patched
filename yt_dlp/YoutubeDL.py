#!/usr/bin/env python3
# coding: utf-8

from __future__ import absolute_import, unicode_literals

import collections
import contextlib
import datetime
import errno
import fileinput
import functools
import io
import itertools
import json
import locale
import operator
import os
import platform
import re
import shutil
import subprocess
import sys
import tempfile
import time
import tokenize
import traceback
import random
import unicodedata

from enum import Enum
from string import ascii_letters

from .compat import (
    compat_basestring,
    compat_get_terminal_size,
    compat_kwargs,
    compat_numeric_types,
    compat_os_name,
    compat_pycrypto_AES,
    compat_shlex_quote,
    compat_str,
    compat_tokenize_tokenize,
    compat_urllib_error,
    compat_urllib_request,
    compat_urllib_request_DataHandler,
    windows_enable_vt_mode,
)
from .cookies import load_cookies
from .utils import (
    ExclusivelyLockedError,
    age_restricted,
    args_to_str,
    compiled_regex_type,
    ContentTooShortError,
    date_from_str,
    DateRange,
    DEFAULT_OUTTMPL,
    determine_ext,
    determine_protocol,
    dig_object_type,
    DownloadCancelled,
    DownloadError,
    encode_compat_str,
    encodeArgument,
    encodeFilename,
    EntryNotInPlaylist,
    error_to_compat_str,
    ExistingVideoReached,
    expand_path,
    ExtractorError,
    float_or_none,
    format_bytes,
    format_field,
    formatSeconds,
    GeoRestrictedError,
    get_domain,
    HEADRequest,
    int_or_none,
    iri_to_uri,
    ISO3166Utils,
    join_nonempty,
    LazyList,
    LINK_TEMPLATES,
    locked_file,
    make_dir,
    make_HTTPS_handler,
    MaxDownloadsReached,
    network_exceptions,
    number_of_digits,
    orderedSet,
    OUTTMPL_TYPES,
    PagedList,
    parse_filesize,
    PerRequestProxyHandler,
    platform_name,
    Popen,
    PostProcessingError,
    preferredencoding,
    prepend_extension,
    ReExtractInfo,
    register_socks_protocols,
    RejectedVideoReached,
    remove_terminal_sequences,
    render_table,
    replace_extension,
    SameFileError,
    sanitize_filename,
    sanitize_open,
    sanitize_path,
    sanitize_url,
    sanitized_Request,
    std_headers,
    STR_FORMAT_RE_TMPL,
    STR_FORMAT_TYPES,
    str_or_none,
    strftime_or_none,
    subtitles_filename,
    supports_terminal_sequences,
    timetuple_from_msec,
    to_high_limit_path,
    traverse_obj,
    try_get,
    UnavailableVideoError,
    url_basename,
    variadic,
    version_tuple,
    write_json_file,
    write_string,
    YoutubeDLCookieProcessor,
    YoutubeDLHandler,
    YoutubeDLRedirectHandler,
)
from .cache import Cache
from .minicurses import format_text
from .extractor import (
    gen_extractor_classes,
    get_info_extractor,
    _LAZY_LOADER,
    _PLUGIN_CLASSES as plugin_extractors
)
from .extractor.openload import PhantomJSwrapper
from .downloader import (
    FFmpegFD,
    LDM_EXCEPTIONS,
    get_suitable_downloader,
    shorten_protocol_name
)
from .downloader.rtmp import rtmpdump_version
from .postprocessor import (
    get_postprocessor,
<<<<<<< HEAD
=======
    EmbedThumbnailPP,
    FFmpegFixupDuplicateMoovPP,
>>>>>>> adbc4ec4
    FFmpegFixupDurationPP,
    FFmpegFixupM3u8PP,
    FFmpegFixupM4aPP,
    FFmpegFixupStretchedPP,
    FFmpegFixupTimestampPP,
    FFmpegMergerPP,
    FFmpegPostProcessor,
    MoveFilesAfterDownloadPP,
    _PLUGIN_CLASSES as plugin_postprocessors
)
from .longname import (
    escaped_open,
    escaped_path_exists,
    escaped_path_getsize,
    escaped_path_isfile,
    escaped_sanitize_open,
    escaped_stat,
    escaped_unlink,
    escaped_utime,
    escaped_rename,
    escaped_replace,
    escaped_remove,
    escaped_basename,
    escaped_dirname,
    escaped_isabs,
    ensure_directory,
    split_longname,
)
from .update import detect_variant
from .version import __version__
try:
    from .build_config import git_commit, git_upstream_commit
except ImportError:
    git_commit, git_upstream_commit = None, None

if compat_os_name == 'nt':
    import ctypes


class YoutubeDL(object):
    """YoutubeDL class.

    YoutubeDL objects are the ones responsible of downloading the
    actual video file and writing it to disk if the user has requested
    it, among some other tasks. In most cases there should be one per
    program. As, given a video URL, the downloader doesn't know how to
    extract all the needed information, task that InfoExtractors do, it
    has to pass the URL to one of them.

    For this, YoutubeDL objects have a method that allows
    InfoExtractors to be registered in a given order. When it is passed
    a URL, the YoutubeDL object handles it to the first InfoExtractor it
    finds that reports being able to handle it. The InfoExtractor extracts
    all the information about the video or videos the URL refers to, and
    YoutubeDL process the extracted information, possibly using a File
    Downloader to download the video.

    YoutubeDL objects accept a lot of parameters. In order not to saturate
    the object constructor with arguments, it receives a dictionary of
    options instead. These options are available through the params
    attribute for the InfoExtractors to use. The YoutubeDL also
    registers itself as the downloader in charge for the InfoExtractors
    that are added to it, so this is a "mutual registration".

    Available options:

    username:          Username for authentication purposes.
    password:          Password for authentication purposes.
    videopassword:     Password for accessing a video.
    ap_mso:            Adobe Pass multiple-system operator identifier.
    ap_username:       Multiple-system operator account username.
    ap_password:       Multiple-system operator account password.
    usenetrc:          Use netrc for authentication instead.
    verbose:           Print additional info to stdout.
    quiet:             Do not print messages to stdout.
    no_warnings:       Do not print out anything for warnings.
    forceprint:        A list of templates to force print
    forceurl:          Force printing final URL. (Deprecated)
    forcetitle:        Force printing title. (Deprecated)
    forceid:           Force printing ID. (Deprecated)
    forcethumbnail:    Force printing thumbnail URL. (Deprecated)
    forcedescription:  Force printing description. (Deprecated)
    forcefilename:     Force printing final filename. (Deprecated)
    forceduration:     Force printing duration. (Deprecated)
    forcejson:         Force printing info_dict as JSON.
    dump_single_json:  Force printing the info_dict of the whole playlist
                       (or video) as a single JSON line.
    force_write_download_archive: Force writing download archive regardless
                       of 'skip_download' or 'simulate'.
    simulate:          Do not download the video files. If unset (or None),
                       simulate only if listsubtitles, listformats or list_thumbnails is used
    format:            Video format code. see "FORMAT SELECTION" for more details.
                       You can also pass a function. The function takes 'ctx' as
                       argument and returns the formats to download.
                       See "build_format_selector" for an implementation
    allow_unplayable_formats:   Allow unplayable formats to be extracted and downloaded.
    ignore_no_formats_error: Ignore "No video formats" error. Usefull for
                       extracting metadata even if the video is not actually
                       available for download (experimental)
    format_sort:       A list of fields by which to sort the video formats.
                       See "Sorting Formats" for more details.
    format_sort_force: Force the given format_sort. see "Sorting Formats"
                       for more details.
    allow_multiple_video_streams:   Allow multiple video streams to be merged
                       into a single file
    allow_multiple_audio_streams:   Allow multiple audio streams to be merged
                       into a single file
    check_formats      Whether to test if the formats are downloadable.
                       Can be True (check all), False (check none),
                       'selected' (check selected formats),
                       or None (check only if requested by extractor)
    paths:             Dictionary of output paths. The allowed keys are 'home'
                       'temp' and the keys of OUTTMPL_TYPES (in utils.py)
    outtmpl:           Dictionary of templates for output names. Allowed keys
                       are 'default' and the keys of OUTTMPL_TYPES (in utils.py).
                       For compatibility with youtube-dl, a single string can also be used
    outtmpl_na_placeholder: Placeholder for unavailable meta fields.
    restrictfilenames: Do not allow "&" and spaces in file names
    trim_file_name:    Limit length of filename (extension excluded)
    windowsfilenames:  Force the filenames to be windows compatible
    ignoreerrors:      Do not stop on download/postprocessing errors.
                       Can be 'only_download' to ignore only download errors.
                       Default is 'only_download' for CLI, but False for API
    skip_playlist_after_errors: Number of allowed failures until the rest of
                       the playlist is skipped
    force_generic_extractor: Force downloader to use the generic extractor
    overwrites:        Overwrite all video and metadata files if True,
                       overwrite only non-video files if None
                       and don't overwrite any file if False
                       For compatibility with youtube-dl,
                       "nooverwrites" may also be used instead
    playliststart:     Playlist item to start at.
    playlistend:       Playlist item to end at.
    playlist_items:    Specific indices of playlist to download.
    playlistreverse:   Download playlist items in reverse order.
    playlistrandom:    Download playlist items in random order.
    matchtitle:        Download only matching titles.
    rejecttitle:       Reject downloads for matching titles.
    logger:            Log messages to a logging.Logger instance.
    logtostderr:       Log messages to stderr instead of stdout.
    consoletitle:       Display progress in console window's titlebar.
    writedescription:  Write the video description to a .description file
    writeinfojson:     Write the video description to a .info.json file
    clean_infojson:    Remove private fields from the infojson
    getcomments:       Extract video comments. This will not be written to disk
                       unless writeinfojson is also given
    writeannotations:  Write the video annotations to a .annotations.xml file
    writethumbnail:    Write the thumbnail image to a file
    allow_playlist_files: Whether to write playlists' description, infojson etc
                       also to disk when using the 'write*' options
    write_all_thumbnails:  Write all thumbnail formats to files
    writelink:         Write an internet shortcut file, depending on the
                       current platform (.url/.webloc/.desktop)
    writeurllink:      Write a Windows internet shortcut file (.url)
    writewebloclink:   Write a macOS internet shortcut file (.webloc)
    writedesktoplink:  Write a Linux internet shortcut file (.desktop)
    writesubtitles:    Write the video subtitles to a file
    writeautomaticsub: Write the automatically generated subtitles to a file
    allsubtitles:      Deprecated - Use subtitleslangs = ['all']
                       Downloads all the subtitles of the video
                       (requires writesubtitles or writeautomaticsub)
    listsubtitles:     Lists all available subtitles for the video
    subtitlesformat:   The format code for subtitles
    subtitleslangs:    List of languages of the subtitles to download (can be regex).
                       The list may contain "all" to refer to all the available
                       subtitles. The language can be prefixed with a "-" to
                       exclude it from the requested languages. Eg: ['all', '-live_chat']
    keepvideo:         Keep the video file after post-processing
    daterange:         A DateRange object, download only if the upload_date is in the range.
    skip_download:     Skip the actual download of the video file
    cachedir:          Location of the cache files in the filesystem.
                       False to disable filesystem cache.
    noplaylist:        Download single video instead of a playlist if in doubt.
    age_limit:         An integer representing the user's age in years.
                       Unsuitable videos for the given age are skipped.
    min_views:         An integer representing the minimum view count the video
                       must have in order to not be skipped.
                       Videos without view count information are always
                       downloaded. None for no limit.
    max_views:         An integer representing the maximum view count.
                       Videos that are more popular than that are not
                       downloaded.
                       Videos without view count information are always
                       downloaded. None for no limit.
    download_archive:  File name of a file where all downloads are recorded.
                       Videos already present in the file are not downloaded
                       again.
    break_on_existing: Stop the download process after attempting to download a
                       file that is in the archive.
    break_on_reject:   Stop the download process when encountering a video that
                       has been filtered out.
    break_per_url:     Whether break_on_reject and break_on_existing
                       should act on each input URL as opposed to for the entire queue
    cookiefile:        File name where cookies should be read from and dumped to
    cookiesfrombrowser: A tuple containing the name of the browser and the profile
                       name/path from where cookies are loaded.
                       Eg: ('chrome', ) or ('vivaldi', 'default')
    nocheckcertificate:Do not verify SSL certificates
    prefer_insecure:   Use HTTP instead of HTTPS to retrieve information.
                       At the moment, this is only supported by YouTube.
    proxy:             URL of the proxy server to use
    geo_verification_proxy:  URL of the proxy to use for IP address verification
                       on geo-restricted sites.
    socket_timeout:    Time to wait for unresponsive hosts, in seconds
    bidi_workaround:   Work around buggy terminals without bidirectional text
                       support, using fridibi
    debug_printtraffic:Print out sent and received HTTP traffic
    include_ads:       Download ads as well (deprecated)
    default_search:    Prepend this string if an input url is not valid.
                       'auto' for elaborate guessing
    encoding:          Use this encoding instead of the system-specified.
    extract_flat:      Do not resolve URLs, return the immediate result.
                       Pass in 'in_playlist' to only show this behavior for
                       playlist items.
    wait_for_video:    If given, wait for scheduled streams to become available.
                       The value should be a tuple containing the range
                       (min_secs, max_secs) to wait between retries
    postprocessors:    A list of dictionaries, each with an entry
                       * key:  The name of the postprocessor. See
                               yt_dlp/postprocessor/__init__.py for a list.
                       * when: When to run the postprocessor. Can be one of
                               pre_process|before_dl|post_process|after_move.
                               Assumed to be 'post_process' if not given
    post_hooks:        Deprecated - Register a custom postprocessor instead
                       A list of functions that get called as the final step
                       for each video file, after all postprocessors have been
                       called. The filename will be passed as the only argument.
    progress_hooks:    A list of functions that get called on download
                       progress, with a dictionary with the entries
                       * status: One of "downloading", "error", or "finished".
                                 Check this first and ignore unknown values.
                       * info_dict: The extracted info_dict

                       If status is one of "downloading", or "finished", the
                       following properties may also be present:
                       * filename: The final filename (always present)
                       * tmpfilename: The filename we're currently writing to
                       * downloaded_bytes: Bytes on disk
                       * total_bytes: Size of the whole file, None if unknown
                       * total_bytes_estimate: Guess of the eventual file size,
                                               None if unavailable.
                       * elapsed: The number of seconds since download started.
                       * eta: The estimated time in seconds, None if unknown
                       * speed: The download speed in bytes/second, None if
                                unknown
                       * fragment_index: The counter of the currently
                                         downloaded video fragment.
                       * fragment_count: The number of fragments (= individual
                                         files that will be merged)

                       Progress hooks are guaranteed to be called at least once
                       (with status "finished") if the download is successful.
    postprocessor_hooks:  A list of functions that get called on postprocessing
                       progress, with a dictionary with the entries
                       * status: One of "started", "processing", or "finished".
                                 Check this first and ignore unknown values.
                       * postprocessor: Name of the postprocessor
                       * info_dict: The extracted info_dict

                       Progress hooks are guaranteed to be called at least twice
                       (with status "started" and "finished") if the processing is successful.
    merge_output_format: Extension to use when merging formats.
    final_ext:         Expected final extension; used to detect when the file was
                       already downloaded and converted
    fixup:             Automatically correct known faults of the file.
                       One of:
                       - "never": do nothing
                       - "warn": only emit a warning
                       - "detect_or_warn": check whether we can do anything
                                           about it, warn otherwise (default)
    source_address:    Client-side IP address to bind to.
    call_home:         Boolean, true iff we are allowed to contact the
                       yt-dlp servers for debugging. (BROKEN)
    sleep_interval_requests: Number of seconds to sleep between requests
                       during extraction
    sleep_interval:    Number of seconds to sleep before each download when
                       used alone or a lower bound of a range for randomized
                       sleep before each download (minimum possible number
                       of seconds to sleep) when used along with
                       max_sleep_interval.
    max_sleep_interval:Upper bound of a range for randomized sleep before each
                       download (maximum possible number of seconds to sleep).
                       Must only be used along with sleep_interval.
                       Actual sleep time will be a random float from range
                       [sleep_interval; max_sleep_interval].
    sleep_before_extract: Number of seconds to sleep before each extraction when
                          used alone or a lower bound of a range for randomized
                          sleep before each extraction (minimum possible number
                          of seconds to sleep) when used along with
                          max_sleep_before_extract.
    max_sleep_before_extract: Upper bound of a range for randomized sleep before each
                              extraction (maximum possible number of seconds to sleep).
                              Must only be used along with sleep_before_extract.
                              Actual sleep time will be a random float from range
                              [sleep_before_extract; max_sleep_before_extract].
    sleep_interval_subtitles: Number of seconds to sleep before each subtitle download
    listformats:       Print an overview of available video formats and exit.
    list_thumbnails:   Print a table of all thumbnails and exit.
    match_filter:      A function that gets called with the info_dict of
                       every video.
                       If it returns a message, the video is ignored.
                       If it returns None, the video is downloaded.
                       match_filter_func in utils.py is one example for this.
    no_color:          Do not emit color codes in output.
    geo_bypass:        Bypass geographic restriction via faking X-Forwarded-For
                       HTTP header
    geo_bypass_country:
                       Two-letter ISO 3166-2 country code that will be used for
                       explicit geographic restriction bypassing via faking
                       X-Forwarded-For HTTP header
    geo_bypass_ip_block:
                       IP range in CIDR notation that will be used similarly to
                       geo_bypass_country
    escape_long_names: If True, it splits filename into 255-byte chunks in current locale,
                       to avoid "File name too long" error. Most user don't need this.
    live_download_mkv: If True, live will be recorded in MKV format instead of MP4.
    printjsontypes:    DO NOT USE THIS. If True, it shows type of each elements in info_dict.
    check_peertube_instance: If True, generic extractor tests if it's PeerTube instance for
                             requested domain.
    check_mastodon_instance: Same as above, but for Mastodon.
    extractor_retries: Number of retries for known extractor errors. Defaults to 3. Can be "infinite".
    test_filename:     Use this to filter video file using external executable or regex
                        (compiled regex or string starting with "re:").
                       For external executable, return code 0 lets YTDL to start downloading.
                       For regex, download will begin if re.search matches.
    lock_exclusive:    When True, downloading will be locked exclusively to
                       this process by creating .lock file.
                       It'll be removed after download.

    The following options determine which downloader is picked:
    external_downloader: A dictionary of protocol keys and the executable of the
                       external downloader to use for it. The allowed protocols
                       are default|http|ftp|m3u8|dash|rtsp|rtmp|mms.
                       Set the value to 'native' to use the native downloader
    hls_prefer_native: Deprecated - Use external_downloader = {'m3u8': 'native'}
                       or {'m3u8': 'ffmpeg'} instead.
                       Use the native HLS downloader instead of ffmpeg/avconv
                       if True, otherwise use ffmpeg/avconv if False, otherwise
                       use downloader suggested by extractor if None.
    compat_opts:       Compatibility options. See "Differences in default behavior".
                       The following options do not work when used through the API:
                       filename, abort-on-error, multistreams, no-live-chat, format-sort
                       no-clean-infojson, no-playlist-metafiles, no-keep-subs, no-attach-info-json.
                       Refer __init__.py for their implementation
    progress_template: Dictionary of templates for progress outputs.
                       Allowed keys are 'download', 'postprocess',
                       'download-title' (console title) and 'postprocess-title'.
                       The template is mapped on a dictionary with keys 'progress' and 'info'

    The following parameters are not used by YoutubeDL itself, they are used by
    the downloader (see yt_dlp/downloader/common.py):
    nopart, updatetime, buffersize, ratelimit, throttledratelimit, min_filesize,
    max_filesize, test, noresizebuffer, retries, fragment_retries, continuedl,
    noprogress, xattr_set_filesize, hls_use_mpegts, http_chunk_size,
    external_downloader_args, concurrent_fragment_downloads.

    The following options are used by the post processors:
    prefer_ffmpeg:     If False, use avconv instead of ffmpeg if both are available,
                       otherwise prefer ffmpeg. (avconv support is deprecated)
    ffmpeg_location:   Location of the ffmpeg/avconv binary; either the path
                       to the binary or its containing directory.
    postprocessor_args: A dictionary of postprocessor/executable keys (in lower case)
                       and a list of additional command-line arguments for the
                       postprocessor/executable. The dict can also have "PP+EXE" keys
                       which are used when the given exe is used by the given PP.
                       Use 'default' as the name for arguments to passed to all PP
                       For compatibility with youtube-dl, a single list of args
                       can also be used

    The following options are used by the extractors:
    extractor_retries: Number of times to retry for known errors
    dynamic_mpd:       Whether to process dynamic DASH manifests (default: True)
    hls_split_discontinuity: Split HLS playlists to different formats at
                       discontinuities such as ad breaks (default: False)
    extractor_args:    A dictionary of arguments to be passed to the extractors.
                       See "EXTRACTOR ARGUMENTS" for details.
                       Eg: {'youtube': {'skip': ['dash', 'hls']}}
    youtube_include_dash_manifest: Deprecated - Use extractor_args instead.
                       If True (default), DASH manifests and related
                       data will be downloaded and processed by extractor.
                       You can reduce network I/O by disabling it if you don't
                       care about DASH. (only for youtube)
    youtube_include_hls_manifest: Deprecated - Use extractor_args instead.
                       If True (default), HLS manifests and related
                       data will be downloaded and processed by extractor.
                       You can reduce network I/O by disabling it if you don't
                       care about HLS. (only for youtube)
    """

    _NUMERIC_FIELDS = set((
        'width', 'height', 'tbr', 'abr', 'asr', 'vbr', 'fps', 'filesize', 'filesize_approx',
        'timestamp', 'release_timestamp',
        'duration', 'view_count', 'like_count', 'dislike_count', 'repost_count',
        'average_rating', 'comment_count', 'age_limit',
        'start_time', 'end_time',
        'chapter_number', 'season_number', 'episode_number',
        'track_number', 'disc_number', 'release_year',
    ))

    _format_selection_exts = {
        'audio': {'m4a', 'mp3', 'ogg', 'aac'},
        'video': {'mp4', 'flv', 'webm', '3gp'},
        'storyboards': {'mhtml'},
    }

    params = None
    _ies = {}
    _pps = {'pre_process': [], 'before_dl': [], 'after_move': [], 'post_process': []}
    _printed_messages = set()
    _first_webpage_request = True
    _download_retcode = None
    _num_downloads = None
    _playlist_level = 0
    _playlist_urls = set()
    _screen_file = None

    def __init__(self, params=None, auto_init=True):
        """Create a FileDownloader object with the given options.
        @param auto_init    Whether to load the default extractors and print header (if verbose).
                            Set to 'no_verbose_header' to not print the header
        """
        if params is None:
            params = {}
        self._ies = {}
        self._ies_instances = {}
        self._pps = {'pre_process': [], 'before_dl': [], 'after_move': [], 'post_process': []}
        self._printed_messages = set()
        self._first_webpage_request = True
        self._post_hooks = []
        self._progress_hooks = []
        self._postprocessor_hooks = []
        self._opened_streams = []
        self._download_retcode = 0
        self._num_downloads = 0
        self._screen_file = [sys.stdout, sys.stderr][params.get('logtostderr', False)]
        self._err_file = sys.stderr
        self.params = params
        self.cache = Cache(self)

        windows_enable_vt_mode()
        self._allow_colors = {
            'screen': not self.params.get('no_color') and supports_terminal_sequences(self._screen_file),
            'err': not self.params.get('no_color') and supports_terminal_sequences(self._err_file),
        }

        if sys.version_info < (3, 6):
            self.report_warning(
                'Python version %d.%d is not supported! Please update to Python 3.6 or above' % sys.version_info[:2])

        if self.params.get('allow_unplayable_formats'):
            self.report_warning(
                f'You have asked for {self._format_err("UNPLAYABLE", self.Styles.EMPHASIS)} formats to be listed/downloaded. '
                'This is a developer option intended for debugging. \n'
                '         If you experience any issues while using this option, '
                f'{self._format_err("DO NOT", self.Styles.ERROR)} open a bug report')

        def check_deprecated(param, option, suggestion):
            if self.params.get(param) is not None:
                self.report_warning('%s is deprecated. Use %s instead' % (option, suggestion))
                return True
            return False

        if check_deprecated('cn_verification_proxy', '--cn-verification-proxy', '--geo-verification-proxy'):
            if self.params.get('geo_verification_proxy') is None:
                self.params['geo_verification_proxy'] = self.params['cn_verification_proxy']

        check_deprecated('autonumber', '--auto-number', '-o "%(autonumber)s-%(title)s.%(ext)s"')
        check_deprecated('usetitle', '--title', '-o "%(title)s-%(id)s.%(ext)s"')
        check_deprecated('useid', '--id', '-o "%(id)s.%(ext)s"')

        for msg in self.params.get('_warnings', []):
            self.report_warning(msg)
        for msg in self.params.get('_deprecation_warnings', []):
            self.deprecation_warning(msg)

        if 'list-formats' in self.params.get('compat_opts', []):
            self.params['listformats_table'] = False

        if 'overwrites' not in self.params and self.params.get('nooverwrites') is not None:
            # nooverwrites was unnecessarily changed to overwrites
            # in 0c3d0f51778b153f65c21906031c2e091fcfb641
            # This ensures compatibility with both keys
            self.params['overwrites'] = not self.params['nooverwrites']
        elif self.params.get('overwrites') is None:
            self.params.pop('overwrites', None)
        else:
            self.params['nooverwrites'] = not self.params['overwrites']

        if params.get('bidi_workaround', False):
            try:
                import pty
                master, slave = pty.openpty()
                width = compat_get_terminal_size().columns
                if width is None:
                    width_args = []
                else:
                    width_args = ['-w', str(width)]
                sp_kwargs = dict(
                    stdin=subprocess.PIPE,
                    stdout=slave,
                    stderr=self._err_file)
                try:
                    self._output_process = Popen(['bidiv'] + width_args, **sp_kwargs)
                except OSError:
                    self._output_process = Popen(['fribidi', '-c', 'UTF-8'] + width_args, **sp_kwargs)
                self._output_channel = os.fdopen(master, 'rb')
            except OSError as ose:
                if ose.errno == errno.ENOENT:
                    self.report_warning(
                        'Could not find fribidi executable, ignoring --bidi-workaround. '
                        'Make sure that  fribidi  is an executable file in one of the directories in your $PATH.')
                else:
                    raise

        if (sys.platform != 'win32'
                and sys.getfilesystemencoding() in ['ascii', 'ANSI_X3.4-1968']
                and not params.get('restrictfilenames', False)):
            # Unicode filesystem API will throw errors (#1474, #13027)
            self.report_warning(
                'Assuming --restrict-filenames since file system encoding '
                'cannot encode all characters. '
                'Set the LC_ALL environment variable to fix this.')
            self.params['restrictfilenames'] = True

        self.outtmpl_dict = self.parse_outtmpl()

        # Creating format selector here allows us to catch syntax errors before the extraction
        self.format_selector = (
            None if self.params.get('format') is None
            else self.params['format'] if callable(self.params['format'])
            else self.build_format_selector(self.params['format']))

        self._setup_opener()

        if auto_init:
            if auto_init != 'no_verbose_header':
                self.print_debug_header()
            self.add_default_info_extractors()

        hooks = {
            'post_hooks': self.add_post_hook,
            'progress_hooks': self.add_progress_hook,
            'postprocessor_hooks': self.add_postprocessor_hook,
        }
        for opt, fn in hooks.items():
            for ph in self.params.get(opt, []):
                fn(ph)

        for pp_def_raw in self.params.get('postprocessors', []):
            pp_def = dict(pp_def_raw)
            when = pp_def.pop('when', 'post_process')
            self.add_post_processor(
                get_postprocessor(pp_def.pop('key'))(self, **compat_kwargs(pp_def)),
                when=when)

        register_socks_protocols()

        def preload_download_archive(fn):
            """Preload the archive, if any is specified"""
            if fn is None:
                return False
            self.write_debug(f'Loading archive file {fn!r}')
            try:
                with locked_file(fn, 'r', encoding='utf-8') as archive_file:
                    for line in archive_file:
                        self.archive.add(line.strip())
            except IOError as ioe:
                if ioe.errno != errno.ENOENT:
                    raise
                return False
            return True

        self.archive = set()
        preload_download_archive(self.params.get('download_archive'))

    def warn_if_short_id(self, argv):
        # short YouTube ID starting with dash?
        idxs = [
            i for i, a in enumerate(argv)
            if re.match(r'^-[0-9A-Za-z_-]{10}$', a)]
        if idxs:
            correct_argv = (
                ['yt-dlp']
                + [a for i, a in enumerate(argv) if i not in idxs]
                + ['--'] + [argv[i] for i in idxs]
            )
            self.report_warning(
                'Long argument string detected. '
                'Use -- to separate parameters and URLs, like this:\n%s' %
                args_to_str(correct_argv))

    def add_info_extractor(self, ie):
        """Add an InfoExtractor object to the end of the list."""
        ie_key = ie.ie_key()
        self._ies[ie_key] = ie
        if not isinstance(ie, type):
            self._ies_instances[ie_key] = ie
            ie.set_downloader(self)

    def _get_info_extractor_class(self, ie_key):
        ie = self._ies.get(ie_key)
        if ie is None:
            ie = get_info_extractor(ie_key)
            self.add_info_extractor(ie)
        return ie

    def get_info_extractor(self, ie_key):
        """
        Get an instance of an IE with name ie_key, it will try to get one from
        the _ies list, if there's no instance it will create a new one and add
        it to the extractor list.
        """
        ie = self._ies_instances.get(ie_key)
        if ie is None:
            ie = get_info_extractor(ie_key)()
            self.add_info_extractor(ie)
        return ie

    def add_default_info_extractors(self):
        """
        Add the InfoExtractors returned by gen_extractors to the end of the list
        """
        for ie in gen_extractor_classes():
            self.add_info_extractor(ie)

    def add_post_processor(self, pp, when='post_process'):
        """Add a PostProcessor object to the end of the chain."""
        self._pps[when].append(pp)
        pp.set_downloader(self)

    def add_post_hook(self, ph):
        """Add the post hook"""
        self._post_hooks.append(ph)

    def add_progress_hook(self, ph):
        """Add the download progress hook"""
        self._progress_hooks.append(ph)

    def add_postprocessor_hook(self, ph):
        """Add the postprocessing progress hook"""
        self._postprocessor_hooks.append(ph)
        for pps in self._pps.values():
            for pp in pps:
                pp.add_progress_hook(ph)

    def _bidi_workaround(self, message):
        if not hasattr(self, '_output_channel'):
            return message

        assert hasattr(self, '_output_process')
        assert isinstance(message, compat_str)
        line_count = message.count('\n') + 1
        self._output_process.stdin.write((message + '\n').encode('utf-8'))
        self._output_process.stdin.flush()
        res = ''.join(self._output_channel.readline().decode('utf-8')
                      for _ in range(line_count))
        return res[:-len('\n')]

    def _write_string(self, message, out=None, only_once=False):
        if only_once:
            if message in self._printed_messages:
                return
            self._printed_messages.add(message)
        write_string(message, out=out, encoding=self.params.get('encoding'))

    def to_stdout(self, message, skip_eol=False, quiet=False):
        """Print message to stdout"""
        if self.params.get('logger'):
            self.params['logger'].debug(message)
        elif not quiet or self.params.get('verbose'):
            self._write_string(
                '%s%s' % (self._bidi_workaround(message), ('' if skip_eol else '\n')),
                self._err_file if quiet else self._screen_file)

    def to_stderr(self, message, only_once=False):
        """Print message to stderr"""
        assert isinstance(message, compat_str)
        if self.params.get('logger'):
            self.params['logger'].error(message)
        else:
            self._write_string('%s\n' % self._bidi_workaround(message), self._err_file, only_once=only_once)

    def to_console_title(self, message):
        if not self.params.get('consoletitle', False):
            return
        message = remove_terminal_sequences(message)
        if compat_os_name == 'nt':
            if ctypes.windll.kernel32.GetConsoleWindow():
                # c_wchar_p() might not be necessary if `message` is
                # already of type unicode()
                ctypes.windll.kernel32.SetConsoleTitleW(ctypes.c_wchar_p(message))
        elif 'TERM' in os.environ:
            self._write_string('\033]0;%s\007' % message, self._screen_file)

    def save_console_title(self):
        if not self.params.get('consoletitle', False):
            return
        if self.params.get('simulate'):
            return
        if compat_os_name != 'nt' and 'TERM' in os.environ:
            # Save the title on stack
            self._write_string('\033[22;0t', self._screen_file)

    def restore_console_title(self):
        if not self.params.get('consoletitle', False):
            return
        if self.params.get('simulate'):
            return
        if compat_os_name != 'nt' and 'TERM' in os.environ:
            # Restore the title from stack
            self._write_string('\033[23;0t', self._screen_file)

    def __enter__(self):
        self.save_console_title()
        return self

    def __exit__(self, *args):
        self.restore_console_title()

        if self.params.get('cookiefile') is not None:
            try:
                self.cookiejar.save(ignore_discard=True, ignore_expires=True)
            except BaseException as ex:
                self.report_warning('Failed to save cookies: %s' % ex)

    def trouble(self, message=None, tb=None):
        """Determine action to take when a download problem appears.

        Depending on if the downloader has been configured to ignore
        download errors or not, this method may throw an exception or
        not when errors are found, after printing the message.

        tb, if given, is additional traceback information.
        """
        if message is not None:
            self.to_stderr(message)
        if self.params.get('verbose'):
            if tb is None:
                if sys.exc_info()[0]:  # if .trouble has been called from an except block
                    tb = ''
                    if hasattr(sys.exc_info()[1], 'exc_info') and sys.exc_info()[1].exc_info[0]:
                        tb += ''.join(traceback.format_exception(*sys.exc_info()[1].exc_info))
                    tb += encode_compat_str(traceback.format_exc())
                else:
                    tb_data = traceback.format_list(traceback.extract_stack())
                    tb = ''.join(tb_data)
            if tb:
                self.to_stderr(tb)
        if not self.params.get('ignoreerrors'):
            if sys.exc_info()[0] and hasattr(sys.exc_info()[1], 'exc_info') and sys.exc_info()[1].exc_info[0]:
                exc_info = sys.exc_info()[1].exc_info
            else:
                exc_info = sys.exc_info()
            raise DownloadError(message, exc_info)
        self._download_retcode = 1

    def to_screen(self, message, skip_eol=False):
        """Print message to stdout if not in quiet mode"""
        self.to_stdout(
            message, skip_eol, quiet=self.params.get('quiet', False))

    class Styles(Enum):
        HEADERS = 'yellow'
        EMPHASIS = 'light blue'
        ID = 'green'
        DELIM = 'blue'
        ERROR = 'red'
        WARNING = 'yellow'
        SUPPRESS = 'light black'

    def _format_text(self, handle, allow_colors, text, f, fallback=None, *, test_encoding=False):
        if test_encoding:
            original_text = text
            encoding = self.params.get('encoding') or getattr(handle, 'encoding', 'ascii')
            text = text.encode(encoding, 'ignore').decode(encoding)
            if fallback is not None and text != original_text:
                text = fallback
        if isinstance(f, self.Styles):
            f = f.value
        return format_text(text, f) if allow_colors else text if fallback is None else fallback

    def _format_screen(self, *args, **kwargs):
        return self._format_text(
            self._screen_file, self._allow_colors['screen'], *args, **kwargs)

    def _format_err(self, *args, **kwargs):
        return self._format_text(
            self._err_file, self._allow_colors['err'], *args, **kwargs)

    def report_warning(self, message, only_once=False):
        '''
        Print the message to stderr, it will be prefixed with 'WARNING:'
        If stderr is a tty file the 'WARNING:' will be colored
        '''
        if self.params.get('logger') is not None:
            self.params['logger'].warning(message)
        else:
            if self.params.get('no_warnings'):
                return
            self.to_stderr(f'{self._format_err("WARNING:", self.Styles.WARNING)} {message}', only_once)

    def deprecation_warning(self, message):
        if self.params.get('logger') is not None:
            self.params['logger'].warning('DeprecationWarning: {message}')
        else:
            self.to_stderr(f'{self._format_err("DeprecationWarning:", self.Styles.ERROR)} {message}', True)

    def report_error(self, message, tb=None):
        '''
        Do the same as trouble, but prefixes the message with 'ERROR:', colored
        in red if stderr is a tty file.
        '''
        self.trouble(f'{self._format_err("ERROR:", self.Styles.ERROR)} {message}', tb)

    def write_debug(self, message, only_once=False):
        '''Log debug message or Print message to stderr'''
        if not self.params.get('verbose', False):
            return
        message = '[debug] %s' % message
        if self.params.get('logger'):
            self.params['logger'].debug(message)
        else:
            self.to_stderr(message, only_once)

    def report_file_already_downloaded(self, file_name):
        """Report file has already been fully downloaded."""
        try:
            self.to_screen('[download] %s has already been downloaded' % file_name)
        except UnicodeEncodeError:
            self.to_screen('[download] The file has already been downloaded')

    def report_file_delete(self, file_name):
        """Report that existing file will be deleted."""
        try:
            self.to_screen('Deleting existing file %s' % file_name)
        except UnicodeEncodeError:
            self.to_screen('Deleting existing file')

    def raise_no_formats(self, info, forced=False):
        has_drm = info.get('__has_drm')
        msg = 'This video is DRM protected' if has_drm else 'No video formats found!'
        expected = self.params.get('ignore_no_formats_error')
        if forced or not expected:
            raise ExtractorError(msg, video_id=info['id'], ie=info['extractor'],
                                 expected=has_drm or expected)
        else:
            self.report_warning(msg)

    def parse_outtmpl(self):
        outtmpl_dict = self.params.get('outtmpl', {})
        if not isinstance(outtmpl_dict, dict):
            outtmpl_dict = {'default': outtmpl_dict}
        # Remove spaces in the default template
        if self.params.get('restrictfilenames'):
            sanitize = lambda x: x.replace(' - ', ' ').replace(' ', '-')
        else:
            sanitize = lambda x: x
        outtmpl_dict.update({
            k: sanitize(v) for k, v in DEFAULT_OUTTMPL.items()
            if outtmpl_dict.get(k) is None})
        for key, val in outtmpl_dict.items():
            if isinstance(val, bytes):
                self.report_warning(
                    'Parameter outtmpl is bytes, but should be a unicode string. '
                    'Put  from __future__ import unicode_literals  at the top of your code file or consider switching to Python 3.x.')
        return outtmpl_dict

    def get_output_path(self, dir_type='', filename=None):
        paths = self.params.get('paths', {})
        assert isinstance(paths, dict)
        path = os.path.join(
            expand_path(paths.get('home', '').strip()),
            expand_path(paths.get(dir_type, '').strip()) if dir_type else '',
            filename or '')

        # Temporary fix for #4787
        # 'Treat' all problem characters by passing filename through preferredencoding
        # to workaround encoding issues with subprocess on python2 @ Windows
        if sys.version_info < (3, 0) and sys.platform == 'win32':
            path = encodeFilename(path, True).decode(preferredencoding())
        return sanitize_path(path, force=self.params.get('windowsfilenames'))

    @staticmethod
    def _outtmpl_expandpath(outtmpl):
        # expand_path translates '%%' into '%' and '$$' into '$'
        # correspondingly that is not what we want since we need to keep
        # '%%' intact for template dict substitution step. Working around
        # with boundary-alike separator hack.
        sep = ''.join([random.choice(ascii_letters) for _ in range(32)])
        outtmpl = outtmpl.replace('%%', '%{0}%'.format(sep)).replace('$$', '${0}$'.format(sep))

        # outtmpl should be expand_path'ed before template dict substitution
        # because meta fields may contain env variables we don't want to
        # be expanded. For example, for outtmpl "%(title)s.%(ext)s" and
        # title "Hello $PATH", we don't want `$PATH` to be expanded.
        return expand_path(outtmpl).replace(sep, '')

    @staticmethod
    def escape_outtmpl(outtmpl):
        ''' Escape any remaining strings like %s, %abc% etc. '''
        return re.sub(
            STR_FORMAT_RE_TMPL.format('', '(?![%(\0])'),
            lambda mobj: ('' if mobj.group('has_key') else '%') + mobj.group(0),
            outtmpl)

    @classmethod
    def validate_outtmpl(cls, outtmpl):
        ''' @return None or Exception object '''
        outtmpl = re.sub(
            STR_FORMAT_RE_TMPL.format('[^)]*', '[ljqBU]'),
            lambda mobj: f'{mobj.group(0)[:-1]}s',
            cls._outtmpl_expandpath(outtmpl))
        try:
            cls.escape_outtmpl(outtmpl) % collections.defaultdict(int)
            return None
        except ValueError as err:
            return err

    @staticmethod
    def _copy_infodict(info_dict):
        info_dict = dict(info_dict)
        for key in ('__original_infodict', '__postprocessors'):
            info_dict.pop(key, None)
        return info_dict

    def prepare_outtmpl(self, outtmpl, info_dict, sanitize=None):
        """ Make the outtmpl and info_dict suitable for substitution: ydl.escape_outtmpl(outtmpl) % info_dict """
        info_dict.setdefault('epoch', int(time.time()))  # keep epoch consistent once set

        info_dict = self._copy_infodict(info_dict)
        info_dict['duration_string'] = (  # %(duration>%H-%M-%S)s is wrong if duration > 24hrs
            formatSeconds(info_dict['duration'], '-' if sanitize else ':')
            if info_dict.get('duration', None) is not None
            else None)
        info_dict['autonumber'] = self.params.get('autonumber_start', 1) - 1 + self._num_downloads
        if info_dict.get('resolution') is None:
            info_dict['resolution'] = self.format_resolution(info_dict, default=None)
        info_dict['thumbnail_filepaths'] = list(filter(None, traverse_obj(info_dict, ('thumbnails', ..., 'filepath'), default=[])))

        # For fields playlist_index, playlist_autonumber and autonumber convert all occurrences
        # of %(field)s to %(field)0Nd for backward compatibility
        field_size_compat_map = {
            'playlist_index': number_of_digits(info_dict.get('_last_playlist_index') or 0),
            'playlist_autonumber': number_of_digits(info_dict.get('n_entries') or 0),
            'autonumber': self.params.get('autonumber_size') or 5,
        }

        TMPL_DICT = {}
        EXTERNAL_FORMAT_RE = re.compile(STR_FORMAT_RE_TMPL.format('[^)]*', f'[{STR_FORMAT_TYPES}ljqBU]'))
        MATH_FUNCTIONS = {
            '+': float.__add__,
            '-': float.__sub__,
        }
        # Field is of the form key1.key2...
        # where keys (except first) can be string, int or slice
        FIELD_RE = r'\w*(?:\.(?:\w+|{num}|{num}?(?::{num}?){{1,2}}))*'.format(num=r'(?:-?\d+)')
        MATH_FIELD_RE = r'''{field}|{num}'''.format(field=FIELD_RE, num=r'-?\d+(?:.\d+)?')
        MATH_OPERATORS_RE = r'(?:%s)' % '|'.join(map(re.escape, MATH_FUNCTIONS.keys()))
        INTERNAL_FORMAT_RE = re.compile(r'''(?x)
            (?P<negate>-)?
            (?P<fields>{field})
            (?P<maths>(?:{math_op}{math_field})*)
            (?:>(?P<strf_format>.+?))?
            (?P<alternate>(?<!\\),[^|&)]+)?
            (?:&(?P<replacement>.*?))?
            (?:\|(?P<default>.*?))?
            $'''.format(field=FIELD_RE, math_op=MATH_OPERATORS_RE, math_field=MATH_FIELD_RE))

        def _traverse_infodict(k):
            k = k.split('.')
            if k[0] == '':
                k.pop(0)
            return traverse_obj(info_dict, k, is_user_input=True, traverse_string=True)

        def get_value(mdict):
            # Object traversal
            value = _traverse_infodict(mdict['fields'])
            # Negative
            if mdict['negate']:
                value = float_or_none(value)
                if value is not None:
                    value *= -1
            # Do maths
            offset_key = mdict['maths']
            if offset_key:
                value = float_or_none(value)
                operator = None
                while offset_key:
                    item = re.match(
                        MATH_FIELD_RE if operator else MATH_OPERATORS_RE,
                        offset_key).group(0)
                    offset_key = offset_key[len(item):]
                    if operator is None:
                        operator = MATH_FUNCTIONS[item]
                        continue
                    item, multiplier = (item[1:], -1) if item[0] == '-' else (item, 1)
                    offset = float_or_none(item)
                    if offset is None:
                        offset = float_or_none(_traverse_infodict(item))
                    try:
                        value = operator(value, multiplier * offset)
                    except (TypeError, ZeroDivisionError):
                        return None
                    operator = None
            # Datetime formatting
            if mdict['strf_format']:
                value = strftime_or_none(value, mdict['strf_format'].replace('\\,', ','))

            return value

        na = self.params.get('outtmpl_na_placeholder', 'NA')

        def _dumpjson_default(obj):
            if isinstance(obj, (set, LazyList)):
                return list(obj)
            return repr(obj)

        def create_key(outer_mobj):
            if not outer_mobj.group('has_key'):
                return outer_mobj.group(0)
            key = outer_mobj.group('key')
            mobj = re.match(INTERNAL_FORMAT_RE, key)
            initial_field = mobj.group('fields').split('.')[-1] if mobj else ''
            value, replacement, default = None, None, na
            while mobj:
                mobj = mobj.groupdict()
                default = mobj['default'] if mobj['default'] is not None else default
                value = get_value(mobj)
                replacement = mobj['replacement']
                if value is None and mobj['alternate']:
                    mobj = re.match(INTERNAL_FORMAT_RE, mobj['alternate'][1:])
                else:
                    break

            fmt = outer_mobj.group('format')
            if fmt == 's' and value is not None and key in field_size_compat_map.keys():
                fmt = '0{:d}d'.format(field_size_compat_map[key])

            value = default if value is None else value if replacement is None else replacement

            flags = outer_mobj.group('conversion') or ''
            str_fmt = f'{fmt[:-1]}s'
            if fmt[-1] == 'l':  # list
                delim = '\n' if '#' in flags else ', '
                value, fmt = delim.join(variadic(value)), str_fmt
            elif fmt[-1] == 'j':  # json
                value, fmt = json.dumps(value, default=_dumpjson_default, indent=4 if '#' in flags else None), str_fmt
            elif fmt[-1] == 'q':  # quoted
                value, fmt = ' '.join(map(compat_shlex_quote, map(str, variadic(value)))), str_fmt
            elif fmt[-1] == 'B':  # bytes
                value = f'%{str_fmt}'.encode('utf-8') % str(value).encode('utf-8')
                value, fmt = value.decode('utf-8', 'ignore'), 's'
            elif fmt[-1] == 'U':  # unicode normalized
                value, fmt = unicodedata.normalize(
                    # "+" = compatibility equivalence, "#" = NFD
                    'NF%s%s' % ('K' if '+' in flags else '', 'D' if '#' in flags else 'C'),
                    value), str_fmt
            elif fmt[-1] == 'c':
                if value:
                    value = str(value)[0]
                else:
                    fmt = str_fmt
            elif fmt[-1] not in 'rs':  # numeric
                value = float_or_none(value)
                if value is None:
                    value, fmt = default, 's'

            if sanitize:
                if fmt[-1] == 'r':
                    # If value is an object, sanitize might convert it to a string
                    # So we convert it to repr first
                    value, fmt = repr(value), str_fmt
                if fmt[-1] in 'csr':
                    value = sanitize(initial_field, value)

            key = '%s\0%s' % (key.replace('%', '%\0'), outer_mobj.group('format'))
            TMPL_DICT[key] = value
            return '{prefix}%({key}){fmt}'.format(key=key, fmt=fmt, prefix=outer_mobj.group('prefix'))

        return EXTERNAL_FORMAT_RE.sub(create_key, outtmpl), TMPL_DICT

    def evaluate_outtmpl(self, outtmpl, info_dict, *args, **kwargs):
        outtmpl, info_dict = self.prepare_outtmpl(outtmpl, info_dict, *args, **kwargs)
        return self.escape_outtmpl(outtmpl) % info_dict

    def _prepare_filename(self, info_dict, tmpl_type='default'):
        try:
            sanitize = lambda k, v: sanitize_filename(
                compat_str(v),
                restricted=self.params.get('restrictfilenames'),
                is_id=(k == 'id' or k.endswith('_id')))
            outtmpl = self._outtmpl_expandpath(self.outtmpl_dict.get(tmpl_type, self.outtmpl_dict['default']))
            filename = self.evaluate_outtmpl(outtmpl, info_dict, sanitize)

            force_ext = OUTTMPL_TYPES.get(tmpl_type)
            if filename and force_ext is not None:
                filename = replace_extension(filename, force_ext, info_dict.get('ext'))

            # https://github.com/blackjack4494/youtube-dlc/issues/85
            trim_file_name = self.params.get('trim_file_name', False)
            if trim_file_name:
                no_ext, *ext = filename.rsplit('.', 2)
                filename = join_nonempty(no_ext[:trim_file_name], *ext, delim='.')

            return filename
        except ValueError as err:
            self.report_error('Error in output template: ' + str(err) + ' (encoding: ' + repr(preferredencoding()) + ')')
            return None

    def prepare_filename(self, info_dict, dir_type='', warn=False):
        """Generate the output filename."""

        filename = self._prepare_filename(info_dict, dir_type or 'default')
        if not filename and dir_type not in ('', 'temp'):
            return ''

        if warn:
            if not self.params.get('paths'):
                pass
            elif filename == '-':
                self.report_warning('--paths is ignored when an outputting to stdout', only_once=True)
            elif self.isabs(filename):
                self.report_warning('--paths is ignored since an absolute path is given in output template', only_once=True)
        if filename == '-' or not filename:
            return filename

        return self.get_output_path(dir_type, filename)

    def _match_entry(self, info_dict, incomplete=False, silent=False):
        """ Returns None if the file should be downloaded """

        video_title = info_dict.get('title', info_dict.get('id', 'video'))

        def check_filter():
            if 'title' in info_dict:
                # This can happen when we're just evaluating the playlist
                title = info_dict['title']
                matchtitle = self.params.get('matchtitle', False)
                if matchtitle:
                    if not re.search(matchtitle, title, re.IGNORECASE):
                        return '"' + title + '" title did not match pattern "' + matchtitle + '"'
                rejecttitle = self.params.get('rejecttitle', False)
                if rejecttitle:
                    if re.search(rejecttitle, title, re.IGNORECASE):
                        return '"' + title + '" title matched reject pattern "' + rejecttitle + '"'
            date = info_dict.get('upload_date')
            if date is not None:
                dateRange = self.params.get('daterange', DateRange())
                if date not in dateRange:
                    return '%s upload date is not in range %s' % (date_from_str(date).isoformat(), dateRange)
            view_count = info_dict.get('view_count')
            if view_count is not None:
                min_views = self.params.get('min_views')
                if min_views is not None and view_count < min_views:
                    return 'Skipping %s, because it has not reached minimum view count (%d/%d)' % (video_title, view_count, min_views)
                max_views = self.params.get('max_views')
                if max_views is not None and view_count > max_views:
                    return 'Skipping %s, because it has exceeded the maximum view count (%d/%d)' % (video_title, view_count, max_views)
            if age_restricted(info_dict.get('age_limit'), self.params.get('age_limit')):
                return 'Skipping "%s" because it is age restricted' % video_title

            match_filter = self.params.get('match_filter')
            if match_filter is not None:
                try:
                    ret = match_filter(info_dict, incomplete=incomplete)
                except TypeError:
                    # For backward compatibility
                    ret = None if incomplete else match_filter(info_dict)
                if ret is not None:
                    return ret
            return None

        if self.in_download_archive(info_dict):
            reason = '%s has already been recorded in the archive' % video_title
            break_opt, break_err = 'break_on_existing', ExistingVideoReached
        else:
            reason = check_filter()
            break_opt, break_err = 'break_on_reject', RejectedVideoReached
        if reason is not None:
            if not silent:
                self.to_screen('[download] ' + reason)
            if self.params.get(break_opt, False):
                raise break_err()
        return reason

    @staticmethod
    def add_extra_info(info_dict, extra_info):
        '''Set the keys from extra_info in info dict if they are missing'''
        for key, value in extra_info.items():
            info_dict.setdefault(key, value)

    def extract_info(self, url, download=True, ie_key=None, extra_info=None,
                     process=True, force_generic_extractor=False):
        """
        Return a list with a dictionary for each video extracted.

        Arguments:
        url -- URL to extract

        Keyword arguments:
        download -- whether to download videos during extraction
        ie_key -- extractor key hint
        extra_info -- dictionary containing the extra values to add to each result
        process -- whether to resolve all unresolved references (URLs, playlist items),
            must be True for download to work.
        force_generic_extractor -- force using the generic extractor
        """

        if extra_info is None:
            extra_info = {}

        if not ie_key and force_generic_extractor:
            ie_key = 'Generic'

        if ie_key:
            ies = {ie_key: self._get_info_extractor_class(ie_key)}
        else:
            ies = self._ies

        for ie_key, ie in ies.items():
            if not ie.suitable(url):
                continue

            if not ie.working():
                self.report_warning('The program functionality for this site has been marked as broken, '
                                    'and will probably not work.')

            temp_id = ie.get_temp_id(url)
            if temp_id is not None and self.in_download_archive({'id': temp_id, 'ie_key': ie_key}):
                self.to_screen(f'[{ie_key}] {temp_id}: has already been recorded in the archive')
                if self.params.get('break_on_existing', False):
                    raise ExistingVideoReached()
                break
            return self.__extract_info(url, self.get_info_extractor(ie_key), download, extra_info, process)
        else:
            self.report_error('no suitable InfoExtractor for URL %s' % url)

    def __handle_extraction_exceptions(func):
        @functools.wraps(func)
        def wrapper(self, *args, **kwargs):
            try:
                return func(self, *args, **kwargs)
            except GeoRestrictedError as e:
                msg = e.msg
                if e.countries:
                    msg += '\nThis video is available in %s.' % ', '.join(
                        map(ISO3166Utils.short2full, e.countries))
                msg += '\nYou might want to use a VPN or a proxy server (with --proxy) to workaround.'
                self.report_error(msg)
            except ExtractorError as e:  # An error we somewhat expected
                self.report_error(compat_str(e), e.format_traceback())
            except (ReExtractInfo, ) as e:
                self.to_stderr('\r')
                self.report_warning(f'{e}; Re-extracting data')
                return wrapper(self, *args, **kwargs)
            except (DownloadCancelled, LazyList.IndexError, PagedList.IndexError):
                raise
            except Exception as e:
                if self.params.get('ignoreerrors'):
                    self.report_error(error_to_compat_str(e), tb=encode_compat_str(traceback.format_exc()))
                else:
                    raise
        return wrapper

    def _wait_for_video(self, ie_result):
        if (not self.params.get('wait_for_video')
                or ie_result.get('_type', 'video') != 'video'
                or ie_result.get('formats') or ie_result.get('url')):
            return

        format_dur = lambda dur: '%02d:%02d:%02d' % timetuple_from_msec(dur * 1000)[:-1]
        last_msg = ''

        def progress(msg):
            nonlocal last_msg
            self.to_screen(msg + ' ' * (len(last_msg) - len(msg)) + '\r', skip_eol=True)
            last_msg = msg

        min_wait, max_wait = self.params.get('wait_for_video')
        diff = try_get(ie_result, lambda x: x['release_timestamp'] - time.time())
        if diff is None and ie_result.get('live_status') == 'is_upcoming':
            diff = random.randrange(min_wait, max_wait) if (max_wait and min_wait) else (max_wait or min_wait)
            self.report_warning('Release time of video is not known')
        elif (diff or 0) <= 0:
            self.report_warning('Video should already be available according to extracted info')
        diff = min(max(diff or 0, min_wait or 0), max_wait or float('inf'))
        self.to_screen(f'[wait] Waiting for {format_dur(diff)} - Press Ctrl+C to try now')

        wait_till = time.time() + diff
        try:
            while True:
                diff = wait_till - time.time()
                if diff <= 0:
                    progress('')
                    raise ReExtractInfo('[wait] Wait period ended', expected=True)
                progress(f'[wait] Remaining time until next attempt: {self._format_screen(format_dur(diff), self.Styles.EMPHASIS)}')
                time.sleep(1)
        except KeyboardInterrupt:
            progress('')
            raise ReExtractInfo('[wait] Interrupted by user', expected=True)
        except BaseException as e:
            if not isinstance(e, ReExtractInfo):
                self.to_screen('')
            raise

    @__handle_extraction_exceptions
    def __extract_info(self, url, ie, download, extra_info, process):
        min_sleep_interval = self.params.get('sleep_before_extract')
        if min_sleep_interval:
            max_sleep_interval = self.params.get('max_sleep_before_extract') or min_sleep_interval
            sleep_interval = random.uniform(min_sleep_interval, max_sleep_interval)
            self.to_screen(
                '[extraction] Sleeping %s seconds...' % (
                    int(sleep_interval) if sleep_interval.is_integer()
                    else '%.2f' % sleep_interval))
            time.sleep(sleep_interval)

        ie_result = ie.extract(url)
        if ie_result is None:  # Finished already (backwards compatibility; listformats and friends should be moved here)
            return
        if isinstance(ie_result, list):
            # Backwards compatibility: old IE result format
            ie_result = {
                '_type': 'compat_list',
                'entries': ie_result,
            }
        if extra_info.get('original_url'):
            ie_result.setdefault('original_url', extra_info['original_url'])
        self.add_default_extra_info(ie_result, ie, url)
        if process:
            self._wait_for_video(ie_result)
            return self.process_ie_result(ie_result, download, extra_info)
        else:
            return ie_result

    def add_default_extra_info(self, ie_result, ie, url):
        if url is not None:
            self.add_extra_info(ie_result, {
                'webpage_url': url,
                'original_url': url,
                'webpage_url_basename': url_basename(url),
                'webpage_url_domain': get_domain(url),
            })
        if ie is not None:
            self.add_extra_info(ie_result, {
                'extractor': ie.IE_NAME,
                'extractor_key': ie.ie_key(),
            })

    def process_ie_result(self, ie_result, download=True, extra_info=None):
        """
        Take the result of the ie(may be modified) and resolve all unresolved
        references (URLs, playlist items).

        It will also download the videos if 'download'.
        Returns the resolved ie_result.
        """
        if extra_info is None:
            extra_info = {}
        result_type = ie_result.get('_type', 'video')

        if result_type in ('url', 'url_transparent'):
            ie_result['url'] = sanitize_url(ie_result['url'])
            if ie_result.get('original_url'):
                extra_info.setdefault('original_url', ie_result['original_url'])

            extract_flat = self.params.get('extract_flat', False)
            if ((extract_flat == 'in_playlist' and 'playlist' in extra_info)
                    or extract_flat is True):
                info_copy = ie_result.copy()
                ie = try_get(ie_result.get('ie_key'), self.get_info_extractor)
                if ie and not ie_result.get('id'):
                    info_copy['id'] = ie.get_temp_id(ie_result['url'])
                self.add_default_extra_info(info_copy, ie, ie_result['url'])
                self.add_extra_info(info_copy, extra_info)
                info_copy, _ = self.pre_process(info_copy)
                self.__forced_printings(info_copy, self.prepare_filename(info_copy), incomplete=True)
                if self.params.get('force_write_download_archive', False):
                    self.record_download_archive(info_copy)
                return ie_result

        if result_type == 'video':
            self.add_extra_info(ie_result, extra_info)
            ie_result = self.process_video_result(ie_result, download=download)
            additional_urls = (ie_result or {}).get('additional_urls')
            if additional_urls:
                # TODO: Improve MetadataParserPP to allow setting a list
                if isinstance(additional_urls, compat_str):
                    additional_urls = [additional_urls]
                self.to_screen(
                    '[info] %s: %d additional URL(s) requested' % (ie_result['id'], len(additional_urls)))
                self.write_debug('Additional URLs: "%s"' % '", "'.join(additional_urls))
                ie_result['additional_entries'] = [
                    self.extract_info(
                        url, download, extra_info,
                        force_generic_extractor=self.params.get('force_generic_extractor'))
                    for url in additional_urls
                ]
            return ie_result
        elif result_type == 'url':
            # We have to add extra_info to the results because it may be
            # contained in a playlist
            return self.extract_info(
                ie_result['url'], download,
                ie_key=ie_result.get('ie_key'),
                extra_info=extra_info)
        elif result_type == 'url_transparent':
            # Use the information from the embedding page
            info = self.extract_info(
                ie_result['url'], ie_key=ie_result.get('ie_key'),
                extra_info=extra_info, download=False, process=False)

            # extract_info may return None when ignoreerrors is enabled and
            # extraction failed with an error, don't crash and return early
            # in this case
            if not info:
                return info

            force_properties = dict(
                (k, v) for k, v in ie_result.items() if v is not None)
            for f in ('_type', 'url', 'id', 'extractor', 'extractor_key', 'ie_key'):
                if f in force_properties:
                    del force_properties[f]
            new_result = info.copy()
            new_result.update(force_properties)

            # Extracted info may not be a video result (i.e.
            # info.get('_type', 'video') != video) but rather an url or
            # url_transparent. In such cases outer metadata (from ie_result)
            # should be propagated to inner one (info). For this to happen
            # _type of info should be overridden with url_transparent. This
            # fixes issue from https://github.com/ytdl-org/youtube-dl/pull/11163.
            if new_result.get('_type') == 'url':
                new_result['_type'] = 'url_transparent'

            return self.process_ie_result(
                new_result, download=download, extra_info=extra_info)
        elif result_type in ('playlist', 'multi_video'):
            # Protect from infinite recursion due to recursively nested playlists
            # (see https://github.com/ytdl-org/youtube-dl/issues/27833)
            webpage_url = ie_result.get('webpage_url')
            if webpage_url and webpage_url in self._playlist_urls:
                self.to_screen(
                    '[download] Skipping already downloaded playlist: %s'
                    % ie_result.get('title') or ie_result.get('id'))
                return

            self._playlist_level += 1
            self._playlist_urls.add(webpage_url)
            self._sanitize_thumbnails(ie_result)
            try:
                return self.__process_playlist(ie_result, download)
            finally:
                self._playlist_level -= 1
                if not self._playlist_level:
                    self._playlist_urls.clear()
        elif result_type == 'compat_list':
            self.report_warning(
                'Extractor %s returned a compat_list result. '
                'It needs to be updated.' % ie_result.get('extractor'))

            def _fixup(r):
                self.add_extra_info(r, {
                    'extractor': ie_result.get('extractor'),
                    'webpage_url': ie_result['webpage_url'],
                    'webpage_url_basename': url_basename(ie_result['webpage_url']),
                    'webpage_url_domain': get_domain(ie_result['webpage_url']),
                    'extractor_key': ie_result['extractor_key'],
                })
                return r
            ie_result['entries'] = [
                self.process_ie_result(_fixup(r), download, extra_info)
                for r in ie_result['entries']
            ]
            return ie_result
        else:
            raise Exception('Invalid result type: %s' % result_type)

    def _ensure_dir_exists(self, path):
        if self.params.get('escape_long_names', False):
            path = split_longname(path)
        return make_dir(path, self.report_error)

    def __process_playlist(self, ie_result, download):
        # We process each entry in the playlist
        playlist = ie_result.get('title') or ie_result.get('id')
        self.to_screen('[download] Downloading playlist: %s' % playlist)

        if 'entries' not in ie_result:
            raise EntryNotInPlaylist('There are no entries')

        MissingEntry = object()
        incomplete_entries = bool(ie_result.get('requested_entries'))
        if incomplete_entries:
            def fill_missing_entries(entries, indices):
                ret = [MissingEntry] * max(indices)
                for i, entry in zip(indices, entries):
                    ret[i - 1] = entry
                return ret
            ie_result['entries'] = fill_missing_entries(ie_result['entries'], ie_result['requested_entries'])

        playlist_results = []

        playliststart = self.params.get('playliststart', 1)
        playlistend = self.params.get('playlistend')
        # For backwards compatibility, interpret -1 as whole list
        if playlistend == -1:
            playlistend = None

        playlistitems_str = self.params.get('playlist_items')
        playlistitems = None
        if playlistitems_str is not None:
            def iter_playlistitems(format):
                for string_segment in format.split(','):
                    if '-' in string_segment:
                        start, end = string_segment.split('-')
                        for item in range(int(start), int(end) + 1):
                            yield int(item)
                    else:
                        yield int(string_segment)
            playlistitems = orderedSet(iter_playlistitems(playlistitems_str))

        ie_entries = ie_result['entries']
        msg = (
            'Downloading %d videos' if not isinstance(ie_entries, list)
            else 'Collected %d videos; downloading %%d of them' % len(ie_entries))

        if isinstance(ie_entries, list):
            def get_entry(i):
                return ie_entries[i - 1]
        else:
            if not isinstance(ie_entries, (PagedList, LazyList)):
                ie_entries = LazyList(ie_entries)

            def get_entry(i):
                return YoutubeDL.__handle_extraction_exceptions(
                    lambda self, i: ie_entries[i - 1]
                )(self, i)

        entries = []
        items = playlistitems if playlistitems is not None else itertools.count(playliststart)
        for i in items:
            if i == 0:
                continue
            if playlistitems is None and playlistend is not None and playlistend < i:
                break
            entry = None
            try:
                entry = get_entry(i)
                if entry is MissingEntry:
                    raise EntryNotInPlaylist()
            except (IndexError, EntryNotInPlaylist):
                if incomplete_entries:
                    raise EntryNotInPlaylist(f'Entry {i} cannot be found')
                elif not playlistitems:
                    break
            entries.append(entry)
            try:
                if entry is not None:
                    self._match_entry(entry, incomplete=True, silent=True)
            except (ExistingVideoReached, RejectedVideoReached):
                break
        ie_result['entries'] = entries

        # Save playlist_index before re-ordering
        entries = [
            ((playlistitems[i - 1] if playlistitems else i + playliststart - 1), entry)
            for i, entry in enumerate(entries, 1)
            if entry is not None]
        n_entries = len(entries)

        if not playlistitems and (playliststart != 1 or playlistend):
            playlistitems = list(range(playliststart, playliststart + n_entries))
        ie_result['requested_entries'] = playlistitems

        _infojson_written = False
        if not self.params.get('simulate') and self.params.get('allow_playlist_files', True):
            ie_copy = {
                'playlist': playlist,
                'playlist_id': ie_result.get('id'),
                'playlist_title': ie_result.get('title'),
                'playlist_uploader': ie_result.get('uploader'),
                'playlist_uploader_id': ie_result.get('uploader_id'),
                'playlist_index': 0,
                'n_entries': n_entries,
            }
            ie_copy.update(dict(ie_result))

            _infojson_written = self._write_info_json(
                'playlist', ie_result, self.prepare_filename(ie_copy, 'pl_infojson'))
            if _infojson_written is None:
                return
            if self._write_description('playlist', ie_result,
                                       self.prepare_filename(ie_copy, 'pl_description')) is None:
                return
            # TODO: This should be passed to ThumbnailsConvertor if necessary
            self._write_thumbnails('playlist', ie_copy, self.prepare_filename(ie_copy, 'pl_thumbnail'))

        if self.params.get('playlistreverse', False):
            entries = entries[::-1]
        if self.params.get('playlistrandom', False):
            random.shuffle(entries)

        x_forwarded_for = ie_result.get('__x_forwarded_for_ip')

        self.to_screen('[%s] playlist %s: %s' % (ie_result.get('extractor'), playlist, msg % n_entries))
        failures = 0
        max_failures = self.params.get('skip_playlist_after_errors') or float('inf')
        for i, entry_tuple in enumerate(entries, 1):
            playlist_index, entry = entry_tuple
            if 'playlist-index' in self.params.get('compat_opts', []):
                playlist_index = playlistitems[i - 1] if playlistitems else i + playliststart - 1
            self.to_screen('[download] Downloading video %s of %s' % (i, n_entries))
            # This __x_forwarded_for_ip thing is a bit ugly but requires
            # minimal changes
            if x_forwarded_for:
                entry['__x_forwarded_for_ip'] = x_forwarded_for
            extra = {
                'n_entries': n_entries,
                '_last_playlist_index': max(playlistitems) if playlistitems else (playlistend or n_entries),
                'playlist_index': playlist_index,
                'playlist_autonumber': i,
                'playlist': playlist,
                'playlist_id': ie_result.get('id'),
                'playlist_title': ie_result.get('title'),
                'playlist_uploader': ie_result.get('uploader'),
                'playlist_uploader_id': ie_result.get('uploader_id'),
                'extractor': ie_result.get('extractor'),
                'webpage_url': ie_result.get('webpage_url'),
                'webpage_url_basename': url_basename(ie_result.get('webpage_url')),
                'webpage_url_domain': get_domain(ie_result.get('webpage_url')),
                'extractor_key': ie_result.get('extractor_key'),
            }

            if self._match_entry(entry, incomplete=True) is not None:
                continue

            entry_result = self.__process_iterable_entry(entry, download, extra)
            if not entry_result:
                failures += 1
            if failures >= max_failures:
                self.report_error(
                    'Skipping the remaining entries in playlist "%s" since %d items failed extraction' % (playlist, failures))
                break
            playlist_results.append(entry_result)
        ie_result['entries'] = playlist_results

        # Write the updated info to json
        if _infojson_written and self._write_info_json(
                'updated playlist', ie_result,
                self.prepare_filename(ie_copy, 'pl_infojson'), overwrite=True) is None:
            return
        self.to_screen('[download] Finished downloading playlist: %s' % playlist)
        return ie_result

    @__handle_extraction_exceptions
    def __process_iterable_entry(self, entry, download, extra_info):
        return self.process_ie_result(
            entry, download=download, extra_info=extra_info)

    def _build_format_filter(self, filter_spec):
        " Returns a function to filter the formats according to the filter_spec "

        OPERATORS = {
            '<': operator.lt,
            '<=': operator.le,
            '>': operator.gt,
            '>=': operator.ge,
            '=': operator.eq,
            '!=': operator.ne,
        }
        operator_rex = re.compile(r'''(?x)\s*
            (?P<key>width|height|tbr|abr|vbr|asr|filesize|filesize_approx|fps)\s*
            (?P<op>%s)(?P<none_inclusive>\s*\?)?\s*
            (?P<value>[0-9.]+(?:[kKmMgGtTpPeEzZyY]i?[Bb]?)?)\s*
            ''' % '|'.join(map(re.escape, OPERATORS.keys())))
        m = operator_rex.fullmatch(filter_spec)
        if m:
            try:
                comparison_value = int(m.group('value'))
            except ValueError:
                comparison_value = parse_filesize(m.group('value'))
                if comparison_value is None:
                    comparison_value = parse_filesize(m.group('value') + 'B')
                if comparison_value is None:
                    raise ValueError(
                        'Invalid value %r in format specification %r' % (
                            m.group('value'), filter_spec))
            op = OPERATORS[m.group('op')]

        if not m:
            STR_OPERATORS = {
                '=': operator.eq,
                '^=': lambda attr, value: attr.startswith(value),
                '$=': lambda attr, value: attr.endswith(value),
                '*=': lambda attr, value: value in attr,
            }
            str_operator_rex = re.compile(r'''(?x)\s*
                (?P<key>[a-zA-Z0-9._-]+)\s*
                (?P<negation>!\s*)?(?P<op>%s)(?P<none_inclusive>\s*\?)?\s*
                (?P<value>[a-zA-Z0-9._-]+)\s*
                ''' % '|'.join(map(re.escape, STR_OPERATORS.keys())))
            m = str_operator_rex.fullmatch(filter_spec)
            if m:
                comparison_value = m.group('value')
                str_op = STR_OPERATORS[m.group('op')]
                if m.group('negation'):
                    op = lambda attr, value: not str_op(attr, value)
                else:
                    op = str_op

        if not m:
            raise SyntaxError('Invalid filter specification %r' % filter_spec)

        def _filter(f):
            actual_value = f.get(m.group('key'))
            if actual_value is None:
                return m.group('none_inclusive')
            return op(actual_value, comparison_value)
        return _filter

    def _check_formats(self, formats):
        for f in formats:
            self.to_screen('[info] Testing format %s' % f['format_id'])
            path = self.get_output_path('temp')
            if not self._ensure_dir_exists(f'{path}/'):
                continue
            temp_file = tempfile.NamedTemporaryFile(suffix='.tmp', delete=False, dir=path or None)
            temp_file.close()
            try:
                success, _ = self.dl(temp_file.name, f, test=True)
            except (DownloadError, IOError, OSError, ValueError) + network_exceptions:
                success = False
            finally:
                if os.path.exists(temp_file.name):
                    try:
                        os.remove(temp_file.name)
                    except OSError:
                        self.report_warning('Unable to delete temporary file "%s"' % temp_file.name)
            if success:
                yield f
            else:
                self.to_screen('[info] Unable to download format %s. Skipping...' % f['format_id'])

    def _default_format_spec(self, info_dict, download=True):

        def can_merge():
            merger = FFmpegMergerPP(self)
            return merger.available and merger.can_merge()

        prefer_best = (
            not self.params.get('simulate')
            and download
            and (
                not can_merge()
                or info_dict.get('is_live', False)
                or self.outtmpl_dict['default'] == '-'))
        compat = (
            prefer_best
            or self.params.get('allow_multiple_audio_streams', False)
            or 'format-spec' in self.params.get('compat_opts', []))

        return (
            'best/bestvideo+bestaudio' if prefer_best
            else 'bestvideo*+bestaudio/best' if not compat
            else 'bestvideo+bestaudio/best')

    def build_format_selector(self, format_spec):
        def syntax_error(note, start):
            message = (
                'Invalid format specification: '
                '{0}\n\t{1}\n\t{2}^'.format(note, format_spec, ' ' * start[1]))
            return SyntaxError(message)

        PICKFIRST = 'PICKFIRST'
        MERGE = 'MERGE'
        SINGLE = 'SINGLE'
        GROUP = 'GROUP'
        FormatSelector = collections.namedtuple('FormatSelector', ['type', 'selector', 'filters'])

        allow_multiple_streams = {'audio': self.params.get('allow_multiple_audio_streams', False),
                                  'video': self.params.get('allow_multiple_video_streams', False)}

        verbose = self.params.get('verbose')
        check_formats = self.params.get('check_formats') == 'selected'

        def _parse_filter(tokens):
            filter_parts = []
            for type, string, start, _, _ in tokens:
                if type == tokenize.OP and string == ']':
                    return ''.join(filter_parts)
                else:
                    filter_parts.append(string)

        def _remove_unused_ops(tokens):
            # Remove operators that we don't use and join them with the surrounding strings
            # for example: 'mp4' '-' 'baseline' '-' '16x9' is converted to 'mp4-baseline-16x9'
            ALLOWED_OPS = ('/', '+', ',', '(', ')')
            last_string, last_start, last_end, last_line = None, None, None, None
            for type, string, start, end, line in tokens:
                if type == tokenize.OP and string == '[':
                    if last_string:
                        yield tokenize.NAME, last_string, last_start, last_end, last_line
                        last_string = None
                    yield type, string, start, end, line
                    # everything inside brackets will be handled by _parse_filter
                    for type, string, start, end, line in tokens:
                        yield type, string, start, end, line
                        if type == tokenize.OP and string == ']':
                            break
                elif type == tokenize.OP and string in ALLOWED_OPS:
                    if last_string:
                        yield tokenize.NAME, last_string, last_start, last_end, last_line
                        last_string = None
                    yield type, string, start, end, line
                elif type in [tokenize.NAME, tokenize.NUMBER, tokenize.OP]:
                    if not last_string:
                        last_string = string
                        last_start = start
                        last_end = end
                    else:
                        last_string += string
            if last_string:
                yield tokenize.NAME, last_string, last_start, last_end, last_line

        def _parse_format_selection(tokens, inside_merge=False, inside_choice=False, inside_group=False):
            selectors = []
            current_selector = None
            for type, string, start, _, _ in tokens:
                # ENCODING is only defined in python 3.x
                if type == getattr(tokenize, 'ENCODING', None):
                    continue
                elif type in [tokenize.NAME, tokenize.NUMBER]:
                    current_selector = FormatSelector(SINGLE, string, [])
                elif type == tokenize.OP:
                    if string == ')':
                        if not inside_group:
                            # ')' will be handled by the parentheses group
                            tokens.restore_last_token()
                        break
                    elif inside_merge and string in ['/', ',']:
                        tokens.restore_last_token()
                        break
                    elif inside_choice and string == ',':
                        tokens.restore_last_token()
                        break
                    elif string == ',':
                        if not current_selector:
                            raise syntax_error('"," must follow a format selector', start)
                        selectors.append(current_selector)
                        current_selector = None
                    elif string == '/':
                        if not current_selector:
                            raise syntax_error('"/" must follow a format selector', start)
                        first_choice = current_selector
                        second_choice = _parse_format_selection(tokens, inside_choice=True)
                        current_selector = FormatSelector(PICKFIRST, (first_choice, second_choice), [])
                    elif string == '[':
                        if not current_selector:
                            current_selector = FormatSelector(SINGLE, 'best', [])
                        format_filter = _parse_filter(tokens)
                        current_selector.filters.append(format_filter)
                    elif string == '(':
                        if current_selector:
                            raise syntax_error('Unexpected "("', start)
                        group = _parse_format_selection(tokens, inside_group=True)
                        current_selector = FormatSelector(GROUP, group, [])
                    elif string == '+':
                        if not current_selector:
                            raise syntax_error('Unexpected "+"', start)
                        selector_1 = current_selector
                        selector_2 = _parse_format_selection(tokens, inside_merge=True)
                        if not selector_2:
                            raise syntax_error('Expected a selector', start)
                        current_selector = FormatSelector(MERGE, (selector_1, selector_2), [])
                    else:
                        raise syntax_error('Operator not recognized: "{0}"'.format(string), start)
                elif type == tokenize.ENDMARKER:
                    break
            if current_selector:
                selectors.append(current_selector)
            return selectors

        def _merge(formats_pair):
            format_1, format_2 = formats_pair

            formats_info = []
            formats_info.extend(format_1.get('requested_formats', (format_1,)))
            formats_info.extend(format_2.get('requested_formats', (format_2,)))

            if not allow_multiple_streams['video'] or not allow_multiple_streams['audio']:
                get_no_more = {'video': False, 'audio': False}
                for (i, fmt_info) in enumerate(formats_info):
                    if fmt_info.get('acodec') == fmt_info.get('vcodec') == 'none':
                        formats_info.pop(i)
                        continue
                    for aud_vid in ['audio', 'video']:
                        if not allow_multiple_streams[aud_vid] and fmt_info.get(aud_vid[0] + 'codec') != 'none':
                            if get_no_more[aud_vid]:
                                formats_info.pop(i)
                                break
                            get_no_more[aud_vid] = True

            if len(formats_info) == 1:
                return formats_info[0]

            video_fmts = [fmt_info for fmt_info in formats_info if fmt_info.get('vcodec') != 'none']
            audio_fmts = [fmt_info for fmt_info in formats_info if fmt_info.get('acodec') != 'none']

            the_only_video = video_fmts[0] if len(video_fmts) == 1 else None
            the_only_audio = audio_fmts[0] if len(audio_fmts) == 1 else None

            # if the merge was requested, force it to merge info MKV
            # when --merge-output-format is not given
            # because this is the behavior what I want
            output_ext = self.params.get('merge_output_format') or 'mkv'

            filtered = lambda *keys: filter(None, (traverse_obj(fmt, *keys) for fmt in formats_info))

            new_dict = {
                'requested_formats': formats_info,
                'format': '+'.join(filtered('format')),
                'format_id': '+'.join(filtered('format_id')),
                'ext': output_ext,
                'protocol': '+'.join(map(determine_protocol, formats_info)),
                'language': '+'.join(orderedSet(filtered('language'))) or None,
                'format_note': '+'.join(orderedSet(filtered('format_note'))) or None,
                'filesize_approx': sum(filtered('filesize', 'filesize_approx')) or None,
                'tbr': sum(filtered('tbr', 'vbr', 'abr')),
            }

            if the_only_video:
                new_dict.update({
                    'width': the_only_video.get('width'),
                    'height': the_only_video.get('height'),
                    'resolution': the_only_video.get('resolution') or self.format_resolution(the_only_video),
                    'fps': the_only_video.get('fps'),
                    'dynamic_range': the_only_video.get('dynamic_range'),
                    'vcodec': the_only_video.get('vcodec'),
                    'vbr': the_only_video.get('vbr'),
                    'stretched_ratio': the_only_video.get('stretched_ratio'),
                })

            if the_only_audio:
                new_dict.update({
                    'acodec': the_only_audio.get('acodec'),
                    'abr': the_only_audio.get('abr'),
                    'asr': the_only_audio.get('asr'),
                })

            return new_dict

        def _check_formats(formats):
            if not check_formats:
                yield from formats
                return
            yield from self._check_formats(formats)

        def _build_selector_function(selector):
            if isinstance(selector, list):  # ,
                fs = [_build_selector_function(s) for s in selector]

                def selector_function(ctx):
                    for f in fs:
                        yield from f(ctx)
                return selector_function

            elif selector.type == GROUP:  # ()
                selector_function = _build_selector_function(selector.selector)

            elif selector.type == PICKFIRST:  # /
                fs = [_build_selector_function(s) for s in selector.selector]

                def selector_function(ctx):
                    for f in fs:
                        picked_formats = list(f(ctx))
                        if picked_formats:
                            return picked_formats
                    return []

            elif selector.type == MERGE:  # +
                selector_1, selector_2 = map(_build_selector_function, selector.selector)

                def selector_function(ctx):
                    for pair in itertools.product(selector_1(ctx), selector_2(ctx)):
                        yield _merge(pair)

            elif selector.type == SINGLE:  # atom
                format_spec = selector.selector or 'best'

                # TODO: Add allvideo, allaudio etc by generalizing the code with best/worst selector
                if format_spec == 'all':
                    def selector_function(ctx):
                        yield from _check_formats(ctx['formats'][::-1])
                elif format_spec == 'mergeall':
                    def selector_function(ctx):
                        formats = list(_check_formats(ctx['formats']))
                        if not formats:
                            return
                        merged_format = formats[-1]
                        for f in formats[-2::-1]:
                            merged_format = _merge((merged_format, f))
                        yield merged_format

                else:
                    format_fallback, format_reverse, format_idx = False, True, 1
                    mobj = re.match(
                        r'(?P<bw>best|worst|b|w)(?P<type>video|audio|v|a)?(?P<mod>\*)?(?:\.(?P<n>[1-9]\d*))?$',
                        format_spec)
                    if mobj is not None:
                        format_idx = int_or_none(mobj.group('n'), default=1)
                        format_reverse = mobj.group('bw')[0] == 'b'
                        format_type = (mobj.group('type') or [None])[0]
                        not_format_type = {'v': 'a', 'a': 'v'}.get(format_type)
                        format_modified = mobj.group('mod') is not None

                        format_fallback = not format_type and not format_modified  # for b, w
                        _filter_f = (
                            (lambda f: f.get('%scodec' % format_type) != 'none')
                            if format_type and format_modified  # bv*, ba*, wv*, wa*
                            else (lambda f: f.get('%scodec' % not_format_type) == 'none')
                            if format_type  # bv, ba, wv, wa
                            else (lambda f: f.get('vcodec') != 'none' and f.get('acodec') != 'none')
                            if not format_modified  # b, w
                            else lambda f: True)  # b*, w*
                        filter_f = lambda f: _filter_f(f) and (
                            f.get('vcodec') != 'none' or f.get('acodec') != 'none')
                    else:
                        if format_spec in self._format_selection_exts['audio']:
                            filter_f = lambda f: f.get('ext') == format_spec and f.get('acodec') != 'none'
                        elif format_spec in self._format_selection_exts['video']:
                            filter_f = lambda f: f.get('ext') == format_spec and f.get('acodec') != 'none' and f.get('vcodec') != 'none'
                        elif format_spec in self._format_selection_exts['storyboards']:
                            filter_f = lambda f: f.get('ext') == format_spec and f.get('acodec') == 'none' and f.get('vcodec') == 'none'
                        else:
                            filter_f = lambda f: f.get('format_id') == format_spec  # id

                    def selector_function(ctx):
                        formats = list(ctx['formats'])
                        matches = list(filter(filter_f, formats)) if filter_f is not None else formats
                        if format_fallback and ctx['incomplete_formats'] and not matches:
                            # for extractors with incomplete formats (audio only (soundcloud)
                            # or video only (imgur)) best/worst will fallback to
                            # best/worst {video,audio}-only format
                            matches = formats
                        matches = LazyList(_check_formats(matches[::-1 if format_reverse else 1]))
                        try:
                            yield matches[format_idx - 1]
                        except IndexError:
                            return

            filters = [self._build_format_filter(f) for f in selector.filters]

            def final_selector(ctx):
                ctx_copy = dict(ctx)
                for _filter in filters:
                    ctx_copy['formats'] = list(filter(_filter, ctx_copy['formats']))
                return selector_function(ctx_copy)
            return final_selector

        def _visit_selectors(selector):
            """
            Selector tree visitor. Only used when -Fv is set
            This yields selectors including non-SINGLE ones, but then it won't be visitor anymore
            """
            if isinstance(selector, list):  # ,
                for n in selector:
                    yield from _visit_selectors(n)

            elif selector.type == GROUP:  # ()
                yield selector
                yield from _visit_selectors(selector.selector)
            elif selector.type == PICKFIRST:  # /
                yield selector
                for n in selector.selector:
                    yield from _visit_selectors(n)
            elif selector.type == MERGE:  # +
                yield selector
                for n in selector.selector:
                    yield from _visit_selectors(n)
            elif selector.type == SINGLE:  # atom
                yield selector

        stream = io.BytesIO(format_spec.encode('utf-8'))
        try:
            tokens = list(_remove_unused_ops(compat_tokenize_tokenize(stream.readline)))
        except tokenize.TokenError:
            raise syntax_error('Missing closing/opening brackets or parenthesis', (0, len(format_spec)))

        class TokenIterator(object):
            def __init__(self, tokens):
                self.tokens = tokens
                self.counter = 0

            def __iter__(self):
                return self

            def __next__(self):
                if self.counter >= len(self.tokens):
                    raise StopIteration()
                value = self.tokens[self.counter]
                self.counter += 1
                return value

            next = __next__

            def restore_last_token(self):
                self.counter -= 1

        parsed_selector = _parse_format_selection(iter(TokenIterator(tokens)))
        final_selector_func = _build_selector_function(parsed_selector)
        if verbose:
            # perform format debugging when -Fv
            all_single_selectors = list(filter(lambda x: x.type == SINGLE, _visit_selectors(parsed_selector)))
            final_selector_func.selectors = list(zip(all_single_selectors, map(_build_selector_function, all_single_selectors)))
        return final_selector_func

    def _calc_headers(self, info_dict):
        res = std_headers.copy()

        add_headers = info_dict.get('http_headers')
        if add_headers:
            res.update(add_headers)

        cookies = self._calc_cookies(info_dict)
        if cookies:
            res['Cookie'] = cookies

        if 'X-Forwarded-For' not in res:
            x_forwarded_for_ip = info_dict.get('__x_forwarded_for_ip')
            if x_forwarded_for_ip:
                res['X-Forwarded-For'] = x_forwarded_for_ip

        return res

    def _calc_cookies(self, info_dict):
        pr = sanitized_Request(info_dict['url'])
        self.cookiejar.add_cookie_header(pr)
        return pr.get_header('Cookie')

    def _sort_thumbnails(self, thumbnails):
        thumbnails.sort(key=lambda t: (
            t.get('preference') if t.get('preference') is not None else -1,
            t.get('width') if t.get('width') is not None else -1,
            t.get('height') if t.get('height') is not None else -1,
            t.get('id') if t.get('id') is not None else '',
            t.get('url')))

    def _sanitize_thumbnails(self, info_dict):
        thumbnails = info_dict.get('thumbnails')
        if thumbnails is None:
            thumbnail = info_dict.get('thumbnail')
            if thumbnail:
                info_dict['thumbnails'] = thumbnails = [{'url': thumbnail}]
        if not thumbnails:
            return

        def check_thumbnails(thumbnails):
            for t in thumbnails:
                self.to_screen(f'[info] Testing thumbnail {t["id"]}')
                try:
                    self.urlopen(HEADRequest(t['url']))
                except network_exceptions as err:
                    self.to_screen(f'[info] Unable to connect to thumbnail {t["id"]} URL {t["url"]!r} - {err}. Skipping...')
                    continue
                yield t

        self._sort_thumbnails(thumbnails)
        for i, t in enumerate(thumbnails):
            if t.get('id') is None:
                t['id'] = '%d' % i
            if t.get('width') and t.get('height'):
                t['resolution'] = '%dx%d' % (t['width'], t['height'])
            t['url'] = sanitize_url(t['url'])

        if self.params.get('check_formats') is True:
            info_dict['thumbnails'] = LazyList(check_thumbnails(thumbnails[::-1]), reverse=True)
        else:
            info_dict['thumbnails'] = thumbnails

    def process_video_result(self, info_dict, download=True):
        assert info_dict.get('_type', 'video') == 'video'

        if 'id' not in info_dict:
            raise ExtractorError('Missing "id" field in extractor result')
        if 'title' not in info_dict:
            raise ExtractorError('Missing "title" field in extractor result',
                                 video_id=info_dict['id'], ie=info_dict['extractor'])

        def report_force_conversion(field, field_not, conversion):
            self.report_warning(
                '"%s" field is not %s - forcing %s conversion, there is an error in extractor'
                % (field, field_not, conversion))

        def sanitize_string_field(info, string_field):
            field = info.get(string_field)
            if field is None or isinstance(field, compat_str):
                return
            report_force_conversion(string_field, 'a string', 'string')
            info[string_field] = compat_str(field)

        def sanitize_numeric_fields(info):
            for numeric_field in self._NUMERIC_FIELDS:
                field = info.get(numeric_field)
                if field is None or isinstance(field, compat_numeric_types):
                    continue
                report_force_conversion(numeric_field, 'numeric', 'int')
                info[numeric_field] = int_or_none(field)

        sanitize_string_field(info_dict, 'id')
        sanitize_numeric_fields(info_dict)

        if 'playlist' not in info_dict:
            # It isn't part of a playlist
            info_dict['playlist'] = None
            info_dict['playlist_index'] = None

        self._sanitize_thumbnails(info_dict)

        thumbnail = info_dict.get('thumbnail')
        thumbnails = info_dict.get('thumbnails')
        if thumbnail:
            info_dict['thumbnail'] = sanitize_url(thumbnail)
        elif thumbnails:
            info_dict['thumbnail'] = thumbnails[-1]['url']

        if info_dict.get('display_id') is None and 'id' in info_dict:
            info_dict['display_id'] = info_dict['id']

        if info_dict.get('duration') is not None:
            info_dict['duration_string'] = formatSeconds(info_dict['duration'])

        for ts_key, date_key in (
                ('timestamp', 'upload_date'),
                ('release_timestamp', 'release_date'),
        ):
            if info_dict.get(date_key) is None and info_dict.get(ts_key) is not None:
                # Working around out-of-range timestamp values (e.g. negative ones on Windows,
                # see http://bugs.python.org/issue1646728)
                try:
                    upload_date = datetime.datetime.utcfromtimestamp(info_dict[ts_key])
                    info_dict[date_key] = upload_date.strftime('%Y%m%d')
                except (ValueError, OverflowError, OSError):
                    pass

        live_keys = ('is_live', 'was_live')
        live_status = info_dict.get('live_status')
        if live_status is None:
            for key in live_keys:
                if info_dict.get(key) is False:
                    continue
                if info_dict.get(key):
                    live_status = key
                break
            if all(info_dict.get(key) is False for key in live_keys):
                live_status = 'not_live'
        if live_status:
            info_dict['live_status'] = live_status
            for key in live_keys:
                if info_dict.get(key) is None:
                    info_dict[key] = (live_status == key)

        # Auto generate title fields corresponding to the *_number fields when missing
        # in order to always have clean titles. This is very common for TV series.
        for field in ('chapter', 'season', 'episode'):
            if info_dict.get('%s_number' % field) is not None and not info_dict.get(field):
                info_dict[field] = '%s %d' % (field.capitalize(), info_dict['%s_number' % field])

        for cc_kind in ('subtitles', 'automatic_captions'):
            cc = info_dict.get(cc_kind)
            if cc:
                for _, subtitle in cc.items():
                    for subtitle_format in subtitle:
                        if subtitle_format.get('url'):
                            subtitle_format['url'] = sanitize_url(subtitle_format['url'])
                        if subtitle_format.get('ext') is None:
                            subtitle_format['ext'] = determine_ext(subtitle_format['url']).lower()

        automatic_captions = info_dict.get('automatic_captions')
        subtitles = info_dict.get('subtitles')

        info_dict['requested_subtitles'] = self.process_subtitles(
            info_dict['id'], subtitles, automatic_captions)

        if info_dict.get('formats') is None:
            # There's only one format available
            formats = [info_dict]
        else:
            formats = info_dict['formats']

        info_dict['__has_drm'] = any(f.get('has_drm') for f in formats)
        if not self.params.get('allow_unplayable_formats'):
            formats = [f for f in formats if not f.get('has_drm')]

        if info_dict.get('is_live'):
            get_from_start = bool(self.params.get('live_from_start'))
            formats = [f for f in formats if bool(f.get('is_from_start')) == get_from_start]

        if not formats:
            self.raise_no_formats(info_dict)

        def is_wellformed(f):
            url = f.get('url')
            if not url:
                self.report_warning(
                    '"url" field is missing or empty - skipping format, '
                    'there is an error in extractor')
                return False
            if isinstance(url, bytes):
                sanitize_string_field(f, 'url')
            return True

        # Filter out malformed formats for better extraction robustness
        formats = list(filter(is_wellformed, formats))

        formats_dict = {}

        # We check that all the formats have the format and format_id fields
        for i, format in enumerate(formats):
            sanitize_string_field(format, 'format_id')
            sanitize_numeric_fields(format)
            format['url'] = sanitize_url(format['url'])
            if not format.get('format_id'):
                format['format_id'] = compat_str(i)
            else:
                # Sanitize format_id from characters used in format selector expression
                format['format_id'] = re.sub(r'[\s,/+\[\]()]', '_', format['format_id'])
            format_id = format['format_id']
            if format_id not in formats_dict:
                formats_dict[format_id] = []
            formats_dict[format_id].append(format)

        # Make sure all formats have unique format_id
        common_exts = set(itertools.chain(*self._format_selection_exts.values()))
        for format_id, ambiguous_formats in formats_dict.items():
            ambigious_id = len(ambiguous_formats) > 1
            for i, format in enumerate(ambiguous_formats):
                if ambigious_id:
                    format['format_id'] = '%s-%d' % (format_id, i)
                if format.get('ext') is None:
                    format['ext'] = determine_ext(format['url']).lower()
                # Ensure there is no conflict between id and ext in format selection
                # See https://github.com/yt-dlp/yt-dlp/issues/1282
                if format['format_id'] != format['ext'] and format['format_id'] in common_exts:
                    format['format_id'] = 'f%s' % format['format_id']

        for i, format in enumerate(formats):
            if format.get('format') is None:
                format['format'] = '{id} - {res}{note}'.format(
                    id=format['format_id'],
                    res=self.format_resolution(format),
                    note=format_field(format, 'format_note', ' (%s)'),
                )
            if format.get('protocol') is None:
                format['protocol'] = determine_protocol(format)
            if format.get('resolution') is None:
                format['resolution'] = self.format_resolution(format, default=None)
            if format.get('dynamic_range') is None and format.get('vcodec') != 'none':
                format['dynamic_range'] = 'SDR'
            if (info_dict.get('duration') and format.get('tbr')
                    and not format.get('filesize') and not format.get('filesize_approx')):
                format['filesize_approx'] = info_dict['duration'] * format['tbr'] * (1024 / 8)

            # Add HTTP headers, so that external programs can use them from the
            # json output
            full_format_info = info_dict.copy()
            full_format_info.update(format)
            format['http_headers'] = self._calc_headers(full_format_info)
        # Remove private housekeeping stuff
        if '__x_forwarded_for_ip' in info_dict:
            del info_dict['__x_forwarded_for_ip']

        # TODO Central sorting goes here

        if self.params.get('check_formats') is True:
            formats = LazyList(self._check_formats(formats[::-1]), reverse=True)

        if not formats or formats[0] is not info_dict:
            # only set the 'formats' fields if the original info_dict list them
            # otherwise we end up with a circular reference, the first (and unique)
            # element in the 'formats' field in info_dict is info_dict itself,
            # which can't be exported to json
            info_dict['formats'] = formats

        info_dict, _ = self.pre_process(info_dict)

        # NOTE: be careful at list_formats
        format_selector = self.format_selector
        if format_selector is None:
            req_format = self._default_format_spec(info_dict, download=download)
            self.write_debug('Default format spec: %s' % req_format)
            format_selector = self.build_format_selector(req_format)

        # The pre-processors may have modified the formats
        formats = info_dict.get('formats', [info_dict])

        if self.params.get('list_thumbnails'):
            self.list_thumbnails(info_dict)
        if self.params.get('listformats'):
            if not info_dict.get('formats') and not info_dict.get('url'):
                self.to_screen('%s has no formats' % info_dict['id'])
            else:
                self.list_formats(info_dict, format_selector if self.params.get('verbose') else None)
        if self.params.get('listsubtitles'):
            if 'automatic_captions' in info_dict:
                self.list_subtitles(
                    info_dict['id'], automatic_captions, 'automatic captions')
            self.list_subtitles(info_dict['id'], subtitles, 'subtitles')
        list_only = self.params.get('simulate') is None and (
            self.params.get('list_thumbnails') or self.params.get('listformats') or self.params.get('listsubtitles'))
        if list_only:
            # Without this printing, -F --print-json will not work
            self.__forced_printings(info_dict, self.prepare_filename(info_dict), incomplete=True)
            return

        # While in format selection we may need to have an access to the original
        # format set in order to calculate some metrics or do some processing.
        # For now we need to be able to guess whether original formats provided
        # by extractor are incomplete or not (i.e. whether extractor provides only
        # video-only or audio-only formats) for proper formats selection for
        # extractors with such incomplete formats (see
        # https://github.com/ytdl-org/youtube-dl/pull/5556).
        # Since formats may be filtered during format selection and may not match
        # the original formats the results may be incorrect. Thus original formats
        # or pre-calculated metrics should be passed to format selection routines
        # as well.
        # We will pass a context object containing all necessary additional data
        # instead of just formats.
        # This fixes incorrect format selection issue (see
        # https://github.com/ytdl-org/youtube-dl/issues/10083).
        incomplete_formats = (
            # NOTE: be careful at list_formats (here too to detect changes as conflict)
            # All formats are video-only or
            all(f.get('vcodec') != 'none' and f.get('acodec') == 'none' for f in formats)
            # all formats are audio-only
            or all(f.get('vcodec') == 'none' and f.get('acodec') != 'none' for f in formats))

        ctx = {
            'formats': formats,
            'incomplete_formats': incomplete_formats,
        }

        formats_to_download = list(format_selector(ctx))
        if not formats_to_download:
            if not self.params.get('ignore_no_formats_error'):
                raise ExtractorError('Requested format is not available', expected=True,
                                     video_id=info_dict['id'], ie=info_dict['extractor'])
            else:
                self.report_warning('Requested format is not available')
                # Process what we can, even without any available formats.
                self.process_info(dict(info_dict))
        elif download:
            self.to_screen(
                '[info] %s: Downloading %d format(s): %s' % (
                    info_dict['id'], len(formats_to_download),
                    ", ".join([f['format_id'] for f in formats_to_download])))
            for fmt in formats_to_download:
                new_info = dict(info_dict)
                # Save a reference to the original info_dict so that it can be modified in process_info if needed
                new_info['__original_infodict'] = info_dict
                new_info.update(fmt)
                self.process_info(new_info)
        # We update the info dict with the selected best quality format (backwards compatibility)
        if formats_to_download:
            info_dict.update(formats_to_download[-1])
        return info_dict

    def process_subtitles(self, video_id, normal_subtitles, automatic_captions):
        """Select the requested subtitles and their format"""
        available_subs = {}
        if normal_subtitles and self.params.get('writesubtitles'):
            available_subs.update(normal_subtitles)
        if automatic_captions and self.params.get('writeautomaticsub'):
            for lang, cap_info in automatic_captions.items():
                if lang not in available_subs:
                    available_subs[lang] = cap_info

        if (not self.params.get('writesubtitles') and not
                self.params.get('writeautomaticsub') or not
                available_subs):
            return None

        all_sub_langs = available_subs.keys()
        if self.params.get('allsubtitles', False):
            requested_langs = all_sub_langs
        elif self.params.get('subtitleslangs', False):
            # A list is used so that the order of languages will be the same as
            # given in subtitleslangs. See https://github.com/yt-dlp/yt-dlp/issues/1041
            requested_langs = []
            for lang_re in self.params.get('subtitleslangs'):
                if lang_re == 'all':
                    requested_langs.extend(all_sub_langs)
                    continue
                discard = lang_re[0] == '-'
                if discard:
                    lang_re = lang_re[1:]
                current_langs = filter(re.compile(lang_re + '$').match, all_sub_langs)
                if discard:
                    for lang in current_langs:
                        while lang in requested_langs:
                            requested_langs.remove(lang)
                else:
                    requested_langs.extend(current_langs)
            requested_langs = orderedSet(requested_langs)
        elif 'en' in available_subs:
            requested_langs = ['en']
        else:
            requested_langs = [list(all_sub_langs)[0]]
        if requested_langs:
            self.write_debug('Downloading subtitles: %s' % ', '.join(requested_langs))

        formats_query = self.params.get('subtitlesformat', 'best')
        formats_preference = formats_query.split('/') if formats_query else []
        subs = {}
        for lang in requested_langs:
            formats = available_subs.get(lang)
            if formats is None:
                self.report_warning('%s subtitles not available for %s' % (lang, video_id))
                continue
            for ext in formats_preference:
                if ext == 'best':
                    f = formats[-1]
                    break
                matches = list(filter(lambda f: f['ext'] == ext, formats))
                if matches:
                    f = matches[-1]
                    break
            else:
                f = formats[-1]
                self.report_warning(
                    'No subtitle format found matching "%s" for language %s, '
                    'using %s' % (formats_query, lang, f['ext']))
            subs[lang] = f
        return subs

    def __forced_printings(self, info_dict, filename, incomplete):
        def print_mandatory(field, actual_field=None):
            if actual_field is None:
                actual_field = field
            if (self.params.get('force%s' % field, False)
                    and (not incomplete or info_dict.get(actual_field) is not None)):
                self.to_stdout(info_dict[actual_field])

        def print_optional(field):
            if (self.params.get('force%s' % field, False)
                    and info_dict.get(field) is not None):
                self.to_stdout(info_dict[field])

        info_dict = info_dict.copy()
        if filename is not None:
            info_dict['filename'] = filename
        if info_dict.get('requested_formats') is not None:
            # For RTMP URLs, also include the playpath
            info_dict['urls'] = '\n'.join(f['url'] + f.get('play_path', '') for f in info_dict['requested_formats'])
        elif 'url' in info_dict:
            info_dict['urls'] = info_dict['url'] + info_dict.get('play_path', '')

        if self.params.get('forceprint') or self.params.get('forcejson'):
            self.post_extract(info_dict)
        for tmpl in self.params.get('forceprint', []):
            mobj = re.match(r'\w+(=?)$', tmpl)
            if mobj and mobj.group(1):
                tmpl = f'{tmpl[:-1]} = %({tmpl[:-1]})s'
            elif mobj:
                tmpl = '%({})s'.format(tmpl)
            self.to_stdout(self.evaluate_outtmpl(tmpl, info_dict))

        print_mandatory('title')
        print_mandatory('id')
        print_mandatory('url', 'urls')
        print_optional('thumbnail')
        print_optional('description')
        print_optional('filename')
        if self.params.get('forceduration') and info_dict.get('duration') is not None:
            self.to_stdout(formatSeconds(info_dict['duration']))
        print_mandatory('format')

        if self.params.get('printjsontypes', False):
            self.to_stdout('\n'.join(dig_object_type(info_dict)))

        if self.params.get('forcejson'):
            self.to_stdout(json.dumps(self.sanitize_info(info_dict)))

    def dl(self, name, info, subtitle=False, test=False):
        if not info.get('url'):
            self.raise_no_formats(info, True)

        if test:
            verbose = self.params.get('verbose')
            params = {
                'test': True,
                'quiet': self.params.get('quiet') or not verbose,
                'verbose': verbose,
                'noprogress': not verbose,
                'nopart': True,
                'skip_unavailable_fragments': False,
                'keep_fragments': False,
                'overwrites': True,
                '_no_ytdl_file': True,
            }
        else:
            params = self.params
        fd = get_suitable_downloader(info, params, to_stdout=(name == '-'))(self, params)
        if not test:
            for ph in self._progress_hooks:
                fd.add_progress_hook(ph)
            urls = '", "'.join([f['url'] for f in info.get('requested_formats', [])] or [info['url']])
            self.write_debug('Invoking downloader on "%s"' % urls)

        # Note: Ideally info should be a deep-copied so that hooks cannot modify it.
        # But it may contain objects that are not deep-copyable
        new_info = self._copy_infodict(info)
        if new_info.get('http_headers') is None:
            new_info['http_headers'] = self._calc_headers(new_info)
        return fd.download(name, new_info, subtitle)

    def __process_info_lock(func):
        @functools.wraps(func)
        def process_info(self: 'YoutubeDL', info_dict):
            unlock_file = True
            try:
                self.lock_file(info_dict)
                func(self, info_dict)
            except ExclusivelyLockedError:
                self.report_warning('being downloaded in other process; skipping')
                unlock_file = False
            finally:
                if unlock_file:
                    self.unlock_file(info_dict)

        return process_info

    def __fd(stream_indexing=None):
        def _inner(func):
            def wrapper(self: 'YoutubeDL', *args, **kwargs):
                result = func(self, *args, **kwargs)
                if stream_indexing is not None:
                    self._opened_streams.append(result[stream_indexing])
                else:
                    self._opened_streams.append(result)
                return result
            return wrapper
        return _inner

    def clean_fd(self):
        streams = list(x for x in self._opened_streams if not getattr(x, 'closed', False))
        self._opened_streams[:] = []
        if not streams:
            return
        self.write_debug(f'Cleaning up {len(streams)} streams')
        for st in streams:
            if not st:
                continue
            try:
                st.close()
            except BaseException:
                pass

    def __clean_fd(func):
        @functools.wraps(func)
        def wrapper(self: 'YoutubeDL', *args, **kwargs):
            try:
                return func(self, *args, **kwargs)
            finally:
                self.clean_fd()

        return wrapper

    @__process_info_lock
    @__clean_fd
    def process_info(self, info_dict):
        """Process a single resolved IE result."""

        assert info_dict.get('_type', 'video') == 'video'

        max_downloads = self.params.get('max_downloads')
        if max_downloads is not None:
            if self._num_downloads >= int(max_downloads):
                raise MaxDownloadsReached()

        if info_dict.get('is_live') and not self.params.get('live_from_start'):
            info_dict['title'] += ' ' + datetime.datetime.now().strftime('%Y-%m-%d %H:%M')

        # TODO: backward compatibility, to be removed
        info_dict['fulltitle'] = info_dict['title']

        if 'format' not in info_dict and 'ext' in info_dict:
            info_dict['format'] = info_dict['ext']

        if info_dict.get('ext') == 'mp4' and info_dict.get('is_live', False) and self.params.get('live_download_mkv', False):
            info_dict['format'] = info_dict['ext'] = 'mkv'
            if info_dict['protocol'] not in LDM_EXCEPTIONS:
                info_dict['protocol'] = 'live_ffmpeg'

        if self._match_entry(info_dict) is not None:
            return

        self.post_extract(info_dict)
        self._num_downloads += 1

        # info_dict['_filename'] needs to be set for backward compatibility
        info_dict['_filename'] = full_filename = self.prepare_filename(info_dict, warn=True)
        temp_filename = self.prepare_filename(info_dict, 'temp')
        files_to_move = {}

        # Forced printings
        self.__forced_printings(info_dict, full_filename, incomplete=('format' not in info_dict))

        if self.params.get('simulate'):
            if self.params.get('force_write_download_archive', False):
                self.record_download_archive(info_dict)
            # Do nothing else if in simulate mode
            return

        if full_filename is None:
            return
        if not self._ensure_dir_exists(encodeFilename(full_filename)):
            return
        if not self._ensure_dir_exists(encodeFilename(temp_filename)):
            return

        if self._write_description('video', info_dict,
                                   self.prepare_filename(info_dict, 'description')) is None:
            return

        sub_files = self._write_subtitles(info_dict, temp_filename)
        if sub_files is None:
            return
        files_to_move.update(dict(sub_files))

        thumb_files = self._write_thumbnails(
            'video', info_dict, temp_filename, self.prepare_filename(info_dict, 'thumbnail'))
        if thumb_files is None:
            return
        files_to_move.update(dict(thumb_files))

        infofn = self.prepare_filename(info_dict, 'infojson')
        _infojson_written = self._write_info_json('video', info_dict, infofn)
        if _infojson_written:
            info_dict['infojson_filename'] = infofn
            # For backward compatibility, even though it was a private field
            info_dict['__infojson_filename'] = infofn
        elif _infojson_written is None:
            return

        # Note: Annotations are deprecated
        annofn = None
        if self.params.get('writeannotations', False):
            annofn = self.prepare_filename(info_dict, 'annotation')
        if annofn:
            if not self._ensure_dir_exists(encodeFilename(annofn)):
                return
            if not self.params.get('overwrites', True) and os.path.exists(encodeFilename(annofn)):
                self.to_screen('[info] Video annotations are already present')
            elif not info_dict.get('annotations'):
                self.report_warning('There are no annotations to write.')
            else:
                try:
                    self.to_screen('[info] Writing video annotations to: ' + annofn)
                    with self.open(encodeFilename(annofn), 'w', encoding='utf-8') as annofile:
                        annofile.write(info_dict['annotations'])
                except (KeyError, TypeError):
                    self.report_warning('There are no annotations to write.')
                except (OSError, IOError):
                    self.report_error('Cannot write annotations file: ' + annofn)
                    return

        # Write internet shortcut files
        def _write_link_file(link_type):
            if 'webpage_url' not in info_dict:
                self.report_error('Cannot write internet shortcut file because the "webpage_url" field is missing in the media information')
                return False
            linkfn = replace_extension(self.prepare_filename(info_dict, 'link'), link_type, info_dict.get('ext'))
            if not self._ensure_dir_exists(encodeFilename(linkfn)):
                return False
            if self.params.get('overwrites', True) and self.exists(encodeFilename(linkfn)):
                self.to_screen(f'[info] Internet shortcut (.{link_type}) is already present')
                return True
            try:
                self.to_screen(f'[info] Writing internet shortcut (.{link_type}) to: {linkfn}')
                with self.open(encodeFilename(to_high_limit_path(linkfn)), 'w', encoding='utf-8',
                               newline='\r\n' if link_type == 'url' else '\n') as linkfile:
                    template_vars = {'url': iri_to_uri(info_dict['webpage_url'])}
                    if link_type == 'desktop':
                        template_vars['filename'] = linkfn[:-(len(link_type) + 1)]
                    linkfile.write(LINK_TEMPLATES[link_type] % template_vars)
            except (OSError, IOError):
                self.report_error(f'Cannot write internet shortcut {linkfn}')
                return False
            return True

        write_links = {
            'url': self.params.get('writeurllink'),
            'webloc': self.params.get('writewebloclink'),
            'desktop': self.params.get('writedesktoplink'),
        }
        if self.params.get('writelink'):
            link_type = ('webloc' if sys.platform == 'darwin'
                         else 'desktop' if sys.platform.startswith('linux')
                         else 'url')
            write_links[link_type] = True

        if any(should_write and not _write_link_file(link_type)
               for link_type, should_write in write_links.items()):
            return

        try:
            info_dict, files_to_move = self.pre_process(info_dict, 'before_dl', files_to_move)
        except PostProcessingError as err:
            self.report_error('Preprocessing: %s' % str(err))
            return

        must_record_download_archive = False
        if self.params.get('skip_download', False):
            info_dict['filepath'] = temp_filename
            info_dict['__finaldir'] = os.path.dirname(os.path.abspath(encodeFilename(full_filename)))
            info_dict['__files_to_move'] = files_to_move
            info_dict = self.run_pp(MoveFilesAfterDownloadPP(self, False), info_dict)
        else:
            # Download
            if not self.test_filename_external(full_filename):
                self.to_screen(
                    '[download] %s has rejected by external test process' % full_filename)
                return

            info_dict.setdefault('__postprocessors', [])

            try:
                def existing_file(*filepaths):
                    ext = info_dict.get('ext')
                    final_ext = self.params.get('final_ext', ext)
                    existing_files = []
                    for file in orderedSet(filepaths):
                        if final_ext != ext:
                            converted = replace_extension(file, final_ext, ext)
                            if os.path.exists(encodeFilename(converted)):
                                existing_files.append(converted)
                        if os.path.exists(encodeFilename(file)):
                            existing_files.append(file)

                    if not existing_files or self.params.get('overwrites', False):
                        for file in orderedSet(existing_files):
                            self.report_file_delete(file)
                            os.remove(encodeFilename(file))
                        return None

                    info_dict['ext'] = os.path.splitext(existing_files[0])[1][1:]
                    return existing_files[0]

                success = True
                if info_dict.get('requested_formats') is not None:

                    requested_formats = info_dict['requested_formats']
                    old_ext = info_dict['ext']

                    # merge to mkv without --merge-output-format no matter what
                    if self.params.get('merge_output_format') is None:
                        info_dict['ext'] = 'mkv'
                    new_ext = info_dict['ext']

                    def correct_ext(filename, ext=new_ext):
                        if filename == '-':
                            return filename
                        filename_real_ext = os.path.splitext(filename)[1][1:]
                        filename_wo_ext = (
                            os.path.splitext(filename)[0]
                            if filename_real_ext in (old_ext, new_ext)
                            else filename)
                        return '%s.%s' % (filename_wo_ext, ext)

                    # Ensure filename always has a correct extension for successful merge
                    full_filename = correct_ext(full_filename)
                    temp_filename = correct_ext(temp_filename)
                    dl_filename = existing_file(full_filename, temp_filename)
                    info_dict['__real_download'] = False

                    downloaded = []
                    merger = FFmpegMergerPP(self)

                    fd = get_suitable_downloader(info_dict, self.params, to_stdout=temp_filename == '-')
                    if dl_filename is not None:
                        self.report_file_already_downloaded(dl_filename)
                    elif fd:
                        for f in requested_formats if fd != FFmpegFD else []:
                            f['filepath'] = fname = prepend_extension(
                                correct_ext(temp_filename, info_dict['ext']),
                                'f%s' % f['format_id'], info_dict['ext'])
                            downloaded.append(fname)
                        info_dict['url'] = '\n'.join(f['url'] for f in requested_formats)
                        success, real_download = self.dl(temp_filename, info_dict)
                        info_dict['__real_download'] = real_download
                    else:
                        if self.params.get('allow_unplayable_formats'):
                            self.report_warning(
                                'You have requested merging of multiple formats '
                                'while also allowing unplayable formats to be downloaded. '
                                'The formats won\'t be merged to prevent data corruption.')
                        elif not merger.available:
                            self.report_warning(
                                'You have requested merging of multiple formats but ffmpeg is not installed. '
                                'The formats won\'t be merged.')

                        if temp_filename == '-':
                            reason = ('using a downloader other than ffmpeg' if FFmpegFD.can_merge_formats(info_dict, self.params)
                                      else 'but the formats are incompatible for simultaneous download' if merger.available
                                      else 'but ffmpeg is not installed')
                            self.report_warning(
                                f'You have requested downloading multiple formats to stdout {reason}. '
                                'The formats will be streamed one after the other')
                            fname = temp_filename
                        for f in requested_formats:
                            new_info = dict(info_dict)
                            del new_info['requested_formats']
                            new_info.update(f)
                            if temp_filename != '-':
                                fname = prepend_extension(
                                    correct_ext(temp_filename, new_info['ext']),
                                    'f%s' % f['format_id'], new_info['ext'])
                                if not self._ensure_dir_exists(fname):
                                    return
                                f['filepath'] = fname
                                downloaded.append(fname)
                            partial_success, real_download = self.dl(fname, new_info)
                            info_dict['__real_download'] = info_dict['__real_download'] or real_download
                            success = success and partial_success

                    if downloaded and merger.available and not self.params.get('allow_unplayable_formats'):
                        info_dict['__postprocessors'].append(merger)
                        info_dict['__files_to_merge'] = downloaded
                        # Even if there were no downloads, it is being merged only now
                        info_dict['__real_download'] = True
                    else:
                        for file in downloaded:
                            files_to_move[file] = None
                else:
                    # Just a single file
                    dl_filename = existing_file(full_filename, temp_filename)
                    if dl_filename is None or dl_filename == temp_filename:
                        # dl_filename == temp_filename could mean that the file was partially downloaded with --no-part.
                        # So we should try to resume the download
                        success, real_download = self.dl(temp_filename, info_dict)
                        info_dict['__real_download'] = real_download
                    else:
                        self.report_file_already_downloaded(dl_filename)

                dl_filename = dl_filename or temp_filename
                info_dict['__finaldir'] = os.path.dirname(os.path.abspath(encodeFilename(full_filename)))

            except network_exceptions as err:
                self.report_error('unable to download video data: %s' % error_to_compat_str(err))
                return
            except (OSError, IOError) as err:
                raise UnavailableVideoError(err)
            except (ContentTooShortError, ) as err:
                self.report_error('content too short (expected %s bytes and served %s)' % (err.expected, err.downloaded))
                return

            if success and full_filename != '-':

                def fixup():
                    do_fixup = True
                    fixup_policy = self.params.get('fixup')
                    vid = info_dict['id']

                    if fixup_policy in ('ignore', 'never'):
                        return
                    elif fixup_policy == 'warn':
                        do_fixup = False
                    elif fixup_policy != 'force':
                        assert fixup_policy in ('detect_or_warn', None)
                        if not info_dict.get('__real_download'):
                            do_fixup = False

                    def ffmpeg_fixup(cndn, msg, cls):
                        if not cndn:
                            return
                        if not do_fixup:
                            self.report_warning(f'{vid}: {msg}')
                            return
                        pp = cls(self)
                        if pp.available:
                            info_dict['__postprocessors'].append(pp)
                        else:
                            self.report_warning(f'{vid}: {msg}. Install ffmpeg to fix this automatically')

                    stretched_ratio = info_dict.get('stretched_ratio')
                    ffmpeg_fixup(
                        stretched_ratio not in (1, None),
                        f'Non-uniform pixel ratio {stretched_ratio}',
                        FFmpegFixupStretchedPP)

                    ffmpeg_fixup(
                        (info_dict.get('requested_formats') is None
                         and info_dict.get('container') == 'm4a_dash'
                         and info_dict.get('ext') == 'm4a'),
                        'writing DASH m4a. Only some players support this container',
                        FFmpegFixupM4aPP)

                    downloader = get_suitable_downloader(info_dict, self.params) if 'protocol' in info_dict else None
                    downloader = downloader.__name__ if downloader else None

                    if info_dict.get('requested_formats') is None:  # Not necessary if doing merger
                        ffmpeg_fixup(downloader == 'HlsFD',
                                     'Possible MPEG-TS in MP4 container or malformed AAC timestamps',
                                     FFmpegFixupM3u8PP)
                        ffmpeg_fixup(info_dict.get('is_live') and downloader == 'DashSegmentsFD',
                                     'Possible duplicate MOOV atoms', FFmpegFixupDuplicateMoovPP)

                    ffmpeg_fixup(downloader == 'WebSocketFragmentFD', 'Malformed timestamps detected', FFmpegFixupTimestampPP)
                    ffmpeg_fixup(downloader == 'WebSocketFragmentFD', 'Malformed duration detected', FFmpegFixupDurationPP)

                fixup()
                try:
                    info_dict = self.post_process(dl_filename, info_dict, files_to_move)
                except PostProcessingError as err:
                    self.report_error('Postprocessing: %s' % str(err))
                    return
                try:
                    for ph in self._post_hooks:
                        ph(info_dict['filepath'])
                except Exception as err:
                    self.report_error('post hooks: %s' % str(err))
                    return
                must_record_download_archive = True

        if must_record_download_archive or self.params.get('force_write_download_archive', False):
            self.record_download_archive(info_dict)
        max_downloads = self.params.get('max_downloads')
        if max_downloads is not None and self._num_downloads >= int(max_downloads):
            raise MaxDownloadsReached()

    def __download_wrapper(self, func):
        @functools.wraps(func)
        def wrapper(*args, **kwargs):
            try:
                res = func(*args, **kwargs)
            except UnavailableVideoError as e:
                self.report_error(e)
            except MaxDownloadsReached as e:
                self.to_screen(f'[info] {e}')
                raise
            except DownloadCancelled as e:
                self.to_screen(f'[info] {e}')
                if not self.params.get('break_per_url'):
                    raise
            else:
                if self.params.get('dump_single_json', False):
                    self.post_extract(res)
                    self.to_stdout(json.dumps(self.sanitize_info(res)))
        return wrapper

    @__clean_fd
    def download(self, url_list):
        """Download a given list of URLs."""
        url_list = variadic(url_list)  # Passing a single URL is a common mistake
        outtmpl = self.outtmpl_dict['default']
        if (len(url_list) > 1
                and outtmpl != '-'
                and '%' not in outtmpl
                and self.params.get('max_downloads') != 1):
            raise SameFileError(outtmpl)

        for url in url_list:
            self.__download_wrapper(self.extract_info)(
                url, force_generic_extractor=self.params.get('force_generic_extractor', False))

        return self._download_retcode

    def download_with_info_file(self, info_filename):
        with contextlib.closing(fileinput.FileInput(
                [info_filename], mode='r',
                openhook=fileinput.hook_encoded('utf-8'))) as f:
            # FileInput doesn't have a read method, we can't call json.load
            info = self.sanitize_info(json.loads('\n'.join(f)), self.params.get('clean_infojson', True))
        try:
            self.__download_wrapper(self.process_ie_result)(info, download=True)
        except (DownloadError, EntryNotInPlaylist, ReExtractInfo) as e:
            if not isinstance(e, EntryNotInPlaylist):
                self.to_stderr('\r')
            webpage_url = info.get('webpage_url')
            if webpage_url is not None:
                self.report_warning(f'The info failed to download: {e}; trying with URL {webpage_url}')
                return self.download([webpage_url])
            else:
                raise
        return self._download_retcode

    @staticmethod
    def sanitize_info(info_dict, remove_private_keys=False):
        ''' Sanitize the infodict for converting to json '''
        if info_dict is None:
            return info_dict
        info_dict.setdefault('epoch', int(time.time()))
        remove_keys = {'__original_infodict'}  # Always remove this since this may contain a copy of the entire dict
        keep_keys = ['_type']  # Always keep this to facilitate load-info-json
        if remove_private_keys:
            remove_keys |= {
                'requested_formats', 'requested_subtitles', 'requested_entries', 'entries',
                'filepath', 'infojson_filename', 'original_url', 'playlist_autonumber',
            }
            empty_values = (None, {}, [], set(), tuple())
            reject = lambda k, v: k not in keep_keys and (
                k.startswith('_') or k in remove_keys or v in empty_values)
        else:
            reject = lambda k, v: k in remove_keys

        def filter_fn(obj):
            if isinstance(obj, dict):
                return {k: filter_fn(v) for k, v in obj.items() if not reject(k, v)}
            elif isinstance(obj, (list, tuple, set, LazyList)):
                return list(map(filter_fn, obj))
            elif obj is None or isinstance(obj, (str, int, float, bool)):
                return obj
            else:
                return repr(obj)

        return filter_fn(info_dict)

    @staticmethod
    def filter_requested_info(info_dict, actually_filter=True):
        ''' Alias of sanitize_info for backward compatibility '''
        return YoutubeDL.sanitize_info(info_dict, actually_filter)

    def run_pp(self, pp, infodict):
        files_to_delete = []
        if '__files_to_move' not in infodict:
            infodict['__files_to_move'] = {}
        try:
            files_to_delete, infodict = pp.run(infodict)
        except PostProcessingError as e:
            # Must be True and not 'only_download'
            if self.params.get('ignoreerrors') is True:
                self.report_error(e)
                return infodict
            raise

        if not files_to_delete:
            return infodict
        if self.params.get('keepvideo', False):
            for f in files_to_delete:
                infodict['__files_to_move'].setdefault(f, '')
        else:
            for old_filename in set(files_to_delete):
                self.to_screen('Deleting original file %s (pass -k to keep)' % old_filename)
                try:
                    self.remove(encodeFilename(old_filename))
                except (IOError, OSError):
                    self.report_warning('Unable to remove downloaded original file')
                if old_filename in infodict['__files_to_move']:
                    del infodict['__files_to_move'][old_filename]
        return infodict

    @staticmethod
    def post_extract(info_dict):
        def actual_post_extract(info_dict):
            if info_dict.get('_type') in ('playlist', 'multi_video'):
                for video_dict in info_dict.get('entries', {}):
                    actual_post_extract(video_dict or {})
                return

            post_extractor = info_dict.get('__post_extractor') or (lambda: {})
            extra = post_extractor().items()
            info_dict.update(extra)
            info_dict.pop('__post_extractor', None)

            original_infodict = info_dict.get('__original_infodict') or {}
            original_infodict.update(extra)
            original_infodict.pop('__post_extractor', None)

        actual_post_extract(info_dict or {})

    def pre_process(self, ie_info, key='pre_process', files_to_move=None):
        info = dict(ie_info)
        info['__files_to_move'] = files_to_move or {}
        for pp in self._pps[key]:
            info = self.run_pp(pp, info)
        return info, info.pop('__files_to_move', None)

    def post_process(self, filename, ie_info, files_to_move=None):
        """Run all the postprocessors on the given file."""
        info = dict(ie_info)
        info['filepath'] = filename
        info['__files_to_move'] = files_to_move or {}

        for pp in ie_info.get('__postprocessors', []) + self._pps['post_process']:
            info = self.run_pp(pp, info)
        info = self.run_pp(MoveFilesAfterDownloadPP(self), info)
        del info['__files_to_move']
        for pp in self._pps['after_move']:
            info = self.run_pp(pp, info)
        return info

    def _make_archive_id(self, info_dict):
        video_id = info_dict.get('id')
        if not video_id:
            return
        # Future-proof against any change in case
        # and backwards compatibility with prior versions
        extractor = info_dict.get('extractor_key') or info_dict.get('ie_key')  # key in a playlist
        if extractor is None:
            url = str_or_none(info_dict.get('url'))
            if not url:
                return
            # Try to find matching extractor for the URL and take its ie_key
            for ie_key, ie in self._ies.items():
                if ie.suitable(url):
                    extractor = ie_key
                    break
            else:
                return
        return '%s %s' % (extractor.lower(), video_id)

    def test_filename_external(self, filename):
        cmd = self.params.get('test_filename')
        if not cmd or not isinstance(cmd, (compat_str, compiled_regex_type)):
            return True

        if isinstance(cmd, compiled_regex_type) or cmd.startswith('re:'):
            # allow Patten object or string begins with 're:' to test against regex
            if isinstance(cmd, compat_str):
                cmd = cmd[3:]
            mobj = re.search(cmd, filename)
            return bool(mobj)

        if '{}' not in cmd:
            cmd += ' {}'

        cmd = cmd.replace('{}', compat_shlex_quote(filename))

        self.write_debug('Testing: %s' % cmd)
        try:
            # True when retcode==0
            retCode = subprocess.call(encodeArgument(cmd), shell=True)
            return retCode == 0
        except (IOError, OSError):
            self.write_debug('Skipping: %s' % cmd)
            return True

    def in_download_archive(self, info_dict):
        fn = self.params.get('download_archive')
        if fn is None:
            return False

        vid_id = self._make_archive_id(info_dict)
        if not vid_id:
            return False  # Incomplete video information

        return vid_id in self.archive

    def record_download_archive(self, info_dict):
        fn = self.params.get('download_archive')
        if fn is None:
            return
        vid_id = self._make_archive_id(info_dict)
        assert vid_id
        with locked_file(fn, 'a', encoding='utf-8') as archive_file:
            archive_file.write(vid_id + '\n')
        self.archive.add(vid_id)

    def lock_file(self, info_dict):
        if not self.params.get('lock_exclusive', True):
            return
        vid_id = self._make_archive_id(info_dict)
        if not vid_id:
            return
        vid_id = re.sub(r'[/\\: ]+', '_', vid_id) + '.lock'
        self.write_debug('locking %s' % vid_id)
        if self.exists(vid_id):
            raise ExclusivelyLockedError()
        try:
            with locked_file(vid_id, 'w', encoding='utf-8') as w:
                w.write('%s\n' % vid_id)
                url = info_dict.get('url')
                if url:
                    w.write('%s\n' % url)
        except IOError:
            pass

    def unlock_file(self, info_dict):
        if not self.params.get('lock_exclusive', True):
            return
        vid_id = self._make_archive_id(info_dict)
        if not vid_id:
            return
        vid_id = re.sub(r'[/\\: ]', '_', vid_id) + '.lock'
        self.write_debug('unlocking %s' % vid_id)
        try:
            os.remove(vid_id)
        except IOError:
            pass

    @staticmethod
    def format_resolution(format, default='unknown'):
        if format.get('vcodec') == 'none' and format.get('acodec') != 'none':
            return 'audio only'
        if format.get('resolution') is not None:
            return format['resolution']
        if format.get('width') and format.get('height'):
            return '%dx%d' % (format['width'], format['height'])
        elif format.get('height'):
            return '%sp' % format['height']
        elif format.get('width'):
            return '%dx?' % format['width']
        return default

    def _format_note(self, fdict):
        res = ''
        if fdict.get('ext') in ['f4f', 'f4m']:
            res += '(unsupported)'
        if fdict.get('language'):
            if res:
                res += ' '
            res += '[%s]' % fdict['language']
        if fdict.get('format_note') is not None:
            if res:
                res += ' '
            res += fdict['format_note']
        if fdict.get('tbr') is not None:
            if res:
                res += ', '
            res += '%4dk' % fdict['tbr']
        if fdict.get('container') is not None:
            if res:
                res += ', '
            res += '%s container' % fdict['container']
        if (fdict.get('vcodec') is not None
                and fdict.get('vcodec') != 'none'):
            if res:
                res += ', '
            res += fdict['vcodec']
            if fdict.get('vbr') is not None:
                res += '@'
        elif fdict.get('vbr') is not None and fdict.get('abr') is not None:
            res += 'video@'
        if fdict.get('vbr') is not None:
            res += '%4dk' % fdict['vbr']
        if fdict.get('fps') is not None:
            if res:
                res += ', '
            res += '%sfps' % fdict['fps']
        if fdict.get('acodec') is not None:
            if res:
                res += ', '
            if fdict['acodec'] == 'none':
                res += 'video only'
            else:
                res += '%-5s' % fdict['acodec']
        elif fdict.get('abr') is not None:
            if res:
                res += ', '
            res += 'audio'
        if fdict.get('abr') is not None:
            res += '@%3dk' % fdict['abr']
        if fdict.get('asr') is not None:
            res += ' (%5dHz)' % fdict['asr']
        if fdict.get('filesize') is not None:
            if res:
                res += ', '
            res += format_bytes(fdict['filesize'])
        elif fdict.get('filesize_approx') is not None:
            if res:
                res += ', '
            res += '~' + format_bytes(fdict['filesize_approx'])
        return res

    def _list_format_headers(self, *headers):
        if self.params.get('listformats_table', True) is not False:
            return [self._format_screen(header, self.Styles.HEADERS) for header in headers]
        return headers

    def list_formats(self, info_dict, format_selector):
        formats = info_dict.get('formats', [info_dict])
        verbose = format_selector and self.params.get('verbose') and len(formats) > 1

        new_format = self.params.get('listformats_table', True) is not False

        if verbose:
            # taken from process_video_result
            incomplete_formats = (
                # All formats are video-only or
                all(f.get('vcodec') != 'none' and f.get('acodec') == 'none' for f in formats)
                # all formats are audio-only
                or all(f.get('vcodec') == 'none' and f.get('acodec') != 'none' for f in formats))
            unknown_formats = []

            ctx = {
                'formats': formats,
                'incomplete_formats': incomplete_formats,
            }

            # search this file for "perform format debugging when -Fv" for contents of format_selector.selectors
            found = {}
            for sel, func in format_selector.selectors:
                found_fmt = next(func(ctx), None)
                selector_text = sel.selector
                if sel.filters:
                    selector_text += '[' + ']['.join(sel.filters) + ']'
                if found_fmt:
                    found.setdefault(found_fmt['format_id'], []).append(selector_text)
                else:
                    unknown_formats.append(selector_text)

            def debug_info(f):
                if new_format:
                    columns = ['|']
                else:
                    columns = []
                columns.append(', '.join(found.get(f['format_id']) or []))
                return columns
        else:
            def debug_info(f):
                return []
        debug_info_title = []

        if new_format:
            delim = self._format_screen('\u2502', self.Styles.DELIM, '|', test_encoding=True)

            def format_protocol(f):
                proto = shorten_protocol_name(f.get('protocol', '').replace('native', 'n'))
                exp_proto = shorten_protocol_name(f.get('expected_protocol', '').replace('native', 'n'))
                if exp_proto:
                    return f'{exp_proto} ({proto})'
                else:
                    return proto

            if verbose:
                debug_info_title = ['|', 'DEBUG']
            table = [
                [
                    self._format_screen(format_field(f, 'format_id'), self.Styles.ID),
                    format_field(f, 'ext'),
                    format_field(f, func=self.format_resolution, ignore=('audio only', 'images')),
                    format_field(f, 'fps', '\t%d'),
                    format_field(f, 'dynamic_range', '%s', ignore=(None, 'SDR')).replace('HDR', ''),
                    delim,
                    format_field(f, 'filesize', ' \t%s', func=format_bytes) + format_field(f, 'filesize_approx', '~\t%s', func=format_bytes),
                    format_field(f, 'tbr', '\t%dk'),
                    format_protocol(f),
                    delim,
                    format_field(f, 'vcodec', default='unknown').replace(
                        'none',
                        'images' if f.get('acodec') == 'none'
                        else self._format_screen('audio only', self.Styles.SUPPRESS)),
                    format_field(f, 'vbr', '\t%dk'),
                    format_field(f, 'acodec', default='unknown').replace(
                        'none',
                        '' if f.get('vcodec') == 'none'
                        else self._format_screen('video only', self.Styles.SUPPRESS)),
                    format_field(f, 'abr', '\t%dk'),
                    format_field(f, 'asr', '\t%dHz'),
                    join_nonempty(
                        self._format_screen('UNSUPPORTED', 'light red') if f.get('ext') in ('f4f', 'f4m') else None,
                        format_field(f, 'language', '[%s]'),
                        join_nonempty(
                            format_field(f, 'format_note'),
                            format_field(f, 'container', ignore=(None, f.get('ext'))),
                            delim=', '),
                        *debug_info(f),
                        delim=', '),
                ] for f in formats if f.get('preference') is None or f['preference'] >= -1000]
            header_line = self._list_format_headers(
                'ID', 'EXT', 'RESOLUTION', '\tFPS', 'HDR', delim, '\tFILESIZE', '\tTBR', 'PROTO',
                delim, 'VCODEC', '\tVBR', 'ACODEC', '\tABR', '\tASR', 'MORE INFO', *debug_info_title)
        else:
            if verbose:
                debug_info_title = ['debug']

            table = [
                [
                    format_field(f, 'format_id'),
                    format_field(f, 'ext'),
                    self.format_resolution(f),
                    self._format_note(f)]
                for f in formats
                if f.get('preference') is None or f['preference'] >= -1000]
            header_line = ['format code', 'extension', 'resolution', 'note', *debug_info_title]

        self.to_screen(
            '[info] Available formats for %s:' % info_dict['id'])
        self.to_stdout(render_table(
            header_line, table,
            extra_gap=(0 if new_format else 1),
            hide_empty=new_format,
            delim=new_format and self._format_screen('\u2500', self.Styles.DELIM, '-', test_encoding=True)))

        if verbose and unknown_formats:
            self.to_screen('[debugger] Specs not matched: %s' % ', '.join(unknown_formats))

    def list_thumbnails(self, info_dict):
        thumbnails = list(info_dict.get('thumbnails'))
        if not thumbnails:
            self.to_screen('[info] No thumbnails present for %s' % info_dict['id'])
            return

        self.to_screen(
            '[info] Thumbnails for %s:' % info_dict['id'])
        self.to_stdout(render_table(
            self._list_format_headers('ID', 'Width', 'Height', 'URL'),
            [[t['id'], t.get('width', 'unknown'), t.get('height', 'unknown'), t['url']] for t in thumbnails]))

    def list_subtitles(self, video_id, subtitles, name='subtitles'):
        if not subtitles:
            self.to_screen('%s has no %s' % (video_id, name))
            return
        self.to_screen(
            'Available %s for %s:' % (name, video_id))

        def _row(lang, formats):
            exts, names = zip(*((f['ext'], f.get('name') or 'unknown') for f in reversed(formats)))
            if len(set(names)) == 1:
                names = [] if names[0] == 'unknown' else names[:1]
            return [lang, ', '.join(names), ', '.join(exts)]

        self.to_stdout(render_table(
            self._list_format_headers('Language', 'Name', 'Formats'),
            [_row(lang, formats) for lang, formats in subtitles.items()],
            hide_empty=True))

    @__fd()
    def urlopen(self, req):
        """ Start an HTTP download """
        if isinstance(req, compat_basestring):
            req = sanitized_Request(req)
        return self._opener.open(req, timeout=self._socket_timeout)

    def print_debug_header(self):
        if not self.params.get('verbose'):
            return

        def get_encoding(stream):
            ret = getattr(stream, 'encoding', 'missing (%s)' % type(stream).__name__)
            if not supports_terminal_sequences(stream):
                from .compat import WINDOWS_VT_MODE
                ret += ' (No VT)' if WINDOWS_VT_MODE is False else ' (No ANSI)'
            return ret

        encoding_str = 'Encodings: locale %s, fs %s, out %s, err %s, pref %s' % (
            locale.getpreferredencoding(),
            sys.getfilesystemencoding(),
            get_encoding(self._screen_file), get_encoding(self._err_file),
            self.get_encoding())

        logger = self.params.get('logger')
        if logger:
            write_debug = lambda msg: logger.debug(f'[debug] {msg}')
            write_debug(encoding_str)
        else:
            write_string(f'[debug] {encoding_str}\n', encoding=None)
            write_debug = lambda msg: self._write_string(f'[debug] {msg}\n')

        source = detect_variant()
        write_debug('ytdl-patched version %s %s' % (__version__, '' if source == 'unknown' else f' ({source})'))
        if git_commit:
            write_debug('     from commit %s' % git_commit)
        if git_upstream_commit:
            write_debug('     based on %s' % git_upstream_commit)
        write_debug('** The command you are running is not yt-dlp.')
        write_debug('** Please make bug reports at https://github.com/ytdl-patched/ytdl-patched/issues/new/choose instead.')

        if not _LAZY_LOADER:
            if os.environ.get('YTDLP_NO_LAZY_EXTRACTORS'):
                write_debug('Lazy loading extractors is forcibly disabled')
            else:
                write_debug('Lazy loading extractors is disabled')
        if plugin_extractors or plugin_postprocessors:
            write_debug('Plugins: %s' % [
                '%s%s' % (klass.__name__, '' if klass.__name__ == name else f' as {name}')
                for name, klass in itertools.chain(plugin_extractors.items(), plugin_postprocessors.items())])
        if self.params.get('compat_opts'):
            write_debug('Compatibility options: %s' % ', '.join(self.params.get('compat_opts')))

        if source == 'source':
            try:
                sp = Popen(
                    ['git', 'rev-parse', '--short', 'HEAD'],
                    stdout=subprocess.PIPE, stderr=subprocess.PIPE,
                    cwd=os.path.dirname(os.path.abspath(__file__)))
                out, err = sp.communicate_or_kill()
                out = out.decode().strip()
                if re.match('[0-9a-f]+', out):
                    write_debug('Git HEAD: %s' % out)
            except Exception:
                try:
                    sys.exc_clear()
                except Exception:
                    pass

        def python_implementation():
            impl_name = platform.python_implementation()
            if impl_name == 'PyPy' and hasattr(sys, 'pypy_version_info'):
                return impl_name + ' version %d.%d.%d' % sys.pypy_version_info[:3]
            return impl_name

        write_debug('Python version %s (%s %s) - %s' % (
            platform.python_version(),
            python_implementation(),
            platform.architecture()[0],
            platform_name()))

        exe_versions, ffmpeg_features = FFmpegPostProcessor.get_versions_and_features(self)
        ffmpeg_features = {key for key, val in ffmpeg_features.items() if val}
        if ffmpeg_features:
            exe_versions['ffmpeg'] += ' (%s)' % ','.join(ffmpeg_features)

        exe_versions['rtmpdump'] = rtmpdump_version()
        exe_versions['phantomjs'] = PhantomJSwrapper._version()
        exe_str = ', '.join(
            f'{exe} {v}' for exe, v in sorted(exe_versions.items()) if v
        ) or 'none'
        write_debug('exe versions: %s' % exe_str)

        from .downloader.websocket import has_websockets
        from .postprocessor.embedthumbnail import has_mutagen
        from .cookies import SQLITE_AVAILABLE, KEYRING_AVAILABLE

        lib_str = join_nonempty(
            compat_pycrypto_AES and compat_pycrypto_AES.__name__.split('.')[0],
            KEYRING_AVAILABLE and 'keyring',
            has_mutagen and 'mutagen',
            SQLITE_AVAILABLE and 'sqlite',
            has_websockets and 'websockets',
            delim=', ') or 'none'
        write_debug('Optional libraries: %s' % lib_str)

        proxy_map = {}
        for handler in self._opener.handlers:
            if hasattr(handler, 'proxies'):
                proxy_map.update(handler.proxies)
        write_debug(f'Proxy map: {proxy_map}')

        # Not implemented
        if False and self.params.get('call_home'):
            ipaddr = self.urlopen('https://yt-dl.org/ip').read().decode('utf-8')
            write_debug('Public IP address: %s' % ipaddr)
            latest_version = self.urlopen(
                'https://yt-dl.org/latest/version').read().decode('utf-8')
            if version_tuple(latest_version) > version_tuple(__version__):
                self.report_warning(
                    'You are using an outdated version (newest version: %s)! '
                    'See https://yt-dl.org/update if you need help updating.' %
                    latest_version)

    def _setup_opener(self):
        timeout_val = self.params.get('socket_timeout')
        self._socket_timeout = 20 if timeout_val is None else float(timeout_val)

        opts_cookiesfrombrowser = self.params.get('cookiesfrombrowser')
        opts_cookiefile = self.params.get('cookiefile')
        opts_proxy = self.params.get('proxy')

        self.cookiejar = load_cookies(opts_cookiefile, opts_cookiesfrombrowser, self)

        cookie_processor = YoutubeDLCookieProcessor(self.cookiejar)
        if opts_proxy is not None:
            if opts_proxy == '':
                proxies = {}
            else:
                proxies = {'http': opts_proxy, 'https': opts_proxy}
        else:
            proxies = compat_urllib_request.getproxies()
            # Set HTTPS proxy to HTTP one if given (https://github.com/ytdl-org/youtube-dl/issues/805)
            if 'http' in proxies and 'https' not in proxies:
                proxies['https'] = proxies['http']
        proxy_handler = PerRequestProxyHandler(proxies)

        debuglevel = 1 if self.params.get('debug_printtraffic') else 0
        https_handler = make_HTTPS_handler(self.params, debuglevel=debuglevel)
        ydlh = YoutubeDLHandler(self.params, debuglevel=debuglevel)
        redirect_handler = YoutubeDLRedirectHandler()
        data_handler = compat_urllib_request_DataHandler()

        # When passing our own FileHandler instance, build_opener won't add the
        # default FileHandler and allows us to disable the file protocol, which
        # can be used for malicious purposes (see
        # https://github.com/ytdl-org/youtube-dl/issues/8227)
        file_handler = compat_urllib_request.FileHandler()

        def file_open(*args, **kwargs):
            raise compat_urllib_error.URLError('file:// scheme is explicitly disabled in yt-dlp for security reasons')
        file_handler.file_open = file_open

        opener = compat_urllib_request.build_opener(
            proxy_handler, https_handler, cookie_processor, ydlh, redirect_handler, data_handler, file_handler)

        # Delete the default user-agent header, which would otherwise apply in
        # cases where our custom HTTP handler doesn't come into play
        # (See https://github.com/ytdl-org/youtube-dl/issues/1309 for details)
        opener.addheaders = []
        self._opener = opener

    def add_opener(self, handler):
        ''' Add a handler for opening URLs, like _download_webpage '''
        # https://github.com/python/cpython/blob/main/Lib/urllib/request.py#L426
        # https://github.com/python/cpython/blob/main/Lib/urllib/request.py#L605
        assert isinstance(self._opener, compat_urllib_request.OpenerDirector)
        self._opener.add_handler(handler)

    def remove_opener(self, handler):
        '''
        Remove handler(s) for opening URLs
        @param handler Either handler object itself or handler type.
        Specifying handler type will remove all handler which isinstance returns True.
        '''
        # https://github.com/python/cpython/blob/main/Lib/urllib/request.py#L426
        # https://github.com/python/cpython/blob/main/Lib/urllib/request.py#L605
        opener = self._opener
        assert isinstance(self._opener, compat_urllib_request.OpenerDirector)
        if isinstance(handler, type):
            find_cp = lambda x: isinstance(x, handler)
        else:
            find_cp = lambda x: x is handler

        removed = []
        for meth in dir(handler):
            if meth in ["redirect_request", "do_open", "proxy_open"]:
                # oops, coincidental match
                continue

            i = meth.find("_")
            protocol = meth[:i]
            condition = meth[i + 1:]

            if condition.startswith("error"):
                j = condition.find("_") + i + 1
                kind = meth[j + 1:]
                try:
                    kind = int(kind)
                except ValueError:
                    pass
                lookup = opener.handle_error.get(protocol, {})
                opener.handle_error[protocol] = lookup
            elif condition == "open":
                kind = protocol
                lookup = opener.handle_open
            elif condition == "response":
                kind = protocol
                lookup = opener.process_response
            elif condition == "request":
                kind = protocol
                lookup = opener.process_request
            else:
                continue

            handlers = lookup.setdefault(kind, [])
            if handlers:
                handlers[:] = [x for x in handlers if not find_cp(x)]

            removed.append(x for x in handlers if find_cp(x))

        if removed:
            for x in opener.handlers:
                if find_cp(x):
                    x.add_parent(None)
            opener.handlers[:] = [x for x in opener.handlers if not find_cp(x)]

    def encode(self, s):
        if isinstance(s, bytes):
            return s  # Already encoded

        try:
            return s.encode(self.get_encoding())
        except UnicodeEncodeError as err:
            err.reason = err.reason + '. Check your system encoding configuration or use the --encoding option.'
            raise

    def get_encoding(self):
        encoding = self.params.get('encoding')
        if encoding is None:
            encoding = preferredencoding()
        return encoding

    def _write_info_json(self, label, ie_result, infofn, overwrite=None):
        ''' Write infojson and returns True = written, False = skip, None = error '''
        if overwrite is None:
            overwrite = self.params.get('overwrites', True)
        if not self.params.get('writeinfojson'):
            return False
        elif not infofn:
            self.write_debug(f'Skipping writing {label} infojson')
            return False
        elif not self._ensure_dir_exists(infofn):
            return None
        elif not overwrite and os.path.exists(infofn):
            self.to_screen(f'[info] {label.title()} metadata is already present')
        else:
            self.to_screen(f'[info] Writing {label} metadata as JSON to: {infofn}')
            try:
                write_json_file(self.sanitize_info(ie_result, self.params.get('clean_infojson', True)), infofn)
            except (OSError, IOError):
                self.report_error(f'Cannot write {label} metadata to JSON file {infofn}')
                return None
        return True

    def _write_description(self, label, ie_result, descfn):
        ''' Write description and returns True = written, False = skip, None = error '''
        if not self.params.get('writedescription'):
            return False
        elif not descfn:
            self.write_debug(f'Skipping writing {label} description')
            return False
        elif not self._ensure_dir_exists(descfn):
            return None
        elif not self.params.get('overwrites', True) and os.path.exists(descfn):
            self.to_screen(f'[info] {label.title()} description is already present')
        elif ie_result.get('description') is None:
            self.report_warning(f'There\'s no {label} description to write')
            return False
        else:
            try:
                self.to_screen(f'[info] Writing {label} description to: {descfn}')
                with io.open(encodeFilename(descfn), 'w', encoding='utf-8') as descfile:
                    descfile.write(ie_result['description'])
            except (OSError, IOError):
                self.report_error(f'Cannot write {label} description file {descfn}')
                return None
        return True

    def _write_subtitles(self, info_dict, filename):
        ''' Write subtitles to file and return list of (sub_filename, final_sub_filename); or None if error'''
        ret = []
        subtitles = info_dict.get('requested_subtitles')
        if not subtitles or not (self.params.get('writesubtitles') or self.params.get('writeautomaticsub')):
            # subtitles download errors are already managed as troubles in relevant IE
            # that way it will silently go on when used with unsupporting IE
            return ret

        sub_filename_base = self.prepare_filename(info_dict, 'subtitle')
        if not sub_filename_base:
            self.to_screen('[info] Skipping writing video subtitles')
            return ret
        for sub_lang, sub_info in subtitles.items():
            sub_format = sub_info['ext']
            sub_filename = subtitles_filename(filename, sub_lang, sub_format, info_dict.get('ext'))
            sub_filename_final = subtitles_filename(sub_filename_base, sub_lang, sub_format, info_dict.get('ext'))
            if not self.params.get('overwrites', True) and os.path.exists(sub_filename):
                self.to_screen(f'[info] Video subtitle {sub_lang}.{sub_format} is already present')
                sub_info['filepath'] = sub_filename
                ret.append((sub_filename, sub_filename_final))
                continue

            self.to_screen(f'[info] Writing video subtitles to: {sub_filename}')
            if sub_info.get('data') is not None:
                try:
                    # Use newline='' to prevent conversion of newline characters
                    # See https://github.com/ytdl-org/youtube-dl/issues/10268
                    with io.open(sub_filename, 'w', encoding='utf-8', newline='') as subfile:
                        subfile.write(sub_info['data'])
                    sub_info['filepath'] = sub_filename
                    ret.append((sub_filename, sub_filename_final))
                    continue
                except (OSError, IOError):
                    self.report_error(f'Cannot write video subtitles file {sub_filename}')
                    return None

            try:
                sub_copy = sub_info.copy()
                sub_copy.setdefault('http_headers', info_dict.get('http_headers'))
                self.dl(sub_filename, sub_copy, subtitle=True)
                sub_info['filepath'] = sub_filename
                ret.append((sub_filename, sub_filename_final))
            except (ExtractorError, IOError, OSError, ValueError) + network_exceptions as err:
                self.report_warning(f'Unable to download video subtitles for {sub_lang!r}: {err}')
                continue
        return ret

    def _write_thumbnails(self, label, info_dict, filename, thumb_filename_base=None):
        ''' Write thumbnails to file and return list of (thumb_filename, final_thumb_filename) '''
        write_all = self.params.get('write_all_thumbnails', False)
        thumbnails, ret = [], []
        if write_all or self.params.get('writethumbnail', False):
            thumbnails = info_dict.get('thumbnails') or []
        multiple = write_all and len(thumbnails) > 1

        if thumb_filename_base is None:
            thumb_filename_base = filename
        if thumbnails and not thumb_filename_base:
            self.write_debug(f'Skipping writing {label} thumbnail')
            return ret

        for idx, t in list(enumerate(thumbnails))[::-1]:
            thumb_ext = (f'{t["id"]}.' if multiple else '') + determine_ext(t['url'], 'jpg')
            thumb_display_id = f'{label} thumbnail {t["id"]}'
            thumb_filename = replace_extension(filename, thumb_ext, info_dict.get('ext'))
            thumb_filename_final = replace_extension(thumb_filename_base, thumb_ext, info_dict.get('ext'))

            if not self.params.get('overwrites', True) and os.path.exists(thumb_filename):
                ret.append((thumb_filename, thumb_filename_final))
                t['filepath'] = thumb_filename
                self.to_screen('[info] %s is already present' % (
                    thumb_display_id if multiple else f'{label} thumbnail').capitalize())
            else:
                self.to_screen(f'[info] Downloading {thumb_display_id} ...')
                try:
                    uf = self.urlopen(t['url'])
                    self.to_screen(f'[info] Writing {thumb_display_id} to: {thumb_filename}')
                    with open(encodeFilename(thumb_filename), 'wb') as thumbf:
                        shutil.copyfileobj(uf, thumbf)
                    ret.append((thumb_filename, thumb_filename_final))
                    t['filepath'] = thumb_filename
                except network_exceptions as err:
                    thumbnails.pop(idx)
                    self.report_warning(f'Unable to download {thumb_display_id}: {err}')
            if ret and not write_all:
                break
        return ret

    @__fd()
    def open(self, filename, open_mode, **kwargs):
        if self.params.get('escape_long_names', False):
            return escaped_open(filename, open_mode, **kwargs)
        else:
            return open(filename, open_mode, **kwargs)

    @__fd(stream_indexing=0)
    def sanitize_open(self, filename, open_mode):
        if self.params.get('escape_long_names', False):
            return escaped_sanitize_open(filename, open_mode)
        else:
            return sanitize_open(filename, open_mode)

    def stat(self, path, *args, **kwargs):
        if self.params.get('escape_long_names', False):
            return escaped_stat(path, *args, **kwargs)
        else:
            return os.stat(path, *args, **kwargs)

    def unlink(self, path, *args, **kwargs):
        if self.params.get('escape_long_names', False):
            escaped_unlink(path, *args, **kwargs)
        else:
            os.unlink(path, *args, **kwargs)

    def isfile(self, path):
        if self.params.get('escape_long_names', False):
            return escaped_path_isfile(path)
        else:
            return os.path.isfile(path)

    def exists(self, path):
        if self.params.get('escape_long_names', False):
            return escaped_path_exists(path)
        else:
            return os.path.exists(path)

    def getsize(self, filename):
        if self.params.get('escape_long_names', False):
            return escaped_path_getsize(filename)
        else:
            return os.path.getsize(filename)

    def utime(self, path, *args, **kwargs):
        if self.params.get('escape_long_names', False):
            escaped_utime(path, *args, **kwargs)
        else:
            os.utime(path, *args, **kwargs)

    def rename(self, src, dst, *args, **kwargs):
        if self.params.get('escape_long_names', False):
            escaped_rename(src, dst, *args, **kwargs)
        else:
            os.rename(src, dst, *args, **kwargs)

    def replace(self, src, dst, *args, **kwargs):
        if self.params.get('escape_long_names', False):
            escaped_replace(src, dst, *args, **kwargs)
        else:
            os.replace(src, dst, *args, **kwargs)

    def remove(self, path, *args, **kwargs):
        if self.params.get('escape_long_names', False):
            escaped_remove(path, *args, **kwargs)
        else:
            os.remove(path, *args, **kwargs)

    def basename(self, path, *args, **kwargs):
        if self.params.get('escape_long_names', False):
            return escaped_basename(path)
        else:
            return os.path.basename(path)

    def dirname(self, path, *args, **kwargs):
        if self.params.get('escape_long_names', False):
            return escaped_dirname(path)
        else:
            return os.path.dirname(path)

    def isabs(self, filename):
        if self.params.get('escape_long_names', False):
            return escaped_isabs(filename)
        else:
            return os.path.isabs(filename)

    def ensure_directory(self, filename):
        if self.params.get('escape_long_names', False):
            ensure_directory(filename)<|MERGE_RESOLUTION|>--- conflicted
+++ resolved
@@ -148,11 +148,7 @@
 from .downloader.rtmp import rtmpdump_version
 from .postprocessor import (
     get_postprocessor,
-<<<<<<< HEAD
-=======
-    EmbedThumbnailPP,
     FFmpegFixupDuplicateMoovPP,
->>>>>>> adbc4ec4
     FFmpegFixupDurationPP,
     FFmpegFixupM3u8PP,
     FFmpegFixupM4aPP,
