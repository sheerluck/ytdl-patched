--- conflicted
+++ resolved
@@ -154,8 +154,7 @@
     write_json_file,
     write_string,
 )
-<<<<<<< HEAD
-from .version import RELEASE_GIT_HEAD, VARIANT, __version__
+from .version import CHANNEL, RELEASE_GIT_HEAD, VARIANT, __version__
 from .longname import (
     escaped_open,
     escaped_path_exists,
@@ -178,9 +177,6 @@
     from .build_config import git_commit, git_upstream_commit
 except ImportError:
     git_commit, git_upstream_commit = None, None
-=======
-from .version import CHANNEL, RELEASE_GIT_HEAD, VARIANT, __version__
->>>>>>> 354d5fca
 
 if compat_os_name == 'nt':
     import ctypes
@@ -4089,14 +4085,9 @@
             source += '*'
         klass = type(self)
         write_debug(join_nonempty(
-<<<<<<< HEAD
-            'ytdl-patched version', __version__,
-            f'[{RELEASE_GIT_HEAD}]' if RELEASE_GIT_HEAD else '',
-=======
-            f'{"yt-dlp" if REPOSITORY == "yt-dlp/yt-dlp" else REPOSITORY} version',
+            'ytdl-patched version',
             __version__ + {'stable': '', 'nightly': '*'}.get(CHANNEL, f' <{CHANNEL}>'),
             f'[{RELEASE_GIT_HEAD[:9]}]' if RELEASE_GIT_HEAD else '',
->>>>>>> 354d5fca
             '' if source == 'unknown' else f'({source})',
             '' if _IN_CLI else 'API' if klass == YoutubeDL else f'API:{self.__module__}.{klass.__qualname__}',
             delim=' '))
