#!/usr/bin/env python3
import collections
import contextlib
import datetime
import errno
import fileinput
import functools
import io
import itertools
import json
import locale
import operator
import os
import platform
import random
import re
import shutil
import subprocess
import sys
import tempfile
import time
import tokenize
import traceback
import unicodedata
import urllib.request
from string import ascii_letters

from .cache import Cache
from .compat import (
    HAS_LEGACY as compat_has_legacy,
    compat_get_terminal_size,
    compat_os_name,
    compat_shlex_quote,
    compat_str,
    compat_urllib_error,
    compat_urllib_request,
)
from .cookies import load_cookies
from .downloader import LDM_EXCEPTIONS, FFmpegFD, get_suitable_downloader, shorten_protocol_name
from .downloader.rtmp import rtmpdump_version
from .extractor import gen_extractor_classes, get_info_extractor
from .extractor.openload import PhantomJSwrapper
from .minicurses import format_text
from .postprocessor import _PLUGIN_CLASSES as plugin_postprocessors
from .postprocessor import (
    FFmpegFixupDuplicateMoovPP,
    FFmpegFixupDurationPP,
    FFmpegFixupM3u8PP,
    FFmpegFixupM4aPP,
    FFmpegFixupStretchedPP,
    FFmpegFixupTimestampPP,
    FFmpegMergerPP,
    FFmpegPostProcessor,
    FFmpegVideoConvertorPP,
    MoveFilesAfterDownloadPP,
    get_postprocessor,
)
from .postprocessor.ffmpeg import resolve_mapping
from .update import detect_variant
from .utils import (
    DEFAULT_OUTTMPL,
    LINK_TEMPLATES,
    NO_DEFAULT,
    NUMBER_RE,
    OUTTMPL_TYPES,
    POSTPROCESS_WHEN,
    STR_FORMAT_RE_TMPL,
    STR_FORMAT_TYPES,
    ContentTooShortError,
    DateRange,
    DownloadCancelled,
    DownloadError,
    EntryNotInPlaylist,
    ExclusivelyLockedError,
    ExistingVideoReached,
    ExtractorError,
    GeoRestrictedError,
    HEADRequest,
    ISO3166Utils,
    LazyList,
    MaxDownloadsReached,
    Namespace,
    PagedList,
    PerRequestProxyHandler,
    PlaylistEntries,
    Popen,
    PostProcessingError,
    ReExtractInfo,
    RejectedVideoReached,
    SameFileError,
    UnavailableVideoError,
    YoutubeDLCookieProcessor,
    YoutubeDLHandler,
    YoutubeDLRedirectHandler,
    age_restricted,
    args_to_str,
    date_from_str,
    determine_ext,
    determine_protocol,
    dig_object_type,
    encode_compat_str,
    encodeArgument,
    encodeFilename,
    error_to_compat_str,
    expand_path,
    filter_dict,
    float_or_none,
    format_bytes,
    format_decimal_suffix,
    format_field,
    formatSeconds,
    get_domain,
    int_or_none,
    iri_to_uri,
    join_nonempty,
    locked_file,
    make_dir,
    make_HTTPS_handler,
    merge_headers,
    network_exceptions,
    number_of_digits,
    orderedSet,
    parse_filesize,
    platform_name,
    preferredencoding,
    prepend_extension,
    register_socks_protocols,
    remove_terminal_sequences,
    render_table,
    replace_extension,
    sanitize_filename,
    sanitize_open,
    sanitize_path,
    sanitize_url,
    sanitized_Request,
    std_headers,
    str_or_none,
    strftime_or_none,
    subtitles_filename,
    supports_terminal_sequences,
    timetuple_from_msec,
    to_high_limit_path,
    traverse_obj,
    try_get,
    url_basename,
    variadic,
    version_tuple,
    windows_enable_vt_mode,
    write_json_file,
    write_string,
)
from .version import __version__
from .longname import (
    escaped_open,
    escaped_path_exists,
    escaped_path_getsize,
    escaped_path_isfile,
    escaped_sanitize_open,
    escaped_stat,
    escaped_unlink,
    escaped_utime,
    escaped_rename,
    escaped_replace,
    escaped_remove,
    escaped_basename,
    escaped_dirname,
    escaped_isabs,
    ensure_directory,
    split_longname,
)
try:
    from .build_config import git_commit, git_upstream_commit
except ImportError:
    git_commit, git_upstream_commit = None, None

if compat_os_name == 'nt':
    import ctypes


class YoutubeDL:
    """YoutubeDL class.

    YoutubeDL objects are the ones responsible of downloading the
    actual video file and writing it to disk if the user has requested
    it, among some other tasks. In most cases there should be one per
    program. As, given a video URL, the downloader doesn't know how to
    extract all the needed information, task that InfoExtractors do, it
    has to pass the URL to one of them.

    For this, YoutubeDL objects have a method that allows
    InfoExtractors to be registered in a given order. When it is passed
    a URL, the YoutubeDL object handles it to the first InfoExtractor it
    finds that reports being able to handle it. The InfoExtractor extracts
    all the information about the video or videos the URL refers to, and
    YoutubeDL process the extracted information, possibly using a File
    Downloader to download the video.

    YoutubeDL objects accept a lot of parameters. In order not to saturate
    the object constructor with arguments, it receives a dictionary of
    options instead. These options are available through the params
    attribute for the InfoExtractors to use. The YoutubeDL also
    registers itself as the downloader in charge for the InfoExtractors
    that are added to it, so this is a "mutual registration".

    Available options:

    username:          Username for authentication purposes.
    password:          Password for authentication purposes.
    videopassword:     Password for accessing a video.
    ap_mso:            Adobe Pass multiple-system operator identifier.
    ap_username:       Multiple-system operator account username.
    ap_password:       Multiple-system operator account password.
    usenetrc:          Use netrc for authentication instead.
    verbose:           Print additional info to stdout.
    quiet:             Do not print messages to stdout.
    no_warnings:       Do not print out anything for warnings.
    forceprint:        A dict with keys WHEN mapped to a list of templates to
                       print to stdout. The allowed keys are video or any of the
                       items in utils.POSTPROCESS_WHEN.
                       For compatibility, a single list is also accepted
    print_to_file:     A dict with keys WHEN (same as forceprint) mapped to
                       a list of tuples with (template, filename)
    forcejson:         Force printing info_dict as JSON.
    dump_single_json:  Force printing the info_dict of the whole playlist
                       (or video) as a single JSON line.
    force_write_download_archive: Force writing download archive regardless
                       of 'skip_download' or 'simulate'.
    simulate:          Do not download the video files. If unset (or None),
                       simulate only if listsubtitles, listformats or list_thumbnails is used
    format:            Video format code. see "FORMAT SELECTION" for more details.
                       You can also pass a function. The function takes 'ctx' as
                       argument and returns the formats to download.
                       See "build_format_selector" for an implementation
    allow_unplayable_formats:   Allow unplayable formats to be extracted and downloaded.
    ignore_no_formats_error: Ignore "No video formats" error. Usefull for
                       extracting metadata even if the video is not actually
                       available for download (experimental)
    format_sort:       A list of fields by which to sort the video formats.
                       See "Sorting Formats" for more details.
    format_sort_force: Force the given format_sort. see "Sorting Formats"
                       for more details.
    prefer_free_formats: Whether to prefer video formats with free containers
                       over non-free ones of same quality.
    allow_multiple_video_streams:   Allow multiple video streams to be merged
                       into a single file
    allow_multiple_audio_streams:   Allow multiple audio streams to be merged
                       into a single file
    check_formats      Whether to test if the formats are downloadable.
                       Can be True (check all), False (check none),
                       'selected' (check selected formats),
                       or None (check only if requested by extractor)
    paths:             Dictionary of output paths. The allowed keys are 'home'
                       'temp' and the keys of OUTTMPL_TYPES (in utils.py)
    outtmpl:           Dictionary of templates for output names. Allowed keys
                       are 'default' and the keys of OUTTMPL_TYPES (in utils.py).
                       For compatibility with youtube-dl, a single string can also be used
    outtmpl_na_placeholder: Placeholder for unavailable meta fields.
    restrictfilenames: Do not allow "&" and spaces in file names
    trim_file_name:    Limit length of filename (extension excluded)
    windowsfilenames:  Force the filenames to be windows compatible
    ignoreerrors:      Do not stop on download/postprocessing errors.
                       Can be 'only_download' to ignore only download errors.
                       Default is 'only_download' for CLI, but False for API
    skip_playlist_after_errors: Number of allowed failures until the rest of
                       the playlist is skipped
    force_generic_extractor: Force downloader to use the generic extractor
    overwrites:        Overwrite all video and metadata files if True,
                       overwrite only non-video files if None
                       and don't overwrite any file if False
                       For compatibility with youtube-dl,
                       "nooverwrites" may also be used instead
    playliststart:     Playlist item to start at.
    playlistend:       Playlist item to end at.
    playlist_items:    Specific indices of playlist to download.
    playlistreverse:   Download playlist items in reverse order.
    playlistrandom:    Download playlist items in random order.
    matchtitle:        Download only matching titles.
    rejecttitle:       Reject downloads for matching titles.
    logger:            Log messages to a logging.Logger instance.
    logtostderr:       Log messages to stderr instead of stdout.
    consoletitle:       Display progress in console window's titlebar.
    writedescription:  Write the video description to a .description file
    writeinfojson:     Write the video description to a .info.json file
    clean_infojson:    Remove private fields from the infojson
    getcomments:       Extract video comments. This will not be written to disk
                       unless writeinfojson is also given
    writeannotations:  Write the video annotations to a .annotations.xml file
    writethumbnail:    Write the thumbnail image to a file
    allow_playlist_files: Whether to write playlists' description, infojson etc
                       also to disk when using the 'write*' options
    write_all_thumbnails:  Write all thumbnail formats to files
    writelink:         Write an internet shortcut file, depending on the
                       current platform (.url/.webloc/.desktop)
    writeurllink:      Write a Windows internet shortcut file (.url)
    writewebloclink:   Write a macOS internet shortcut file (.webloc)
    writedesktoplink:  Write a Linux internet shortcut file (.desktop)
    writesubtitles:    Write the video subtitles to a file
    writeautomaticsub: Write the automatically generated subtitles to a file
    listsubtitles:     Lists all available subtitles for the video
    subtitlesformat:   The format code for subtitles
    subtitleslangs:    List of languages of the subtitles to download (can be regex).
                       The list may contain "all" to refer to all the available
                       subtitles. The language can be prefixed with a "-" to
                       exclude it from the requested languages. Eg: ['all', '-live_chat']
    keepvideo:         Keep the video file after post-processing
    daterange:         A DateRange object, download only if the upload_date is in the range.
    skip_download:     Skip the actual download of the video file
    cachedir:          Location of the cache files in the filesystem.
                       False to disable filesystem cache.
    noplaylist:        Download single video instead of a playlist if in doubt.
    age_limit:         An integer representing the user's age in years.
                       Unsuitable videos for the given age are skipped.
    min_views:         An integer representing the minimum view count the video
                       must have in order to not be skipped.
                       Videos without view count information are always
                       downloaded. None for no limit.
    max_views:         An integer representing the maximum view count.
                       Videos that are more popular than that are not
                       downloaded.
                       Videos without view count information are always
                       downloaded. None for no limit.
    download_archive:  File name of a file where all downloads are recorded.
                       Videos already present in the file are not downloaded
                       again.
    break_on_existing: Stop the download process after attempting to download a
                       file that is in the archive.
    break_on_reject:   Stop the download process when encountering a video that
                       has been filtered out.
    break_per_url:     Whether break_on_reject and break_on_existing
                       should act on each input URL as opposed to for the entire queue
    cookiefile:        File name or text stream from where cookies should be read and dumped to
    cookiesfrombrowser:  A tuple containing the name of the browser, the profile
                       name/pathfrom where cookies are loaded, and the name of the
                       keyring. Eg: ('chrome', ) or ('vivaldi', 'default', 'BASICTEXT')
    legacyserverconnect: Explicitly allow HTTPS connection to servers that do not
                       support RFC 5746 secure renegotiation
    nocheckcertificate:  Do not verify SSL certificates
    client_certificate:  Path to client certificate file in PEM format. May include the private key
    client_certificate_key:  Path to private key file for client certificate
    client_certificate_password:  Password for client certificate private key, if encrypted.
                        If not provided and the key is encrypted, yt-dlp will ask interactively
    prefer_insecure:   Use HTTP instead of HTTPS to retrieve information.
                       At the moment, this is only supported by YouTube.
    http_headers:      A dictionary of custom headers to be used for all requests
    proxy:             URL of the proxy server to use
    geo_verification_proxy:  URL of the proxy to use for IP address verification
                       on geo-restricted sites.
    socket_timeout:    Time to wait for unresponsive hosts, in seconds
    bidi_workaround:   Work around buggy terminals without bidirectional text
                       support, using fridibi
    debug_printtraffic:Print out sent and received HTTP traffic
    default_search:    Prepend this string if an input url is not valid.
                       'auto' for elaborate guessing
    encoding:          Use this encoding instead of the system-specified.
    extract_flat:      Do not resolve URLs, return the immediate result.
                       Pass in 'in_playlist' to only show this behavior for
                       playlist items.
    wait_for_video:    If given, wait for scheduled streams to become available.
                       The value should be a tuple containing the range
                       (min_secs, max_secs) to wait between retries
    postprocessors:    A list of dictionaries, each with an entry
                       * key:  The name of the postprocessor. See
                               yt_dlp/postprocessor/__init__.py for a list.
                       * when: When to run the postprocessor. Allowed values are
                               the entries of utils.POSTPROCESS_WHEN
                               Assumed to be 'post_process' if not given
    progress_hooks:    A list of functions that get called on download
                       progress, with a dictionary with the entries
                       * status: One of "downloading", "error", or "finished".
                                 Check this first and ignore unknown values.
                       * info_dict: The extracted info_dict

                       If status is one of "downloading", or "finished", the
                       following properties may also be present:
                       * filename: The final filename (always present)
                       * tmpfilename: The filename we're currently writing to
                       * downloaded_bytes: Bytes on disk
                       * total_bytes: Size of the whole file, None if unknown
                       * total_bytes_estimate: Guess of the eventual file size,
                                               None if unavailable.
                       * elapsed: The number of seconds since download started.
                       * eta: The estimated time in seconds, None if unknown
                       * speed: The download speed in bytes/second, None if
                                unknown
                       * fragment_index: The counter of the currently
                                         downloaded video fragment.
                       * fragment_count: The number of fragments (= individual
                                         files that will be merged)

                       Progress hooks are guaranteed to be called at least once
                       (with status "finished") if the download is successful.
    postprocessor_hooks:  A list of functions that get called on postprocessing
                       progress, with a dictionary with the entries
                       * status: One of "started", "processing", or "finished".
                                 Check this first and ignore unknown values.
                       * postprocessor: Name of the postprocessor
                       * info_dict: The extracted info_dict

                       Progress hooks are guaranteed to be called at least twice
                       (with status "started" and "finished") if the processing is successful.
    merge_output_format: Extension to use when merging formats.
    final_ext:         Expected final extension; used to detect when the file was
                       already downloaded and converted
    fixup:             Automatically correct known faults of the file.
                       One of:
                       - "never": do nothing
                       - "warn": only emit a warning
                       - "detect_or_warn": check whether we can do anything
                                           about it, warn otherwise (default)
    source_address:    Client-side IP address to bind to.
    sleep_interval_requests: Number of seconds to sleep between requests
                       during extraction
    sleep_interval:    Number of seconds to sleep before each download when
                       used alone or a lower bound of a range for randomized
                       sleep before each download (minimum possible number
                       of seconds to sleep) when used along with
                       max_sleep_interval.
    max_sleep_interval:Upper bound of a range for randomized sleep before each
                       download (maximum possible number of seconds to sleep).
                       Must only be used along with sleep_interval.
                       Actual sleep time will be a random float from range
                       [sleep_interval; max_sleep_interval].
    sleep_before_extract: Number of seconds to sleep before each extraction when
                          used alone or a lower bound of a range for randomized
                          sleep before each extraction (minimum possible number
                          of seconds to sleep) when used along with
                          max_sleep_before_extract.
    max_sleep_before_extract: Upper bound of a range for randomized sleep before each
                              extraction (maximum possible number of seconds to sleep).
                              Must only be used along with sleep_before_extract.
                              Actual sleep time will be a random float from range
                              [sleep_before_extract; max_sleep_before_extract].
    sleep_interval_subtitles: Number of seconds to sleep before each subtitle download
    listformats:       Print an overview of available video formats and exit.
    list_thumbnails:   Print a table of all thumbnails and exit.
    match_filter:      A function that gets called for every video with the signature
                       (info_dict, *, incomplete: bool) -> Optional[str]
                       For backward compatibility with youtube-dl, the signature
                       (info_dict) -> Optional[str] is also allowed.
                       - If it returns a message, the video is ignored.
                       - If it returns None, the video is downloaded.
                       - If it returns utils.NO_DEFAULT, the user is interactively
                         asked whether to download the video.
                       match_filter_func in utils.py is one example for this.
    no_color:          Do not emit color codes in output.
    geo_bypass:        Bypass geographic restriction via faking X-Forwarded-For
                       HTTP header
    geo_bypass_country:
                       Two-letter ISO 3166-2 country code that will be used for
                       explicit geographic restriction bypassing via faking
                       X-Forwarded-For HTTP header
    geo_bypass_ip_block:
                       IP range in CIDR notation that will be used similarly to
                       geo_bypass_country
    external_downloader: A dictionary of protocol keys and the executable of the
                       external downloader to use for it. The allowed protocols
                       are default|http|ftp|m3u8|dash|rtsp|rtmp|mms.
                       Set the value to 'native' to use the native downloader
    compat_opts:       Compatibility options. See "Differences in default behavior".
                       The following options do not work when used through the API:
                       filename, abort-on-error, multistreams, no-live-chat, format-sort
                       no-clean-infojson, no-playlist-metafiles, no-keep-subs, no-attach-info-json.
                       Refer __init__.py for their implementation
    progress_template: Dictionary of templates for progress outputs.
                       Allowed keys are 'download', 'postprocess',
                       'download-title' (console title) and 'postprocess-title'.
                       The template is mapped on a dictionary with keys 'progress' and 'info'
    retry_sleep_functions: Dictionary of functions that takes the number of attempts
                       as argument and returns the time to sleep in seconds.
                       Allowed keys are 'http', 'fragment', 'file_access'
    download_ranges:   A function that gets called for every video with the signature
                       (info_dict, *, ydl) -> Iterable[Section].
                       Only the returned sections will be downloaded. Each Section contains:
                       * start_time: Start time of the section in seconds
                       * end_time: End time of the section in seconds
                       * title: Section title (Optional)
                       * index: Section number (Optional)


    escape_long_names: If True, it splits filename into 255-byte chunks in current locale,
                       to avoid "File name too long" error. Most user don't need this.
    live_download_mkv: If True, live will be recorded in MKV format instead of MP4.
    printjsontypes:    DO NOT USE THIS. If True, it shows type of each elements in info_dict.
    check_peertube_instance: If True, generic extractor tests if it's PeerTube instance for
                             requested domain.
    check_mastodon_instance: Same as above, but for Mastodon.
    extractor_retries: Number of retries for known extractor errors. Defaults to 3. Can be "infinite".
    test_filename:     Use this to filter video file using external executable or regex
                        (compiled regex or string starting with "re:").
                       For external executable, return code 0 lets YTDL to start downloading.
                       For regex, download will begin if re.search matches.
    lock_exclusive:    When True, downloading will be locked exclusively to
                       this process by creating .lock file.
                       It'll be removed after download.

    The following parameters are not used by YoutubeDL itself, they are used by
    the downloader (see yt_dlp/downloader/common.py):
    nopart, updatetime, buffersize, ratelimit, throttledratelimit, min_filesize,
    max_filesize, test, noresizebuffer, retries, file_access_retries, fragment_retries,
    continuedl, noprogress, xattr_set_filesize, hls_use_mpegts, http_chunk_size,
    external_downloader_args, concurrent_fragment_downloads.

    The following options are used by the post processors:
    ffmpeg_location:   Location of the ffmpeg/avconv binary; either the path
                       to the binary or its containing directory.
    postprocessor_args: A dictionary of postprocessor/executable keys (in lower case)
                       and a list of additional command-line arguments for the
                       postprocessor/executable. The dict can also have "PP+EXE" keys
                       which are used when the given exe is used by the given PP.
                       Use 'default' as the name for arguments to passed to all PP
                       For compatibility with youtube-dl, a single list of args
                       can also be used

    The following options are used by the extractors:
    extractor_retries: Number of times to retry for known errors
    dynamic_mpd:       Whether to process dynamic DASH manifests (default: True)
    hls_split_discontinuity: Split HLS playlists to different formats at
                       discontinuities such as ad breaks (default: False)
    extractor_args:    A dictionary of arguments to be passed to the extractors.
                       See "EXTRACTOR ARGUMENTS" for details.
                       Eg: {'youtube': {'skip': ['dash', 'hls']}}
    mark_watched:      Mark videos watched (even with --simulate). Only for YouTube

    The following options are deprecated and may be removed in the future:

    forceurl:          - Use forceprint
                       Force printing final URL.
    forcetitle:        - Use forceprint
                       Force printing title.
    forceid:           - Use forceprint
                       Force printing ID.
    forcethumbnail:    - Use forceprint
                       Force printing thumbnail URL.
    forcedescription:  - Use forceprint
                       Force printing description.
    forcefilename:     - Use forceprint
                       Force printing final filename.
    forceduration:     - Use forceprint
                       Force printing duration.
    allsubtitles:      - Use subtitleslangs = ['all']
                       Downloads all the subtitles of the video
                       (requires writesubtitles or writeautomaticsub)
    include_ads:       - Doesn't work
                       Download ads as well
    call_home:         - Not implemented
                       Boolean, true iff we are allowed to contact the
                       yt-dlp servers for debugging.
    post_hooks:        - Register a custom postprocessor
                       A list of functions that get called as the final step
                       for each video file, after all postprocessors have been
                       called. The filename will be passed as the only argument.
    hls_prefer_native: - Use external_downloader = {'m3u8': 'native'} or {'m3u8': 'ffmpeg'}.
                       Use the native HLS downloader instead of ffmpeg/avconv
                       if True, otherwise use ffmpeg/avconv if False, otherwise
                       use downloader suggested by extractor if None.
    prefer_ffmpeg:     - avconv support is deprecated
                       If False, use avconv instead of ffmpeg if both are available,
                       otherwise prefer ffmpeg.
    youtube_include_dash_manifest: - Use extractor_args
                       If True (default), DASH manifests and related
                       data will be downloaded and processed by extractor.
                       You can reduce network I/O by disabling it if you don't
                       care about DASH. (only for youtube)
    youtube_include_hls_manifest: - Use extractor_args
                       If True (default), HLS manifests and related
                       data will be downloaded and processed by extractor.
                       You can reduce network I/O by disabling it if you don't
                       care about HLS. (only for youtube)
    """

    _NUMERIC_FIELDS = {
        'width', 'height', 'tbr', 'abr', 'asr', 'vbr', 'fps', 'filesize', 'filesize_approx',
        'timestamp', 'release_timestamp',
        'duration', 'view_count', 'like_count', 'dislike_count', 'repost_count',
        'average_rating', 'comment_count', 'age_limit',
        'start_time', 'end_time',
        'chapter_number', 'season_number', 'episode_number',
        'track_number', 'disc_number', 'release_year',
    }

    _format_fields = {
        # NB: Keep in sync with the docstring of extractor/common.py
        'url', 'manifest_url', 'manifest_stream_number', 'ext', 'format', 'format_id', 'format_note',
        'width', 'height', 'resolution', 'dynamic_range', 'tbr', 'abr', 'acodec', 'asr',
        'vbr', 'fps', 'vcodec', 'container', 'filesize', 'filesize_approx',
        'player_url', 'protocol', 'fragment_base_url', 'fragments', 'is_from_start',
        'preference', 'language', 'language_preference', 'quality', 'source_preference',
        'http_headers', 'stretched_ratio', 'no_resume', 'has_drm', 'downloader_options',
        'page_url', 'app', 'play_path', 'tc_url', 'flash_version', 'rtmp_live', 'rtmp_conn', 'rtmp_protocol', 'rtmp_real_time'
    }
    _format_selection_exts = {
        'audio': {'m4a', 'mp3', 'ogg', 'aac'},
        'video': {'mp4', 'flv', 'webm', '3gp'},
        'storyboards': {'mhtml'},
    }

    def __init__(self, params=None, auto_init=True):
        """Create a FileDownloader object with the given options.
        @param auto_init    Whether to load the default extractors and print header (if verbose).
                            Set to 'no_verbose_header' to not print the header
        """
        if params is None:
            params = {}
        self.params = params
        self._ies = {}
        self._ies_instances = {}
        self._pps = {k: [] for k in POSTPROCESS_WHEN}
        self._printed_messages = set()
        self._first_webpage_request = True
        self._post_hooks = []
        self._progress_hooks = []
        self._postprocessor_hooks = []
        self._opened_streams = []
        self._download_retcode = 0
        self._num_downloads = 0
        self._num_videos = 0
        self._playlist_level = 0
        self._playlist_urls = set()
        self.cache = Cache(self)

        windows_enable_vt_mode()
        stdout = sys.stderr if self.params.get('logtostderr') else sys.stdout
        self._out_files = Namespace(
            out=stdout,
            error=sys.stderr,
            screen=sys.stderr if self.params.get('quiet') else stdout,
            console=None if compat_os_name == 'nt' else next(
                filter(supports_terminal_sequences, (sys.stderr, sys.stdout)), None)
        )
        self._allow_colors = Namespace(**{
            type_: not self.params.get('no_color') and supports_terminal_sequences(stream)
            for type_, stream in self._out_files.items_ if type_ != 'console'
        })

        if sys.version_info < (3, 6):
            self.report_warning(
                'Python version %d.%d is not supported! Please update to Python 3.6 or above' % sys.version_info[:2])

        if self.params.get('allow_unplayable_formats'):
            self.report_warning(
                f'You have asked for {self._format_err("UNPLAYABLE", self.Styles.EMPHASIS)} formats to be listed/downloaded. '
                'This is a developer option intended for debugging. \n'
                '         If you experience any issues while using this option, '
                f'{self._format_err("DO NOT", self.Styles.ERROR)} open a bug report')

        def check_deprecated(param, option, suggestion):
            if self.params.get(param) is not None:
                self.report_warning(f'{option} is deprecated. Use {suggestion} instead')
                return True
            return False

        if check_deprecated('cn_verification_proxy', '--cn-verification-proxy', '--geo-verification-proxy'):
            if self.params.get('geo_verification_proxy') is None:
                self.params['geo_verification_proxy'] = self.params['cn_verification_proxy']

        check_deprecated('autonumber', '--auto-number', '-o "%(autonumber)s-%(title)s.%(ext)s"')
        check_deprecated('usetitle', '--title', '-o "%(title)s-%(id)s.%(ext)s"')
        check_deprecated('useid', '--id', '-o "%(id)s.%(ext)s"')

        for msg in self.params.get('_warnings', []):
            self.report_warning(msg)
        for msg in self.params.get('_deprecation_warnings', []):
            self.deprecation_warning(msg)

        self.params['compat_opts'] = set(self.params.get('compat_opts', ()))
        if not compat_has_legacy:
            self.params['compat_opts'].add('no-compat-legacy')
        if 'list-formats' in self.params['compat_opts']:
            self.params['listformats_table'] = False

        if 'overwrites' not in self.params and self.params.get('nooverwrites') is not None:
            # nooverwrites was unnecessarily changed to overwrites
            # in 0c3d0f51778b153f65c21906031c2e091fcfb641
            # This ensures compatibility with both keys
            self.params['overwrites'] = not self.params['nooverwrites']
        elif self.params.get('overwrites') is None:
            self.params.pop('overwrites', None)
        else:
            self.params['nooverwrites'] = not self.params['overwrites']

        self.params.setdefault('forceprint', {})
        self.params.setdefault('print_to_file', {})

        # Compatibility with older syntax
        if not isinstance(params['forceprint'], dict):
            self.params['forceprint'] = {'video': params['forceprint']}

        if self.params.get('bidi_workaround', False):
            try:
                import pty
                master, slave = pty.openpty()
                width = compat_get_terminal_size().columns
                width_args = [] if width is None else ['-w', str(width)]
                sp_kwargs = {'stdin': subprocess.PIPE, 'stdout': slave, 'stderr': self._out_files.error}
                try:
                    self._output_process = Popen(['bidiv'] + width_args, **sp_kwargs)
                except OSError:
                    self._output_process = Popen(['fribidi', '-c', 'UTF-8'] + width_args, **sp_kwargs)
                self._output_channel = os.fdopen(master, 'rb')
            except OSError as ose:
                if ose.errno == errno.ENOENT:
                    self.report_warning(
                        'Could not find fribidi executable, ignoring --bidi-workaround. '
                        'Make sure that  fribidi  is an executable file in one of the directories in your $PATH.')
                else:
                    raise

        if auto_init:
            if auto_init != 'no_verbose_header':
                self.print_debug_header()
            self.add_default_info_extractors()

        if (sys.platform != 'win32'
                and sys.getfilesystemencoding() in ['ascii', 'ANSI_X3.4-1968']
                and not self.params.get('restrictfilenames', False)):
            # Unicode filesystem API will throw errors (#1474, #13027)
            self.report_warning(
                'Assuming --restrict-filenames since file system encoding '
                'cannot encode all characters. '
                'Set the LC_ALL environment variable to fix this.')
            self.params['restrictfilenames'] = True

        self.outtmpl_dict = self.parse_outtmpl()

        # Creating format selector here allows us to catch syntax errors before the extraction
        self.format_selector = (
            self.params.get('format') if self.params.get('format') in (None, '-')
            else self.params['format'] if callable(self.params['format'])
            else self.build_format_selector(self.params['format']))

        # Set http_headers defaults according to std_headers
        self.params['http_headers'] = merge_headers(std_headers, self.params.get('http_headers', {}))

        hooks = {
            'post_hooks': self.add_post_hook,
            'progress_hooks': self.add_progress_hook,
            'postprocessor_hooks': self.add_postprocessor_hook,
        }
        for opt, fn in hooks.items():
            for ph in self.params.get(opt, []):
                fn(ph)

        for pp_def_raw in self.params.get('postprocessors', []):
            pp_def = dict(pp_def_raw)
            when = pp_def.pop('when', 'post_process')
            self.add_post_processor(
                get_postprocessor(pp_def.pop('key'))(self, **pp_def),
                when=when)

        self._setup_opener()
        register_socks_protocols()

        def preload_download_archive(fn):
            """Preload the archive, if any is specified"""
            if fn is None:
                return False
            self.write_debug(f'Loading archive file {fn!r}')
            try:
                with locked_file(fn, 'r', encoding='utf-8') as archive_file:
                    for line in archive_file:
                        self.archive.add(line.strip())
            except OSError as ioe:
                if ioe.errno != errno.ENOENT:
                    raise
                return False
            return True

        self.archive = set()
        preload_download_archive(self.params.get('download_archive'))

    def warn_if_short_id(self, argv):
        # short YouTube ID starting with dash?
        idxs = [
            i for i, a in enumerate(argv)
            if re.match(r'^-[0-9A-Za-z_-]{10}$', a)]
        if idxs:
            correct_argv = (
                ['yt-dlp']
                + [a for i, a in enumerate(argv) if i not in idxs]
                + ['--'] + [argv[i] for i in idxs]
            )
            self.report_warning(
                'Long argument string detected. '
                'Use -- to separate parameters and URLs, like this:\n%s' %
                args_to_str(correct_argv))

    def add_info_extractor(self, ie):
        """Add an InfoExtractor object to the end of the list."""
        ie_key = ie.ie_key()
        self._ies[ie_key] = ie
        if not isinstance(ie, type):
            self._ies_instances[ie_key] = ie
            ie.set_downloader(self)

    def _get_info_extractor_class(self, ie_key):
        ie = self._ies.get(ie_key)
        if ie is None:
            ie = get_info_extractor(ie_key)
            self.add_info_extractor(ie)
        return ie

    def get_info_extractor(self, ie_key):
        """
        Get an instance of an IE with name ie_key, it will try to get one from
        the _ies list, if there's no instance it will create a new one and add
        it to the extractor list.
        """
        ie = self._ies_instances.get(ie_key)
        if ie is None:
            ie = get_info_extractor(ie_key)()
            self.add_info_extractor(ie)
        return ie

    def add_default_info_extractors(self):
        """
        Add the InfoExtractors returned by gen_extractors to the end of the list
        """
        for ie in gen_extractor_classes():
            self.add_info_extractor(ie)

    def add_post_processor(self, pp, when='post_process'):
        """Add a PostProcessor object to the end of the chain."""
        self._pps[when].append(pp)
        pp.set_downloader(self)

    def add_post_hook(self, ph):
        """Add the post hook"""
        self._post_hooks.append(ph)

    def add_progress_hook(self, ph):
        """Add the download progress hook"""
        self._progress_hooks.append(ph)

    def add_postprocessor_hook(self, ph):
        """Add the postprocessing progress hook"""
        self._postprocessor_hooks.append(ph)
        for pps in self._pps.values():
            for pp in pps:
                pp.add_progress_hook(ph)

    def _bidi_workaround(self, message):
        if not hasattr(self, '_output_channel'):
            return message

        assert hasattr(self, '_output_process')
        assert isinstance(message, compat_str)
        line_count = message.count('\n') + 1
        self._output_process.stdin.write((message + '\n').encode())
        self._output_process.stdin.flush()
        res = ''.join(self._output_channel.readline().decode()
                      for _ in range(line_count))
        return res[:-len('\n')]

    def _write_string(self, message, out=None, only_once=False):
        if only_once:
            if message in self._printed_messages:
                return
            self._printed_messages.add(message)
        write_string(message, out=out, encoding=self.params.get('encoding'))

    def to_stdout(self, message, skip_eol=False, quiet=None):
        """Print message to stdout"""
        if quiet is not None:
            self.deprecation_warning('"YoutubeDL.to_stdout" no longer accepts the argument quiet. Use "YoutubeDL.to_screen" instead')
        if skip_eol is not False:
            self.deprecation_warning('"YoutubeDL.to_stdout" no longer accepts the argument skip_eol. Use "YoutubeDL.to_screen" instead')
        self._write_string(f'{self._bidi_workaround(message)}\n', self._out_files.out)

    def to_screen(self, message, skip_eol=False, quiet=None):
        """Print message to screen if not in quiet mode"""
        if self.params.get('logger'):
            self.params['logger'].debug(message)
            return
        if (self.params.get('quiet') if quiet is None else quiet) and not self.params.get('verbose'):
            return
        self._write_string(
            '%s%s' % (self._bidi_workaround(message), ('' if skip_eol else '\n')),
            self._out_files.screen)

    def to_stderr(self, message, only_once=False):
        """Print message to stderr"""
        assert isinstance(message, compat_str)
        if self.params.get('logger'):
            self.params['logger'].error(message)
        else:
            self._write_string(f'{self._bidi_workaround(message)}\n', self._out_files.error, only_once=only_once)

    def _send_console_code(self, code):
        if compat_os_name == 'nt' or not self._out_files.console:
            return
        self._write_string(code, self._out_files.console)

    def to_console_title(self, message):
        if not self.params.get('consoletitle', False):
            return
        message = remove_terminal_sequences(message)
        if compat_os_name == 'nt':
            if ctypes.windll.kernel32.GetConsoleWindow():
                # c_wchar_p() might not be necessary if `message` is
                # already of type unicode()
                ctypes.windll.kernel32.SetConsoleTitleW(ctypes.c_wchar_p(message))
        else:
            self._send_console_code(f'\033]0;{message}\007')

    def save_console_title(self):
        if not self.params.get('consoletitle') or self.params.get('simulate'):
            return
        self._send_console_code('\033[22;0t')  # Save the title on stack

    def restore_console_title(self):
        if not self.params.get('consoletitle') or self.params.get('simulate'):
            return
        self._send_console_code('\033[23;0t')  # Restore the title from stack

    def __enter__(self):
        self.save_console_title()
        return self

    def __exit__(self, *args):
        self.restore_console_title()

        if self.params.get('cookiefile') is not None:
            try:
                self.cookiejar.save(ignore_discard=True, ignore_expires=True)
            except BaseException as ex:
                self.report_warning('Failed to save cookies: %s' % ex)

    def trouble(self, message=None, tb=None, is_error=True):
        """Determine action to take when a download problem appears.

        Depending on if the downloader has been configured to ignore
        download errors or not, this method may throw an exception or
        not when errors are found, after printing the message.

        @param tb          If given, is additional traceback information
        @param is_error    Whether to raise error according to ignorerrors
        """
        if message is not None:
            self.to_stderr(message)
        if self.params.get('verbose'):
            if tb is None:
                if sys.exc_info()[0]:  # if .trouble has been called from an except block
                    tb = ''
                    if hasattr(sys.exc_info()[1], 'exc_info') and sys.exc_info()[1].exc_info[0]:
                        tb += ''.join(traceback.format_exception(*sys.exc_info()[1].exc_info))
                    tb += encode_compat_str(traceback.format_exc())
                else:
                    tb_data = traceback.format_list(traceback.extract_stack())
                    tb = ''.join(tb_data)
            if tb:
                self.to_stderr(tb)
        if not is_error:
            return
        if not self.params.get('ignoreerrors'):
            if sys.exc_info()[0] and hasattr(sys.exc_info()[1], 'exc_info') and sys.exc_info()[1].exc_info[0]:
                exc_info = sys.exc_info()[1].exc_info
            else:
                exc_info = sys.exc_info()
            raise DownloadError(message, exc_info)
        self._download_retcode = 1

    Styles = Namespace(
        HEADERS='yellow',
        EMPHASIS='light blue',
        FILENAME='green',
        ID='green',
        DELIM='blue',
        ERROR='red',
        WARNING='yellow',
        SUPPRESS='light black',
    )

    def _format_text(self, handle, allow_colors, text, f, fallback=None, *, test_encoding=False):
        text = str(text)
        if test_encoding:
            original_text = text
            # handle.encoding can be None. See https://github.com/yt-dlp/yt-dlp/issues/2711
            encoding = self.params.get('encoding') or getattr(handle, 'encoding', None) or 'ascii'
            text = text.encode(encoding, 'ignore').decode(encoding)
            if fallback is not None and text != original_text:
                text = fallback
        return format_text(text, f) if allow_colors else text if fallback is None else fallback

    def _format_out(self, *args, **kwargs):
        return self._format_text(self._out_files.out, self._allow_colors.out, *args, **kwargs)

    def _format_screen(self, *args, **kwargs):
        return self._format_text(self._out_files.screen, self._allow_colors.screen, *args, **kwargs)

    def _format_err(self, *args, **kwargs):
        return self._format_text(self._out_files.error, self._allow_colors.error, *args, **kwargs)

    def report_warning(self, message, only_once=False):
        '''
        Print the message to stderr, it will be prefixed with 'WARNING:'
        If stderr is a tty file the 'WARNING:' will be colored
        '''
        if self.params.get('logger') is not None:
            self.params['logger'].warning(message)
        else:
            if self.params.get('no_warnings'):
                return
            self.to_stderr(f'{self._format_err("WARNING:", self.Styles.WARNING)} {message}', only_once)

    def deprecation_warning(self, message):
        if self.params.get('logger') is not None:
            self.params['logger'].warning(f'DeprecationWarning: {message}')
        else:
            self.to_stderr(f'{self._format_err("DeprecationWarning:", self.Styles.ERROR)} {message}', True)

    def report_error(self, message, *args, **kwargs):
        '''
        Do the same as trouble, but prefixes the message with 'ERROR:', colored
        in red if stderr is a tty file.
        '''
        self.trouble(f'{self._format_err("ERROR:", self.Styles.ERROR)} {message}', *args, **kwargs)

    def write_debug(self, message, only_once=False):
        '''Log debug message or Print message to stderr'''
        if not self.params.get('verbose', False):
            return
        message = f'[debug] {message}'
        if self.params.get('logger'):
            self.params['logger'].debug(message)
        else:
            self.to_stderr(message, only_once)

    def report_file_already_downloaded(self, file_name):
        """Report file has already been fully downloaded."""
        try:
            self.to_screen('[download] %s has already been downloaded' % file_name)
        except UnicodeEncodeError:
            self.to_screen('[download] The file has already been downloaded')

    def report_file_delete(self, file_name):
        """Report that existing file will be deleted."""
        try:
            self.to_screen('Deleting existing file %s' % file_name)
        except UnicodeEncodeError:
            self.to_screen('Deleting existing file')

    def raise_no_formats(self, info, forced=False, *, msg=None):
        has_drm = info.get('_has_drm')
        ignored, expected = self.params.get('ignore_no_formats_error'), bool(msg)
        msg = msg or has_drm and 'This video is DRM protected' or 'No video formats found!'
        if forced or not ignored:
            raise ExtractorError(msg, video_id=info['id'], ie=info['extractor'],
                                 expected=has_drm or ignored or expected)
        else:
            self.report_warning(msg)

    def parse_outtmpl(self):
        outtmpl_dict = self.params.get('outtmpl', {})
        if not isinstance(outtmpl_dict, dict):
            outtmpl_dict = {'default': outtmpl_dict}
        # Remove spaces in the default template
        if self.params.get('restrictfilenames'):
            sanitize = lambda x: x.replace(' - ', ' ').replace(' ', '-')
        else:
            sanitize = lambda x: x
        outtmpl_dict.update({
            k: sanitize(v) for k, v in DEFAULT_OUTTMPL.items()
            if outtmpl_dict.get(k) is None})
        for _, val in outtmpl_dict.items():
            if isinstance(val, bytes):
                self.report_warning('Parameter outtmpl is bytes, but should be a unicode string')
        return outtmpl_dict

    def get_output_path(self, dir_type='', filename=None):
        paths = self.params.get('paths', {})
        assert isinstance(paths, dict)
        path = os.path.join(
            expand_path(paths.get('home', '').strip()),
            expand_path(paths.get(dir_type, '').strip()) if dir_type else '',
            filename or '')
        return sanitize_path(path, force=self.params.get('windowsfilenames'))

    @staticmethod
    def _outtmpl_expandpath(outtmpl):
        # expand_path translates '%%' into '%' and '$$' into '$'
        # correspondingly that is not what we want since we need to keep
        # '%%' intact for template dict substitution step. Working around
        # with boundary-alike separator hack.
        sep = ''.join([random.choice(ascii_letters) for _ in range(32)])
        outtmpl = outtmpl.replace('%%', f'%{sep}%').replace('$$', f'${sep}$')

        # outtmpl should be expand_path'ed before template dict substitution
        # because meta fields may contain env variables we don't want to
        # be expanded. For example, for outtmpl "%(title)s.%(ext)s" and
        # title "Hello $PATH", we don't want `$PATH` to be expanded.
        return expand_path(outtmpl).replace(sep, '')

    @staticmethod
    def escape_outtmpl(outtmpl):
        ''' Escape any remaining strings like %s, %abc% etc. '''
        return re.sub(
            STR_FORMAT_RE_TMPL.format('', '(?![%(\0])'),
            lambda mobj: ('' if mobj.group('has_key') else '%') + mobj.group(0),
            outtmpl)

    @classmethod
    def validate_outtmpl(cls, outtmpl):
        ''' @return None or Exception object '''
        outtmpl = re.sub(
            STR_FORMAT_RE_TMPL.format('[^)]*', '[ljqBUDS]'),
            lambda mobj: f'{mobj.group(0)[:-1]}s',
            cls._outtmpl_expandpath(outtmpl))
        try:
            cls.escape_outtmpl(outtmpl) % collections.defaultdict(int)
            return None
        except ValueError as err:
            return err

    @staticmethod
    def _copy_infodict(info_dict):
        info_dict = dict(info_dict)
        info_dict.pop('__postprocessors', None)
        info_dict.pop('__pending_error', None)
        return info_dict

    def prepare_outtmpl(self, outtmpl, info_dict, sanitize=False):
        """ Make the outtmpl and info_dict suitable for substitution: ydl.escape_outtmpl(outtmpl) % info_dict
        @param sanitize    Whether to sanitize the output as a filename.
                           For backward compatibility, a function can also be passed
        """

        info_dict.setdefault('epoch', int(time.time()))  # keep epoch consistent once set

        info_dict = self._copy_infodict(info_dict)
        info_dict['duration_string'] = (  # %(duration>%H-%M-%S)s is wrong if duration > 24hrs
            formatSeconds(info_dict['duration'], '-' if sanitize else ':')
            if info_dict.get('duration', None) is not None
            else None)
        info_dict['autonumber'] = int(self.params.get('autonumber_start', 1) - 1 + self._num_downloads)
        info_dict['video_autonumber'] = self._num_videos
        if info_dict.get('resolution') is None:
            info_dict['resolution'] = self.format_resolution(info_dict, default=None)
        info_dict['thumbnail_filepaths'] = list(filter(None, traverse_obj(info_dict, ('thumbnails', ..., 'filepath'), default=[])))

        if self.params.get('env_in_outtmpl', False):
            info_dict['env'] = dict(os.environ)

        # For fields playlist_index, playlist_autonumber and autonumber convert all occurrences
        # of %(field)s to %(field)0Nd for backward compatibility
        field_size_compat_map = {
            'playlist_index': number_of_digits(info_dict.get('__last_playlist_index') or 0),
            'playlist_autonumber': number_of_digits(info_dict.get('n_entries') or 0),
            'autonumber': self.params.get('autonumber_size') or 5,
        }

        TMPL_DICT = {}
        EXTERNAL_FORMAT_RE = re.compile(STR_FORMAT_RE_TMPL.format('[^)]*', f'[{STR_FORMAT_TYPES}ljqBUDS]'))
        MATH_FUNCTIONS = {
            '+': float.__add__,
            '-': float.__sub__,
        }
        # Field is of the form key1.key2...
        # where keys (except first) can be string, int or slice
        FIELD_RE = r'\w*(?:\.(?:\w+|{num}|{num}?(?::{num}?){{1,2}}))*'.format(num=r'(?:-?\d+)')
        MATH_FIELD_RE = rf'(?:{FIELD_RE}|-?{NUMBER_RE})'
        MATH_OPERATORS_RE = r'(?:%s)' % '|'.join(map(re.escape, MATH_FUNCTIONS.keys()))
        INTERNAL_FORMAT_RE = re.compile(rf'''(?x)
            (?P<negate>-)?
            (?P<fields>{FIELD_RE})
            (?P<maths>(?:{MATH_OPERATORS_RE}{MATH_FIELD_RE})*)
            (?:>(?P<strf_format>.+?))?
            (?P<remaining>
                (?P<alternate>(?<!\\),[^|&)]+)?
                (?:&(?P<replacement>.*?))?
                (?:\|(?P<default>.*?))?
            )$''')

        def _traverse_infodict(k):
            k = k.split('.')
            if k[0] == '':
                k.pop(0)
            return traverse_obj(info_dict, k, is_user_input=True, traverse_string=True)

        def get_value(mdict):
            # Object traversal
            value = _traverse_infodict(mdict['fields'])
            # Negative
            if mdict['negate']:
                value = float_or_none(value)
                if value is not None:
                    value *= -1
            # Do maths
            offset_key = mdict['maths']
            if offset_key:
                value = float_or_none(value)
                operator = None
                while offset_key:
                    item = re.match(
                        MATH_FIELD_RE if operator else MATH_OPERATORS_RE,
                        offset_key).group(0)
                    offset_key = offset_key[len(item):]
                    if operator is None:
                        operator = MATH_FUNCTIONS[item]
                        continue
                    item, multiplier = (item[1:], -1) if item[0] == '-' else (item, 1)
                    offset = float_or_none(item)
                    if offset is None:
                        offset = float_or_none(_traverse_infodict(item))
                    try:
                        value = operator(value, multiplier * offset)
                    except (TypeError, ZeroDivisionError):
                        return None
                    operator = None
            # Datetime formatting
            if mdict['strf_format']:
                value = strftime_or_none(value, mdict['strf_format'].replace('\\,', ','))

            return value

        na = self.params.get('outtmpl_na_placeholder', 'NA')

        def filename_sanitizer(key, value, restricted=self.params.get('restrictfilenames')):
            return sanitize_filename(str(value), restricted=restricted, is_id=(
                bool(re.search(r'(^|[_.])id(\.|$)', key))
                if 'filename-sanitization' in self.params['compat_opts']
                else NO_DEFAULT))

        sanitizer = sanitize if callable(sanitize) else filename_sanitizer
        sanitize = bool(sanitize)

        def _dumpjson_default(obj):
            if isinstance(obj, (set, LazyList)):
                return list(obj)
            return repr(obj)

        def create_key(outer_mobj):
            if not outer_mobj.group('has_key'):
                return outer_mobj.group(0)
            key = outer_mobj.group('key')
            mobj = re.match(INTERNAL_FORMAT_RE, key)
            initial_field = mobj.group('fields') if mobj else ''
            value, replacement, default = None, None, na
            while mobj:
                mobj = mobj.groupdict()
                default = mobj['default'] if mobj['default'] is not None else default
                value = get_value(mobj)
                replacement = mobj['replacement']
                if value is None and mobj['alternate']:
                    mobj = re.match(INTERNAL_FORMAT_RE, mobj['remaining'][1:])
                else:
                    break

            fmt = outer_mobj.group('format')
            if fmt == 's' and value is not None and key in field_size_compat_map.keys():
                fmt = f'0{field_size_compat_map[key]:d}d'

            value = default if value is None else value if replacement is None else replacement

            flags = outer_mobj.group('conversion') or ''
            str_fmt = f'{fmt[:-1]}s'
            if fmt[-1] == 'l':  # list
                delim = '\n' if '#' in flags else ', '
                value, fmt = delim.join(map(str, variadic(value, allowed_types=(str, bytes)))), str_fmt
            elif fmt[-1] == 'j':  # json
                value, fmt = json.dumps(value, default=_dumpjson_default, indent=4 if '#' in flags else None), str_fmt
            elif fmt[-1] == 'q':  # quoted
                value, fmt = ' '.join(map(compat_shlex_quote, map(str, variadic(value)))), str_fmt
            elif fmt[-1] == 'B':  # bytes
                value = f'%{str_fmt}'.encode() % str(value).encode()
                value, fmt = value.decode('utf-8', 'ignore'), 's'
            elif fmt[-1] == 'U':  # unicode normalized
                value, fmt = unicodedata.normalize(
                    # "+" = compatibility equivalence, "#" = NFD
                    'NF%s%s' % ('K' if '+' in flags else '', 'D' if '#' in flags else 'C'),
                    value), str_fmt
            elif fmt[-1] == 'D':  # decimal suffix
                num_fmt, fmt = fmt[:-1].replace('#', ''), 's'
                value = format_decimal_suffix(value, f'%{num_fmt}f%s' if num_fmt else '%d%s',
                                              factor=1024 if '#' in flags else 1000)
            elif fmt[-1] == 'S':  # filename sanitization
                value, fmt = filename_sanitizer(initial_field, value, restricted='#' in flags), str_fmt
            elif fmt[-1] == 'c':
                if value:
                    value = str(value)[0]
                else:
                    fmt = str_fmt
            elif fmt[-1] not in 'rs':  # numeric
                value = float_or_none(value)
                if value is None:
                    value, fmt = default, 's'

            if sanitize:
                if fmt[-1] == 'r':
                    # If value is an object, sanitize might convert it to a string
                    # So we convert it to repr first
                    value, fmt = repr(value), str_fmt
                if fmt[-1] in 'csr':
                    value = sanitizer(initial_field, value)

            key = '%s\0%s' % (key.replace('%', '%\0'), outer_mobj.group('format'))
            TMPL_DICT[key] = value
            return '{prefix}%({key}){fmt}'.format(key=key, fmt=fmt, prefix=outer_mobj.group('prefix'))

        return EXTERNAL_FORMAT_RE.sub(create_key, outtmpl), TMPL_DICT

    def evaluate_outtmpl(self, outtmpl, info_dict, *args, **kwargs):
        outtmpl, info_dict = self.prepare_outtmpl(outtmpl, info_dict, *args, **kwargs)
        return self.escape_outtmpl(outtmpl) % info_dict

    def _prepare_filename(self, info_dict, *, outtmpl=None, tmpl_type=None):
        assert None in (outtmpl, tmpl_type), 'outtmpl and tmpl_type are mutually exclusive'
        if outtmpl is None:
            outtmpl = self.outtmpl_dict.get(tmpl_type or 'default', self.outtmpl_dict['default'])
        try:
            outtmpl = self._outtmpl_expandpath(outtmpl)
            filename = self.evaluate_outtmpl(outtmpl, info_dict, True)
            if not filename:
                return None

            if tmpl_type in ('', 'temp'):
                final_ext, ext = self.params.get('final_ext'), info_dict.get('ext')
                if final_ext and ext and final_ext != ext and filename.endswith(f'.{final_ext}'):
                    filename = replace_extension(filename, ext, final_ext)
            elif tmpl_type:
                force_ext = OUTTMPL_TYPES[tmpl_type]
                if force_ext:
                    filename = replace_extension(filename, force_ext, info_dict.get('ext'))

            # https://github.com/blackjack4494/youtube-dlc/issues/85
            trim_file_name = self.params.get('trim_file_name', False)
            if trim_file_name:
                no_ext, *ext = filename.rsplit('.', 2)
                filename = join_nonempty(no_ext[:trim_file_name], *ext, delim='.')

            return filename
        except ValueError as err:
            self.report_error('Error in output template: ' + str(err) + ' (encoding: ' + repr(preferredencoding()) + ')')
            return None

    def prepare_filename(self, info_dict, dir_type='', *, outtmpl=None, warn=False):
        """Generate the output filename"""
        if outtmpl:
            assert not dir_type, 'outtmpl and dir_type are mutually exclusive'
            dir_type = None
        filename = self._prepare_filename(info_dict, tmpl_type=dir_type, outtmpl=outtmpl)
        if not filename and dir_type not in ('', 'temp'):
            return ''

        if warn:
            if not self.params.get('paths'):
                pass
            elif filename == '-':
                self.report_warning('--paths is ignored when an outputting to stdout', only_once=True)
            elif self.isabs(filename):
                self.report_warning('--paths is ignored since an absolute path is given in output template', only_once=True)
        if filename == '-' or not filename:
            return filename

        return self.get_output_path(dir_type, filename)

    def _match_entry(self, info_dict, incomplete=False, silent=False):
        """ Returns None if the file should be downloaded """

        video_title = info_dict.get('title', info_dict.get('id', 'video'))

        video_id = info_dict.get('id')
        if video_id and video_title != video_id:
            video_title = f'{video_title} [{video_id}]'

        def check_filter():
            if 'title' in info_dict:
                # This can happen when we're just evaluating the playlist
                title = info_dict['title']
                matchtitle = self.params.get('matchtitle', False)
                if matchtitle:
                    if not re.search(matchtitle, title, re.IGNORECASE):
                        return '"' + title + '" title did not match pattern "' + matchtitle + '"'
                rejecttitle = self.params.get('rejecttitle', False)
                if rejecttitle:
                    if re.search(rejecttitle, title, re.IGNORECASE):
                        return '"' + title + '" title matched reject pattern "' + rejecttitle + '"'
            date = info_dict.get('upload_date')
            if date is not None:
                dateRange = self.params.get('daterange', DateRange())
                if date not in dateRange:
                    return f'{date_from_str(date).isoformat()} upload date is not in range {dateRange}'
            view_count = info_dict.get('view_count')
            if view_count is not None:
                min_views = self.params.get('min_views')
                if min_views is not None and view_count < min_views:
                    return 'Skipping %s, because it has not reached minimum view count (%d/%d)' % (video_title, view_count, min_views)
                max_views = self.params.get('max_views')
                if max_views is not None and view_count > max_views:
                    return 'Skipping %s, because it has exceeded the maximum view count (%d/%d)' % (video_title, view_count, max_views)
            if age_restricted(info_dict.get('age_limit'), self.params.get('age_limit')):
                return 'Skipping "%s" because it is age restricted' % video_title

            match_filter = self.params.get('match_filter')
            if match_filter is not None:
                try:
                    ret = match_filter(info_dict, incomplete=incomplete)
                except TypeError:
                    # For backward compatibility
                    ret = None if incomplete else match_filter(info_dict)
                if ret is NO_DEFAULT:
                    while True:
                        filename = self._format_screen(self.prepare_filename(info_dict), self.Styles.FILENAME)
                        reply = input(self._format_screen(
                            f'Download "{filename}"? (Y/n): ', self.Styles.EMPHASIS)).lower().strip()
                        if reply in {'y', ''}:
                            return None
                        elif reply == 'n':
                            return f'Skipping {video_title}'
                elif ret is not None:
                    return ret
            return None

        if self.in_download_archive(info_dict):
            reason = '%s has already been recorded in the archive' % video_title
            break_opt, break_err = 'break_on_existing', ExistingVideoReached
        else:
            reason = check_filter()
            break_opt, break_err = 'break_on_reject', RejectedVideoReached
        if reason is not None:
            if not silent:
                self.to_screen('[download] ' + reason)
            if self.params.get(break_opt, False):
                raise break_err()
        return reason

    @staticmethod
    def add_extra_info(info_dict, extra_info):
        '''Set the keys from extra_info in info dict if they are missing'''
        for key, value in extra_info.items():
            info_dict.setdefault(key, value)

    def extract_info(self, url, download=True, ie_key=None, extra_info=None,
                     process=True, force_generic_extractor=False):
        """
        Return a list with a dictionary for each video extracted.

        Arguments:
        url -- URL to extract

        Keyword arguments:
        download -- whether to download videos during extraction
        ie_key -- extractor key hint
        extra_info -- dictionary containing the extra values to add to each result
        process -- whether to resolve all unresolved references (URLs, playlist items),
            must be True for download to work.
        force_generic_extractor -- force using the generic extractor
        """

        if extra_info is None:
            extra_info = {}

        if not ie_key and force_generic_extractor:
            ie_key = 'Generic'

        if ie_key:
            ies = {ie_key: self._get_info_extractor_class(ie_key)}
        else:
            ies = self._ies

        for ie_key, ie in ies.items():
            if not ie.suitable(url):
                continue

            if not ie.working():
                self.report_warning('The program functionality for this site has been marked as broken, '
                                    'and will probably not work.')

            temp_id = ie.get_temp_id(url)
            if temp_id is not None and self.in_download_archive({'id': temp_id, 'ie_key': ie_key}):
                self.to_screen(f'[{ie_key}] {temp_id}: has already been recorded in the archive')
                if self.params.get('break_on_existing', False):
                    raise ExistingVideoReached()
                break
            return self.__extract_info(url, self.get_info_extractor(ie_key), download, extra_info, process)
        else:
            self.report_error('no suitable InfoExtractor for URL %s' % url)

    def _handle_extraction_exceptions(func):
        @functools.wraps(func)
        def wrapper(self, *args, **kwargs):
            while True:
                try:
                    return func(self, *args, **kwargs)
                except (DownloadCancelled, LazyList.IndexError, PagedList.IndexError):
                    raise
                except ReExtractInfo as e:
                    if e.expected:
                        self.to_screen(f'{e}; Re-extracting data')
                    else:
                        self.to_stderr('\r')
                        self.report_warning(f'{e}; Re-extracting data')
                    continue
                except GeoRestrictedError as e:
                    msg = e.msg
                    if e.countries:
                        msg += '\nThis video is available in %s.' % ', '.join(
                            map(ISO3166Utils.short2full, e.countries))
                    msg += '\nYou might want to use a VPN or a proxy server (with --proxy) to workaround.'
                    self.report_error(msg)
                except ExtractorError as e:  # An error we somewhat expected
                    self.report_error(str(e), e.format_traceback())
                except Exception as e:
                    if self.params.get('ignoreerrors'):
                        self.report_error(str(e), tb=encode_compat_str(traceback.format_exc()))
                    else:
                        raise
                break
        return wrapper

    def _wait_for_video(self, ie_result):
        if (not self.params.get('wait_for_video')
                or ie_result.get('_type', 'video') != 'video'
                or ie_result.get('formats') or ie_result.get('url')):
            return

        format_dur = lambda dur: '%02d:%02d:%02d' % timetuple_from_msec(dur * 1000)[:-1]
        last_msg = ''

        def progress(msg):
            nonlocal last_msg
            self.to_screen(msg + ' ' * (len(last_msg) - len(msg)) + '\r', skip_eol=True)
            last_msg = msg

        min_wait, max_wait = self.params.get('wait_for_video')
        diff = try_get(ie_result, lambda x: x['release_timestamp'] - time.time())
        if diff is None and ie_result.get('live_status') == 'is_upcoming':
            diff = round(random.uniform(min_wait, max_wait) if (max_wait and min_wait) else (max_wait or min_wait), 0)
            self.report_warning('Release time of video is not known')
        elif (diff or 0) <= 0:
            self.report_warning('Video should already be available according to extracted info')
        diff = min(max(diff or 0, min_wait or 0), max_wait or float('inf'))
        self.to_screen(f'[wait] Waiting for {format_dur(diff)} - Press Ctrl+C to try now')

        wait_till = time.time() + diff
        try:
            while True:
                diff = wait_till - time.time()
                if diff <= 0:
                    progress('')
                    raise ReExtractInfo('[wait] Wait period ended', expected=True)
                progress(f'[wait] Remaining time until next attempt: {self._format_screen(format_dur(diff), self.Styles.EMPHASIS)}')
                time.sleep(1)
        except KeyboardInterrupt:
            progress('')
            raise ReExtractInfo('[wait] Interrupted by user', expected=True)
        except BaseException as e:
            if not isinstance(e, ReExtractInfo):
                self.to_screen('')
            raise

    @_handle_extraction_exceptions
    def __extract_info(self, url, ie, download, extra_info, process):
        min_sleep_interval = self.params.get('sleep_before_extract')
        if min_sleep_interval:
            max_sleep_interval = self.params.get('max_sleep_before_extract') or min_sleep_interval
            sleep_interval = random.uniform(min_sleep_interval, max_sleep_interval)
            self.to_screen(
                '[extraction] Sleeping %s seconds...' % (
                    int(sleep_interval) if sleep_interval.is_integer()
                    else '%.2f' % sleep_interval))
            time.sleep(sleep_interval)

        ie_result = ie.extract(url)
        if ie_result is None:  # Finished already (backwards compatibility; listformats and friends should be moved here)
            return
        if isinstance(ie_result, list):
            # Backwards compatibility: old IE result format
            ie_result = {
                '_type': 'compat_list',
                'entries': ie_result,
            }
        if extra_info.get('original_url'):
            ie_result.setdefault('original_url', extra_info['original_url'])
        self.add_default_extra_info(ie_result, ie, url)
        if process:
            self._wait_for_video(ie_result)
            return self.process_ie_result(ie_result, download, extra_info)
        else:
            return ie_result

    def add_default_extra_info(self, ie_result, ie, url):
        if url is not None:
            self.add_extra_info(ie_result, {
                'webpage_url': url,
                'original_url': url,
            })
        webpage_url = ie_result.get('webpage_url')
        if webpage_url:
            self.add_extra_info(ie_result, {
                'webpage_url_basename': url_basename(webpage_url),
                'webpage_url_domain': get_domain(webpage_url),
            })
        if ie is not None:
            self.add_extra_info(ie_result, {
                'extractor': ie.IE_NAME,
                'extractor_key': ie.ie_key(),
            })

    def process_ie_result(self, ie_result, download=True, extra_info=None):
        """
        Take the result of the ie(may be modified) and resolve all unresolved
        references (URLs, playlist items).

        It will also download the videos if 'download'.
        Returns the resolved ie_result.
        """
        if extra_info is None:
            extra_info = {}
        result_type = ie_result.get('_type', 'video')

        if result_type in ('url', 'url_transparent'):
            ie_result['url'] = sanitize_url(ie_result['url'])
            if ie_result.get('original_url'):
                extra_info.setdefault('original_url', ie_result['original_url'])

            extract_flat = self.params.get('extract_flat', False)
            if ((extract_flat == 'in_playlist' and 'playlist' in extra_info)
                    or extract_flat is True):
                info_copy = ie_result.copy()
                ie = try_get(ie_result.get('ie_key'), self.get_info_extractor)
                if ie and not ie_result.get('id'):
                    info_copy['id'] = ie.get_temp_id(ie_result['url'])
                self.add_default_extra_info(info_copy, ie, ie_result['url'])
                self.add_extra_info(info_copy, extra_info)
                info_copy, _ = self.pre_process(info_copy)
                self.__forced_printings(info_copy, self.prepare_filename(info_copy), incomplete=True)
                self._raise_pending_errors(info_copy)
                if self.params.get('force_write_download_archive', False):
                    self.record_download_archive(info_copy)
                return ie_result

        if result_type == 'video':
            self.add_extra_info(ie_result, extra_info)
            ie_result = self.process_video_result(ie_result, download=download)
            self._raise_pending_errors(ie_result)
            additional_urls = (ie_result or {}).get('additional_urls')
            if additional_urls:
                # TODO: Improve MetadataParserPP to allow setting a list
                if isinstance(additional_urls, compat_str):
                    additional_urls = [additional_urls]
                self.to_screen(
                    '[info] %s: %d additional URL(s) requested' % (ie_result['id'], len(additional_urls)))
                self.write_debug('Additional URLs: "%s"' % '", "'.join(additional_urls))
                ie_result['additional_entries'] = [
                    self.extract_info(
                        url, download, extra_info=extra_info,
                        force_generic_extractor=self.params.get('force_generic_extractor'))
                    for url in additional_urls
                ]
            return ie_result
        elif result_type == 'url':
            # We have to add extra_info to the results because it may be
            # contained in a playlist
            return self.extract_info(
                ie_result['url'], download,
                ie_key=ie_result.get('ie_key'),
                extra_info=extra_info)
        elif result_type == 'url_transparent':
            # Use the information from the embedding page
            info = self.extract_info(
                ie_result['url'], ie_key=ie_result.get('ie_key'),
                extra_info=extra_info, download=False, process=False)

            # extract_info may return None when ignoreerrors is enabled and
            # extraction failed with an error, don't crash and return early
            # in this case
            if not info:
                return info

            new_result = info.copy()
            new_result.update(filter_dict(ie_result, lambda k, v: (
                v is not None and k not in {'_type', 'url', 'id', 'extractor', 'extractor_key', 'ie_key'})))

            # Extracted info may not be a video result (i.e.
            # info.get('_type', 'video') != video) but rather an url or
            # url_transparent. In such cases outer metadata (from ie_result)
            # should be propagated to inner one (info). For this to happen
            # _type of info should be overridden with url_transparent. This
            # fixes issue from https://github.com/ytdl-org/youtube-dl/pull/11163.
            if new_result.get('_type') == 'url':
                new_result['_type'] = 'url_transparent'

            return self.process_ie_result(
                new_result, download=download, extra_info=extra_info)
        elif result_type in ('playlist', 'multi_video'):
            # Protect from infinite recursion due to recursively nested playlists
            # (see https://github.com/ytdl-org/youtube-dl/issues/27833)
            webpage_url = ie_result.get('webpage_url')
            if webpage_url and webpage_url in self._playlist_urls:
                self.to_screen(
                    '[download] Skipping already downloaded playlist: %s'
                    % ie_result.get('title') or ie_result.get('id'))
                return

            self._playlist_level += 1
            self._playlist_urls.add(webpage_url)
            self._fill_common_fields(ie_result, False)
            self._sanitize_thumbnails(ie_result)
            try:
                return self.__process_playlist(ie_result, download)
            finally:
                self._playlist_level -= 1
                if not self._playlist_level:
                    self._playlist_urls.clear()
        elif result_type == 'compat_list':
            self.report_warning(
                'Extractor %s returned a compat_list result. '
                'It needs to be updated.' % ie_result.get('extractor'))

            def _fixup(r):
                self.add_extra_info(r, {
                    'extractor': ie_result.get('extractor'),
                    'webpage_url': ie_result['webpage_url'],
                    'webpage_url_basename': url_basename(ie_result['webpage_url']),
                    'webpage_url_domain': get_domain(ie_result['webpage_url']),
                    'extractor_key': ie_result['extractor_key'],
                })
                return r
            ie_result['entries'] = [
                self.process_ie_result(_fixup(r), download, extra_info)
                for r in ie_result['entries']
            ]
            return ie_result
        else:
            raise Exception('Invalid result type: %s' % result_type)

    def _ensure_dir_exists(self, path):
        if self.params.get('escape_long_names', False):
            path = split_longname(path)
        return make_dir(path, self.report_error)

    @staticmethod
    def _playlist_infodict(ie_result, **kwargs):
        return {
            **ie_result,
            'playlist': ie_result.get('title') or ie_result.get('id'),
            'playlist_id': ie_result.get('id'),
            'playlist_title': ie_result.get('title'),
            'playlist_uploader': ie_result.get('uploader'),
            'playlist_uploader_id': ie_result.get('uploader_id'),
            'playlist_index': 0,
            **kwargs,
        }

    def __process_playlist(self, ie_result, download):
<<<<<<< HEAD
        # We process each entry in the playlist
        playlist = ie_result.get('title') or ie_result.get('id')
        self.to_screen('[download] Downloading playlist: %s' % playlist)

        if 'entries' not in ie_result:
            raise EntryNotInPlaylist('There are no entries')

        MissingEntry = object()
        incomplete_entries = bool(ie_result.get('requested_entries'))
        if incomplete_entries:
            def fill_missing_entries(entries, indices):
                ret = [MissingEntry] * max(indices)
                for i, entry in zip(indices, entries):
                    ret[i - 1] = entry
                return ret
            ie_result['entries'] = fill_missing_entries(ie_result['entries'], ie_result['requested_entries'])

        playlist_results = []

        playliststart = self.params.get('playliststart', 1)
        playlistend = self.params.get('playlistend')
        # For backwards compatibility, interpret -1 as whole list
        if playlistend == -1:
            playlistend = None

        playlistitems_str = self.params.get('playlist_items')
        playlistitems, infinite = None, False
        if playlistitems_str is not None:
            def iter_playlistitems(format):
                for string_segment in format.split(','):
                    if 'n' in string_segment:
                        mobj = re.fullmatch(
                            r'(?P<coef>\d+)[mn](?P<ofs>[+-]\d+)?', playlistitems_str)
                        if not mobj:
                            mobj = re.fullmatch(
                                r'(?P<ofs>[+-]?\d+)?\+(?P<coef>\d+)[mn]', playlistitems_str)

                        coef_s, ofs_s = mobj.group('coef', 'ofs')
                        coef, ofs = int(coef_s), int_or_none(ofs_s, default=0)
                        if ofs < 0:
                            ofs += coef
                        yield from itertools.count(ofs, coef)
                    elif '-' in string_segment:
                        start, end = string_segment.split('-')
                        for item in range(int(start), int(end) + 1):
                            yield int(item)
                    else:
                        yield int(string_segment)

            if 'n' in playlistitems_str:
                playlistitems, infinite = LazyList(iter_playlistitems(playlistitems_str)), True
            else:
                playlistitems = orderedSet(iter_playlistitems(playlistitems_str))

        ie_entries = ie_result['entries']
        if isinstance(ie_entries, list):
            playlist_count = len(ie_entries)
            msg = f'Collected {playlist_count} videos; downloading %d of them'
            ie_result['playlist_count'] = ie_result.get('playlist_count') or playlist_count

            def get_entry(i):
                return ie_entries[i - 1]
        else:
            msg = 'Downloading %d videos'
            if not isinstance(ie_entries, (PagedList, LazyList)):
                ie_entries = LazyList(ie_entries)
            elif isinstance(ie_entries, InAdvancePagedList):
                if ie_entries._pagesize == 1:
                    playlist_count = ie_entries._pagecount

            def get_entry(i):
                return YoutubeDL.__handle_extraction_exceptions(
                    lambda self, i: ie_entries[i - 1]
                )(self, i)

        entries, broken = [], False
        items = playlistitems if playlistitems is not None else itertools.count(playliststart)
        for i in items:
            if i == 0:
                continue
            if playlistitems is None and playlistend is not None and playlistend < i:
                break
            entry = None
            try:
                entry = get_entry(i)
                if entry is MissingEntry:
                    raise EntryNotInPlaylist()
            except (IndexError, EntryNotInPlaylist):
                if incomplete_entries:
                    raise EntryNotInPlaylist(f'Entry {i} cannot be found')
                elif not playlistitems or infinite:
                    break
            entries.append(entry)
            try:
                if entry is not None:
                    # TODO: Add auto-generated fields
                    self._match_entry(entry, incomplete=True, silent=True)
            except (ExistingVideoReached, RejectedVideoReached):
                broken = True
                break
        ie_result['entries'] = entries

        # Save playlist_index before re-ordering
        entries = [
            ((playlistitems[i - 1] if playlistitems else i + playliststart - 1), entry)
            for i, entry in enumerate(entries, 1)
            if entry is not None]
        n_entries = len(entries)

        if not (ie_result.get('playlist_count') or broken or playlistitems or playlistend):
            ie_result['playlist_count'] = n_entries
=======
        """Process each entry in the playlist"""
        title = ie_result.get('title') or ie_result.get('id') or '<Untitled>'
        self.to_screen(f'[download] Downloading playlist: {title}')
>>>>>>> 7e88d7d7

        all_entries = PlaylistEntries(self, ie_result)
        entries = orderedSet(all_entries.get_requested_items())
        ie_result['requested_entries'], ie_result['entries'] = tuple(zip(*entries)) or ([], [])
        n_entries, ie_result['playlist_count'] = len(entries), all_entries.full_count

        _infojson_written = False
        write_playlist_files = self.params.get('allow_playlist_files', True)
        if write_playlist_files and self.params.get('list_thumbnails'):
            self.list_thumbnails(ie_result)
        if write_playlist_files and not self.params.get('simulate'):
            ie_copy = self._playlist_infodict(ie_result, n_entries=n_entries)
            _infojson_written = self._write_info_json(
                'playlist', ie_result, self.prepare_filename(ie_copy, 'pl_infojson'))
            if _infojson_written is None:
                return
            if self._write_description('playlist', ie_result,
                                       self.prepare_filename(ie_copy, 'pl_description')) is None:
                return
            # TODO: This should be passed to ThumbnailsConvertor if necessary
            self._write_thumbnails('playlist', ie_copy, self.prepare_filename(ie_copy, 'pl_thumbnail'))

        if self.params.get('playlistreverse', False):
            entries = entries[::-1]
        if self.params.get('playlistrandom', False):
            random.shuffle(entries)

        self.to_screen(f'[{ie_result["extractor"]}] Playlist {title}: Downloading {n_entries} videos'
                       f'{format_field(ie_result, "playlist_count", " of %s")}')

<<<<<<< HEAD
        self.to_screen(f'[{ie_result.get("extractor")}] playlist {playlist}: {msg % n_entries}')
=======
>>>>>>> 7e88d7d7
        failures = 0
        max_failures = self.params.get('skip_playlist_after_errors') or float('inf')
        for i, (playlist_index, entry) in enumerate(entries, 1):
            # TODO: Add auto-generated fields
            if self._match_entry(entry, incomplete=True) is not None:
                continue

            if 'playlist-index' in self.params.get('compat_opts', []):
                playlist_index = ie_result['requested_entries'][i - 1]
            self.to_screen('[download] Downloading video %s of %s' % (
                self._format_screen(i, self.Styles.ID), self._format_screen(n_entries, self.Styles.EMPHASIS)))

            entry['__x_forwarded_for_ip'] = ie_result.get('__x_forwarded_for_ip')
            entry_result = self.__process_iterable_entry(entry, download, {
                'n_entries': n_entries,
<<<<<<< HEAD
                '__last_playlist_index': max(playlistitems) if playlistitems and not infinite else (playlistend or n_entries),
=======
                '__last_playlist_index': max(ie_result['requested_entries']),
>>>>>>> 7e88d7d7
                'playlist_count': ie_result.get('playlist_count'),
                'playlist_index': playlist_index,
                'playlist_autonumber': i,
                'playlist': title,
                'playlist_id': ie_result.get('id'),
                'playlist_title': ie_result.get('title'),
                'playlist_uploader': ie_result.get('uploader'),
                'playlist_uploader_id': ie_result.get('uploader_id'),
<<<<<<< HEAD
                'extractor': ie_result.get('extractor'),
                'webpage_url': ie_result.get('webpage_url'),
                'webpage_url_basename': url_basename(ie_result.get('webpage_url')),
                'webpage_url_domain': get_domain(ie_result.get('webpage_url')),
                'extractor_key': ie_result.get('extractor_key'),
            }

            if self._match_entry(entry, incomplete=True) is not None:
                continue

            entry_result = self.__process_iterable_entry(entry, download, extra)
=======
                'extractor': ie_result['extractor'],
                'webpage_url': ie_result['webpage_url'],
                'webpage_url_basename': url_basename(ie_result['webpage_url']),
                'webpage_url_domain': get_domain(ie_result['webpage_url']),
                'extractor_key': ie_result['extractor_key'],
            })
>>>>>>> 7e88d7d7
            if not entry_result:
                failures += 1
            if failures >= max_failures:
                self.report_error(
                    f'Skipping the remaining entries in playlist "{title}" since {failures} items failed extraction')
                break
            entries[i - 1] = (playlist_index, entry_result)

        # Update with processed data
        ie_result['requested_entries'], ie_result['entries'] = tuple(zip(*entries)) or ([], [])

        # Write the updated info to json
        if _infojson_written is True and self._write_info_json(
                'updated playlist', ie_result,
                self.prepare_filename(ie_copy, 'pl_infojson'), overwrite=True) is None:
            return

        ie_result = self.run_all_pps('playlist', ie_result)
        self.to_screen(f'[download] Finished downloading playlist: {title}')
        return ie_result

    @_handle_extraction_exceptions
    def __process_iterable_entry(self, entry, download, extra_info):
        return self.process_ie_result(
            entry, download=download, extra_info=extra_info)

    def _build_format_filter(self, filter_spec):
        " Returns a function to filter the formats according to the filter_spec "

        OPERATORS = {
            '<': operator.lt,
            '<=': operator.le,
            '>': operator.gt,
            '>=': operator.ge,
            '=': operator.eq,
            '!=': operator.ne,
        }
        operator_rex = re.compile(r'''(?x)\s*
            (?P<key>width|height|tbr|abr|vbr|asr|filesize|filesize_approx|fps)\s*
            (?P<op>%s)(?P<none_inclusive>\s*\?)?\s*
            (?P<value>[0-9.]+(?:[kKmMgGtTpPeEzZyY]i?[Bb]?)?)\s*
            ''' % '|'.join(map(re.escape, OPERATORS.keys())))
        m = operator_rex.fullmatch(filter_spec)
        if m:
            try:
                comparison_value = int(m.group('value'))
            except ValueError:
                comparison_value = parse_filesize(m.group('value'))
                if comparison_value is None:
                    comparison_value = parse_filesize(m.group('value') + 'B')
                if comparison_value is None:
                    raise ValueError(
                        'Invalid value %r in format specification %r' % (
                            m.group('value'), filter_spec))
            op = OPERATORS[m.group('op')]

        if not m:
            STR_OPERATORS = {
                '=': operator.eq,
                '^=': lambda attr, value: attr.startswith(value),
                '$=': lambda attr, value: attr.endswith(value),
                '*=': lambda attr, value: value in attr,
                '~=': lambda attr, value: value.search(attr) is not None
            }
            str_operator_rex = re.compile(r'''(?x)\s*
                (?P<key>[a-zA-Z0-9._-]+)\s*
                (?P<negation>!\s*)?(?P<op>%s)\s*(?P<none_inclusive>\?\s*)?
                (?P<quote>["'])?
                (?P<value>(?(quote)(?:(?!(?P=quote))[^\\]|\\.)+|[\w.-]+))
                (?(quote)(?P=quote))\s*
                ''' % '|'.join(map(re.escape, STR_OPERATORS.keys())))
            m = str_operator_rex.fullmatch(filter_spec)
            if m:
                if m.group('op') == '~=':
                    comparison_value = re.compile(m.group('value'))
                else:
                    comparison_value = re.sub(r'''\\([\\"'])''', r'\1', m.group('value'))
                str_op = STR_OPERATORS[m.group('op')]
                if m.group('negation'):
                    op = lambda attr, value: not str_op(attr, value)
                else:
                    op = str_op

        if not m:
            raise SyntaxError('Invalid filter specification %r' % filter_spec)

        def _filter(f):
            actual_value = f.get(m.group('key'))
            if actual_value is None:
                return m.group('none_inclusive')
            return op(actual_value, comparison_value)
        return _filter

    def _check_formats(self, formats):
        for f in formats:
            self.to_screen('[info] Testing format %s' % f['format_id'])
            path = self.get_output_path('temp')
            if not self._ensure_dir_exists(f'{path}/'):
                continue
            temp_file = tempfile.NamedTemporaryFile(suffix='.tmp', delete=False, dir=path or None)
            temp_file.close()
            try:
                success, _ = self.dl(temp_file.name, f, test=True)
            except (DownloadError, OSError, ValueError) + network_exceptions:
                success = False
            finally:
                if os.path.exists(temp_file.name):
                    try:
                        os.remove(temp_file.name)
                    except OSError:
                        self.report_warning('Unable to delete temporary file "%s"' % temp_file.name)
            if success:
                yield f
            else:
                self.to_screen('[info] Unable to download format %s. Skipping...' % f['format_id'])

    def _default_format_spec(self, info_dict, download=True):

        def can_merge():
            merger = FFmpegMergerPP(self)
            return merger.available and merger.can_merge()

        prefer_best = (
            not self.params.get('simulate')
            and download
            and (
                not can_merge()
                or info_dict.get('is_live') and not self.params.get('live_from_start')
                or self.outtmpl_dict['default'] == '-'))
        compat = (
            prefer_best
            or self.params.get('allow_multiple_audio_streams', False)
            or 'format-spec' in self.params['compat_opts'])

        return (
            'best/bestvideo+bestaudio' if prefer_best
            else 'bestvideo*+bestaudio/best' if not compat
            else 'bestvideo+bestaudio/best')

    def build_format_selector(self, format_spec):
        def syntax_error(note, start):
            message = (
                'Invalid format specification: '
                '{}\n\t{}\n\t{}^'.format(note, format_spec, ' ' * start[1]))
            return SyntaxError(message)

        PICKFIRST = 'PICKFIRST'
        MERGE = 'MERGE'
        SINGLE = 'SINGLE'
        GROUP = 'GROUP'
        FormatSelector = collections.namedtuple('FormatSelector', ['type', 'selector', 'filters'])

        allow_multiple_streams = {'audio': self.params.get('allow_multiple_audio_streams', False),
                                  'video': self.params.get('allow_multiple_video_streams', False)}

        verbose = self.params.get('verbose')
        check_formats = self.params.get('check_formats') == 'selected'

        def _parse_filter(tokens):
            filter_parts = []
            for type, string, start, _, _ in tokens:
                if type == tokenize.OP and string == ']':
                    return ''.join(filter_parts)
                else:
                    filter_parts.append(string)

        def _remove_unused_ops(tokens):
            # Remove operators that we don't use and join them with the surrounding strings
            # for example: 'mp4' '-' 'baseline' '-' '16x9' is converted to 'mp4-baseline-16x9'
            ALLOWED_OPS = ('/', '+', ',', '(', ')')
            last_string, last_start, last_end, last_line = None, None, None, None
            for type, string, start, end, line in tokens:
                if type == tokenize.OP and string == '[':
                    if last_string:
                        yield tokenize.NAME, last_string, last_start, last_end, last_line
                        last_string = None
                    yield type, string, start, end, line
                    # everything inside brackets will be handled by _parse_filter
                    for type, string, start, end, line in tokens:
                        yield type, string, start, end, line
                        if type == tokenize.OP and string == ']':
                            break
                elif type == tokenize.OP and string in ALLOWED_OPS:
                    if last_string:
                        yield tokenize.NAME, last_string, last_start, last_end, last_line
                        last_string = None
                    yield type, string, start, end, line
                elif type in [tokenize.NAME, tokenize.NUMBER, tokenize.OP]:
                    if not last_string:
                        last_string = string
                        last_start = start
                        last_end = end
                    else:
                        last_string += string
            if last_string:
                yield tokenize.NAME, last_string, last_start, last_end, last_line

        def _parse_format_selection(tokens, inside_merge=False, inside_choice=False, inside_group=False):
            selectors = []
            current_selector = None
            for type, string, start, _, _ in tokens:
                # ENCODING is only defined in python 3.x
                if type == getattr(tokenize, 'ENCODING', None):
                    continue
                elif type in [tokenize.NAME, tokenize.NUMBER]:
                    current_selector = FormatSelector(SINGLE, string, [])
                elif type == tokenize.OP:
                    if string == ')':
                        if not inside_group:
                            # ')' will be handled by the parentheses group
                            tokens.restore_last_token()
                        break
                    elif inside_merge and string in ['/', ',']:
                        tokens.restore_last_token()
                        break
                    elif inside_choice and string == ',':
                        tokens.restore_last_token()
                        break
                    elif string == ',':
                        if not current_selector:
                            raise syntax_error('"," must follow a format selector', start)
                        selectors.append(current_selector)
                        current_selector = None
                    elif string == '/':
                        if not current_selector:
                            raise syntax_error('"/" must follow a format selector', start)
                        first_choice = current_selector
                        second_choice = _parse_format_selection(tokens, inside_choice=True)
                        current_selector = FormatSelector(PICKFIRST, (first_choice, second_choice), [])
                    elif string == '[':
                        if not current_selector:
                            current_selector = FormatSelector(SINGLE, 'best', [])
                        format_filter = _parse_filter(tokens)
                        current_selector.filters.append(format_filter)
                    elif string == '(':
                        if current_selector:
                            raise syntax_error('Unexpected "("', start)
                        group = _parse_format_selection(tokens, inside_group=True)
                        current_selector = FormatSelector(GROUP, group, [])
                    elif string == '+':
                        if not current_selector:
                            raise syntax_error('Unexpected "+"', start)
                        selector_1 = current_selector
                        selector_2 = _parse_format_selection(tokens, inside_merge=True)
                        if not selector_2:
                            raise syntax_error('Expected a selector', start)
                        current_selector = FormatSelector(MERGE, (selector_1, selector_2), [])
                    else:
                        raise syntax_error(f'Operator not recognized: "{string}"', start)
                elif type == tokenize.ENDMARKER:
                    break
            if current_selector:
                selectors.append(current_selector)
            return selectors

        def _merge(formats_pair):
            format_1, format_2 = formats_pair

            formats_info = []
            formats_info.extend(format_1.get('requested_formats', (format_1,)))
            formats_info.extend(format_2.get('requested_formats', (format_2,)))

            if not allow_multiple_streams['video'] or not allow_multiple_streams['audio']:
                get_no_more = {'video': False, 'audio': False}
                for (i, fmt_info) in enumerate(formats_info):
                    if fmt_info.get('acodec') == fmt_info.get('vcodec') == 'none':
                        formats_info.pop(i)
                        continue
                    for aud_vid in ['audio', 'video']:
                        if not allow_multiple_streams[aud_vid] and fmt_info.get(aud_vid[0] + 'codec') != 'none':
                            if get_no_more[aud_vid]:
                                formats_info.pop(i)
                                break
                            get_no_more[aud_vid] = True

            if len(formats_info) == 1:
                return formats_info[0]

            video_fmts = [fmt_info for fmt_info in formats_info if fmt_info.get('vcodec') != 'none']
            audio_fmts = [fmt_info for fmt_info in formats_info if fmt_info.get('acodec') != 'none']

            the_only_video = video_fmts[0] if len(video_fmts) == 1 else None
            the_only_audio = audio_fmts[0] if len(audio_fmts) == 1 else None

            # if the merge was requested, force it to merge info MKV
            # when --merge-output-format is not given
            # because this is the behavior what I want
            output_ext = self.params.get('merge_output_format') or 'mkv'

            filtered = lambda *keys: filter(None, (traverse_obj(fmt, *keys) for fmt in formats_info))

            new_dict = {
                'requested_formats': formats_info,
                'format': '+'.join(filtered('format')),
                'format_id': '+'.join(filtered('format_id')),
                'ext': output_ext,
                'protocol': '+'.join(map(determine_protocol, formats_info)),
                'language': '+'.join(orderedSet(filtered('language'))) or None,
                'format_note': '+'.join(orderedSet(filtered('format_note'))) or None,
                'filesize_approx': sum(filtered('filesize', 'filesize_approx')) or None,
                'tbr': sum(filtered('tbr', 'vbr', 'abr')),
            }

            if the_only_video:
                new_dict.update({
                    'width': the_only_video.get('width'),
                    'height': the_only_video.get('height'),
                    'resolution': the_only_video.get('resolution') or self.format_resolution(the_only_video),
                    'fps': the_only_video.get('fps'),
                    'dynamic_range': the_only_video.get('dynamic_range'),
                    'vcodec': the_only_video.get('vcodec'),
                    'vbr': the_only_video.get('vbr'),
                    'stretched_ratio': the_only_video.get('stretched_ratio'),
                })

            if the_only_audio:
                new_dict.update({
                    'acodec': the_only_audio.get('acodec'),
                    'abr': the_only_audio.get('abr'),
                    'asr': the_only_audio.get('asr'),
                })

            return new_dict

        def _check_formats(formats):
            if not check_formats:
                yield from formats
                return
            yield from self._check_formats(formats)

        def _build_selector_function(selector):
            if isinstance(selector, list):  # ,
                fs = [_build_selector_function(s) for s in selector]

                def selector_function(ctx):
                    for f in fs:
                        yield from f(ctx)
                return selector_function

            elif selector.type == GROUP:  # ()
                selector_function = _build_selector_function(selector.selector)

            elif selector.type == PICKFIRST:  # /
                fs = [_build_selector_function(s) for s in selector.selector]

                def selector_function(ctx):
                    for f in fs:
                        picked_formats = list(f(ctx))
                        if picked_formats:
                            return picked_formats
                    return []

            elif selector.type == MERGE:  # +
                selector_1, selector_2 = map(_build_selector_function, selector.selector)

                def selector_function(ctx):
                    for pair in itertools.product(selector_1(ctx), selector_2(ctx)):
                        yield _merge(pair)

            elif selector.type == SINGLE:  # atom
                format_spec = selector.selector or 'best'

                # TODO: Add allvideo, allaudio etc by generalizing the code with best/worst selector
                if format_spec == 'all':
                    def selector_function(ctx):
                        yield from _check_formats(ctx['formats'][::-1])
                elif format_spec == 'mergeall':
                    def selector_function(ctx):
                        formats = list(_check_formats(
                            f for f in ctx['formats'] if f.get('vcodec') != 'none' or f.get('acodec') != 'none'))
                        if not formats:
                            return
                        merged_format = formats[-1]
                        for f in formats[-2::-1]:
                            merged_format = _merge((merged_format, f))
                        yield merged_format

                else:
                    format_fallback, seperate_fallback, format_reverse, format_idx = False, None, True, 1
                    mobj = re.match(
                        r'(?P<bw>best|worst|b|w)(?P<type>video|audio|v|a)?(?P<mod>\*)?(?:\.(?P<n>[1-9]\d*))?$',
                        format_spec)
                    if mobj is not None:
                        format_idx = int_or_none(mobj.group('n'), default=1)
                        format_reverse = mobj.group('bw')[0] == 'b'
                        format_type = (mobj.group('type') or [None])[0]
                        not_format_type = {'v': 'a', 'a': 'v'}.get(format_type)
                        format_modified = mobj.group('mod') is not None

                        format_fallback = not format_type and not format_modified  # for b, w
                        _filter_f = (
                            (lambda f: f.get('%scodec' % format_type) != 'none')
                            if format_type and format_modified  # bv*, ba*, wv*, wa*
                            else (lambda f: f.get('%scodec' % not_format_type) == 'none')
                            if format_type  # bv, ba, wv, wa
                            else (lambda f: f.get('vcodec') != 'none' and f.get('acodec') != 'none')
                            if not format_modified  # b, w
                            else lambda f: True)  # b*, w*
                        filter_f = lambda f: _filter_f(f) and (
                            f.get('vcodec') != 'none' or f.get('acodec') != 'none')
                    else:
                        if format_spec in self._format_selection_exts['audio']:
                            filter_f = lambda f: f.get('ext') == format_spec and f.get('acodec') != 'none'
                        elif format_spec in self._format_selection_exts['video']:
                            filter_f = lambda f: f.get('ext') == format_spec and f.get('acodec') != 'none' and f.get('vcodec') != 'none'
                            seperate_fallback = lambda f: f.get('ext') == format_spec and f.get('vcodec') != 'none'
                        elif format_spec in self._format_selection_exts['storyboards']:
                            filter_f = lambda f: f.get('ext') == format_spec and f.get('acodec') == 'none' and f.get('vcodec') == 'none'
                        else:
                            filter_f = lambda f: f.get('format_id') == format_spec  # id

                    def selector_function(ctx):
                        formats = list(ctx['formats'])
                        matches = list(filter(filter_f, formats)) if filter_f is not None else formats
                        if not matches:
                            if format_fallback and ctx['incomplete_formats']:
                                # for extractors with incomplete formats (audio only (soundcloud)
                                # or video only (imgur)) best/worst will fallback to
                                # best/worst {video,audio}-only format
                                matches = formats
                            elif seperate_fallback and not ctx['has_merged_format']:
                                # for compatibility with youtube-dl when there is no pre-merged format
                                matches = list(filter(seperate_fallback, formats))
                        matches = LazyList(_check_formats(matches[::-1 if format_reverse else 1]))
                        try:
                            yield matches[format_idx - 1]
                        except LazyList.IndexError:
                            return

            filters = [self._build_format_filter(f) for f in selector.filters]

            def final_selector(ctx):
                ctx_copy = dict(ctx)
                for _filter in filters:
                    ctx_copy['formats'] = list(filter(_filter, ctx_copy['formats']))
                return selector_function(ctx_copy)
            return final_selector

        def _visit_selectors(selector):
            """
            Selector tree visitor. Only used when -Fv is set
            This yields selectors including non-SINGLE ones, but then it won't be visitor anymore
            """
            if isinstance(selector, list):  # ,
                for n in selector:
                    yield from _visit_selectors(n)

            elif selector.type == GROUP:  # ()
                yield selector
                yield from _visit_selectors(selector.selector)
            elif selector.type == PICKFIRST:  # /
                yield selector
                for n in selector.selector:
                    yield from _visit_selectors(n)
            elif selector.type == MERGE:  # +
                yield selector
                for n in selector.selector:
                    yield from _visit_selectors(n)
            elif selector.type == SINGLE:  # atom
                yield selector

        stream = io.BytesIO(format_spec.encode())
        try:
            tokens = list(_remove_unused_ops(tokenize.tokenize(stream.readline)))
        except tokenize.TokenError:
            raise syntax_error('Missing closing/opening brackets or parenthesis', (0, len(format_spec)))

        class TokenIterator:
            def __init__(self, tokens):
                self.tokens = tokens
                self.counter = 0

            def __iter__(self):
                return self

            def __next__(self):
                if self.counter >= len(self.tokens):
                    raise StopIteration()
                value = self.tokens[self.counter]
                self.counter += 1
                return value

            next = __next__

            def restore_last_token(self):
                self.counter -= 1

        parsed_selector = _parse_format_selection(iter(TokenIterator(tokens)))
        final_selector_func = _build_selector_function(parsed_selector)
        if verbose:
            # perform format debugging when -Fv
            all_single_selectors = list(filter(lambda x: x.type == SINGLE, _visit_selectors(parsed_selector)))
            final_selector_func.selectors = list(zip(all_single_selectors, map(_build_selector_function, all_single_selectors)))
        return final_selector_func

    def _calc_headers(self, info_dict):
        res = merge_headers(self.params['http_headers'], info_dict.get('http_headers') or {})

        cookies = self._calc_cookies(info_dict['url'])
        if cookies:
            res['Cookie'] = cookies

        if 'X-Forwarded-For' not in res:
            x_forwarded_for_ip = info_dict.get('__x_forwarded_for_ip')
            if x_forwarded_for_ip:
                res['X-Forwarded-For'] = x_forwarded_for_ip

        return res

    def _calc_cookies(self, url):
        pr = sanitized_Request(url)
        self.cookiejar.add_cookie_header(pr)
        return pr.get_header('Cookie')

    def _sort_thumbnails(self, thumbnails):
        thumbnails.sort(key=lambda t: (
            t.get('preference') if t.get('preference') is not None else -1,
            t.get('width') if t.get('width') is not None else -1,
            t.get('height') if t.get('height') is not None else -1,
            t.get('id') if t.get('id') is not None else '',
            t.get('url')))

    def _sanitize_thumbnails(self, info_dict):
        thumbnails = info_dict.get('thumbnails')
        if thumbnails is None:
            thumbnail = info_dict.get('thumbnail')
            if thumbnail:
                info_dict['thumbnails'] = thumbnails = [{'url': thumbnail}]
        if not thumbnails:
            return

        def check_thumbnails(thumbnails):
            for t in thumbnails:
                self.to_screen(f'[info] Testing thumbnail {t["id"]}')
                try:
                    self.urlopen(HEADRequest(t['url']))
                except network_exceptions as err:
                    self.to_screen(f'[info] Unable to connect to thumbnail {t["id"]} URL {t["url"]!r} - {err}. Skipping...')
                    continue
                yield t

        self._sort_thumbnails(thumbnails)
        for i, t in enumerate(thumbnails):
            if t.get('id') is None:
                t['id'] = '%d' % i
            if t.get('width') and t.get('height'):
                t['resolution'] = '%dx%d' % (t['width'], t['height'])
            t['url'] = sanitize_url(t['url'])

        if self.params.get('check_formats') is True:
            info_dict['thumbnails'] = LazyList(check_thumbnails(thumbnails[::-1]), reverse=True)
        else:
            info_dict['thumbnails'] = thumbnails

    def _fill_common_fields(self, info_dict, is_video=True):
        # TODO: move sanitization here
        if is_video:
            # playlists are allowed to lack "title"
            title = info_dict.get('title', NO_DEFAULT)
            if title is NO_DEFAULT:
                raise ExtractorError('Missing "title" field in extractor result',
                                     video_id=info_dict['id'], ie=info_dict['extractor'])
            info_dict['fulltitle'] = title
            if not title:
                if title == '':
                    self.write_debug('Extractor gave empty title. Creating a generic title')
                else:
                    self.report_warning('Extractor failed to obtain "title". Creating a generic title instead')
                info_dict['title'] = f'{info_dict["extractor"].replace(":", "-")} video #{info_dict["id"]}'

        if info_dict.get('duration') is not None:
            info_dict['duration_string'] = formatSeconds(info_dict['duration'])

        for ts_key, date_key in (
                ('timestamp', 'upload_date'),
                ('release_timestamp', 'release_date'),
                ('modified_timestamp', 'modified_date'),
        ):
            if info_dict.get(date_key) is None and info_dict.get(ts_key) is not None:
                # Working around out-of-range timestamp values (e.g. negative ones on Windows,
                # see http://bugs.python.org/issue1646728)
                with contextlib.suppress(ValueError, OverflowError, OSError):
                    upload_date = datetime.datetime.utcfromtimestamp(info_dict[ts_key])
                    info_dict[date_key] = upload_date.strftime('%Y%m%d')

        live_keys = ('is_live', 'was_live')
        live_status = info_dict.get('live_status')
        if live_status is None:
            for key in live_keys:
                if info_dict.get(key) is False:
                    continue
                if info_dict.get(key):
                    live_status = key
                break
            if all(info_dict.get(key) is False for key in live_keys):
                live_status = 'not_live'
        if live_status:
            info_dict['live_status'] = live_status
            for key in live_keys:
                if info_dict.get(key) is None:
                    info_dict[key] = (live_status == key)

        # Auto generate title fields corresponding to the *_number fields when missing
        # in order to always have clean titles. This is very common for TV series.
        for field in ('chapter', 'season', 'episode'):
            if info_dict.get('%s_number' % field) is not None and not info_dict.get(field):
                info_dict[field] = '%s %d' % (field.capitalize(), info_dict['%s_number' % field])

    def _raise_pending_errors(self, info):
        err = info.pop('__pending_error', None)
        if err:
            self.report_error(err, tb=False)

    def process_video_result(self, info_dict, download=True):
        assert info_dict.get('_type', 'video') == 'video'
        self._num_videos += 1

        if 'id' not in info_dict:
            raise ExtractorError('Missing "id" field in extractor result', ie=info_dict['extractor'])
        elif not info_dict.get('id'):
            raise ExtractorError('Extractor failed to obtain "id"', ie=info_dict['extractor'])

        def report_force_conversion(field, field_not, conversion):
            self.report_warning(
                '"%s" field is not %s - forcing %s conversion, there is an error in extractor'
                % (field, field_not, conversion))

        def sanitize_string_field(info, string_field):
            field = info.get(string_field)
            if field is None or isinstance(field, compat_str):
                return
            report_force_conversion(string_field, 'a string', 'string')
            info[string_field] = compat_str(field)

        def sanitize_numeric_fields(info):
            for numeric_field in self._NUMERIC_FIELDS:
                field = info.get(numeric_field)
                if field is None or isinstance(field, (int, float)):
                    continue
                report_force_conversion(numeric_field, 'numeric', 'int')
                info[numeric_field] = int_or_none(field)

        sanitize_string_field(info_dict, 'id')
        sanitize_numeric_fields(info_dict)
        if (info_dict.get('duration') or 0) <= 0 and info_dict.pop('duration', None):
            self.report_warning('"duration" field is negative, there is an error in extractor')

        if 'playlist' not in info_dict:
            # It isn't part of a playlist
            info_dict['playlist'] = None
            info_dict['playlist_index'] = None

        self._sanitize_thumbnails(info_dict)

        thumbnail = info_dict.get('thumbnail')
        thumbnails = info_dict.get('thumbnails')
        if thumbnail:
            info_dict['thumbnail'] = sanitize_url(thumbnail)
        elif thumbnails:
            info_dict['thumbnail'] = thumbnails[-1]['url']

        if info_dict.get('display_id') is None and 'id' in info_dict:
            info_dict['display_id'] = info_dict['id']

        self._fill_common_fields(info_dict)

        for cc_kind in ('subtitles', 'automatic_captions'):
            cc = info_dict.get(cc_kind)
            if cc:
                for _, subtitle in cc.items():
                    for subtitle_format in subtitle:
                        if subtitle_format.get('url'):
                            subtitle_format['url'] = sanitize_url(subtitle_format['url'])
                        if subtitle_format.get('ext') is None:
                            subtitle_format['ext'] = determine_ext(subtitle_format['url']).lower()

        automatic_captions = info_dict.get('automatic_captions')
        subtitles = info_dict.get('subtitles')

        info_dict['requested_subtitles'] = self.process_subtitles(
            info_dict['id'], subtitles, automatic_captions)

        if info_dict.get('formats') is None:
            # There's only one format available
            formats = [info_dict]
        else:
            formats = info_dict['formats']

        # or None ensures --clean-infojson removes it
        info_dict['_has_drm'] = any(f.get('has_drm') for f in formats) or None
        if not self.params.get('allow_unplayable_formats'):
            formats = [f for f in formats if not f.get('has_drm')]
            if info_dict['_has_drm'] and all(
                    f.get('acodec') == f.get('vcodec') == 'none' for f in formats):
                self.report_warning(
                    'This video is DRM protected and only images are available for download. '
                    'Use --list-formats to see them')

        get_from_start = not info_dict.get('is_live') or bool(self.params.get('live_from_start'))
        if not get_from_start:
            info_dict['title'] += ' ' + datetime.datetime.now().strftime('%Y-%m-%d %H:%M')
        if info_dict.get('is_live') and formats:
            formats = [f for f in formats if bool(f.get('is_from_start')) == get_from_start]
            if get_from_start and not formats:
                self.raise_no_formats(info_dict, msg=(
                    '--live-from-start is passed, but there are no formats that can be downloaded from the start. '
                    'If you want to download from the current time, use --no-live-from-start'))

        if not formats:
            self.raise_no_formats(info_dict)

        def is_wellformed(f):
            url = f.get('url')
            if not url:
                self.report_warning(
                    '"url" field is missing or empty - skipping format, '
                    'there is an error in extractor')
                return False
            if isinstance(url, bytes):
                sanitize_string_field(f, 'url')
            return True

        # Filter out malformed formats for better extraction robustness
        formats = list(filter(is_wellformed, formats))

        formats_dict = {}

        # We check that all the formats have the format and format_id fields
        for i, format in enumerate(formats):
            sanitize_string_field(format, 'format_id')
            sanitize_numeric_fields(format)
            format['url'] = sanitize_url(format['url'])
            if not format.get('format_id'):
                format['format_id'] = compat_str(i)
            else:
                # Sanitize format_id from characters used in format selector expression
                format['format_id'] = re.sub(r'[\s,/+\[\]()]', '_', format['format_id'])
            format_id = format['format_id']
            if format_id not in formats_dict:
                formats_dict[format_id] = []
            formats_dict[format_id].append(format)

        # Make sure all formats have unique format_id
        common_exts = set(itertools.chain(*self._format_selection_exts.values()))
        for format_id, ambiguous_formats in formats_dict.items():
            ambigious_id = len(ambiguous_formats) > 1
            for i, format in enumerate(ambiguous_formats):
                if ambigious_id:
                    format['format_id'] = '%s-%d' % (format_id, i)
                if format.get('ext') is None:
                    format['ext'] = determine_ext(format['url']).lower()
                # Ensure there is no conflict between id and ext in format selection
                # See https://github.com/yt-dlp/yt-dlp/issues/1282
                if format['format_id'] != format['ext'] and format['format_id'] in common_exts:
                    format['format_id'] = 'f%s' % format['format_id']

        for i, format in enumerate(formats):
            if format.get('format') is None:
                format['format'] = '{id} - {res}{note}'.format(
                    id=format['format_id'],
                    res=self.format_resolution(format),
                    note=format_field(format, 'format_note', ' (%s)'),
                )
            if format.get('protocol') is None:
                format['protocol'] = determine_protocol(format)
            if format.get('resolution') is None:
                format['resolution'] = self.format_resolution(format, default=None)
            if format.get('dynamic_range') is None and format.get('vcodec') != 'none':
                format['dynamic_range'] = 'SDR'
            if (info_dict.get('duration') and format.get('tbr')
                    and not format.get('filesize') and not format.get('filesize_approx')):
                format['filesize_approx'] = int(info_dict['duration'] * format['tbr'] * (1024 / 8))

            # Add HTTP headers, so that external programs can use them from the
            # json output
            full_format_info = info_dict.copy()
            full_format_info.update(format)
            format['http_headers'] = self._calc_headers(full_format_info)
        # Remove private housekeeping stuff
        if '__x_forwarded_for_ip' in info_dict:
            del info_dict['__x_forwarded_for_ip']

        if self.params.get('check_formats') is True:
            formats = LazyList(self._check_formats(formats[::-1]), reverse=True)

        if not formats or formats[0] is not info_dict:
            # only set the 'formats' fields if the original info_dict list them
            # otherwise we end up with a circular reference, the first (and unique)
            # element in the 'formats' field in info_dict is info_dict itself,
            # which can't be exported to json
            info_dict['formats'] = formats

        info_dict, _ = self.pre_process(info_dict)

        if self._match_entry(info_dict, incomplete=self._format_fields) is not None:
            return info_dict

        self.post_extract(info_dict)
        info_dict, _ = self.pre_process(info_dict, 'after_filter')

        # The pre-processors may have modified the formats
        formats = info_dict.get('formats', [info_dict])
        format_selector = None

        def fms():
            nonlocal format_selector
            if format_selector:
                return format_selector
            # NOTE: be careful at list_formats
            format_selector = self.format_selector
            if format_selector == '-':
                # cancel format selector compilation and wipe cache
                format_selector = None
                return None
            if format_selector is None:
                req_format = self._default_format_spec(info_dict, download=download)
                self.write_debug('Default format spec: %s' % req_format)
                format_selector = self.build_format_selector(req_format)
            return format_selector

        list_only = self.params.get('simulate') is None and (
            self.params.get('list_thumbnails') or self.params.get('listformats') or self.params.get('listsubtitles'))
        interactive_format_selection = not list_only and self.format_selector == '-'
        if self.params.get('list_thumbnails'):
            self.list_thumbnails(info_dict)
        if self.params.get('listsubtitles'):
            if 'automatic_captions' in info_dict:
                self.list_subtitles(
                    info_dict['id'], automatic_captions, 'automatic captions')
            self.list_subtitles(info_dict['id'], subtitles, 'subtitles')
        if self.params.get('listformats') or interactive_format_selection:
            self.list_formats(info_dict, fms())
        if list_only:
            # Without this printing, -F --print-json will not work
            self.__forced_printings(info_dict, self.prepare_filename(info_dict), incomplete=True)
            return info_dict

        while True:
            if interactive_format_selection:
                req_format = input(
                    self._format_screen('\nEnter format selector: ', self.Styles.EMPHASIS))
                try:
                    format_selector = self.build_format_selector(req_format)
                except SyntaxError as err:
                    self.report_error(err, tb=False, is_error=False)
                    continue

            formats_to_download = list(fms()({
                'formats': formats,
                'has_merged_format': any('none' not in (f.get('acodec'), f.get('vcodec')) for f in formats),
                'incomplete_formats': (
                    # All formats are video-only or
                    all(f.get('vcodec') != 'none' and f.get('acodec') == 'none' for f in formats)
                    # all formats are audio-only
                    or all(f.get('vcodec') == 'none' and f.get('acodec') != 'none' for f in formats)),
            }))
            if interactive_format_selection and not formats_to_download:
                self.report_error('Requested format is not available', tb=False, is_error=False)
                continue
            break

        if not formats_to_download:
            if not self.params.get('ignore_no_formats_error'):
                raise ExtractorError(
                    'Requested format is not available. Use --list-formats for a list of available formats',
                    expected=True, video_id=info_dict['id'], ie=info_dict['extractor'])
            self.report_warning('Requested format is not available')
            # Process what we can, even without any available formats.
            formats_to_download = [{}]

        requested_ranges = self.params.get('download_ranges')
        if requested_ranges:
            requested_ranges = tuple(requested_ranges(info_dict, self))

        best_format, downloaded_formats = formats_to_download[-1], []
        if download:
            if best_format:
                def to_screen(*msg):
                    self.to_screen(f'[info] {info_dict["id"]}: {" ".join(", ".join(variadic(m)) for m in msg)}')

                to_screen(f'Downloading {len(formats_to_download)} format(s):',
                          (f['format_id'] for f in formats_to_download))
                if requested_ranges:
                    to_screen(f'Downloading {len(requested_ranges)} time ranges:',
                              (f'{int(c["start_time"])}-{int(c["end_time"])}' for c in requested_ranges))
            max_downloads_reached = False

            for fmt, chapter in itertools.product(formats_to_download, requested_ranges or [{}]):
                new_info = self._copy_infodict(info_dict)
                new_info.update(fmt)
                if chapter:
                    new_info.update({
                        'section_start': chapter.get('start_time'),
                        'section_end': chapter.get('end_time', 0),
                        'section_title': chapter.get('title'),
                        'section_number': chapter.get('index'),
                    })
                downloaded_formats.append(new_info)
                try:
                    self.process_info(new_info)
                except MaxDownloadsReached:
                    max_downloads_reached = True
                self._raise_pending_errors(new_info)
                # Remove copied info
                for key, val in tuple(new_info.items()):
                    if info_dict.get(key) == val:
                        new_info.pop(key)
                if max_downloads_reached:
                    break

            write_archive = {f.get('__write_download_archive', False) for f in downloaded_formats}
            assert write_archive.issubset({True, False, 'ignore'})
            if True in write_archive and False not in write_archive:
                self.record_download_archive(info_dict)

            info_dict['requested_downloads'] = downloaded_formats
            info_dict = self.run_all_pps('after_video', info_dict)
            if max_downloads_reached:
                raise MaxDownloadsReached()

        # We update the info dict with the selected best quality format (backwards compatibility)
        info_dict.update(best_format)
        return info_dict

    def process_subtitles(self, video_id, normal_subtitles, automatic_captions):
        """Select the requested subtitles and their format"""
        available_subs, normal_sub_langs = {}, []
        if normal_subtitles and self.params.get('writesubtitles'):
            available_subs.update(normal_subtitles)
            normal_sub_langs = tuple(normal_subtitles.keys())
        if automatic_captions and self.params.get('writeautomaticsub'):
            for lang, cap_info in automatic_captions.items():
                if lang not in available_subs:
                    available_subs[lang] = cap_info

        if (not self.params.get('writesubtitles') and not
                self.params.get('writeautomaticsub') or not
                available_subs):
            return None

        all_sub_langs = tuple(available_subs.keys())
        if self.params.get('allsubtitles', False):
            requested_langs = all_sub_langs
        elif self.params.get('subtitleslangs', False):
            # A list is used so that the order of languages will be the same as
            # given in subtitleslangs. See https://github.com/yt-dlp/yt-dlp/issues/1041
            requested_langs = []
            for lang_re in self.params.get('subtitleslangs'):
                discard = lang_re[0] == '-'
                if discard:
                    lang_re = lang_re[1:]
                if lang_re == 'all':
                    if discard:
                        requested_langs = []
                    else:
                        requested_langs.extend(all_sub_langs)
                    continue
                current_langs = filter(re.compile(lang_re + '$').match, all_sub_langs)
                if discard:
                    for lang in current_langs:
                        while lang in requested_langs:
                            requested_langs.remove(lang)
                else:
                    requested_langs.extend(current_langs)
            requested_langs = orderedSet(requested_langs)
        elif normal_sub_langs:
            requested_langs = ['en'] if 'en' in normal_sub_langs else normal_sub_langs[:1]
        else:
            requested_langs = ['en'] if 'en' in all_sub_langs else all_sub_langs[:1]
        if requested_langs:
            self.write_debug('Downloading subtitles: %s' % ', '.join(requested_langs))

        formats_query = self.params.get('subtitlesformat', 'best')
        formats_preference = formats_query.split('/') if formats_query else []
        subs = {}
        for lang in requested_langs:
            formats = available_subs.get(lang)
            if formats is None:
                self.report_warning(f'{lang} subtitles not available for {video_id}')
                continue
            for ext in formats_preference:
                if ext == 'best':
                    f = formats[-1]
                    break
                matches = list(filter(lambda f: f['ext'] == ext, formats))
                if matches:
                    f = matches[-1]
                    break
            else:
                f = formats[-1]
                self.report_warning(
                    'No subtitle format found matching "%s" for language %s, '
                    'using %s' % (formats_query, lang, f['ext']))
            subs[lang] = f
        return subs

    def _forceprint(self, key, info_dict):
        if info_dict is None:
            return
        info_copy = info_dict.copy()
        info_copy['formats_table'] = self.render_formats_table(info_dict)
        info_copy['thumbnails_table'] = self.render_thumbnails_table(info_dict)
        info_copy['subtitles_table'] = self.render_subtitles_table(info_dict.get('id'), info_dict.get('subtitles'))
        info_copy['automatic_captions_table'] = self.render_subtitles_table(info_dict.get('id'), info_dict.get('automatic_captions'))

        def format_tmpl(tmpl):
            mobj = re.match(r'\w+(=?)$', tmpl)
            if mobj and mobj.group(1):
                return f'{tmpl[:-1]} = %({tmpl[:-1]})r'
            elif mobj:
                return f'%({tmpl})s'
            return tmpl

        for tmpl in self.params['forceprint'].get(key, []):
            self.to_stdout(self.evaluate_outtmpl(format_tmpl(tmpl), info_copy))

        for tmpl, file_tmpl in self.params['print_to_file'].get(key, []):
            filename = self.prepare_filename(info_dict, outtmpl=file_tmpl)
            tmpl = format_tmpl(tmpl)
            self.to_screen(f'[info] Writing {tmpl!r} to: {filename}')
            if self._ensure_dir_exists(filename):
                with open(filename, 'a', encoding='utf-8') as f:
                    f.write(self.evaluate_outtmpl(tmpl, info_copy) + '\n')

    def __forced_printings(self, info_dict, filename, incomplete):
        def print_mandatory(field, actual_field=None):
            if actual_field is None:
                actual_field = field
            if (self.params.get('force%s' % field, False)
                    and (not incomplete or info_dict.get(actual_field) is not None)):
                self.to_stdout(info_dict[actual_field])

        def print_optional(field):
            if (self.params.get('force%s' % field, False)
                    and info_dict.get(field) is not None):
                self.to_stdout(info_dict[field])

        info_dict = info_dict.copy()
        if filename is not None:
            info_dict['filename'] = filename
        if info_dict.get('requested_formats') is not None:
            # For RTMP URLs, also include the playpath
            info_dict['urls'] = '\n'.join(f['url'] + f.get('play_path', '') for f in info_dict['requested_formats'])
        elif info_dict.get('url'):
            info_dict['urls'] = info_dict['url'] + info_dict.get('play_path', '')

        if (self.params.get('forcejson')
                or self.params['forceprint'].get('video')
                or self.params['print_to_file'].get('video')):
            self.post_extract(info_dict)
        self._forceprint('video', info_dict)

        print_mandatory('title')
        print_mandatory('id')
        print_mandatory('url', 'urls')
        print_optional('thumbnail')
        print_optional('description')
        print_optional('filename')
        if self.params.get('forceduration') and info_dict.get('duration') is not None:
            self.to_stdout(formatSeconds(info_dict['duration']))
        print_mandatory('format')

        if self.params.get('printjsontypes', False):
            self.to_stdout('\n'.join(dig_object_type(info_dict)))

        if self.params.get('forcejson'):
            self.to_stdout(json.dumps(self.sanitize_info(info_dict)))

    def dl(self, name, info, subtitle=False, test=False):
        if not info.get('url'):
            self.raise_no_formats(info, True)

        if test:
            verbose = self.params.get('verbose')
            params = {
                'test': True,
                'quiet': self.params.get('quiet') or not verbose,
                'verbose': verbose,
                'noprogress': not verbose,
                'nopart': True,
                'skip_unavailable_fragments': False,
                'keep_fragments': False,
                'overwrites': True,
                '_no_ytdl_file': True,
            }
        else:
            params = self.params
        fd = get_suitable_downloader(info, params, to_stdout=(name == '-'))(self, params)
        if not test:
            for ph in self._progress_hooks:
                fd.add_progress_hook(ph)
            urls = '", "'.join(
                (f['url'].split(',')[0] + ',<data>' if f['url'].startswith('data:') else f['url'])
                for f in info.get('requested_formats', []) or [info])
            self.write_debug(f'Invoking {fd.FD_NAME} downloader on "{urls}"')

        # Note: Ideally info should be a deep-copied so that hooks cannot modify it.
        # But it may contain objects that are not deep-copyable
        new_info = self._copy_infodict(info)
        if new_info.get('http_headers') is None:
            new_info['http_headers'] = self._calc_headers(new_info)
        return fd.download(name, new_info, subtitle)

    def existing_file(self, filepaths, *, default_overwrite=True):
        existing_files = list(filter(os.path.exists, orderedSet(filepaths)))
        if existing_files and not self.params.get('overwrites', default_overwrite):
            return existing_files[0]

        for file in existing_files:
            self.report_file_delete(file)
            self.remove(file)
        return None

    def __process_info_lock(func):
        @functools.wraps(func)
        def process_info(self: 'YoutubeDL', info_dict):
            unlock_file = True
            try:
                self.lock_file(info_dict)
                func(self, info_dict)
            except ExclusivelyLockedError:
                self.report_warning('being downloaded in other process; skipping')
                unlock_file = False
            finally:
                if unlock_file:
                    self.unlock_file(info_dict)

        return process_info

    def __fd(stream_indexing=None):
        def _inner(func):
            def wrapper(self: 'YoutubeDL', *args, **kwargs):
                result = func(self, *args, **kwargs)
                if stream_indexing is not None:
                    self._opened_streams.append(result[stream_indexing])
                else:
                    self._opened_streams.append(result)
                return result
            return wrapper
        return _inner

    def clean_fd(self):
        streams = list(x for x in self._opened_streams if not getattr(x, 'closed', False))
        self._opened_streams[:] = []
        if not streams:
            return
        self.write_debug(f'Cleaning up {len(streams)} streams')
        for st in streams:
            if not st:
                continue
            try:
                st.close()
            except BaseException:
                pass

    def __clean_fd(func):
        @functools.wraps(func)
        def wrapper(self: 'YoutubeDL', *args, **kwargs):
            try:
                return func(self, *args, **kwargs)
            finally:
                self.clean_fd()

        return wrapper

    @__process_info_lock
    @__clean_fd
    def process_info(self, info_dict):
        """Process a single resolved IE result. (Modifies it in-place)"""

        assert info_dict.get('_type', 'video') == 'video'
        original_infodict = info_dict

        if 'format' not in info_dict and 'ext' in info_dict:
            info_dict['format'] = info_dict['ext']

        if info_dict.get('ext') == 'mp4' and info_dict.get('is_live', False) and self.params.get('live_download_mkv', False):
            info_dict['format'] = info_dict['ext'] = 'mkv'
            if info_dict['protocol'] not in LDM_EXCEPTIONS:
                info_dict['protocol'] = 'live_ffmpeg'

        # This is mostly just for backward compatibility of process_info
        # As a side-effect, this allows for format-specific filters
        if self._match_entry(info_dict) is not None:
            info_dict['__write_download_archive'] = 'ignore'
            return

        # Does nothing under normal operation - for backward compatibility of process_info
        self.post_extract(info_dict)
        self._num_downloads += 1

        # info_dict['_filename'] needs to be set for backward compatibility
        info_dict['_filename'] = full_filename = self.prepare_filename(info_dict, warn=True)
        temp_filename = self.prepare_filename(info_dict, 'temp')
        files_to_move = {}

        # Forced printings
        self.__forced_printings(info_dict, full_filename, incomplete=('format' not in info_dict))

        def check_max_downloads():
            if self._num_downloads >= float(self.params.get('max_downloads') or 'inf'):
                raise MaxDownloadsReached()

        if self.params.get('simulate'):
            info_dict['__write_download_archive'] = self.params.get('force_write_download_archive')
            check_max_downloads()
            return

        if full_filename is None:
            return
        if not self._ensure_dir_exists(encodeFilename(full_filename)):
            return
        if not self._ensure_dir_exists(encodeFilename(temp_filename)):
            return

        if self._write_description('video', info_dict,
                                   self.prepare_filename(info_dict, 'description')) is None:
            return

        sub_files = self._write_subtitles(info_dict, temp_filename)
        if sub_files is None:
            return
        files_to_move.update(dict(sub_files))

        thumb_files = self._write_thumbnails(
            'video', info_dict, temp_filename, self.prepare_filename(info_dict, 'thumbnail'))
        if thumb_files is None:
            return
        files_to_move.update(dict(thumb_files))

        infofn = self.prepare_filename(info_dict, 'infojson')
        _infojson_written = self._write_info_json('video', info_dict, infofn)
        if _infojson_written:
            info_dict['infojson_filename'] = infofn
            # For backward compatibility, even though it was a private field
            info_dict['__infojson_filename'] = infofn
        elif _infojson_written is None:
            return

        # Note: Annotations are deprecated
        annofn = None
        if self.params.get('writeannotations', False):
            annofn = self.prepare_filename(info_dict, 'annotation')
        if annofn:
            if not self._ensure_dir_exists(encodeFilename(annofn)):
                return
            if not self.params.get('overwrites', True) and os.path.exists(encodeFilename(annofn)):
                self.to_screen('[info] Video annotations are already present')
            elif not info_dict.get('annotations'):
                self.report_warning('There are no annotations to write.')
            else:
                try:
                    self.to_screen('[info] Writing video annotations to: ' + annofn)
                    with self.open(encodeFilename(annofn), 'w', encoding='utf-8') as annofile:
                        annofile.write(info_dict['annotations'])
                except (KeyError, TypeError):
                    self.report_warning('There are no annotations to write.')
                except OSError:
                    self.report_error('Cannot write annotations file: ' + annofn)
                    return

        # Write internet shortcut files
        def _write_link_file(link_type):
            url = try_get(info_dict['webpage_url'], iri_to_uri)
            if not url:
                self.report_warning(
                    f'Cannot write internet shortcut file because the actual URL of "{info_dict["webpage_url"]}" is unknown')
                return True
            linkfn = replace_extension(self.prepare_filename(info_dict, 'link'), link_type, info_dict.get('ext'))
            if not self._ensure_dir_exists(encodeFilename(linkfn)):
                return False
            if self.params.get('overwrites', True) and self.exists(encodeFilename(linkfn)):
                self.to_screen(f'[info] Internet shortcut (.{link_type}) is already present')
                return True
            try:
                self.to_screen(f'[info] Writing internet shortcut (.{link_type}) to: {linkfn}')
                with self.open(encodeFilename(to_high_limit_path(linkfn)), 'w', encoding='utf-8',
                               newline='\r\n' if link_type == 'url' else '\n') as linkfile:
                    template_vars = {'url': url}
                    if link_type == 'desktop':
                        template_vars['filename'] = linkfn[:-(len(link_type) + 1)]
                    linkfile.write(LINK_TEMPLATES[link_type] % template_vars)
            except OSError:
                self.report_error(f'Cannot write internet shortcut {linkfn}')
                return False
            return True

        write_links = {
            'url': self.params.get('writeurllink'),
            'webloc': self.params.get('writewebloclink'),
            'desktop': self.params.get('writedesktoplink'),
        }
        if self.params.get('writelink'):
            link_type = ('webloc' if sys.platform == 'darwin'
                         else 'desktop' if sys.platform.startswith('linux')
                         else 'url')
            write_links[link_type] = True

        if any(should_write and not _write_link_file(link_type)
               for link_type, should_write in write_links.items()):
            return

        def replace_info_dict(new_info):
            nonlocal info_dict
            if new_info == info_dict:
                return
            info_dict.clear()
            info_dict.update(new_info)

        new_info, files_to_move = self.pre_process(info_dict, 'before_dl', files_to_move)
        replace_info_dict(new_info)

        if self.params.get('skip_download'):
            info_dict['filepath'] = temp_filename
            info_dict['__finaldir'] = os.path.dirname(os.path.abspath(encodeFilename(full_filename)))
            info_dict['__files_to_move'] = files_to_move
            replace_info_dict(self.run_pp(MoveFilesAfterDownloadPP(self, False), info_dict))
            info_dict['__write_download_archive'] = self.params.get('force_write_download_archive')
        else:
            # Download
            if not self.test_filename_external(full_filename):
                self.to_screen(
                    '[download] %s has rejected by external test process' % full_filename)
                return

            info_dict.setdefault('__postprocessors', [])

            try:
                def existing_video_file(*filepaths):
                    ext = info_dict.get('ext')
                    converted = lambda file: replace_extension(file, self.params.get('final_ext') or ext, ext)
                    file = self.existing_file(itertools.chain(*zip(map(converted, filepaths), filepaths)),
                                              default_overwrite=False)
                    if file:
                        info_dict['ext'] = os.path.splitext(file)[1][1:]
                    return file

                success = True
                merger, fd = FFmpegMergerPP(self), None
                if info_dict.get('protocol') or info_dict.get('url'):
                    fd = get_suitable_downloader(info_dict, self.params, to_stdout=temp_filename == '-')
                    if fd is not FFmpegFD and (
                            info_dict.get('section_start') or info_dict.get('section_end')):
                        msg = ('This format cannot be partially downloaded' if merger.available
                               else 'You have requested downloading the video partially, but ffmpeg is not installed')
                        self.report_error(f'{msg}. Aborting')
                        return

                if info_dict.get('requested_formats') is not None:

                    requested_formats = info_dict['requested_formats']
                    old_ext = info_dict['ext']

                    # merge to mkv without --merge-output-format no matter what
                    if self.params.get('merge_output_format') is None:
                        info_dict['ext'] = 'mkv'
                    new_ext = info_dict['ext']

                    def correct_ext(filename, ext=new_ext):
                        if filename == '-':
                            return filename
                        filename_real_ext = os.path.splitext(filename)[1][1:]
                        filename_wo_ext = (
                            os.path.splitext(filename)[0]
                            if filename_real_ext in (old_ext, new_ext)
                            else filename)
                        return f'{filename_wo_ext}.{ext}'

                    # Ensure filename always has a correct extension for successful merge
                    full_filename = correct_ext(full_filename)
                    temp_filename = correct_ext(temp_filename)
                    dl_filename = existing_video_file(full_filename, temp_filename)
                    info_dict['__real_download'] = False

                    downloaded = []
                    if dl_filename is not None:
                        self.report_file_already_downloaded(dl_filename)
                    elif fd:
                        for f in requested_formats if fd != FFmpegFD else []:
                            f['filepath'] = fname = prepend_extension(
                                correct_ext(temp_filename, info_dict['ext']),
                                'f%s' % f['format_id'], info_dict['ext'])
                            downloaded.append(fname)
                        info_dict['url'] = '\n'.join(f['url'] for f in requested_formats)
                        success, real_download = self.dl(temp_filename, info_dict)
                        info_dict['__real_download'] = real_download
                    else:
                        if self.params.get('allow_unplayable_formats'):
                            self.report_warning(
                                'You have requested merging of multiple formats '
                                'while also allowing unplayable formats to be downloaded. '
                                'The formats won\'t be merged to prevent data corruption.')
                        elif not merger.available:
                            msg = 'You have requested merging of multiple formats but ffmpeg is not installed'
                            if not self.params.get('ignoreerrors'):
                                self.report_error(f'{msg}. Aborting due to --abort-on-error')
                                return
                            self.report_warning(f'{msg}. The formats won\'t be merged')

                        if temp_filename == '-':
                            reason = ('using a downloader other than ffmpeg' if FFmpegFD.can_merge_formats(info_dict, self.params)
                                      else 'but the formats are incompatible for simultaneous download' if merger.available
                                      else 'but ffmpeg is not installed')
                            self.report_warning(
                                f'You have requested downloading multiple formats to stdout {reason}. '
                                'The formats will be streamed one after the other')
                            fname = temp_filename
                        for f in requested_formats:
                            new_info = dict(info_dict)
                            del new_info['requested_formats']
                            new_info.update(f)
                            if temp_filename != '-':
                                fname = prepend_extension(
                                    correct_ext(temp_filename, new_info['ext']),
                                    'f%s' % f['format_id'], new_info['ext'])
                                if not self._ensure_dir_exists(fname):
                                    return
                                f['filepath'] = fname
                                downloaded.append(fname)
                            partial_success, real_download = self.dl(fname, new_info)
                            info_dict['__real_download'] = info_dict['__real_download'] or real_download
                            success = success and partial_success

                    if downloaded and merger.available and not self.params.get('allow_unplayable_formats'):
                        info_dict['__postprocessors'].append(merger)
                        info_dict['__files_to_merge'] = downloaded
                        # Even if there were no downloads, it is being merged only now
                        info_dict['__real_download'] = True
                    else:
                        for file in downloaded:
                            files_to_move[file] = None
                else:
                    # Just a single file
                    dl_filename = existing_video_file(full_filename, temp_filename)
                    if dl_filename is None or dl_filename == temp_filename:
                        # dl_filename == temp_filename could mean that the file was partially downloaded with --no-part.
                        # So we should try to resume the download
                        success, real_download = self.dl(temp_filename, info_dict)
                        info_dict['__real_download'] = real_download
                    else:
                        self.report_file_already_downloaded(dl_filename)

                dl_filename = dl_filename or temp_filename
                info_dict['__finaldir'] = os.path.dirname(os.path.abspath(encodeFilename(full_filename)))

            except network_exceptions as err:
                self.report_error('unable to download video data: %s' % error_to_compat_str(err))
                return
            except OSError as err:
                raise UnavailableVideoError(err)
            except (ContentTooShortError, ) as err:
                self.report_error(f'content too short (expected {err.expected} bytes and served {err.downloaded})')
                return

            self._raise_pending_errors(info_dict)
            if success and full_filename != '-':

                def fixup():
                    do_fixup = True
                    fixup_policy = self.params.get('fixup')
                    vid = info_dict['id']

                    if fixup_policy in ('ignore', 'never'):
                        return
                    elif fixup_policy == 'warn':
                        do_fixup = 'warn'
                    elif fixup_policy != 'force':
                        assert fixup_policy in ('detect_or_warn', None)
                        if not info_dict.get('__real_download'):
                            do_fixup = False

                    def ffmpeg_fixup(cndn, msg, cls):
                        if not (do_fixup and cndn):
                            return
                        elif do_fixup == 'warn':
                            self.report_warning(f'{vid}: {msg}')
                            return
                        pp = cls(self)
                        if pp.available:
                            info_dict['__postprocessors'].append(pp)
                        else:
                            self.report_warning(f'{vid}: {msg}. Install ffmpeg to fix this automatically')

                    def gets_converted(ext):
                        if not ext:
                            return False
                        pps = self._pps['post_process']
                        for p in pps:
                            # Remux is covered here
                            if not isinstance(p, FFmpegVideoConvertorPP):
                                continue
                            nex, _ = resolve_mapping(ext, p.mapping)
                            if nex and nex != ext:
                                return True
                        return False

                    stretched_ratio = info_dict.get('stretched_ratio')
                    ffmpeg_fixup(
                        stretched_ratio not in (1, None),
                        f'Non-uniform pixel ratio {stretched_ratio}',
                        FFmpegFixupStretchedPP)

                    ffmpeg_fixup(
                        (info_dict.get('requested_formats') is None
                         and info_dict.get('container') == 'm4a_dash'
                         and info_dict.get('ext') == 'm4a'
                         and not gets_converted('m4a')),
                        'writing DASH m4a. Only some players support this container',
                        FFmpegFixupM4aPP)

                    downloader = get_suitable_downloader(info_dict, self.params) if 'protocol' in info_dict else None
                    downloader = downloader.FD_NAME if downloader else None

                    if info_dict.get('requested_formats') is None and not gets_converted(info_dict.get('ext')):  # Not necessary if doing merger
                        ffmpeg_fixup(downloader == 'hlsnative' and not self.params.get('hls_use_mpegts')
                                     or info_dict.get('is_live') and self.params.get('hls_use_mpegts') is None,
                                     'Possible MPEG-TS in MP4 container or malformed AAC timestamps',
                                     FFmpegFixupM3u8PP)
                        ffmpeg_fixup(info_dict.get('is_live') and downloader == 'DashSegmentsFD',
                                     'Possible duplicate MOOV atoms', FFmpegFixupDuplicateMoovPP)

                    ffmpeg_fixup(downloader == 'web_socket_fragment', 'Malformed timestamps detected', FFmpegFixupTimestampPP)
                    ffmpeg_fixup(downloader == 'web_socket_fragment', 'Malformed duration detected', FFmpegFixupDurationPP)

                fixup()
                try:
                    replace_info_dict(self.post_process(dl_filename, info_dict, files_to_move))
                except PostProcessingError as err:
                    self.report_error('Postprocessing: %s' % str(err))
                    return
                try:
                    for ph in self._post_hooks:
                        ph(info_dict['filepath'])
                except Exception as err:
                    self.report_error('post hooks: %s' % str(err))
                    return
                info_dict['__write_download_archive'] = True

        assert info_dict is original_infodict  # Make sure the info_dict was modified in-place
        if self.params.get('force_write_download_archive'):
            info_dict['__write_download_archive'] = True
        check_max_downloads()

    def __download_wrapper(self, func):
        @functools.wraps(func)
        def wrapper(*args, **kwargs):
            try:
                res = func(*args, **kwargs)
            except UnavailableVideoError as e:
                self.report_error(e)
            except DownloadCancelled as e:
                self.to_screen(f'[info] {e}')
                if not self.params.get('break_per_url'):
                    raise
            else:
                if self.params.get('dump_single_json', False):
                    self.post_extract(res)
                    self.to_stdout(json.dumps(self.sanitize_info(res)))
        return wrapper

    @__clean_fd
    def download(self, url_list):
        """Download a given list of URLs."""
        url_list = variadic(url_list)  # Passing a single URL is a common mistake
        outtmpl = self.outtmpl_dict['default']
        if (len(url_list) > 1
                and outtmpl != '-'
                and '%' not in outtmpl
                and self.params.get('max_downloads') != 1):
            raise SameFileError(outtmpl)

        for url in url_list:
            self.__download_wrapper(self.extract_info)(
                url, force_generic_extractor=self.params.get('force_generic_extractor', False))

        return self._download_retcode

    def download_with_info_file(self, info_filename):
        with contextlib.closing(fileinput.FileInput(
                [info_filename], mode='r',
                openhook=fileinput.hook_encoded('utf-8'))) as f:
            # FileInput doesn't have a read method, we can't call json.load
            info = self.sanitize_info(json.loads('\n'.join(f)), self.params.get('clean_infojson', True))
        try:
            self.__download_wrapper(self.process_ie_result)(info, download=True)
        except (DownloadError, EntryNotInPlaylist, ReExtractInfo) as e:
            if not isinstance(e, EntryNotInPlaylist):
                self.to_stderr('\r')
            webpage_url = info.get('webpage_url')
            if webpage_url is not None:
                self.report_warning(f'The info failed to download: {e}; trying with URL {webpage_url}')
                return self.download([webpage_url])
            else:
                raise
        return self._download_retcode

    @staticmethod
    def sanitize_info(info_dict, remove_private_keys=False):
        ''' Sanitize the infodict for converting to json '''
        if info_dict is None:
            return info_dict
        info_dict.setdefault('epoch', int(time.time()))
        info_dict.setdefault('_type', 'video')

        if remove_private_keys:
            reject = lambda k, v: v is None or k.startswith('__') or k in {
                'requested_downloads', 'requested_formats', 'requested_subtitles', 'requested_entries',
                'entries', 'filepath', '_filename', 'infojson_filename', 'original_url', 'playlist_autonumber',
            }
        else:
            reject = lambda k, v: False

        def filter_fn(obj):
            if isinstance(obj, dict):
                return {k: filter_fn(v) for k, v in obj.items() if not reject(k, v)}
            elif isinstance(obj, (list, tuple, set, LazyList)):
                return list(map(filter_fn, obj))
            elif obj is None or isinstance(obj, (str, int, float, bool)):
                return obj
            else:
                return repr(obj)

        return filter_fn(info_dict)

    @staticmethod
    def filter_requested_info(info_dict, actually_filter=True):
        ''' Alias of sanitize_info for backward compatibility '''
        return YoutubeDL.sanitize_info(info_dict, actually_filter)

    def _delete_downloaded_files(self, *files_to_delete, info={}, msg=None):
        for filename in set(filter(None, files_to_delete)):
            if msg:
                self.to_screen(msg % filename)
            try:
                self.remove(filename)
            except OSError:
                self.report_warning(f'Unable to delete file {filename}')
            if filename in info.get('__files_to_move', []):  # NB: Delete even if None
                del info['__files_to_move'][filename]

    @staticmethod
    def post_extract(info_dict):
        def actual_post_extract(info_dict):
            if info_dict.get('_type') in ('playlist', 'multi_video'):
                for video_dict in info_dict.get('entries', {}):
                    actual_post_extract(video_dict or {})
                return

            post_extractor = info_dict.pop('__post_extractor', None) or (lambda: {})
            info_dict.update(post_extractor())

        actual_post_extract(info_dict or {})

    def run_pp(self, pp, infodict):
        files_to_delete = []
        if '__files_to_move' not in infodict:
            infodict['__files_to_move'] = {}
        try:
            files_to_delete, infodict = pp.run(infodict)
        except PostProcessingError as e:
            # Must be True and not 'only_download'
            if self.params.get('ignoreerrors') is True:
                self.report_error(e)
                return infodict
            raise

        if not files_to_delete:
            return infodict
        if self.params.get('keepvideo', False):
            for f in files_to_delete:
                infodict['__files_to_move'].setdefault(f, '')
        else:
            self._delete_downloaded_files(
                *files_to_delete, info=infodict, msg='Deleting original file %s (pass -k to keep)')
        return infodict

    def run_all_pps(self, key, info, *, additional_pps=None):
        self._forceprint(key, info)
        for pp in (additional_pps or []) + self._pps[key]:
            info = self.run_pp(pp, info)
        return info

    def pre_process(self, ie_info, key='pre_process', files_to_move=None):
        info = dict(ie_info)
        info['__files_to_move'] = files_to_move or {}
        try:
            info = self.run_all_pps(key, info)
        except PostProcessingError as err:
            msg = f'Preprocessing: {err}'
            info.setdefault('__pending_error', msg)
            self.report_error(msg, is_error=False)
        return info, info.pop('__files_to_move', None)

    def post_process(self, filename, info, files_to_move=None):
        """Run all the postprocessors on the given file."""
        info['filepath'] = filename
        info['__files_to_move'] = files_to_move or {}
        info = self.run_all_pps('post_process', info, additional_pps=info.get('__postprocessors'))
        info = self.run_pp(MoveFilesAfterDownloadPP(self), info)
        del info['__files_to_move']
        return self.run_all_pps('after_move', info)

    def _make_archive_id(self, info_dict):
        video_id = info_dict.get('id')
        if not video_id:
            return
        # Future-proof against any change in case
        # and backwards compatibility with prior versions
        extractor = info_dict.get('extractor_key') or info_dict.get('ie_key')  # key in a playlist
        if extractor is None:
            url = str_or_none(info_dict.get('url'))
            if not url:
                return
            # Try to find matching extractor for the URL and take its ie_key
            for ie_key, ie in self._ies.items():
                if ie.suitable(url):
                    extractor = ie_key
                    break
            else:
                return
        return f'{extractor.lower()} {video_id}'

    def test_filename_external(self, filename):
        cmd = self.params.get('test_filename')
        if not cmd or not isinstance(cmd, (str, re.Pattern)):
            return True

        if isinstance(cmd, re.Pattern) or cmd.startswith('re:'):
            # allow Patten object or string begins with 're:' to test against regex
            if isinstance(cmd, compat_str):
                cmd = cmd[3:]
            mobj = re.search(cmd, filename)
            return bool(mobj)

        if '{}' not in cmd:
            cmd += ' {}'

        cmd = cmd.replace('{}', compat_shlex_quote(filename))

        self.write_debug('Testing: %s' % cmd)
        try:
            # True when retcode==0
            retCode = subprocess.call(encodeArgument(cmd), shell=True)
            return retCode == 0
        except (IOError, OSError):
            self.write_debug('Skipping: %s' % cmd)
            return True

    def in_download_archive(self, info_dict):
        fn = self.params.get('download_archive')
        if fn is None:
            return False

        vid_id = self._make_archive_id(info_dict)
        if not vid_id:
            return False  # Incomplete video information

        return vid_id in self.archive

    def record_download_archive(self, info_dict):
        fn = self.params.get('download_archive')
        if fn is None:
            return
        vid_id = self._make_archive_id(info_dict)
        assert vid_id
        self.write_debug(f'Adding to archive: {vid_id}')
        with locked_file(fn, 'a', encoding='utf-8') as archive_file:
            archive_file.write(vid_id + '\n')
        self.archive.add(vid_id)

    def lock_file(self, info_dict):
        if not self.params.get('lock_exclusive', True):
            return
        vid_id = self._make_archive_id(info_dict)
        if not vid_id:
            return
        vid_id = re.sub(r'[/\\: ]+', '_', vid_id) + '.lock'
        self.write_debug('locking %s' % vid_id)
        if self.exists(vid_id):
            raise ExclusivelyLockedError()
        try:
            with locked_file(vid_id, 'w', encoding='utf-8') as w:
                w.write('%s\n' % vid_id)
                url = info_dict.get('url')
                if url:
                    w.write('%s\n' % url)
        except IOError:
            pass

    def unlock_file(self, info_dict):
        if not self.params.get('lock_exclusive', True):
            return
        vid_id = self._make_archive_id(info_dict)
        if not vid_id:
            return
        vid_id = re.sub(r'[/\\: ]', '_', vid_id) + '.lock'
        self.write_debug('unlocking %s' % vid_id)
        try:
            os.remove(vid_id)
        except IOError:
            pass

    @staticmethod
    def format_resolution(format, default='unknown'):
        if format.get('vcodec') == 'none' and format.get('acodec') != 'none':
            return 'audio only'
        if format.get('resolution') is not None:
            return format['resolution']
        if format.get('width') and format.get('height'):
            return '%dx%d' % (format['width'], format['height'])
        elif format.get('height'):
            return '%sp' % format['height']
        elif format.get('width'):
            return '%dx?' % format['width']
        return default

    def _list_format_headers(self, *headers):
        if self.params.get('listformats_table', True) is not False:
            return [self._format_out(header, self.Styles.HEADERS) for header in headers]
        return headers

    def _format_note(self, fdict):
        res = ''
        if fdict.get('ext') in ['f4f', 'f4m']:
            res += '(unsupported)'
        if fdict.get('language'):
            if res:
                res += ' '
            res += '[%s]' % fdict['language']
        if fdict.get('format_note') is not None:
            if res:
                res += ' '
            res += fdict['format_note']
        if fdict.get('tbr') is not None:
            if res:
                res += ', '
            res += '%4dk' % fdict['tbr']
        if fdict.get('container') is not None:
            if res:
                res += ', '
            res += '%s container' % fdict['container']
        if (fdict.get('vcodec') is not None
                and fdict.get('vcodec') != 'none'):
            if res:
                res += ', '
            res += fdict['vcodec']
            if fdict.get('vbr') is not None:
                res += '@'
        elif fdict.get('vbr') is not None and fdict.get('abr') is not None:
            res += 'video@'
        if fdict.get('vbr') is not None:
            res += '%4dk' % fdict['vbr']
        if fdict.get('fps') is not None:
            if res:
                res += ', '
            res += '%sfps' % fdict['fps']
        if fdict.get('acodec') is not None:
            if res:
                res += ', '
            if fdict['acodec'] == 'none':
                res += 'video only'
            else:
                res += '%-5s' % fdict['acodec']
        elif fdict.get('abr') is not None:
            if res:
                res += ', '
            res += 'audio'
        if fdict.get('abr') is not None:
            res += '@%3dk' % fdict['abr']
        if fdict.get('asr') is not None:
            res += ' (%5dHz)' % fdict['asr']
        if fdict.get('filesize') is not None:
            if res:
                res += ', '
            res += format_bytes(fdict['filesize'])
        elif fdict.get('filesize_approx') is not None:
            if res:
                res += ', '
            res += '~' + format_bytes(fdict['filesize_approx'])
        return res

    def render_formats_table(self, info_dict, format_selector=None):
        if not info_dict.get('formats') and not info_dict.get('url'):
            return None

        formats = info_dict.get('formats', [info_dict])
        verbose = format_selector and self.params.get('verbose') and len(formats) > 1

        new_format = self.params.get('listformats_table', True) is not False

        if verbose:
            # taken from process_video_result
            incomplete_formats = (
                # All formats are video-only or
                all(f.get('vcodec') != 'none' and f.get('acodec') == 'none' for f in formats)
                # all formats are audio-only
                or all(f.get('vcodec') == 'none' and f.get('acodec') != 'none' for f in formats))
            unknown_formats = []

            ctx = {
                'formats': formats,
                'incomplete_formats': incomplete_formats,
            }

            # search this file for "perform format debugging when -Fv" for contents of format_selector.selectors
            found = {}
            for sel, func in format_selector.selectors:
                found_fmt = next(func(ctx), None)
                selector_text = sel.selector
                if sel.filters:
                    selector_text += ''.join(f'[{x}]' for x in sel.filters)
                if found_fmt:
                    found.setdefault(found_fmt['format_id'], []).append(selector_text)
                else:
                    unknown_formats.append(selector_text)

            def debug_info(f):
                if new_format:
                    yield delim
                yield ', '.join(found.get(f['format_id']) or [])
        else:
            def debug_info(f):
                return []
        debug_info_title = []

        if not new_format:
            if verbose:
                debug_info_title = ['debug']
            table = [
                [
                    format_field(f, 'format_id'),
                    format_field(f, 'ext'),
                    self.format_resolution(f),
                    self._format_note(f),
                    *debug_info(f),
                ] for f in formats if f.get('preference') is None or f['preference'] >= -1000]
            return render_table(['format code', 'extension', 'resolution', 'note', *debug_info_title], table, extra_gap=1)

        delim = self._format_out('\u2502', self.Styles.DELIM, '|', test_encoding=True)
        if verbose:
            debug_info_title = [delim, 'DEBUG']
        table = [
            [
                self._format_out(format_field(f, 'format_id'), self.Styles.ID),
                format_field(f, 'ext'),
                format_field(f, func=self.format_resolution, ignore=('audio only', 'images')),
                format_field(f, 'fps', '\t%d'),
                format_field(f, 'dynamic_range', '%s', ignore=(None, 'SDR')).replace('HDR', ''),
                delim,
                format_field(f, 'filesize', ' \t%s', func=format_bytes) + format_field(f, 'filesize_approx', '~\t%s', func=format_bytes),
                format_field(f, 'tbr', '\t%dk'),
                shorten_protocol_name(f.get('protocol', '')),
                delim,
                format_field(f, 'vcodec', default='unknown').replace(
                    'none', 'images' if f.get('acodec') == 'none'
                            else self._format_out('audio only', self.Styles.SUPPRESS)),
                format_field(f, 'vbr', '\t%dk'),
                format_field(f, 'acodec', default='unknown').replace(
                    'none', '' if f.get('vcodec') == 'none'
                            else self._format_out('video only', self.Styles.SUPPRESS)),
                format_field(f, 'abr', '\t%dk'),
                format_field(f, 'asr', '\t%dHz'),
                join_nonempty(
                    self._format_out('UNSUPPORTED', 'light red') if f.get('ext') in ('f4f', 'f4m') else None,
                    format_field(f, 'language', '[%s]'),
                    join_nonempty(format_field(f, 'format_note'),
                                  format_field(f, 'container', ignore=(None, f.get('ext'))),
                                  delim=', '),
                    delim=' '),
                *debug_info(f),
            ] for f in formats if f.get('preference') is None or f['preference'] >= -1000]
        header_line = self._list_format_headers(
            'ID', 'EXT', 'RESOLUTION', '\tFPS', 'HDR', delim, '\tFILESIZE', '\tTBR', 'PROTO',
            delim, 'VCODEC', '\tVBR', 'ACODEC', '\tABR', '\tASR', 'MORE INFO', *debug_info_title)

        tbl = render_table(
            header_line, table, hide_empty=True,
            delim=self._format_out('\u2500', self.Styles.DELIM, '-', test_encoding=True))
        if verbose and unknown_formats:
            tbl += f'\n[debugger] Specs not matched: {", ".join(unknown_formats)}'
        return tbl

    def render_thumbnails_table(self, info_dict):
        thumbnails = list(info_dict.get('thumbnails') or [])
        if not thumbnails:
            return None
        return render_table(
            self._list_format_headers('ID', 'Width', 'Height', 'URL'),
            [[t.get('id'), t.get('width', 'unknown'), t.get('height', 'unknown'), t['url']] for t in thumbnails])

    def render_subtitles_table(self, video_id, subtitles):
        def _row(lang, formats):
            exts, names = zip(*((f['ext'], f.get('name') or 'unknown') for f in reversed(formats)))
            if len(set(names)) == 1:
                names = [] if names[0] == 'unknown' else names[:1]
            return [lang, ', '.join(names), ', '.join(exts)]

        if not subtitles:
            return None
        return render_table(
            self._list_format_headers('Language', 'Name', 'Formats'),
            [_row(lang, formats) for lang, formats in subtitles.items()],
            hide_empty=True)

    def __list_table(self, video_id, name, func, *args):
        table = func(*args)
        if not table:
            self.to_screen(f'{video_id} has no {name}')
            return
        self.to_screen(f'[info] Available {name} for {video_id}:')
        self.to_stdout(table)

    def list_formats(self, info_dict, format_selector=None):
        self.__list_table(info_dict['id'], 'formats', self.render_formats_table, info_dict, format_selector)

    def list_thumbnails(self, info_dict):
        self.__list_table(info_dict['id'], 'thumbnails', self.render_thumbnails_table, info_dict)

    def list_subtitles(self, video_id, subtitles, name='subtitles'):
        self.__list_table(video_id, name, self.render_subtitles_table, video_id, subtitles)

    @__fd()
    def urlopen(self, req):
        """ Start an HTTP download """
        if isinstance(req, str):
            req = sanitized_Request(req)
        return self._opener.open(req, timeout=self._socket_timeout)

    def print_debug_header(self):
        if not self.params.get('verbose'):
            return

        # These imports can be slow. So import them only as needed
        from .extractor.extractors import _LAZY_LOADER
        from .extractor.extractors import _PLUGIN_CLASSES as plugin_extractors

        def get_encoding(stream):
            ret = str(getattr(stream, 'encoding', 'missing (%s)' % type(stream).__name__))
            if not supports_terminal_sequences(stream):
                from .utils import WINDOWS_VT_MODE  # Must be imported locally
                ret += ' (No VT)' if WINDOWS_VT_MODE is False else ' (No ANSI)'
            return ret

        encoding_str = 'Encodings: locale %s, fs %s, pref %s, %s' % (
            locale.getpreferredencoding(),
            sys.getfilesystemencoding(),
            self.get_encoding(),
            ', '.join(
                f'{key} {get_encoding(stream)}' for key, stream in self._out_files.items_
                if stream is not None and key != 'console')
        )

        logger = self.params.get('logger')
        if logger:
            write_debug = lambda msg: logger.debug(f'[debug] {msg}')
            write_debug(encoding_str)
        else:
            write_string(f'[debug] {encoding_str}\n', encoding=None)
            write_debug = lambda msg: self._write_string(f'[debug] {msg}\n')

        source = detect_variant()
        write_debug('ytdl-patched version %s %s' % (__version__, '' if source == 'unknown' else f' ({source})'))
        if git_commit:
            write_debug('     from commit %s' % git_commit)
        if git_upstream_commit:
            write_debug('     based on %s' % git_upstream_commit)
        write_debug('** The command you are running is not yt-dlp.')
        write_debug('** Please make bug reports at https://github.com/ytdl-patched/ytdl-patched/issues/new/choose instead.')

        if not _LAZY_LOADER:
            if os.environ.get('YTDLP_NO_LAZY_EXTRACTORS'):
                write_debug('Lazy loading extractors is forcibly disabled')
            else:
                write_debug('Lazy loading extractors is disabled')
        if plugin_extractors or plugin_postprocessors:
            write_debug('Plugins: %s' % [
                '%s%s' % (klass.__name__, '' if klass.__name__ == name else f' as {name}')
                for name, klass in itertools.chain(plugin_extractors.items(), plugin_postprocessors.items())])
        if self.params['compat_opts']:
            write_debug('Compatibility options: %s' % ', '.join(self.params['compat_opts']))

        if source == 'source':
            try:
                stdout, _, _ = Popen.run(
                    ['git', 'rev-parse', '--short', 'HEAD'],
                    text=True, cwd=os.path.dirname(os.path.abspath(__file__)),
                    stdout=subprocess.PIPE, stderr=subprocess.PIPE)
                if re.fullmatch('[0-9a-f]+', stdout.strip()):
                    write_debug(f'Git HEAD: {stdout.strip()}')
            except Exception:
                with contextlib.suppress(Exception):
                    sys.exc_clear()

        def python_implementation():
            impl_name = platform.python_implementation()
            if impl_name == 'PyPy' and hasattr(sys, 'pypy_version_info'):
                return impl_name + ' version %d.%d.%d' % sys.pypy_version_info[:3]
            return impl_name

        write_debug('Python version %s (%s %s) - %s' % (
            platform.python_version(),
            python_implementation(),
            platform.architecture()[0],
            platform_name()))

        exe_versions, ffmpeg_features = FFmpegPostProcessor.get_versions_and_features(self)
        ffmpeg_features = {key for key, val in ffmpeg_features.items() if val}
        if ffmpeg_features:
            exe_versions['ffmpeg'] += ' (%s)' % ','.join(sorted(ffmpeg_features))

        exe_versions['rtmpdump'] = rtmpdump_version()
        exe_versions['phantomjs'] = PhantomJSwrapper._version()
        exe_str = ', '.join(
            f'{exe} {v}' for exe, v in sorted(exe_versions.items()) if v
        ) or 'none'
        write_debug('exe versions: %s' % exe_str)

        from .compat.compat_utils import get_package_info
        from .dependencies import available_dependencies

        write_debug('Optional libraries: %s' % (', '.join(sorted({
            join_nonempty(*get_package_info(m)) for m in available_dependencies.values()
        })) or 'none'))

        self._setup_opener()
        proxy_map = {}
        for handler in self._opener.handlers:
            if hasattr(handler, 'proxies'):
                proxy_map.update(handler.proxies)
        write_debug(f'Proxy map: {proxy_map}')

        # Not implemented
        if False and self.params.get('call_home'):
            ipaddr = self.urlopen('https://yt-dl.org/ip').read().decode()
            write_debug('Public IP address: %s' % ipaddr)
            latest_version = self.urlopen(
                'https://yt-dl.org/latest/version').read().decode()
            if version_tuple(latest_version) > version_tuple(__version__):
                self.report_warning(
                    'You are using an outdated version (newest version: %s)! '
                    'See https://yt-dl.org/update if you need help updating.' %
                    latest_version)

    def _setup_opener(self):
        if hasattr(self, '_opener'):
            return
        timeout_val = self.params.get('socket_timeout')
        self._socket_timeout = 20 if timeout_val is None else float(timeout_val)

        opts_cookiesfrombrowser = self.params.get('cookiesfrombrowser')
        opts_cookiefile = self.params.get('cookiefile')
        opts_proxy = self.params.get('proxy')

        self.cookiejar = load_cookies(opts_cookiefile, opts_cookiesfrombrowser, self)

        cookie_processor = YoutubeDLCookieProcessor(self.cookiejar)
        if opts_proxy is not None:
            if opts_proxy == '':
                proxies = {}
            else:
                proxies = {'http': opts_proxy, 'https': opts_proxy}
        else:
            proxies = compat_urllib_request.getproxies()
            # Set HTTPS proxy to HTTP one if given (https://github.com/ytdl-org/youtube-dl/issues/805)
            if 'http' in proxies and 'https' not in proxies:
                proxies['https'] = proxies['http']
        proxy_handler = PerRequestProxyHandler(proxies)

        debuglevel = 1 if self.params.get('debug_printtraffic') else 0
        https_handler = make_HTTPS_handler(self.params, debuglevel=debuglevel)
        ydlh = YoutubeDLHandler(self.params, debuglevel=debuglevel)
        redirect_handler = YoutubeDLRedirectHandler()
        data_handler = urllib.request.DataHandler()

        # When passing our own FileHandler instance, build_opener won't add the
        # default FileHandler and allows us to disable the file protocol, which
        # can be used for malicious purposes (see
        # https://github.com/ytdl-org/youtube-dl/issues/8227)
        file_handler = compat_urllib_request.FileHandler()

        def file_open(*args, **kwargs):
            raise compat_urllib_error.URLError('file:// scheme is explicitly disabled in yt-dlp for security reasons')
        file_handler.file_open = file_open

        opener = compat_urllib_request.build_opener(
            proxy_handler, https_handler, cookie_processor, ydlh, redirect_handler, data_handler, file_handler)

        # Delete the default user-agent header, which would otherwise apply in
        # cases where our custom HTTP handler doesn't come into play
        # (See https://github.com/ytdl-org/youtube-dl/issues/1309 for details)
        opener.addheaders = []
        self._opener = opener

    def encode(self, s):
        if isinstance(s, bytes):
            return s  # Already encoded

        try:
            return s.encode(self.get_encoding())
        except UnicodeEncodeError as err:
            err.reason = err.reason + '. Check your system encoding configuration or use the --encoding option.'
            raise

    def get_encoding(self):
        encoding = self.params.get('encoding')
        if encoding is None:
            encoding = preferredencoding()
        return encoding

    def _write_info_json(self, label, ie_result, infofn, overwrite=None):
        ''' Write infojson and returns True = written, 'exists' = Already exists, False = skip, None = error '''
        if overwrite is None:
            overwrite = self.params.get('overwrites', True)
        if not self.params.get('writeinfojson'):
            return False
        elif not infofn:
            self.write_debug(f'Skipping writing {label} infojson')
            return False
        elif not self._ensure_dir_exists(infofn):
            return None
        elif not overwrite and os.path.exists(infofn):
            self.to_screen(f'[info] {label.title()} metadata is already present')
            return 'exists'

        self.to_screen(f'[info] Writing {label} metadata as JSON to: {infofn}')
        try:
            write_json_file(self.sanitize_info(ie_result, self.params.get('clean_infojson', True)), infofn)
            return True
        except OSError:
            self.report_error(f'Cannot write {label} metadata to JSON file {infofn}')
            return None

    def _write_description(self, label, ie_result, descfn):
        ''' Write description and returns True = written, False = skip, None = error '''
        if not self.params.get('writedescription'):
            return False
        elif not descfn:
            self.write_debug(f'Skipping writing {label} description')
            return False
        elif not self._ensure_dir_exists(descfn):
            return None
        elif not self.params.get('overwrites', True) and os.path.exists(descfn):
            self.to_screen(f'[info] {label.title()} description is already present')
        elif ie_result.get('description') is None:
            self.report_warning(f'There\'s no {label} description to write')
            return False
        else:
            try:
                self.to_screen(f'[info] Writing {label} description to: {descfn}')
                with open(encodeFilename(descfn), 'w', encoding='utf-8') as descfile:
                    descfile.write(ie_result['description'])
            except OSError:
                self.report_error(f'Cannot write {label} description file {descfn}')
                return None
        return True

    def _write_subtitles(self, info_dict, filename):
        ''' Write subtitles to file and return list of (sub_filename, final_sub_filename); or None if error'''
        ret = []
        subtitles = info_dict.get('requested_subtitles')
        if not subtitles or not (self.params.get('writesubtitles') or self.params.get('writeautomaticsub')):
            # subtitles download errors are already managed as troubles in relevant IE
            # that way it will silently go on when used with unsupporting IE
            return ret

        sub_filename_base = self.prepare_filename(info_dict, 'subtitle')
        if not sub_filename_base:
            self.to_screen('[info] Skipping writing video subtitles')
            return ret
        for sub_lang, sub_info in subtitles.items():
            sub_format = sub_info['ext']
            sub_filename = subtitles_filename(filename, sub_lang, sub_format, info_dict.get('ext'))
            sub_filename_final = subtitles_filename(sub_filename_base, sub_lang, sub_format, info_dict.get('ext'))
            existing_sub = self.existing_file((sub_filename_final, sub_filename))
            if existing_sub:
                self.to_screen(f'[info] Video subtitle {sub_lang}.{sub_format} is already present')
                sub_info['filepath'] = existing_sub
                ret.append((existing_sub, sub_filename_final))
                continue

            self.to_screen(f'[info] Writing video subtitles to: {sub_filename}')
            if sub_info.get('data') is not None:
                try:
                    # Use newline='' to prevent conversion of newline characters
                    # See https://github.com/ytdl-org/youtube-dl/issues/10268
                    with open(sub_filename, 'w', encoding='utf-8', newline='') as subfile:
                        subfile.write(sub_info['data'])
                    sub_info['filepath'] = sub_filename
                    ret.append((sub_filename, sub_filename_final))
                    continue
                except OSError:
                    self.report_error(f'Cannot write video subtitles file {sub_filename}')
                    return None

            try:
                sub_copy = sub_info.copy()
                sub_copy.setdefault('http_headers', info_dict.get('http_headers'))
                self.dl(sub_filename, sub_copy, subtitle=True)
                sub_info['filepath'] = sub_filename
                ret.append((sub_filename, sub_filename_final))
            except (DownloadError, ExtractorError, IOError, OSError, ValueError) + network_exceptions as err:
                msg = f'Unable to download video subtitles for {sub_lang!r}: {err}'
                if self.params.get('ignoreerrors') is not True:  # False or 'only_download'
                    if not self.params.get('ignoreerrors'):
                        self.report_error(msg)
                    raise DownloadError(msg)
                self.report_warning(msg)
        return ret

    def _write_thumbnails(self, label, info_dict, filename, thumb_filename_base=None):
        ''' Write thumbnails to file and return list of (thumb_filename, final_thumb_filename) '''
        write_all = self.params.get('write_all_thumbnails', False)
        thumbnails, ret = [], []
        if write_all or self.params.get('writethumbnail', False):
            thumbnails = info_dict.get('thumbnails') or []
        multiple = write_all and len(thumbnails) > 1

        if thumb_filename_base is None:
            thumb_filename_base = filename
        if thumbnails and not thumb_filename_base:
            self.write_debug(f'Skipping writing {label} thumbnail')
            return ret

        for idx, t in list(enumerate(thumbnails))[::-1]:
            thumb_ext = (f'{t["id"]}.' if multiple else '') + determine_ext(t['url'], 'jpg')
            thumb_display_id = f'{label} thumbnail {t["id"]}'
            thumb_filename = replace_extension(filename, thumb_ext, info_dict.get('ext'))
            thumb_filename_final = replace_extension(thumb_filename_base, thumb_ext, info_dict.get('ext'))

            existing_thumb = self.existing_file((thumb_filename_final, thumb_filename))
            if existing_thumb:
                self.to_screen('[info] %s is already present' % (
                    thumb_display_id if multiple else f'{label} thumbnail').capitalize())
                t['filepath'] = existing_thumb
                ret.append((existing_thumb, thumb_filename_final))
            else:
                self.to_screen(f'[info] Downloading {thumb_display_id} ...')
                try:
                    uf = self.urlopen(sanitized_Request(t['url'], headers=t.get('http_headers', {})))
                    self.to_screen(f'[info] Writing {thumb_display_id} to: {thumb_filename}')
                    with open(encodeFilename(thumb_filename), 'wb') as thumbf:
                        shutil.copyfileobj(uf, thumbf)
                    ret.append((thumb_filename, thumb_filename_final))
                    t['filepath'] = thumb_filename
                except network_exceptions as err:
                    thumbnails.pop(idx)
                    self.report_warning(f'Unable to download {thumb_display_id}: {err}')
            if ret and not write_all:
                break
        return ret

    @__fd()
    def open(self, filename, open_mode, **kwargs):
        if self.params.get('escape_long_names', False):
            return escaped_open(filename, open_mode, **kwargs)
        else:
            return open(filename, open_mode, **kwargs)

    @__fd(stream_indexing=0)
    def sanitize_open(self, filename, open_mode):
        if self.params.get('escape_long_names', False):
            return escaped_sanitize_open(filename, open_mode)
        else:
            return sanitize_open(filename, open_mode)

    def stat(self, path, *args, **kwargs):
        if self.params.get('escape_long_names', False):
            return escaped_stat(path, *args, **kwargs)
        else:
            return os.stat(path, *args, **kwargs)

    def unlink(self, path, *args, **kwargs):
        if self.params.get('escape_long_names', False):
            escaped_unlink(path, *args, **kwargs)
        else:
            os.unlink(path, *args, **kwargs)

    def isfile(self, path):
        if self.params.get('escape_long_names', False):
            return escaped_path_isfile(path)
        else:
            return os.path.isfile(path)

    def exists(self, path):
        if self.params.get('escape_long_names', False):
            return escaped_path_exists(path)
        else:
            return os.path.exists(path)

    def getsize(self, filename):
        if self.params.get('escape_long_names', False):
            return escaped_path_getsize(filename)
        else:
            return os.path.getsize(filename)

    def utime(self, path, *args, **kwargs):
        if self.params.get('escape_long_names', False):
            escaped_utime(path, *args, **kwargs)
        else:
            os.utime(path, *args, **kwargs)

    def rename(self, src, dst, *args, **kwargs):
        if self.params.get('escape_long_names', False):
            escaped_rename(src, dst, *args, **kwargs)
        else:
            os.rename(src, dst, *args, **kwargs)

    def replace(self, src, dst, *args, **kwargs):
        if self.params.get('escape_long_names', False):
            escaped_replace(src, dst, *args, **kwargs)
        else:
            os.replace(src, dst, *args, **kwargs)

    def remove(self, path, *args, **kwargs):
        if self.params.get('escape_long_names', False):
            escaped_remove(path, *args, **kwargs)
        else:
            os.remove(path, *args, **kwargs)

    def basename(self, path, *args, **kwargs):
        if self.params.get('escape_long_names', False):
            return escaped_basename(path)
        else:
            return os.path.basename(path)

    def dirname(self, path, *args, **kwargs):
        if self.params.get('escape_long_names', False):
            return escaped_dirname(path)
        else:
            return os.path.dirname(path)

    def isabs(self, filename):
        if self.params.get('escape_long_names', False):
            return escaped_isabs(filename)
        else:
            return os.path.isabs(filename)

    def ensure_directory(self, filename):
        if self.params.get('escape_long_names', False):
            ensure_directory(filename)<|MERGE_RESOLUTION|>--- conflicted
+++ resolved
@@ -1743,123 +1743,9 @@
         }
 
     def __process_playlist(self, ie_result, download):
-<<<<<<< HEAD
-        # We process each entry in the playlist
-        playlist = ie_result.get('title') or ie_result.get('id')
-        self.to_screen('[download] Downloading playlist: %s' % playlist)
-
-        if 'entries' not in ie_result:
-            raise EntryNotInPlaylist('There are no entries')
-
-        MissingEntry = object()
-        incomplete_entries = bool(ie_result.get('requested_entries'))
-        if incomplete_entries:
-            def fill_missing_entries(entries, indices):
-                ret = [MissingEntry] * max(indices)
-                for i, entry in zip(indices, entries):
-                    ret[i - 1] = entry
-                return ret
-            ie_result['entries'] = fill_missing_entries(ie_result['entries'], ie_result['requested_entries'])
-
-        playlist_results = []
-
-        playliststart = self.params.get('playliststart', 1)
-        playlistend = self.params.get('playlistend')
-        # For backwards compatibility, interpret -1 as whole list
-        if playlistend == -1:
-            playlistend = None
-
-        playlistitems_str = self.params.get('playlist_items')
-        playlistitems, infinite = None, False
-        if playlistitems_str is not None:
-            def iter_playlistitems(format):
-                for string_segment in format.split(','):
-                    if 'n' in string_segment:
-                        mobj = re.fullmatch(
-                            r'(?P<coef>\d+)[mn](?P<ofs>[+-]\d+)?', playlistitems_str)
-                        if not mobj:
-                            mobj = re.fullmatch(
-                                r'(?P<ofs>[+-]?\d+)?\+(?P<coef>\d+)[mn]', playlistitems_str)
-
-                        coef_s, ofs_s = mobj.group('coef', 'ofs')
-                        coef, ofs = int(coef_s), int_or_none(ofs_s, default=0)
-                        if ofs < 0:
-                            ofs += coef
-                        yield from itertools.count(ofs, coef)
-                    elif '-' in string_segment:
-                        start, end = string_segment.split('-')
-                        for item in range(int(start), int(end) + 1):
-                            yield int(item)
-                    else:
-                        yield int(string_segment)
-
-            if 'n' in playlistitems_str:
-                playlistitems, infinite = LazyList(iter_playlistitems(playlistitems_str)), True
-            else:
-                playlistitems = orderedSet(iter_playlistitems(playlistitems_str))
-
-        ie_entries = ie_result['entries']
-        if isinstance(ie_entries, list):
-            playlist_count = len(ie_entries)
-            msg = f'Collected {playlist_count} videos; downloading %d of them'
-            ie_result['playlist_count'] = ie_result.get('playlist_count') or playlist_count
-
-            def get_entry(i):
-                return ie_entries[i - 1]
-        else:
-            msg = 'Downloading %d videos'
-            if not isinstance(ie_entries, (PagedList, LazyList)):
-                ie_entries = LazyList(ie_entries)
-            elif isinstance(ie_entries, InAdvancePagedList):
-                if ie_entries._pagesize == 1:
-                    playlist_count = ie_entries._pagecount
-
-            def get_entry(i):
-                return YoutubeDL.__handle_extraction_exceptions(
-                    lambda self, i: ie_entries[i - 1]
-                )(self, i)
-
-        entries, broken = [], False
-        items = playlistitems if playlistitems is not None else itertools.count(playliststart)
-        for i in items:
-            if i == 0:
-                continue
-            if playlistitems is None and playlistend is not None and playlistend < i:
-                break
-            entry = None
-            try:
-                entry = get_entry(i)
-                if entry is MissingEntry:
-                    raise EntryNotInPlaylist()
-            except (IndexError, EntryNotInPlaylist):
-                if incomplete_entries:
-                    raise EntryNotInPlaylist(f'Entry {i} cannot be found')
-                elif not playlistitems or infinite:
-                    break
-            entries.append(entry)
-            try:
-                if entry is not None:
-                    # TODO: Add auto-generated fields
-                    self._match_entry(entry, incomplete=True, silent=True)
-            except (ExistingVideoReached, RejectedVideoReached):
-                broken = True
-                break
-        ie_result['entries'] = entries
-
-        # Save playlist_index before re-ordering
-        entries = [
-            ((playlistitems[i - 1] if playlistitems else i + playliststart - 1), entry)
-            for i, entry in enumerate(entries, 1)
-            if entry is not None]
-        n_entries = len(entries)
-
-        if not (ie_result.get('playlist_count') or broken or playlistitems or playlistend):
-            ie_result['playlist_count'] = n_entries
-=======
         """Process each entry in the playlist"""
         title = ie_result.get('title') or ie_result.get('id') or '<Untitled>'
         self.to_screen(f'[download] Downloading playlist: {title}')
->>>>>>> 7e88d7d7
 
         all_entries = PlaylistEntries(self, ie_result)
         entries = orderedSet(all_entries.get_requested_items())
@@ -1890,10 +1776,6 @@
         self.to_screen(f'[{ie_result["extractor"]}] Playlist {title}: Downloading {n_entries} videos'
                        f'{format_field(ie_result, "playlist_count", " of %s")}')
 
-<<<<<<< HEAD
-        self.to_screen(f'[{ie_result.get("extractor")}] playlist {playlist}: {msg % n_entries}')
-=======
->>>>>>> 7e88d7d7
         failures = 0
         max_failures = self.params.get('skip_playlist_after_errors') or float('inf')
         for i, (playlist_index, entry) in enumerate(entries, 1):
@@ -1909,11 +1791,7 @@
             entry['__x_forwarded_for_ip'] = ie_result.get('__x_forwarded_for_ip')
             entry_result = self.__process_iterable_entry(entry, download, {
                 'n_entries': n_entries,
-<<<<<<< HEAD
-                '__last_playlist_index': max(playlistitems) if playlistitems and not infinite else (playlistend or n_entries),
-=======
                 '__last_playlist_index': max(ie_result['requested_entries']),
->>>>>>> 7e88d7d7
                 'playlist_count': ie_result.get('playlist_count'),
                 'playlist_index': playlist_index,
                 'playlist_autonumber': i,
@@ -1922,26 +1800,12 @@
                 'playlist_title': ie_result.get('title'),
                 'playlist_uploader': ie_result.get('uploader'),
                 'playlist_uploader_id': ie_result.get('uploader_id'),
-<<<<<<< HEAD
                 'extractor': ie_result.get('extractor'),
                 'webpage_url': ie_result.get('webpage_url'),
                 'webpage_url_basename': url_basename(ie_result.get('webpage_url')),
                 'webpage_url_domain': get_domain(ie_result.get('webpage_url')),
                 'extractor_key': ie_result.get('extractor_key'),
-            }
-
-            if self._match_entry(entry, incomplete=True) is not None:
-                continue
-
-            entry_result = self.__process_iterable_entry(entry, download, extra)
-=======
-                'extractor': ie_result['extractor'],
-                'webpage_url': ie_result['webpage_url'],
-                'webpage_url_basename': url_basename(ie_result['webpage_url']),
-                'webpage_url_domain': get_domain(ie_result['webpage_url']),
-                'extractor_key': ie_result['extractor_key'],
             })
->>>>>>> 7e88d7d7
             if not entry_result:
                 failures += 1
             if failures >= max_failures:
