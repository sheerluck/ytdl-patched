#!/usr/bin/env python3
import base64
import binascii
import calendar
import codecs
import collections
import contextlib
import ctypes
import datetime
import email.header
import email.utils
import errno
import gzip
import hashlib
import hmac
import importlib.util
import io
import itertools
import json
import locale
import math
import mimetypes
import operator
import os
import platform
import random
import re
import shlex
import socket
import ssl
import subprocess
import sys
import tempfile
import time
import traceback
import urllib.parse
import xml.etree.ElementTree
import zlib
try:
    import dateutil.parser
    HAVE_DATEUTIL = True
except (ImportError, SyntaxError):
    # dateutil is optional
    HAVE_DATEUTIL = False

from .compat import functools  # isort: split
from .compat import (
    compat_chr,
    compat_cookiejar,
    compat_etree_fromstring,
    compat_expanduser,
    compat_html_entities,
    compat_html_entities_html5,
    compat_HTMLParseError,
    compat_HTMLParser,
    compat_http_client,
    compat_HTTPError,
    compat_os_name,
    compat_parse_qs,
    compat_shlex_quote,
    compat_str,
    compat_struct_pack,
    compat_struct_unpack,
    compat_urllib_error,
    compat_urllib_parse_unquote_plus,
    compat_urllib_parse_urlencode,
    compat_urllib_parse_urlparse,
    compat_urllib_request,
    compat_urlparse,
)

from .dependencies import brotli, certifi
from .socks import ProxyType, sockssocket
from .chrome_versions import versions as _CHROME_VERSIONS


def register_socks_protocols():
    # "Register" SOCKS protocols
    # In Python < 2.6.5, urlsplit() suffers from bug https://bugs.python.org/issue7904
    # URLs with protocols not in urlparse.uses_netloc are not handled correctly
    for scheme in ('socks', 'socks4', 'socks4a', 'socks5'):
        if scheme not in compat_urlparse.uses_netloc:
            compat_urlparse.uses_netloc.append(scheme)


# This is not clearly defined otherwise
compiled_regex_type = type(re.compile(''))


def random_user_agent():
    _USER_AGENT_TPL = 'Mozilla/5.0 (Windows NT %s; Win64; x64) AppleWebKit/537.36 (KHTML, like Gecko) Chrome/%s Safari/537.36'
    _WINDOWS_VERSIONS = (
        '6.1',  # 7
        '6.2',  # 8
        '6.3',  # 8.1
        '10.0',
    )
    return _USER_AGENT_TPL % (random.choice(_WINDOWS_VERSIONS), random.choice(_CHROME_VERSIONS))


SUPPORTED_ENCODINGS = [
    'gzip', 'deflate'
]
if brotli:
    SUPPORTED_ENCODINGS.append('br')

std_headers = {
    'User-Agent': random_user_agent(),
    'Accept': 'text/html,application/xhtml+xml,application/xml;q=0.9,*/*;q=0.8',
    'Accept-Language': 'en-us,en;q=0.5',
    'Sec-Fetch-Mode': 'navigate',
}


USER_AGENTS = {
    'Safari': 'Mozilla/5.0 (X11; Linux x86_64; rv:10.0) AppleWebKit/533.20.25 (KHTML, like Gecko) Version/5.0.4 Safari/533.20.27',
}


NO_DEFAULT = object()

ENGLISH_MONTH_NAMES = [
    'January', 'February', 'March', 'April', 'May', 'June',
    'July', 'August', 'September', 'October', 'November', 'December']

MONTH_NAMES = {
    'en': ENGLISH_MONTH_NAMES,
    'fr': [
        'janvier', 'février', 'mars', 'avril', 'mai', 'juin',
        'juillet', 'août', 'septembre', 'octobre', 'novembre', 'décembre'],
}

KNOWN_EXTENSIONS = (
    'mp4', 'm4a', 'm4p', 'm4b', 'm4r', 'm4v', 'aac',
    'flv', 'f4v', 'f4a', 'f4b',
    'webm', 'ogg', 'ogv', 'oga', 'ogx', 'spx', 'opus',
    'mkv', 'mka', 'mk3d',
    'avi', 'divx',
    'mov',
    'asf', 'wmv', 'wma',
    '3gp', '3g2',
    'mp3',
    'flac',
    'ape',
    'wav',
    'f4f', 'f4m', 'm3u8', 'smil')

# needed for sanitizing filenames in restricted mode
ACCENT_CHARS = dict(zip('ÂÃÄÀÁÅÆÇÈÉÊËÌÍÎÏÐÑÒÓÔÕÖŐØŒÙÚÛÜŰÝÞßàáâãäåæçèéêëìíîïðñòóôõöőøœùúûüűýþÿ',
                        itertools.chain('AAAAAA', ['AE'], 'CEEEEIIIIDNOOOOOOO', ['OE'], 'UUUUUY', ['TH', 'ss'],
                                        'aaaaaa', ['ae'], 'ceeeeiiiionooooooo', ['oe'], 'uuuuuy', ['th'], 'y')))

DATE_FORMATS = (
    '%d %B %Y',
    '%d %b %Y',
    '%B %d %Y',
    '%B %dst %Y',
    '%B %dnd %Y',
    '%B %drd %Y',
    '%B %dth %Y',
    '%b %d %Y',
    '%b %dst %Y',
    '%b %dnd %Y',
    '%b %drd %Y',
    '%b %dth %Y',
    '%b %dst %Y %I:%M',
    '%b %dnd %Y %I:%M',
    '%b %drd %Y %I:%M',
    '%b %dth %Y %I:%M',
    '%Y %m %d',
    '%Y-%m-%d',
    '%Y.%m.%d.',
    '%Y/%m/%d',
    '%Y/%m/%d %H:%M',
    '%Y/%m/%d %H:%M:%S',
    '%Y%m%d%H%M',
    '%Y%m%d%H%M%S',
    '%Y%m%d',
    '%Y-%m-%d %H:%M',
    '%Y-%m-%d %H:%M:%S',
    '%Y-%m-%d %H:%M:%S.%f',
    '%Y-%m-%d %H:%M:%S:%f',
    '%d.%m.%Y %H:%M',
    '%d.%m.%Y %H.%M',
    '%Y-%m-%dT%H:%M:%SZ',
    '%Y-%m-%dT%H:%M:%S.%fZ',
    '%Y-%m-%dT%H:%M:%S.%f0Z',
    '%Y-%m-%dT%H:%M:%S',
    '%Y-%m-%dT%H:%M:%S.%f',
    '%Y-%m-%dT%H:%M',
    '%b %d %Y at %H:%M',
    '%b %d %Y at %H:%M:%S',
    '%B %d %Y at %H:%M',
    '%B %d %Y at %H:%M:%S',
    '%H:%M %d-%b-%Y',
)

DATE_FORMATS_DAY_FIRST = list(DATE_FORMATS)
DATE_FORMATS_DAY_FIRST.extend([
    '%d-%m-%Y',
    '%d.%m.%Y',
    '%d.%m.%y',
    '%d/%m/%Y',
    '%d/%m/%y',
    '%d/%m/%Y %H:%M:%S',
])

DATE_FORMATS_MONTH_FIRST = list(DATE_FORMATS)
DATE_FORMATS_MONTH_FIRST.extend([
    '%m-%d-%Y',
    '%m.%d.%Y',
    '%m/%d/%Y',
    '%m/%d/%y',
    '%m/%d/%Y %H:%M:%S',
])

PACKED_CODES_RE = r"}\('(.+)',(\d+),(\d+),'([^']+)'\.split\('\|'\)"
JSON_LD_RE = r'(?is)<script[^>]+type=(["\']?)application/ld\+json\1[^>]*>(?P<json_ld>.+?)</script>'

NUMBER_RE = r'\d+(?:\.\d+)?'


@functools.cache
def preferredencoding():
    """Get preferred encoding.

    Returns the best encoding scheme for the system, based on
    locale.getpreferredencoding() and some further tweaks.
    """
    try:
        pref = locale.getpreferredencoding()
        'TEST'.encode(pref)
    except Exception:
        pref = 'UTF-8'

    return pref


def write_json_file(obj, fn):
    """ Encode obj as JSON and write it to fn, atomically if possible """

    tf = tempfile.NamedTemporaryFile(
        prefix=f'{os.path.basename(fn)}.', dir=os.path.dirname(fn),
        suffix='.tmp', delete=False, mode='w', encoding='utf-8')

    try:
        with tf:
            json.dump(obj, tf, ensure_ascii=False)
        if sys.platform == 'win32':
            # Need to remove existing file on Windows, else os.rename raises
            # WindowsError or FileExistsError.
            with contextlib.suppress(OSError):
                os.unlink(fn)
        with contextlib.suppress(OSError):
            mask = os.umask(0)
            os.umask(mask)
            os.chmod(tf.name, 0o666 & ~mask)
        os.rename(tf.name, fn)
    except Exception:
        with contextlib.suppress(OSError):
            os.remove(tf.name)
        raise


def find_xpath_attr(node, xpath, key, val=None):
    """ Find the xpath xpath[@key=val] """
    assert re.match(r'^[a-zA-Z_-]+$', key)
    expr = xpath + ('[@%s]' % key if val is None else f"[@{key}='{val}']")
    return node.find(expr)

# On python2.6 the xml.etree.ElementTree.Element methods don't support
# the namespace parameter


def xpath_with_ns(path, ns_map):
    components = [c.split(':') for c in path.split('/')]
    replaced = []
    for c in components:
        if len(c) == 1:
            replaced.append(c[0])
        else:
            ns, tag = c
            replaced.append('{%s}%s' % (ns_map[ns], tag))
    return '/'.join(replaced)


def xpath_element(node, xpath, name=None, fatal=False, default=NO_DEFAULT):
    def _find_xpath(xpath):
        return node.find(xpath)

    if isinstance(xpath, (str, compat_str)):
        n = _find_xpath(xpath)
    else:
        for xp in xpath:
            n = _find_xpath(xp)
            if n is not None:
                break

    if n is None:
        if default is not NO_DEFAULT:
            return default
        elif fatal:
            name = xpath if name is None else name
            raise ExtractorError('Could not find XML element %s' % name)
        else:
            return None
    return n


def xpath_text(node, xpath, name=None, fatal=False, default=NO_DEFAULT):
    n = xpath_element(node, xpath, name, fatal=fatal, default=default)
    if n is None or n == default:
        return n
    if n.text is None:
        if default is not NO_DEFAULT:
            return default
        elif fatal:
            name = xpath if name is None else name
            raise ExtractorError('Could not find XML element\'s text %s' % name)
        else:
            return None
    return n.text


def xpath_attr(node, xpath, key, name=None, fatal=False, default=NO_DEFAULT):
    n = find_xpath_attr(node, xpath, key)
    if n is None:
        if default is not NO_DEFAULT:
            return default
        elif fatal:
            name = f'{xpath}[@{key}]' if name is None else name
            raise ExtractorError('Could not find XML attribute %s' % name)
        else:
            return None
    return n.attrib[key]


def get_element_by_id(id, html, **kwargs):
    """Return the content of the tag with the specified ID in the passed HTML document"""
    return get_element_by_attribute('id', id, html, **kwargs)


def get_element_html_by_id(id, html, **kwargs):
    """Return the html of the tag with the specified ID in the passed HTML document"""
    return get_element_html_by_attribute('id', id, html, **kwargs)


def get_element_by_class(class_name, html):
    """Return the content of the first tag with the specified class in the passed HTML document"""
    retval = get_elements_by_class(class_name, html)
    return retval[0] if retval else None


def get_element_html_by_class(class_name, html):
    """Return the html of the first tag with the specified class in the passed HTML document"""
    retval = get_elements_html_by_class(class_name, html)
    return retval[0] if retval else None


def get_element_by_attribute(attribute, value, html, **kwargs):
    retval = get_elements_by_attribute(attribute, value, html, **kwargs)
    return retval[0] if retval else None


def get_element_html_by_attribute(attribute, value, html, **kargs):
    retval = get_elements_html_by_attribute(attribute, value, html, **kargs)
    return retval[0] if retval else None


def get_elements_by_class(class_name, html, **kargs):
    """Return the content of all tags with the specified class in the passed HTML document as a list"""
    return get_elements_by_attribute(
        'class', r'[^\'"]*\b%s\b[^\'"]*' % re.escape(class_name),
        html, escape_value=False)


def get_elements_html_by_class(class_name, html):
    """Return the html of all tags with the specified class in the passed HTML document as a list"""
    return get_elements_html_by_attribute(
        'class', r'[^\'"]*\b%s\b[^\'"]*' % re.escape(class_name),
        html, escape_value=False)


def get_elements_by_attribute(*args, **kwargs):
    """Return the content of the tag with the specified attribute in the passed HTML document"""
    return [content for content, _ in get_elements_text_and_html_by_attribute(*args, **kwargs)]


def get_elements_html_by_attribute(*args, **kwargs):
    """Return the html of the tag with the specified attribute in the passed HTML document"""
    return [whole for _, whole in get_elements_text_and_html_by_attribute(*args, **kwargs)]


def get_elements_text_and_html_by_attribute(attribute, value, html, escape_value=True):
    """
    Return the text (content) and the html (whole) of the tag with the specified
    attribute in the passed HTML document
    """

    quote = '' if re.match(r'''[\s"'`=<>]''', value) else '?'

    value = re.escape(value) if escape_value else value

    partial_element_re = rf'''(?x)
        <(?P<tag>[a-zA-Z0-9:._-]+)
         (?:\s(?:[^>"']|"[^"]*"|'[^']*')*)?
         \s{re.escape(attribute)}\s*=\s*(?P<_q>['"]{quote})(?-x:{value})(?P=_q)
        '''

    for m in re.finditer(partial_element_re, html):
        content, whole = get_element_text_and_html_by_tag(m.group('tag'), html[m.start():])

        yield (
            unescapeHTML(re.sub(r'^(?P<q>["\'])(?P<content>.*)(?P=q)$', r'\g<content>', content, flags=re.DOTALL)),
            whole
        )


class HTMLBreakOnClosingTagParser(compat_HTMLParser):
    """
    HTML parser which raises HTMLBreakOnClosingTagException upon reaching the
    closing tag for the first opening tag it has encountered, and can be used
    as a context manager
    """

    class HTMLBreakOnClosingTagException(Exception):
        pass

    def __init__(self):
        self.tagstack = collections.deque()
        compat_HTMLParser.__init__(self)

    def __enter__(self):
        return self

    def __exit__(self, *_):
        self.close()

    def close(self):
        # handle_endtag does not return upon raising HTMLBreakOnClosingTagException,
        # so data remains buffered; we no longer have any interest in it, thus
        # override this method to discard it
        pass

    def handle_starttag(self, tag, _):
        self.tagstack.append(tag)

    def handle_endtag(self, tag):
        if not self.tagstack:
            raise compat_HTMLParseError('no tags in the stack')
        while self.tagstack:
            inner_tag = self.tagstack.pop()
            if inner_tag == tag:
                break
        else:
            raise compat_HTMLParseError(f'matching opening tag for closing {tag} tag not found')
        if not self.tagstack:
            raise self.HTMLBreakOnClosingTagException()


def get_element_text_and_html_by_tag(tag, html):
    """
    For the first element with the specified tag in the passed HTML document
    return its' content (text) and the whole element (html)
    """
    def find_or_raise(haystack, needle, exc):
        try:
            return haystack.index(needle)
        except ValueError:
            raise exc
    closing_tag = f'</{tag}>'
    whole_start = find_or_raise(
        html, f'<{tag}', compat_HTMLParseError(f'opening {tag} tag not found'))
    content_start = find_or_raise(
        html[whole_start:], '>', compat_HTMLParseError(f'malformed opening {tag} tag'))
    content_start += whole_start + 1
    with HTMLBreakOnClosingTagParser() as parser:
        parser.feed(html[whole_start:content_start])
        if not parser.tagstack or parser.tagstack[0] != tag:
            raise compat_HTMLParseError(f'parser did not match opening {tag} tag')
        offset = content_start
        while offset < len(html):
            next_closing_tag_start = find_or_raise(
                html[offset:], closing_tag,
                compat_HTMLParseError(f'closing {tag} tag not found'))
            next_closing_tag_end = next_closing_tag_start + len(closing_tag)
            try:
                parser.feed(html[offset:offset + next_closing_tag_end])
                offset += next_closing_tag_end
            except HTMLBreakOnClosingTagParser.HTMLBreakOnClosingTagException:
                return html[content_start:offset + next_closing_tag_start], \
                    html[whole_start:offset + next_closing_tag_end]
        raise compat_HTMLParseError('unexpected end of html')


class HTMLAttributeParser(compat_HTMLParser):
    """Trivial HTML parser to gather the attributes for a single element"""

    def __init__(self):
        self.attrs = {}
        compat_HTMLParser.__init__(self)

    def handle_starttag(self, tag, attrs):
        self.attrs = dict(attrs)


class HTMLListAttrsParser(compat_HTMLParser):
    """HTML parser to gather the attributes for the elements of a list"""

    def __init__(self):
        compat_HTMLParser.__init__(self)
        self.items = []
        self._level = 0

    def handle_starttag(self, tag, attrs):
        if tag == 'li' and self._level == 0:
            self.items.append(dict(attrs))
        self._level += 1

    def handle_endtag(self, tag):
        self._level -= 1


def extract_attributes(html_element):
    """Given a string for an HTML element such as
    <el
         a="foo" B="bar" c="&98;az" d=boz
         empty= noval entity="&amp;"
         sq='"' dq="'"
    >
    Decode and return a dictionary of attributes.
    {
        'a': 'foo', 'b': 'bar', c: 'baz', d: 'boz',
        'empty': '', 'noval': None, 'entity': '&',
        'sq': '"', 'dq': '\''
    }.
    """
    parser = HTMLAttributeParser()
    with contextlib.suppress(compat_HTMLParseError):
        parser.feed(html_element)
        parser.close()
    return parser.attrs


def parse_list(webpage):
    """Given a string for an series of HTML <li> elements,
    return a dictionary of their attributes"""
    parser = HTMLListAttrsParser()
    parser.feed(webpage)
    parser.close()
    return parser.items


def clean_html(html):
    """Clean an HTML snippet into a readable string"""

    if html is None:  # Convenience for sanitizing descriptions etc.
        return html

    html = re.sub(r'\s+', ' ', html)
    html = re.sub(r'(?u)\s?<\s?br\s?/?\s?>\s?', '\n', html)
    html = re.sub(r'(?u)<\s?/\s?p\s?>\s?<\s?p[^>]*>', '\n', html)
    # Strip html tags
    html = re.sub('<.*?>', '', html)
    # Replace html entities
    html = unescapeHTML(html)
    return html.strip()


def sanitize_open(filename, open_mode):
    """Try to open the given filename, and slightly tweak it if this fails.

    Attempts to open the given filename. If this fails, it tries to change
    the filename slightly, step by step, until it's either able to open it
    or it fails and raises a final exception, like the standard open()
    function.

    It returns the tuple (stream, definitive_file_name).
    """
    if filename == '-':
        if sys.platform == 'win32':
            import msvcrt
            msvcrt.setmode(sys.stdout.fileno(), os.O_BINARY)
        return (sys.stdout.buffer if hasattr(sys.stdout, 'buffer') else sys.stdout, filename)

    for attempt in range(2):
        try:
            try:
                if sys.platform == 'win32':
                    # FIXME: An exclusive lock also locks the file from being read.
                    # Since windows locks are mandatory, don't lock the file on windows (for now).
                    # Ref: https://github.com/yt-dlp/yt-dlp/issues/3124
                    raise LockingUnsupportedError()
                stream = locked_file(filename, open_mode, block=False).__enter__()
            except OSError:
                stream = open(filename, open_mode)
            return stream, filename
        except OSError as err:
            if attempt or err.errno in (errno.EACCES,):
                raise
            old_filename, filename = filename, sanitize_path(filename)
            if old_filename == filename:
                raise


def timeconvert(timestr):
    """Convert RFC 2822 defined time string into system timestamp"""
    timestamp = None
    timetuple = email.utils.parsedate_tz(timestr)
    if timetuple is not None:
        timestamp = email.utils.mktime_tz(timetuple)
    return timestamp


def sanitize_filename(s, restricted=False, is_id=NO_DEFAULT):
    """Sanitizes a string so it could be used as part of a filename.
    @param restricted   Use a stricter subset of allowed characters
    @param is_id        Whether this is an ID that should be kept unchanged if possible.
                        If unset, yt-dlp's new sanitization rules are in effect
    """
    if s == '':
        return ''

    def replace_insane(char):
        if restricted and char in ACCENT_CHARS:
            return ACCENT_CHARS[char]
        elif not restricted and char == '\n':
            return '\0 '
        elif char == '?' or ord(char) < 32 or ord(char) == 127:
            return ''
        elif char == '"':
            return '' if restricted else '\''
        elif char == ':':
            return '\0_\0-' if restricted else '\0 \0-'
        elif char in '\\/|*<>':
            return '\0_'
        if restricted and (char in '!&\'()[]{}$;`^,#' or char.isspace() or ord(char) > 127):
            return '\0_'
        return char

    s = re.sub(r'[0-9]+(?::[0-9]+)+', lambda m: m.group(0).replace(':', '_'), s)  # Handle timestamps
    result = ''.join(map(replace_insane, s))
    if is_id is NO_DEFAULT:
        result = re.sub('(\0.)(?:(?=\\1)..)+', r'\1', result)  # Remove repeated substitute chars
        STRIP_RE = '(?:\0.|[ _-])*'
        result = re.sub(f'^\0.{STRIP_RE}|{STRIP_RE}\0.$', '', result)  # Remove substitute chars from start/end
    result = result.replace('\0', '') or '_'

    if not is_id:
        while '__' in result:
            result = result.replace('__', '_')
        result = result.strip('_')
        # Common case of "Foreign band name - English song title"
        if restricted and result.startswith('-_'):
            result = result[2:]
        if result.startswith('-'):
            result = '_' + result[len('-'):]
        result = result.lstrip('.')
        if not result:
            result = '_'
    return result


def sanitize_path(s, force=False):
    """Sanitizes and normalizes path on Windows"""
    if sys.platform == 'win32':
        force = False
        drive_or_unc, _ = os.path.splitdrive(s)
    elif force:
        drive_or_unc = ''
    else:
        return s

    norm_path = os.path.normpath(remove_start(s, drive_or_unc)).split(os.path.sep)
    if drive_or_unc:
        norm_path.pop(0)
    sanitized_path = [
        path_part if path_part in ['.', '..'] else re.sub(r'(?:[/<>:"\|\\?\*]|[\s.]$)', '#', path_part)
        for path_part in norm_path]
    if drive_or_unc:
        sanitized_path.insert(0, drive_or_unc + os.path.sep)
    elif force and s and s[0] == os.path.sep:
        sanitized_path.insert(0, os.path.sep)
    return os.path.join(*sanitized_path)


def sanitize_url(url):
    # Prepend protocol-less URLs with `http:` scheme in order to mitigate
    # the number of unwanted failures due to missing protocol
    if url is None:
        return
    elif url.startswith('//'):
        return 'http:%s' % url
    # Fix some common typos seen so far
    COMMON_TYPOS = (
        # https://github.com/ytdl-org/youtube-dl/issues/15649
        (r'^httpss://', r'https://'),
        # https://bx1.be/lives/direct-tv/
        (r'^rmtp([es]?)://', r'rtmp\1://'),
    )
    for mistake, fixup in COMMON_TYPOS:
        if re.match(mistake, url):
            return re.sub(mistake, fixup, url)
    return url


def extract_basic_auth(url):
    parts = compat_urlparse.urlsplit(url)
    if parts.username is None:
        return url, None
    url = compat_urlparse.urlunsplit(parts._replace(netloc=(
        parts.hostname if parts.port is None
        else '%s:%d' % (parts.hostname, parts.port))))
    auth_payload = base64.b64encode(
        ('%s:%s' % (parts.username, parts.password or '')).encode())
    return url, f'Basic {auth_payload.decode()}'


def sanitized_Request(url, *args, **kwargs):
    url, auth_header = extract_basic_auth(escape_url(sanitize_url(url)))
    if auth_header is not None:
        headers = args[1] if len(args) >= 2 else kwargs.setdefault('headers', {})
        headers['Authorization'] = auth_header
    return compat_urllib_request.Request(url, *args, **kwargs)


def expand_path(s):
    """Expand shell variables and ~"""
    return os.path.expandvars(compat_expanduser(s))


def orderedSet(iterable):
    """ Remove all duplicates from the input iterable """
    res = []
    for el in iterable:
        if el not in res:
            res.append(el)
    return res


def _htmlentity_transform(entity_with_semicolon):
    """Transforms an HTML entity to a character."""
    entity = entity_with_semicolon[:-1]

    # Known non-numeric HTML entity
    if entity in compat_html_entities.name2codepoint:
        return compat_chr(compat_html_entities.name2codepoint[entity])

    # TODO: HTML5 allows entities without a semicolon. For example,
    # '&Eacuteric' should be decoded as 'Éric'.
    if entity_with_semicolon in compat_html_entities_html5:
        return compat_html_entities_html5[entity_with_semicolon]

    mobj = re.match(r'#(x[0-9a-fA-F]+|[0-9]+)', entity)
    if mobj is not None:
        numstr = mobj.group(1)
        if numstr.startswith('x'):
            base = 16
            numstr = '0%s' % numstr
        else:
            base = 10
        # See https://github.com/ytdl-org/youtube-dl/issues/7518
        with contextlib.suppress(ValueError):
            return compat_chr(int(numstr, base))

    # Unknown entity in name, return its literal representation
    return '&%s;' % entity


def unescapeHTML(s):
    if s is None:
        return None
    assert isinstance(s, str)

    return re.sub(
        r'&([^&;]+;)', lambda m: _htmlentity_transform(m.group(1)), s)


def escapeHTML(text):
    return (
        text
        .replace('&', '&amp;')
        .replace('<', '&lt;')
        .replace('>', '&gt;')
        .replace('"', '&quot;')
        .replace("'", '&#39;')
    )


def process_communicate_or_kill(p, *args, **kwargs):
    write_string('DeprecationWarning: yt_dlp.utils.process_communicate_or_kill is deprecated '
                 'and may be removed in a future version. Use yt_dlp.utils.Popen.communicate_or_kill instead')
    return Popen.communicate_or_kill(p, *args, **kwargs)


class Popen(subprocess.Popen):
    if sys.platform == 'win32':
        _startupinfo = subprocess.STARTUPINFO()
        _startupinfo.dwFlags |= subprocess.STARTF_USESHOWWINDOW
    else:
        _startupinfo = None

    def __init__(self, *args, **kwargs):
        super().__init__(*args, **kwargs, startupinfo=self._startupinfo)
        self.textmode = bool(
            kwargs.get('universal_newlines')
            or kwargs.get('encoding')
            or kwargs.get('errors')
            or kwargs.get('text')
            or isinstance(self.stdout, io.TextIOWrapper)
            or isinstance(self.stderr, io.TextIOWrapper)
            or isinstance(self.stdin, io.TextIOWrapper))

    def communicate_or_kill(self, *args, **kwargs):
<<<<<<< HEAD
        if self.textmode and args and isinstance(args[0], bytes):
            if isinstance(args, tuple):
                args = list(args)
            args[0] = args[0].decode()
        return process_communicate_or_kill(self, *args, **kwargs)
=======
        try:
            return self.communicate(*args, **kwargs)
        except BaseException:  # Including KeyboardInterrupt
            self.kill()
            self.wait()
            raise
>>>>>>> 829bbd1d


def get_subprocess_encoding():
    if sys.platform == 'win32' and sys.getwindowsversion()[0] >= 5:
        # For subprocess calls, encode with locale encoding
        # Refer to http://stackoverflow.com/a/9951851/35070
        encoding = preferredencoding()
    else:
        encoding = sys.getfilesystemencoding()
    if encoding is None:
        encoding = 'utf-8'
    return encoding


def encodeFilename(s, for_subprocess=False):
    assert isinstance(s, str)
    return s


def decodeFilename(b, for_subprocess=False):
    return b


def encodeArgument(s):
    # Legacy code that uses byte strings
    # Uncomment the following line after fixing all post processors
    # assert isinstance(s, str), 'Internal error: %r should be of type %r, is %r' % (s, compat_str, type(s))
    return s if isinstance(s, str) else s.decode('ascii')


def decodeArgument(b):
    return b


def decodeOption(optval):
    if optval is None:
        return optval
    if isinstance(optval, bytes):
        optval = optval.decode(preferredencoding())

    assert isinstance(optval, compat_str)
    return optval


_timetuple = collections.namedtuple('Time', ('hours', 'minutes', 'seconds', 'milliseconds'))


def timetuple_from_msec(msec):
    secs, msec = divmod(msec, 1000)
    mins, secs = divmod(secs, 60)
    hrs, mins = divmod(mins, 60)
    return _timetuple(hrs, mins, secs, msec)


def formatSeconds(secs, delim=':', msec=False):
    time = timetuple_from_msec(secs * 1000)
    if time.hours:
        ret = '%d%s%02d%s%02d' % (time.hours, delim, time.minutes, delim, time.seconds)
    elif time.minutes:
        ret = '%d%s%02d' % (time.minutes, delim, time.seconds)
    else:
        ret = '%d' % time.seconds
    return '%s.%03d' % (ret, time.milliseconds) if msec else ret


def _ssl_load_windows_store_certs(ssl_context, storename):
    # Code adapted from _load_windows_store_certs in https://github.com/python/cpython/blob/main/Lib/ssl.py
    try:
        certs = [cert for cert, encoding, trust in ssl.enum_certificates(storename)
                 if encoding == 'x509_asn' and (
                     trust is True or ssl.Purpose.SERVER_AUTH.oid in trust)]
    except PermissionError:
        return
    for cert in certs:
        with contextlib.suppress(ssl.SSLError):
            ssl_context.load_verify_locations(cadata=cert)


def make_HTTPS_handler(params, **kwargs):
    opts_check_certificate = not params.get('nocheckcertificate')
    opts_modern_tls_cipher = params.get('use_modern_tls_cipher')
    context = ssl.SSLContext(ssl.PROTOCOL_TLS_CLIENT)
    if opts_modern_tls_cipher:
        context.set_ciphers('ECDHE-RSA-AES256-GCM-SHA384:ECDHE-ECDSA-AES256-GCM-SHA384:ECDHE-RSA-AES256-SHA384:ECDHE-ECDSA-AES256-SHA384:ECDHE-RSA-AES128-GCM-SHA256:ECDHE-RSA-AES128-SHA256:AES256-SHA')
    context.check_hostname = opts_check_certificate
    if params.get('legacyserverconnect'):
        context.options |= 4  # SSL_OP_LEGACY_SERVER_CONNECT
        # Allow use of weaker ciphers in Python 3.10+. See https://bugs.python.org/issue43998
        context.set_ciphers('DEFAULT')

    context.verify_mode = ssl.CERT_REQUIRED if opts_check_certificate else ssl.CERT_NONE
    if opts_check_certificate:
        if has_certifi and 'no-certifi' not in params.get('compat_opts', []):
            context.load_verify_locations(cafile=certifi.where())
        try:
            context.load_default_certs()
        # Work around the issue in load_default_certs when there are bad certificates. See:
        # https://github.com/yt-dlp/yt-dlp/issues/1060,
        # https://bugs.python.org/issue35665, https://bugs.python.org/issue45312
        except ssl.SSLError:
            # enum_certificates is not present in mingw python. See https://github.com/yt-dlp/yt-dlp/issues/1151
            if sys.platform == 'win32' and hasattr(ssl, 'enum_certificates'):
                for storename in ('CA', 'ROOT'):
                    _ssl_load_windows_store_certs(context, storename)
            context.set_default_verify_paths()

    client_certfile = params.get('client_certificate')
    if client_certfile:
        try:
            context.load_cert_chain(
                client_certfile, keyfile=params.get('client_certificate_key'),
                password=params.get('client_certificate_password'))
        except ssl.SSLError:
            raise YoutubeDLError('Unable to load client certificate')
    return YoutubeDLHTTPSHandler(params, context=context, **kwargs)


def bug_reports_message(before=';'):
    msg = ('please report this issue on  https://github.com/ytdl-patched/ytdl-patched/issues?q= , '
           'filling out the appropriate issue template. '
           'Confirm you are on the latest version using  yt-dlp -U')

    before = before.rstrip()
    if not before or before.endswith(('.', '!', '?')):
        msg = msg[0].title() + msg[1:]

    return (before + ' ' if before else '') + msg


class YoutubeDLError(Exception):
    """Base exception for YoutubeDL errors."""
    msg = None

    def __init__(self, msg=None):
        if msg is not None:
            self.msg = msg
        elif self.msg is None:
            self.msg = type(self).__name__
        super().__init__(self.msg)


network_exceptions = [compat_urllib_error.URLError, compat_http_client.HTTPException, socket.error]
if hasattr(ssl, 'CertificateError'):
    network_exceptions.append(ssl.CertificateError)
network_exceptions = tuple(network_exceptions)


class ExtractorError(YoutubeDLError):
    """Error during info extraction."""

    def __init__(self, msg, tb=None, expected=False, cause=None, video_id=None, ie=None):
        """ tb, if given, is the original traceback (so that it can be printed out).
        If expected is set, this is a normal error message and most likely not a bug in yt-dlp.
        """
        if sys.exc_info()[0] in network_exceptions:
            expected = True

        self.orig_msg = str(msg)
        self.traceback = tb
        self.expected = expected
        self.cause = cause
        self.video_id = video_id
        self.ie = ie
        self.exc_info = sys.exc_info()  # preserve original exception

        super().__init__(''.join((
            format_field(ie, template='[%s] '),
            format_field(video_id, template='%s: '),
            msg,
            format_field(cause, template=' (caused by %r)'),
            '' if expected else bug_reports_message())))

    def format_traceback(self):
        return join_nonempty(
            self.traceback and ''.join(traceback.format_tb(self.traceback)),
            self.cause and ''.join(traceback.format_exception(None, self.cause, self.cause.__traceback__)[1:]),
            delim='\n') or None


class UnsupportedError(ExtractorError):
    def __init__(self, url):
        super().__init__(
            'Unsupported URL: %s' % url, expected=True)
        self.url = url


class RegexNotFoundError(ExtractorError):
    """Error when a regex didn't match"""
    pass


class GeoRestrictedError(ExtractorError):
    """Geographic restriction Error exception.

    This exception may be thrown when a video is not available from your
    geographic location due to geographic restrictions imposed by a website.
    """

    def __init__(self, msg, countries=None, **kwargs):
        kwargs['expected'] = True
        super().__init__(msg, **kwargs)
        self.countries = countries


class DownloadError(YoutubeDLError):
    """Download Error exception.

    This exception may be thrown by FileDownloader objects if they are not
    configured to continue on errors. They will contain the appropriate
    error message.
    """

    def __init__(self, msg, exc_info=None):
        """ exc_info, if given, is the original exception that caused the trouble (as returned by sys.exc_info()). """
        super().__init__(msg)
        self.exc_info = exc_info


class EntryNotInPlaylist(YoutubeDLError):
    """Entry not in playlist exception.

    This exception will be thrown by YoutubeDL when a requested entry
    is not found in the playlist info_dict
    """
    msg = 'Entry not found in info'


class SameFileError(YoutubeDLError):
    """Same File exception.

    This exception will be thrown by FileDownloader objects if they detect
    multiple files would have to be downloaded to the same file on disk.
    """
    msg = 'Fixed output name but more than one file to download'

    def __init__(self, filename=None):
        if filename is not None:
            self.msg += f': {filename}'
        super().__init__(self.msg)


class ExclusivelyLockedError(YoutubeDLError):
    """Exclusively locked exception.

    This exception will be thrown by FileDownloader objects if they detect
    multiple files would have to be downloaded to the same file on disk.
    """
    pass


class PostProcessingError(YoutubeDLError):
    """Post Processing exception.

    This exception may be raised by PostProcessor's .run() method to
    indicate an error in the postprocessing task.
    """


class DownloadCancelled(YoutubeDLError):
    """ Exception raised when the download queue should be interrupted """
    msg = 'The download was cancelled'


class ExistingVideoReached(DownloadCancelled):
    """ --break-on-existing triggered """
    msg = 'Encountered a video that is already in the archive, stopping due to --break-on-existing'


class RejectedVideoReached(DownloadCancelled):
    """ --break-on-reject triggered """
    msg = 'Encountered a video that did not match filter, stopping due to --break-on-reject'


class MaxDownloadsReached(DownloadCancelled):
    """ --max-downloads limit has been reached. """
    msg = 'Maximum number of downloads reached, stopping due to --max-downloads'


class ReExtractInfo(YoutubeDLError):
    """ Request re-extraction in any reason. """
    msg = 'Re-extraction requested'
    expected = True

    def __init__(self):
        super().__init__(self.msg)


class ThrottledDownload(ReExtractInfo):
    """ Download speed below --throttled-rate. """
    msg = 'The download speed is below throttle limit'
    expected = False


class UnrecoverableHttpError(ReExtractInfo):
    """ Unrecoverable errors defined by each format has been reported by downloader. """
    msg = 'An unrecoverable error has been detected'
    expected = False


class UnavailableVideoError(YoutubeDLError):
    """Unavailable Format exception.

    This exception will be thrown when a video is requested
    in a format that is not available for that video.
    """
    msg = 'Unable to download video'

    def __init__(self, err=None):
        if err is not None:
            self.msg += f': {err}'
        super().__init__(self.msg)


class ContentTooShortError(YoutubeDLError):
    """Content Too Short exception.

    This exception may be raised by FileDownloader objects when a file they
    download is too small for what the server announced first, indicating
    the connection was probably interrupted.
    """

    def __init__(self, downloaded, expected):
        super().__init__(f'Downloaded {downloaded} bytes, expected {expected} bytes')
        # Both in bytes
        self.downloaded = downloaded
        self.expected = expected


class XAttrMetadataError(YoutubeDLError):
    def __init__(self, code=None, msg='Unknown error'):
        super().__init__(msg)
        self.code = code
        self.msg = msg

        # Parsing code and msg
        if (self.code in (errno.ENOSPC, errno.EDQUOT)
                or 'No space left' in self.msg or 'Disk quota exceeded' in self.msg):
            self.reason = 'NO_SPACE'
        elif self.code == errno.E2BIG or 'Argument list too long' in self.msg:
            self.reason = 'VALUE_TOO_LONG'
        else:
            self.reason = 'NOT_SUPPORTED'


class XAttrUnavailableError(YoutubeDLError):
    pass


class DummyError(YoutubeDLError):
    pass


def _create_http_connection(ydl_handler, http_class, is_https, *args, **kwargs):
    hc = http_class(*args, **kwargs)
    source_address = ydl_handler._params.get('source_address')

    if source_address is not None:
        # This is to workaround _create_connection() from socket where it will try all
        # address data from getaddrinfo() including IPv6. This filters the result from
        # getaddrinfo() based on the source_address value.
        # This is based on the cpython socket.create_connection() function.
        # https://github.com/python/cpython/blob/master/Lib/socket.py#L691
        def _create_connection(address, timeout=socket._GLOBAL_DEFAULT_TIMEOUT, source_address=None):
            host, port = address
            err = None
            addrs = socket.getaddrinfo(host, port, 0, socket.SOCK_STREAM)
            af = socket.AF_INET if '.' in source_address[0] else socket.AF_INET6
            ip_addrs = [addr for addr in addrs if addr[0] == af]
            if addrs and not ip_addrs:
                ip_version = 'v4' if af == socket.AF_INET else 'v6'
                raise OSError(
                    "No remote IP%s addresses available for connect, can't use '%s' as source address"
                    % (ip_version, source_address[0]))
            for res in ip_addrs:
                af, socktype, proto, canonname, sa = res
                sock = None
                try:
                    sock = socket.socket(af, socktype, proto)
                    if timeout is not socket._GLOBAL_DEFAULT_TIMEOUT:
                        sock.settimeout(timeout)
                    sock.bind(source_address)
                    sock.connect(sa)
                    err = None  # Explicitly break reference cycle
                    return sock
                except OSError as _:
                    err = _
                    if sock is not None:
                        sock.close()
            if err is not None:
                raise err
            else:
                raise OSError('getaddrinfo returns an empty list')
        if hasattr(hc, '_create_connection'):
            hc._create_connection = _create_connection
        hc.source_address = (source_address, 0)

    return hc


def handle_youtubedl_headers(headers):
    filtered_headers = headers

    if 'Youtubedl-no-compression' in filtered_headers:
        filtered_headers = {k: v for k, v in filtered_headers.items() if k.lower() != 'accept-encoding'}
        del filtered_headers['Youtubedl-no-compression']

    return filtered_headers


class YoutubeDLHandler(compat_urllib_request.HTTPHandler):
    """Handler for HTTP requests and responses.

    This class, when installed with an OpenerDirector, automatically adds
    the standard headers to every HTTP request and handles gzipped and
    deflated responses from web servers. If compression is to be avoided in
    a particular request, the original request in the program code only has
    to include the HTTP header "Youtubedl-no-compression", which will be
    removed before making the real request.

    Part of this code was copied from:

    http://techknack.net/python-urllib2-handlers/

    Andrew Rowls, the author of that code, agreed to release it to the
    public domain.
    """

    def __init__(self, params, *args, **kwargs):
        compat_urllib_request.HTTPHandler.__init__(self, *args, **kwargs)
        self._params = params

    def http_open(self, req):
        conn_class = compat_http_client.HTTPConnection

        socks_proxy = req.headers.get('Ytdl-socks-proxy')
        if socks_proxy:
            conn_class = make_socks_conn_class(conn_class, socks_proxy)
            del req.headers['Ytdl-socks-proxy']

        return self.do_open(functools.partial(
            _create_http_connection, self, conn_class, False),
            req)

    @staticmethod
    def deflate(data):
        if not data:
            return data
        try:
            return zlib.decompress(data, -zlib.MAX_WBITS)
        except zlib.error:
            return zlib.decompress(data)

    @staticmethod
    def brotli(data):
        if not data:
            return data
        return brotli.decompress(data)

    def http_request(self, req):
        # According to RFC 3986, URLs can not contain non-ASCII characters, however this is not
        # always respected by websites, some tend to give out URLs with non percent-encoded
        # non-ASCII characters (see telemb.py, ard.py [#3412])
        # urllib chokes on URLs with non-ASCII characters (see http://bugs.python.org/issue3991)
        # To work around aforementioned issue we will replace request's original URL with
        # percent-encoded one
        # Since redirects are also affected (e.g. http://www.southpark.de/alle-episoden/s18e09)
        # the code of this workaround has been moved here from YoutubeDL.urlopen()
        url = req.get_full_url()
        url_escaped = escape_url(url)

        # Substitute URL if any change after escaping
        if url != url_escaped:
            req = update_Request(req, url=url_escaped)

        for h, v in self._params.get('http_headers', std_headers).items():
            # Capitalize is needed because of Python bug 2275: http://bugs.python.org/issue2275
            # The dict keys are capitalized because of this bug by urllib
            if h.capitalize() not in req.headers:
                req.add_header(h, v)

        if 'Accept-encoding' not in req.headers:
            req.add_header('Accept-encoding', ', '.join(SUPPORTED_ENCODINGS))

        req.headers = handle_youtubedl_headers(req.headers)

        return req

    def http_response(self, req, resp):
        old_resp = resp
        # gzip
        if resp.headers.get('Content-encoding', '') == 'gzip':
            content = resp.read()
            gz = gzip.GzipFile(fileobj=io.BytesIO(content), mode='rb')
            try:
                uncompressed = io.BytesIO(gz.read())
            except OSError as original_ioerror:
                # There may be junk add the end of the file
                # See http://stackoverflow.com/q/4928560/35070 for details
                for i in range(1, 1024):
                    try:
                        gz = gzip.GzipFile(fileobj=io.BytesIO(content[:-i]), mode='rb')
                        uncompressed = io.BytesIO(gz.read())
                    except OSError:
                        continue
                    break
                else:
                    raise original_ioerror
            resp = compat_urllib_request.addinfourl(uncompressed, old_resp.headers, old_resp.url, old_resp.code)
            resp.msg = old_resp.msg
            del resp.headers['Content-encoding']
            old_resp.close()
        # deflate
        if resp.headers.get('Content-encoding', '') == 'deflate':
            with old_resp:
                gz = io.BytesIO(self.deflate(resp.read()))
                resp = compat_urllib_request.addinfourl(gz, old_resp.headers, old_resp.url, old_resp.code)
                resp.msg = old_resp.msg
            del resp.headers['Content-encoding']
        # brotli
        if resp.headers.get('Content-encoding', '') == 'br':
            resp = compat_urllib_request.addinfourl(
                io.BytesIO(self.brotli(resp.read())), old_resp.headers, old_resp.url, old_resp.code)
            resp.msg = old_resp.msg
            del resp.headers['Content-encoding']
        # Percent-encode redirect URL of Location HTTP header to satisfy RFC 3986 (see
        # https://github.com/ytdl-org/youtube-dl/issues/6457).
        if 300 <= resp.code < 400:
            location = resp.headers.get('Location')
            if location:
                # As of RFC 2616 default charset is iso-8859-1 that is respected by python 3
                location = location.encode('iso-8859-1').decode()
                location_escaped = escape_url(location)
                if location != location_escaped:
                    del resp.headers['Location']
                    resp.headers['Location'] = location_escaped
        return resp

    https_request = http_request
    https_response = http_response


def make_socks_conn_class(base_class, socks_proxy):
    assert issubclass(base_class, (
        compat_http_client.HTTPConnection, compat_http_client.HTTPSConnection))

    url_components = compat_urlparse.urlparse(socks_proxy)
    if url_components.scheme.lower() == 'socks5':
        socks_type = ProxyType.SOCKS5
    elif url_components.scheme.lower() in ('socks', 'socks4'):
        socks_type = ProxyType.SOCKS4
    elif url_components.scheme.lower() == 'socks4a':
        socks_type = ProxyType.SOCKS4A

    def unquote_if_non_empty(s):
        if not s:
            return s
        return compat_urllib_parse_unquote_plus(s)

    proxy_args = (
        socks_type,
        url_components.hostname, url_components.port or 1080,
        True,  # Remote DNS
        unquote_if_non_empty(url_components.username),
        unquote_if_non_empty(url_components.password),
    )

    class SocksConnection(base_class):
        def connect(self):
            self.sock = sockssocket()
            self.sock.setproxy(*proxy_args)
            if isinstance(self.timeout, (int, float)):
                self.sock.settimeout(self.timeout)
            self.sock.connect((self.host, self.port))

            if isinstance(self, compat_http_client.HTTPSConnection):
                if hasattr(self, '_context'):  # Python > 2.6
                    self.sock = self._context.wrap_socket(
                        self.sock, server_hostname=self.host)
                else:
                    self.sock = ssl.wrap_socket(self.sock)

    return SocksConnection


class YoutubeDLHTTPSHandler(compat_urllib_request.HTTPSHandler):
    def __init__(self, params, https_conn_class=None, *args, **kwargs):
        compat_urllib_request.HTTPSHandler.__init__(self, *args, **kwargs)
        self._https_conn_class = https_conn_class or compat_http_client.HTTPSConnection
        self._params = params

    def https_open(self, req):
        kwargs = {}
        conn_class = self._https_conn_class

        if hasattr(self, '_context'):  # python > 2.6
            kwargs['context'] = self._context
        if hasattr(self, '_check_hostname'):  # python 3.x
            kwargs['check_hostname'] = self._check_hostname

        socks_proxy = req.headers.get('Ytdl-socks-proxy')
        if socks_proxy:
            conn_class = make_socks_conn_class(conn_class, socks_proxy)
            del req.headers['Ytdl-socks-proxy']

        try:
            return self.do_open(
                functools.partial(_create_http_connection, self, conn_class, True), req, **kwargs)
        except urllib.error.URLError as e:
            if (isinstance(e.reason, ssl.SSLError)
                    and getattr(e.reason, 'reason', None) == 'SSLV3_ALERT_HANDSHAKE_FAILURE'):
                raise YoutubeDLError('SSLV3_ALERT_HANDSHAKE_FAILURE: Try using --legacy-server-connect')
            raise


class YoutubeDLCookieJar(compat_cookiejar.MozillaCookieJar):
    """
    See [1] for cookie file format.

    1. https://curl.haxx.se/docs/http-cookies.html
    """
    _HTTPONLY_PREFIX = '#HttpOnly_'
    _ENTRY_LEN = 7
    _HEADER = '''# Netscape HTTP Cookie File
# This file is generated by yt-dlp.  Do not edit.

'''
    _CookieFileEntry = collections.namedtuple(
        'CookieFileEntry',
        ('domain_name', 'include_subdomains', 'path', 'https_only', 'expires_at', 'name', 'value'))

    def __init__(self, filename=None, *args, **kwargs):
        super().__init__(None, *args, **kwargs)
        if self.is_path(filename):
            filename = os.fspath(filename)
        self.filename = filename

    @staticmethod
    def _true_or_false(cndn):
        return 'TRUE' if cndn else 'FALSE'

    @staticmethod
    def is_path(file):
        return isinstance(file, (str, bytes, os.PathLike))

    @contextlib.contextmanager
    def open(self, file, *, write=False):
        if self.is_path(file):
            with open(file, 'w' if write else 'r', encoding='utf-8') as f:
                yield f
        else:
            if write:
                file.truncate(0)
            yield file

    def _really_save(self, f, ignore_discard=False, ignore_expires=False):
        now = time.time()
        for cookie in self:
            if (not ignore_discard and cookie.discard
                    or not ignore_expires and cookie.is_expired(now)):
                continue
            name, value = cookie.name, cookie.value
            if value is None:
                # cookies.txt regards 'Set-Cookie: foo' as a cookie
                # with no name, whereas http.cookiejar regards it as a
                # cookie with no value.
                name, value = '', name
            f.write('%s\n' % '\t'.join((
                cookie.domain,
                self._true_or_false(cookie.domain.startswith('.')),
                cookie.path,
                self._true_or_false(cookie.secure),
                str_or_none(cookie.expires, default=''),
                name, value
            )))

    def save(self, filename=None, *args, **kwargs):
        """
        Save cookies to a file.
        Code is taken from CPython 3.6
        https://github.com/python/cpython/blob/8d999cbf4adea053be6dbb612b9844635c4dfb8e/Lib/http/cookiejar.py#L2091-L2117 """

        if filename is None:
            if self.filename is not None:
                filename = self.filename
            else:
                raise ValueError(compat_cookiejar.MISSING_FILENAME_TEXT)

        # Store session cookies with `expires` set to 0 instead of an empty string
        for cookie in self:
            if cookie.expires is None:
                cookie.expires = 0

        with self.open(filename, write=True) as f:
            f.write(self._HEADER)
            self._really_save(f, *args, **kwargs)

    def load(self, filename=None, ignore_discard=False, ignore_expires=False):
        """Load cookies from a file."""
        if filename is None:
            if self.filename is not None:
                filename = self.filename
            else:
                raise ValueError(compat_cookiejar.MISSING_FILENAME_TEXT)

        def prepare_line(line):
            if line.startswith(self._HTTPONLY_PREFIX):
                line = line[len(self._HTTPONLY_PREFIX):]
            # comments and empty lines are fine
            if line.startswith('#') or not line.strip():
                return line
            cookie_list = line.split('\t')
            if len(cookie_list) != self._ENTRY_LEN:
                raise compat_cookiejar.LoadError('invalid length %d' % len(cookie_list))
            cookie = self._CookieFileEntry(*cookie_list)
            if cookie.expires_at and not cookie.expires_at.isdigit():
                raise compat_cookiejar.LoadError('invalid expires at %s' % cookie.expires_at)
            return line

        cf = io.StringIO()
        with self.open(filename) as f:
            for line in f:
                try:
                    cf.write(prepare_line(line))
                except compat_cookiejar.LoadError as e:
                    if f'{line.strip()} '[0] in '[{"':
                        raise compat_cookiejar.LoadError(
                            'Cookies file must be Netscape formatted, not JSON. See  '
                            'https://github.com/ytdl-org/youtube-dl#how-do-i-pass-cookies-to-youtube-dl')
                    write_string(f'WARNING: skipping cookie file entry due to {e}: {line!r}\n')
                    continue
        cf.seek(0)
        self._really_load(cf, filename, ignore_discard, ignore_expires)
        # Session cookies are denoted by either `expires` field set to
        # an empty string or 0. MozillaCookieJar only recognizes the former
        # (see [1]). So we need force the latter to be recognized as session
        # cookies on our own.
        # Session cookies may be important for cookies-based authentication,
        # e.g. usually, when user does not check 'Remember me' check box while
        # logging in on a site, some important cookies are stored as session
        # cookies so that not recognizing them will result in failed login.
        # 1. https://bugs.python.org/issue17164
        for cookie in self:
            # Treat `expires=0` cookies as session cookies
            if cookie.expires == 0:
                cookie.expires = None
                cookie.discard = True


class YoutubeDLCookieProcessor(compat_urllib_request.HTTPCookieProcessor):
    def __init__(self, cookiejar=None):
        compat_urllib_request.HTTPCookieProcessor.__init__(self, cookiejar)

    def http_response(self, request, response):
        return compat_urllib_request.HTTPCookieProcessor.http_response(self, request, response)

    https_request = compat_urllib_request.HTTPCookieProcessor.http_request
    https_response = http_response


class YoutubeDLRedirectHandler(compat_urllib_request.HTTPRedirectHandler):
    """YoutubeDL redirect handler

    The code is based on HTTPRedirectHandler implementation from CPython [1].

    This redirect handler solves two issues:
     - ensures redirect URL is always unicode under python 2
     - introduces support for experimental HTTP response status code
       308 Permanent Redirect [2] used by some sites [3]

    1. https://github.com/python/cpython/blob/master/Lib/urllib/request.py
    2. https://developer.mozilla.org/en-US/docs/Web/HTTP/Status/308
    3. https://github.com/ytdl-org/youtube-dl/issues/28768
    """

    http_error_301 = http_error_303 = http_error_307 = http_error_308 = compat_urllib_request.HTTPRedirectHandler.http_error_302

    def redirect_request(self, req, fp, code, msg, headers, newurl):
        """Return a Request or None in response to a redirect.

        This is called by the http_error_30x methods when a
        redirection response is received.  If a redirection should
        take place, return a new Request to allow http_error_30x to
        perform the redirect.  Otherwise, raise HTTPError if no-one
        else should try to handle this url.  Return None if you can't
        but another Handler might.
        """
        m = req.get_method()
        if (not (code in (301, 302, 303, 307, 308) and m in ("GET", "HEAD")
                 or code in (301, 302, 303) and m == "POST")):
            raise compat_HTTPError(req.full_url, code, msg, headers, fp)
        # Strictly (according to RFC 2616), 301 or 302 in response to
        # a POST MUST NOT cause a redirection without confirmation
        # from the user (of urllib.request, in this case).  In practice,
        # essentially all clients do redirect in this case, so we do
        # the same.

        # Be conciliant with URIs containing a space.  This is mainly
        # redundant with the more complete encoding done in http_error_302(),
        # but it is kept for compatibility with other callers.
        newurl = newurl.replace(' ', '%20')

        CONTENT_HEADERS = ("content-length", "content-type")
        # NB: don't use dict comprehension for python 2.6 compatibility
        newheaders = {k: v for k, v in req.headers.items() if k.lower() not in CONTENT_HEADERS}

        # A 303 must either use GET or HEAD for subsequent request
        # https://datatracker.ietf.org/doc/html/rfc7231#section-6.4.4
        if code == 303 and m != 'HEAD':
            m = 'GET'
        # 301 and 302 redirects are commonly turned into a GET from a POST
        # for subsequent requests by browsers, so we'll do the same.
        # https://datatracker.ietf.org/doc/html/rfc7231#section-6.4.2
        # https://datatracker.ietf.org/doc/html/rfc7231#section-6.4.3
        if code in (301, 302) and m == 'POST':
            m = 'GET'

        return compat_urllib_request.Request(
            newurl, headers=newheaders, origin_req_host=req.origin_req_host,
            unverifiable=True, method=m)


def extract_timezone(date_str):
    m = re.search(
        r'''(?x)
            ^.{8,}?                                              # >=8 char non-TZ prefix, if present
            (?P<tz>Z|                                            # just the UTC Z, or
                (?:(?<=.\b\d{4}|\b\d{2}:\d\d)|                   # preceded by 4 digits or hh:mm or
                   (?<!.\b[a-zA-Z]{3}|[a-zA-Z]{4}|..\b\d\d))     # not preceded by 3 alpha word or >= 4 alpha or 2 digits
                   [ ]?                                          # optional space
                (?P<sign>\+|-)                                   # +/-
                (?P<hours>[0-9]{2}):?(?P<minutes>[0-9]{2})       # hh[:]mm
            $)
        ''', date_str)
    if not m:
        timezone = datetime.timedelta()
    else:
        date_str = date_str[:-len(m.group('tz'))]
        if not m.group('sign'):
            timezone = datetime.timedelta()
        else:
            sign = 1 if m.group('sign') == '+' else -1
            timezone = datetime.timedelta(
                hours=sign * int(m.group('hours')),
                minutes=sign * int(m.group('minutes')))
    return timezone, date_str


def parse_iso8601(date_str, delimiter='T', timezone=None):
    """ Return a UNIX timestamp from the given date """

    if date_str is None:
        return None

    if HAVE_DATEUTIL and timezone is None:
        try:
            return math.floor(dateutil.parser.parse(date_str).timestamp())
        except ValueError:
            pass

    date_str = re.sub(r'\.[0-9]+', '', date_str)

    if timezone is None:
        timezone, date_str = extract_timezone(date_str)

    formats = (
        '%Y-%m-%d{0}%H:%M:%S'.format(delimiter),
        '%Y-%m-%d{0}%H:%M'.format(delimiter), )
    with contextlib.suppress(ValueError):
        for date_format in formats:
            date_format = f'%Y-%m-%d{delimiter}%H:%M:%S'
            dt = datetime.datetime.strptime(date_str, date_format) - timezone
            return calendar.timegm(dt.timetuple())


def date_formats(day_first=True):
    return DATE_FORMATS_DAY_FIRST if day_first else DATE_FORMATS_MONTH_FIRST


def unified_strdate(date_str, day_first=True):
    """Return a string with the date in the format YYYYMMDD"""

    if date_str is None:
        return None
    upload_date = None
    # Replace commas
    date_str = date_str.replace(',', ' ')
    # Remove AM/PM + timezone
    date_str = re.sub(r'(?i)\s*(?:AM|PM)(?:\s+[A-Z]+)?', '', date_str)
    _, date_str = extract_timezone(date_str)

    for expression in date_formats(day_first):
        with contextlib.suppress(ValueError):
            upload_date = datetime.datetime.strptime(date_str, expression).strftime('%Y%m%d')
    if upload_date is None:
        timetuple = email.utils.parsedate_tz(date_str)
        if timetuple:
            with contextlib.suppress(ValueError):
                upload_date = datetime.datetime(*timetuple[:6]).strftime('%Y%m%d')
    if upload_date is not None:
        return compat_str(upload_date)


def unified_timestamp(date_str, day_first=True):
    if date_str is None:
        return None

    date_str = re.sub(r'[,|]', '', date_str)

    pm_delta = 12 if re.search(r'(?i)PM', date_str) else 0
    timezone, date_str = extract_timezone(date_str)

    # Remove AM/PM + timezone
    date_str = re.sub(r'(?i)\s*(?:AM|PM)(?:\s+[A-Z]+)?', '', date_str)

    # Remove unrecognized timezones from ISO 8601 alike timestamps
    m = re.search(r'\d{1,2}:\d{1,2}(?:\.\d+)?(?P<tz>\s*[A-Z]+)$', date_str)
    if m:
        date_str = date_str[:-len(m.group('tz'))]

    # Python only supports microseconds, so remove nanoseconds
    m = re.search(r'^([0-9]{4,}-[0-9]{1,2}-[0-9]{1,2}T[0-9]{1,2}:[0-9]{1,2}:[0-9]{1,2}\.[0-9]{6})[0-9]+$', date_str)
    if m:
        date_str = m.group(1)

    for expression in date_formats(day_first):
        with contextlib.suppress(ValueError):
            dt = datetime.datetime.strptime(date_str, expression) - timezone + datetime.timedelta(hours=pm_delta)
            return calendar.timegm(dt.timetuple())
    timetuple = email.utils.parsedate_tz(date_str)
    if timetuple:
        return calendar.timegm(timetuple) + pm_delta * 3600


def determine_ext(url, default_ext='unknown_video'):
    if url is None or '.' not in url:
        return default_ext
    guess = url.partition('?')[0].rpartition('.')[2]
    if re.match(r'^[A-Za-z0-9]+$', guess):
        return guess
    # Try extract ext from URLs like http://example.com/foo/bar.mp4/?download
    elif guess.rstrip('/') in KNOWN_EXTENSIONS:
        return guess.rstrip('/')
    else:
        return default_ext


def subtitles_filename(filename, sub_lang, sub_format, expected_real_ext=None):
    return replace_extension(filename, sub_lang + '.' + sub_format, expected_real_ext)


def datetime_from_str(date_str, precision='auto', format='%Y%m%d'):
    R"""
    Return a datetime object from a string.
    Supported format:
        (now|today|yesterday|DATE)([+-]\d+(microsecond|second|minute|hour|day|week|month|year)s?)?

    @param format       strftime format of DATE
    @param precision    Round the datetime object: auto|microsecond|second|minute|hour|day
                        auto: round to the unit provided in date_str (if applicable).
    """
    auto_precision = False
    if precision == 'auto':
        auto_precision = True
        precision = 'microsecond'
    today = datetime_round(datetime.datetime.utcnow(), precision)
    if date_str in ('now', 'today'):
        return today
    if date_str == 'yesterday':
        return today - datetime.timedelta(days=1)
    match = re.match(
        r'(?P<start>.+)(?P<sign>[+-])(?P<time>\d+)(?P<unit>microsecond|second|minute|hour|day|week|month|year)s?',
        date_str)
    if match is not None:
        start_time = datetime_from_str(match.group('start'), precision, format)
        time = int(match.group('time')) * (-1 if match.group('sign') == '-' else 1)
        unit = match.group('unit')
        if unit == 'month' or unit == 'year':
            new_date = datetime_add_months(start_time, time * 12 if unit == 'year' else time)
            unit = 'day'
        else:
            if unit == 'week':
                unit = 'day'
                time *= 7
            delta = datetime.timedelta(**{unit + 's': time})
            new_date = start_time + delta
        if auto_precision:
            return datetime_round(new_date, unit)
        return new_date

    return datetime_round(datetime.datetime.strptime(date_str, format), precision)


def date_from_str(date_str, format='%Y%m%d', strict=False):
    R"""
    Return a date object from a string using datetime_from_str

    @param strict  Restrict allowed patterns to "YYYYMMDD" and
                   (now|today|yesterday)(-\d+(day|week|month|year)s?)?
    """
    if strict and not re.fullmatch(r'\d{8}|(now|today|yesterday)(-\d+(day|week|month|year)s?)?', date_str):
        raise ValueError(f'Invalid date format "{date_str}"')
    return datetime_from_str(date_str, precision='microsecond', format=format).date()


def datetime_add_months(dt, months):
    """Increment/Decrement a datetime object by months."""
    month = dt.month + months - 1
    year = dt.year + month // 12
    month = month % 12 + 1
    day = min(dt.day, calendar.monthrange(year, month)[1])
    return dt.replace(year, month, day)


def datetime_round(dt, precision='day'):
    """
    Round a datetime object's time to a specific precision
    """
    if precision == 'microsecond':
        return dt

    unit_seconds = {
        'day': 86400,
        'hour': 3600,
        'minute': 60,
        'second': 1,
    }
    roundto = lambda x, n: ((x + n / 2) // n) * n
    timestamp = calendar.timegm(dt.timetuple())
    return datetime.datetime.utcfromtimestamp(roundto(timestamp, unit_seconds[precision]))


def hyphenate_date(date_str):
    """
    Convert a date in 'YYYYMMDD' format to 'YYYY-MM-DD' format"""
    match = re.match(r'^(\d\d\d\d)(\d\d)(\d\d)$', date_str)
    if match is not None:
        return '-'.join(match.groups())
    else:
        return date_str


class DateRange:
    """Represents a time interval between two dates"""

    def __init__(self, start=None, end=None):
        """start and end must be strings in the format accepted by date"""
        if start is not None:
            self.start = date_from_str(start, strict=True)
        else:
            self.start = datetime.datetime.min.date()
        if end is not None:
            self.end = date_from_str(end, strict=True)
        else:
            self.end = datetime.datetime.max.date()
        if self.start > self.end:
            raise ValueError('Date range: "%s" , the start date must be before the end date' % self)

    @classmethod
    def day(cls, day):
        """Returns a range that only contains the given day"""
        return cls(day, day)

    def __contains__(self, date):
        """Check if the date is in the range"""
        if not isinstance(date, datetime.date):
            date = date_from_str(date)
        return self.start <= date <= self.end

    def __str__(self):
        return f'{self.start.isoformat()} - {self.end.isoformat()}'

    def __repr__(self) -> str:
        return 'DateRange({!r}, {!r})'.format(self.start, self.end)

    def __eq__(self, __o: object) -> bool:
        if not isinstance(__o, DateRange):
            return False
        return __o.start == self.start and __o.end == self.end


def platform_name():
    """ Returns the platform name as a compat_str """
    res = platform.platform()
    if isinstance(res, bytes):
        res = res.decode(preferredencoding())

    assert isinstance(res, compat_str)
    return res


@functools.cache
def get_windows_version():
    ''' Get Windows version. returns () if it's not running on Windows '''
    if compat_os_name == 'nt':
        return version_tuple(platform.win32_ver()[1])
    else:
        return ()


def write_string(s, out=None, encoding=None):
    assert isinstance(s, str)
    out = out or sys.stderr

    if compat_os_name == 'nt' and supports_terminal_sequences(out):
        s = re.sub(r'([\r\n]+)', r' \1', s)

    enc, buffer = None, out
    if 'b' in getattr(out, 'mode', ''):
        enc = encoding or preferredencoding()
    elif hasattr(out, 'buffer'):
<<<<<<< HEAD
=======
        buffer = out.buffer
>>>>>>> 829bbd1d
        enc = encoding or getattr(out, 'encoding', None) or preferredencoding()
        out = out.buffer

    buffer.write(s.encode(enc, 'ignore') if enc else s)
    out.flush()


def bytes_to_intlist(bs):
    if not bs:
        return []
    if isinstance(bs[0], int):  # Python 3
        return list(bs)
    else:
        return [ord(c) for c in bs]


def intlist_to_bytes(xs):
    if not xs:
        return b''
    return compat_struct_pack('%dB' % len(xs), *xs)


class LockingUnsupportedError(OSError):
    msg = 'File locking is not supported on this platform'

    def __init__(self):
        super().__init__(self.msg)


# Cross-platform file locking
if sys.platform == 'win32':
    import ctypes.wintypes
    import msvcrt

    class OVERLAPPED(ctypes.Structure):
        _fields_ = [
            ('Internal', ctypes.wintypes.LPVOID),
            ('InternalHigh', ctypes.wintypes.LPVOID),
            ('Offset', ctypes.wintypes.DWORD),
            ('OffsetHigh', ctypes.wintypes.DWORD),
            ('hEvent', ctypes.wintypes.HANDLE),
        ]

    kernel32 = ctypes.windll.kernel32
    LockFileEx = kernel32.LockFileEx
    LockFileEx.argtypes = [
        ctypes.wintypes.HANDLE,     # hFile
        ctypes.wintypes.DWORD,      # dwFlags
        ctypes.wintypes.DWORD,      # dwReserved
        ctypes.wintypes.DWORD,      # nNumberOfBytesToLockLow
        ctypes.wintypes.DWORD,      # nNumberOfBytesToLockHigh
        ctypes.POINTER(OVERLAPPED)  # Overlapped
    ]
    LockFileEx.restype = ctypes.wintypes.BOOL
    UnlockFileEx = kernel32.UnlockFileEx
    UnlockFileEx.argtypes = [
        ctypes.wintypes.HANDLE,     # hFile
        ctypes.wintypes.DWORD,      # dwReserved
        ctypes.wintypes.DWORD,      # nNumberOfBytesToLockLow
        ctypes.wintypes.DWORD,      # nNumberOfBytesToLockHigh
        ctypes.POINTER(OVERLAPPED)  # Overlapped
    ]
    UnlockFileEx.restype = ctypes.wintypes.BOOL
    whole_low = 0xffffffff
    whole_high = 0x7fffffff

    def _lock_file(f, exclusive, block):
        overlapped = OVERLAPPED()
        overlapped.Offset = 0
        overlapped.OffsetHigh = 0
        overlapped.hEvent = 0
        f._lock_file_overlapped_p = ctypes.pointer(overlapped)

        if not LockFileEx(msvcrt.get_osfhandle(f.fileno()),
                          (0x2 if exclusive else 0x0) | (0x0 if block else 0x1),
                          0, whole_low, whole_high, f._lock_file_overlapped_p):
            raise BlockingIOError('Locking file failed: %r' % ctypes.FormatError())

    def _unlock_file(f):
        assert f._lock_file_overlapped_p
        handle = msvcrt.get_osfhandle(f.fileno())
        if not UnlockFileEx(handle, 0, whole_low, whole_high, f._lock_file_overlapped_p):
            raise OSError('Unlocking file failed: %r' % ctypes.FormatError())

else:
    try:
        import fcntl

        def _lock_file(f, exclusive, block):
            flags = fcntl.LOCK_EX if exclusive else fcntl.LOCK_SH
            if not block:
                flags |= fcntl.LOCK_NB
            try:
                fcntl.flock(f, flags)
            except BlockingIOError:
                raise
            except OSError:  # AOSP does not have flock()
                fcntl.lockf(f, flags)

        def _unlock_file(f):
            try:
                fcntl.flock(f, fcntl.LOCK_UN)
            except OSError:
                fcntl.lockf(f, fcntl.LOCK_UN)

    except ImportError:

        def _lock_file(f, exclusive, block):
            raise LockingUnsupportedError()

        def _unlock_file(f):
            raise LockingUnsupportedError()


class locked_file:
    locked = False

    def __init__(self, filename, mode, block=True, encoding=None):
        if mode not in {'r', 'rb', 'a', 'ab', 'w', 'wb'}:
            raise NotImplementedError(mode)
        self.mode, self.block = mode, block

        writable = any(f in mode for f in 'wax+')
        readable = any(f in mode for f in 'r+')
        flags = functools.reduce(operator.ior, (
            getattr(os, 'O_CLOEXEC', 0),  # UNIX only
            getattr(os, 'O_BINARY', 0),  # Windows only
            getattr(os, 'O_NOINHERIT', 0),  # Windows only
            os.O_CREAT if writable else 0,  # O_TRUNC only after locking
            os.O_APPEND if 'a' in mode else 0,
            os.O_EXCL if 'x' in mode else 0,
            os.O_RDONLY if not writable else os.O_RDWR if readable else os.O_WRONLY,
        ))

        self.f = os.fdopen(os.open(filename, flags, 0o666), mode, encoding=encoding)

    def __enter__(self):
        exclusive = 'r' not in self.mode
        try:
            _lock_file(self.f, exclusive, self.block)
            self.locked = True
        except OSError:
            self.f.close()
            raise
        if 'w' in self.mode:
            try:
                self.f.truncate()
            except OSError as e:
                if e.errno != 29:  # Illegal seek, expected when self.f is a FIFO
                    raise e
        return self

    def unlock(self):
        if not self.locked:
            return
        try:
            _unlock_file(self.f)
        finally:
            self.locked = False

    def __exit__(self, *_):
        try:
            self.unlock()
        finally:
            self.f.close()

    open = __enter__
    close = __exit__

    def __getattr__(self, attr):
        return getattr(self.f, attr)

    def __iter__(self):
        return iter(self.f)

    @property
    def closed(self):
        return self.f.closed


@functools.cache
def get_filesystem_encoding():
    encoding = sys.getfilesystemencoding()
    return encoding if encoding is not None else 'utf-8'


def shell_quote(args):
    quoted_args = []
    encoding = get_filesystem_encoding()
    for a in args:
        if isinstance(a, bytes):
            # We may get a filename encoded with 'encodeFilename'
            a = a.decode(encoding)
        quoted_args.append(compat_shlex_quote(a))
    return ' '.join(quoted_args)


def smuggle_url(url, data):
    """ Pass additional data in a URL for internal use. """

    url, idata = unsmuggle_url(url, {})
    data.update(idata)
    sdata = compat_urllib_parse_urlencode(
        {'__youtubedl_smuggle': json.dumps(data)})
    return url + '#' + sdata


def unsmuggle_url(smug_url, default=None):
    if '#__youtubedl_smuggle' not in smug_url:
        return smug_url, default
    url, _, sdata = smug_url.rpartition('#')
    jsond = compat_parse_qs(sdata)['__youtubedl_smuggle'][0]
    data = json.loads(jsond)
    return url, data


def format_decimal_suffix(num, fmt='%d%s', *, factor=1000):
    """ Formats numbers with decimal sufixes like K, M, etc """
    num, factor = float_or_none(num), float(factor)
    if num is None or num < 0:
        return None
    POSSIBLE_SUFFIXES = 'kMGTPEZY'
    exponent = 0 if num == 0 else min(int(math.log(num, factor)), len(POSSIBLE_SUFFIXES))
    suffix = ['', *POSSIBLE_SUFFIXES][exponent]
    if factor == 1024:
        suffix = {'k': 'Ki', '': ''}.get(suffix, f'{suffix}i')
    converted = num / (factor ** exponent)
    return fmt % (converted, suffix)


def format_bytes(bytes):
    return format_decimal_suffix(bytes, '%.2f%sB', factor=1024) or 'N/A'


def lookup_unit_table(unit_table, s):
    units_re = '|'.join(re.escape(u) for u in unit_table)
    m = re.match(
        r'(?P<num>[0-9]+(?:[,.][0-9]*)?)\s*(?P<unit>%s)\b' % units_re, s)
    if not m:
        return None
    num_str = m.group('num').replace(',', '.')
    mult = unit_table[m.group('unit')]
    return int(float(num_str) * mult)


def parse_filesize(s):
    if s is None:
        return None

    # The lower-case forms are of course incorrect and unofficial,
    # but we support those too
    _UNIT_TABLE = {
        'B': 1,
        'b': 1,
        'bytes': 1,
        'KiB': 1024,
        'KB': 1000,
        'kB': 1024,
        'Kb': 1000,
        'kb': 1000,
        'kilobytes': 1000,
        'kibibytes': 1024,
        'MiB': 1024 ** 2,
        'MB': 1000 ** 2,
        'mB': 1024 ** 2,
        'Mb': 1000 ** 2,
        'mb': 1000 ** 2,
        'megabytes': 1000 ** 2,
        'mebibytes': 1024 ** 2,
        'GiB': 1024 ** 3,
        'GB': 1000 ** 3,
        'gB': 1024 ** 3,
        'Gb': 1000 ** 3,
        'gb': 1000 ** 3,
        'gigabytes': 1000 ** 3,
        'gibibytes': 1024 ** 3,
        'TiB': 1024 ** 4,
        'TB': 1000 ** 4,
        'tB': 1024 ** 4,
        'Tb': 1000 ** 4,
        'tb': 1000 ** 4,
        'terabytes': 1000 ** 4,
        'tebibytes': 1024 ** 4,
        'PiB': 1024 ** 5,
        'PB': 1000 ** 5,
        'pB': 1024 ** 5,
        'Pb': 1000 ** 5,
        'pb': 1000 ** 5,
        'petabytes': 1000 ** 5,
        'pebibytes': 1024 ** 5,
        'EiB': 1024 ** 6,
        'EB': 1000 ** 6,
        'eB': 1024 ** 6,
        'Eb': 1000 ** 6,
        'eb': 1000 ** 6,
        'exabytes': 1000 ** 6,
        'exbibytes': 1024 ** 6,
        'ZiB': 1024 ** 7,
        'ZB': 1000 ** 7,
        'zB': 1024 ** 7,
        'Zb': 1000 ** 7,
        'zb': 1000 ** 7,
        'zettabytes': 1000 ** 7,
        'zebibytes': 1024 ** 7,
        'YiB': 1024 ** 8,
        'YB': 1000 ** 8,
        'yB': 1024 ** 8,
        'Yb': 1000 ** 8,
        'yb': 1000 ** 8,
        'yottabytes': 1000 ** 8,
        'yobibytes': 1024 ** 8,
    }

    return lookup_unit_table(_UNIT_TABLE, s)


def parse_count(s):
    if s is None:
        return None

    s = re.sub(r'^[^\d]+\s', '', s).strip()

    if re.match(r'^[\d,.]+$', s):
        return str_to_int(s)

    _UNIT_TABLE = {
        'k': 1000,
        'K': 1000,
        'm': 1000 ** 2,
        'M': 1000 ** 2,
        'kk': 1000 ** 2,
        'KK': 1000 ** 2,
        'b': 1000 ** 3,
        'B': 1000 ** 3,
    }

    ret = lookup_unit_table(_UNIT_TABLE, s)
    if ret is not None:
        return ret

    mobj = re.match(r'([\d,.]+)(?:$|\s)', s)
    if mobj:
        return str_to_int(mobj.group(1))


def parse_resolution(s, *, lenient=False):
    if s is None:
        return {}

    if lenient:
        mobj = re.search(r'(?P<w>\d+)\s*[xX×,]\s*(?P<h>\d+)', s)
    else:
        mobj = re.search(r'(?<![a-zA-Z0-9])(?P<w>\d+)\s*[xX×,]\s*(?P<h>\d+)(?![a-zA-Z0-9])', s)
    if mobj:
        return {
            'width': int(mobj.group('w')),
            'height': int(mobj.group('h')),
        }

    mobj = re.search(r'(?<![a-zA-Z0-9])(\d+)[pPiI](?![a-zA-Z0-9])', s)
    if mobj:
        return {'height': int(mobj.group(1))}

    mobj = re.search(r'\b([48])[kK]\b', s)
    if mobj:
        return {'height': int(mobj.group(1)) * 540}

    return {}


def parse_bitrate(s):
    if not isinstance(s, compat_str):
        return
    mobj = re.search(r'\b(\d+)\s*kbps', s)
    if mobj:
        return int(mobj.group(1))


def month_by_name(name, lang='en'):
    """ Return the number of a month by (locale-independently) English name """

    month_names = MONTH_NAMES.get(lang, MONTH_NAMES['en'])

    try:
        return month_names.index(name) + 1
    except ValueError:
        return None


def month_by_abbreviation(abbrev):
    """ Return the number of a month by (locale-independently) English
        abbreviations """

    try:
        return [s[:3] for s in ENGLISH_MONTH_NAMES].index(abbrev) + 1
    except ValueError:
        return None


def fix_xml_ampersands(xml_str):
    """Replace all the '&' by '&amp;' in XML"""
    return re.sub(
        r'&(?!amp;|lt;|gt;|apos;|quot;|#x[0-9a-fA-F]{,4};|#[0-9]{,4};)',
        '&amp;',
        xml_str)


def setproctitle(title):
    assert isinstance(title, compat_str)

    # ctypes in Jython is not complete
    # http://bugs.jython.org/issue2148
    if sys.platform.startswith('java'):
        return

    try:
        libc = ctypes.cdll.LoadLibrary('libc.so.6')
    except OSError:
        return
    except TypeError:
        # LoadLibrary in Windows Python 2.7.13 only expects
        # a bytestring, but since unicode_literals turns
        # every string into a unicode string, it fails.
        return
    title_bytes = title.encode()
    buf = ctypes.create_string_buffer(len(title_bytes))
    buf.value = title_bytes
    try:
        libc.prctl(15, buf, 0, 0, 0)
    except AttributeError:
        return  # Strange libc, just skip this


def remove_start(s, start):
    return s[len(start):] if s is not None and s.startswith(start) else s


def remove_end(s, end):
    return s[:-len(end)] if s is not None and s.endswith(end) else s


def remove_quotes(s):
    if s is None or len(s) < 2:
        return s
    for quote in ('"', "'", ):
        if s[0] == quote and s[-1] == quote:
            return s[1:-1]
    return s


def get_domain(url):
    if not url:
        return url
    domain = re.match(r'(?:https?:\/\/)?(?:www\.)?(?P<domain>[^\n\/]+\.[^\n\/]+)(?:\/(.*))?', url)
    return domain.group('domain') if domain else None


def url_basename(url):
    if not url:
        return url
    path = compat_urlparse.urlparse(url).path
    return path.strip('/').split('/')[-1]


def base_url(url):
    return re.match(r'https?://[^?#&]+/', url).group()


def urljoin(base, path):
    if isinstance(path, bytes):
        path = path.decode()
    if not isinstance(path, compat_str) or not path:
        return None
    if re.match(r'^(?:[a-zA-Z][a-zA-Z0-9+-.]*:)?//', path):
        return path
    if isinstance(base, bytes):
        base = base.decode()
    if not isinstance(base, compat_str) or not re.match(
            r'^(?:https?:)?//', base):
        return None
    return compat_urlparse.urljoin(base, path)


class HEADRequest(compat_urllib_request.Request):
    def get_method(self):
        return 'HEAD'


class PUTRequest(compat_urllib_request.Request):
    def get_method(self):
        return 'PUT'


def int_or_none(v, scale=1, default=None, get_attr=None, invscale=1):
    if get_attr and v is not None:
        v = getattr(v, get_attr, None)
    try:
        return int(v) * invscale // scale
    except (ValueError, TypeError, OverflowError):
        return default


def str_or_none(v, default=None):
    return default if v is None else compat_str(v)


def str_to_int(int_str):
    """ A more relaxed version of int_or_none """
    if isinstance(int_str, int):
        return int_str
    elif isinstance(int_str, compat_str):
        int_str = re.sub(r'[,\.\+]', '', int_str)
        return int_or_none(int_str)


def float_or_none(v, scale=1, invscale=1, default=None):
    if v is None:
        return default
    try:
        return float(v) * invscale / scale
    except (ValueError, TypeError):
        return default


def bool_or_none(v, default=None):
    return v if isinstance(v, bool) else default


def strip_or_none(v, default=None):
    return v.strip() if isinstance(v, compat_str) else default


def url_or_none(url):
    if not url or not isinstance(url, compat_str):
        return None
    url = url.strip()
    return url if re.match(r'^(?:(?:https?|rt(?:m(?:pt?[es]?|fp)|sp[su]?)|mms|ftps?):)?//', url) else None


def request_to_url(req):
    if isinstance(req, compat_urllib_request.Request):
        return req.get_full_url()
    else:
        return req


def strftime_or_none(timestamp, date_format, default=None):
    datetime_object = None
    try:
        if isinstance(timestamp, (int, float)):  # unix timestamp
            datetime_object = datetime.datetime.utcfromtimestamp(timestamp)
        elif isinstance(timestamp, compat_str):  # assume YYYYMMDD
            datetime_object = datetime.datetime.strptime(timestamp, '%Y%m%d')
        return datetime_object.strftime(date_format)
    except (ValueError, TypeError, AttributeError):
        return default


def parse_duration(s):
    if not isinstance(s, str):
        return None
    s = s.strip()
    if not s:
        return None

    days, hours, mins, secs, ms = [None] * 5
    m = re.match(r'''(?x)
            (?P<before_secs>
                (?:(?:(?P<days>[0-9]+):)?(?P<hours>[0-9]+):)?(?P<mins>[0-9]+):)?
            (?P<secs>(?(before_secs)[0-9]{1,2}|[0-9]+))
            (?P<ms>[.:][0-9]+)?Z?$
        ''', s)
    if m:
        days, hours, mins, secs, ms = m.group('days', 'hours', 'mins', 'secs', 'ms')
    else:
        m = re.match(
            r'''(?ix)(?:P?
                (?:
                    [0-9]+\s*y(?:ears?)?,?\s*
                )?
                (?:
                    [0-9]+\s*m(?:onths?)?,?\s*
                )?
                (?:
                    [0-9]+\s*w(?:eeks?)?,?\s*
                )?
                (?:
                    (?P<days>[0-9]+)\s*d(?:ays?)?,?\s*
                )?
                T)?
                (?:
                    (?P<hours>[0-9]+)\s*h(?:ours?)?,?\s*
                )?
                (?:
                    (?P<mins>[0-9]+)\s*m(?:in(?:ute)?s?)?,?\s*
                )?
                (?:
                    (?P<secs>[0-9]+)(?P<ms>\.[0-9]+)?\s*s(?:ec(?:ond)?s?)?\s*
                )?Z?$''', s)
        if m:
            days, hours, mins, secs, ms = m.groups()
        else:
            m = re.match(r'(?i)(?:(?P<hours>[0-9.]+)\s*(?:hours?)|(?P<mins>[0-9.]+)\s*(?:mins?\.?|minutes?)\s*)Z?$', s)
            if m:
                hours, mins = m.groups()
            else:
                return None

    if ms:
        ms = ms.replace(':', '.')
    return sum(float(part or 0) * mult for part, mult in (
        (days, 86400), (hours, 3600), (mins, 60), (secs, 1), (ms, 1)))


def prepend_extension(filename, ext, expected_real_ext=None):
    name, real_ext = os.path.splitext(filename)
    return (
        f'{name}.{ext}{real_ext}'
        if not expected_real_ext or real_ext[1:] == expected_real_ext
        else f'{filename}.{ext}')


def replace_extension(filename, ext, expected_real_ext=None):
    name, real_ext = os.path.splitext(filename)
    return '{}.{}'.format(
        name if not expected_real_ext or real_ext[1:] == expected_real_ext else filename,
        ext)


def check_executable(exe, args=[]):
    """ Checks if the given binary is installed somewhere in PATH, and returns its name.
    args can be a list of arguments for a short output (like -version) """
    try:
        Popen([exe] + args, stdout=subprocess.PIPE, stderr=subprocess.PIPE).communicate_or_kill()
    except OSError:
        return False
    return exe


def _get_exe_version_output(exe, args, *, to_screen=None):
    if to_screen:
        to_screen(f'Checking exe version: {shell_quote([exe] + args)}')
    try:
        # STDIN should be redirected too. On UNIX-like systems, ffmpeg triggers
        # SIGTTOU if yt-dlp is run in the background.
        # See https://github.com/ytdl-org/youtube-dl/issues/955#issuecomment-209789656
        out, _ = Popen(
            [encodeArgument(exe)] + args, stdin=subprocess.PIPE,
            stdout=subprocess.PIPE, stderr=subprocess.STDOUT).communicate_or_kill()
    except OSError:
        return False
    if isinstance(out, bytes):  # Python 2.x
        out = out.decode('ascii', 'ignore')
    return out


def detect_exe_version(output, version_re=None, unrecognized='present'):
    assert isinstance(output, compat_str)
    if version_re is None:
        version_re = r'version\s+([-0-9._a-zA-Z]+)'
    m = re.search(version_re, output)
    if m:
        return m.group(1)
    else:
        return unrecognized


def get_exe_version(exe, args=['--version'],
                    version_re=None, unrecognized='present'):
    """ Returns the version of the specified executable,
    or False if the executable is not present """
    out = _get_exe_version_output(exe, args)
    return detect_exe_version(out, version_re, unrecognized) if out else False


class LazyList(collections.abc.Sequence):
    """Lazy immutable list from an iterable
    Note that slices of a LazyList are lists and not LazyList"""

    class IndexError(IndexError):
        pass

    def __init__(self, iterable, *, reverse=False, _cache=None):
        self._iterable = iter(iterable)
        self._cache = [] if _cache is None else _cache
        self._reversed = reverse

    def __iter__(self):
        if self._reversed:
            # We need to consume the entire iterable to iterate in reverse
            yield from self.exhaust()
            return
        yield from self._cache
        for item in self._iterable:
            self._cache.append(item)
            yield item

    def _exhaust(self):
        self._cache.extend(self._iterable)
        self._iterable = []  # Discard the emptied iterable to make it pickle-able
        return self._cache

    def exhaust(self):
        """Evaluate the entire iterable"""
        return self._exhaust()[::-1 if self._reversed else 1]

    @staticmethod
    def _reverse_index(x):
        return None if x is None else -(x + 1)

    def __getitem__(self, idx):
        if isinstance(idx, slice):
            if self._reversed:
                idx = slice(self._reverse_index(idx.start), self._reverse_index(idx.stop), -(idx.step or 1))
            start, stop, step = idx.start, idx.stop, idx.step or 1
        elif isinstance(idx, int):
            if self._reversed:
                idx = self._reverse_index(idx)
            start, stop, step = idx, idx, 0
        else:
            raise TypeError('indices must be integers or slices')
        if ((start or 0) < 0 or (stop or 0) < 0
                or (start is None and step < 0)
                or (stop is None and step > 0)):
            # We need to consume the entire iterable to be able to slice from the end
            # Obviously, never use this with infinite iterables
            self._exhaust()
            try:
                return self._cache[idx]
            except IndexError as e:
                raise self.IndexError(e) from e
        n = max(start or 0, stop or 0) - len(self._cache) + 1
        if n > 0:
            self._cache.extend(itertools.islice(self._iterable, n))
        try:
            return self._cache[idx]
        except IndexError as e:
            raise self.IndexError(e) from e

    def __bool__(self):
        try:
            self[-1] if self._reversed else self[0]
        except self.IndexError:
            return False
        return True

    def __len__(self):
        self._exhaust()
        return len(self._cache)

    def __reversed__(self):
        return type(self)(self._iterable, reverse=not self._reversed, _cache=self._cache)

    def __copy__(self):
        return type(self)(self._iterable, reverse=self._reversed, _cache=self._cache)

    def __repr__(self):
        # repr and str should mimic a list. So we exhaust the iterable
        return repr(self.exhaust())

    def __str__(self):
        return repr(self.exhaust())


class PagedList:

    class IndexError(IndexError):
        pass

    def __len__(self):
        # This is only useful for tests
        return len(self.getslice())

    def __init__(self, pagefunc, pagesize, use_cache=True):
        self._pagefunc = pagefunc
        self._pagesize = pagesize
        self._pagecount = float('inf')
        self._use_cache = use_cache
        self._cache = {}

    def getpage(self, pagenum):
        page_results = self._cache.get(pagenum)
        if page_results is None:
            page_results = [] if pagenum > self._pagecount else list(self._pagefunc(pagenum))
        if self._use_cache:
            self._cache[pagenum] = page_results
        return page_results

    def getslice(self, start=0, end=None):
        return list(self._getslice(start, end))

    def _getslice(self, start, end):
        raise NotImplementedError('This method must be implemented by subclasses')

    def __getitem__(self, idx):
        assert self._use_cache, 'Indexing PagedList requires cache'
        if not isinstance(idx, int) or idx < 0:
            raise TypeError('indices must be non-negative integers')
        entries = self.getslice(idx, idx + 1)
        if not entries:
            raise self.IndexError()
        return entries[0]


class OnDemandPagedList(PagedList):
    """Download pages until a page with less than maximum results"""

    def _getslice(self, start, end):
        for pagenum in itertools.count(start // self._pagesize):
            firstid = pagenum * self._pagesize
            nextfirstid = pagenum * self._pagesize + self._pagesize
            if start >= nextfirstid:
                continue

            startv = (
                start % self._pagesize
                if firstid <= start < nextfirstid
                else 0)
            endv = (
                ((end - 1) % self._pagesize) + 1
                if (end is not None and firstid <= end <= nextfirstid)
                else None)

            try:
                page_results = self.getpage(pagenum)
            except Exception:
                self._pagecount = pagenum - 1
                raise
            if startv != 0 or endv is not None:
                page_results = page_results[startv:endv]
            yield from page_results

            # A little optimization - if current page is not "full", ie. does
            # not contain page_size videos then we can assume that this page
            # is the last one - there are no more ids on further pages -
            # i.e. no need to query again.
            if len(page_results) + startv < self._pagesize:
                break

            # If we got the whole page, but the next page is not interesting,
            # break out early as well
            if end == nextfirstid:
                break


class InAdvancePagedList(PagedList):
    """PagedList with total number of pages known in advance"""

    def __init__(self, pagefunc, pagecount, pagesize):
        PagedList.__init__(self, pagefunc, pagesize, True)
        self._pagecount = pagecount

    def _getslice(self, start, end):
        start_page = start // self._pagesize
        end_page = self._pagecount if end is None else min(self._pagecount, end // self._pagesize + 1)
        skip_elems = start - start_page * self._pagesize
        only_more = None if end is None else end - start
        for pagenum in range(start_page, end_page):
            page_results = self.getpage(pagenum)
            if skip_elems:
                page_results = page_results[skip_elems:]
                skip_elems = None
            if only_more is not None:
                if len(page_results) < only_more:
                    only_more -= len(page_results)
                else:
                    yield from page_results[:only_more]
                    break
            yield from page_results


def uppercase_escape(s):
    unicode_escape = codecs.getdecoder('unicode_escape')
    return re.sub(
        r'\\U[0-9a-fA-F]{8}',
        lambda m: unicode_escape(m.group(0))[0],
        s)


def lowercase_escape(s):
    unicode_escape = codecs.getdecoder('unicode_escape')
    return re.sub(
        r'\\u[0-9a-fA-F]{4}',
        lambda m: unicode_escape(m.group(0))[0],
        s)


def escape_rfc3986(s):
    """Escape non-ASCII characters as suggested by RFC 3986"""
    return urllib.parse.quote(s, b"%/;:@&=+$,!~*'()?#[]")


def escape_url(url):
    """Escape URL as suggested by RFC 3986"""
    url_parsed = compat_urllib_parse_urlparse(url)
    return url_parsed._replace(
        netloc=url_parsed.netloc.encode('idna').decode('ascii'),
        path=escape_rfc3986(url_parsed.path),
        params=escape_rfc3986(url_parsed.params),
        query=escape_rfc3986(url_parsed.query),
        fragment=escape_rfc3986(url_parsed.fragment)
    ).geturl()


def parse_qs(url):
    return compat_parse_qs(compat_urllib_parse_urlparse(url).query)


def read_batch_urls(batch_fd):
    def fixup(url):
        if not isinstance(url, compat_str):
            url = url.decode('utf-8', 'replace')
        BOM_UTF8 = ('\xef\xbb\xbf', '\ufeff')
        for bom in BOM_UTF8:
            if url.startswith(bom):
                url = url[len(bom):]
        url = url.lstrip()
        if not url or url.startswith(('#', ';', ']')):
            return False
        # "#" cannot be stripped out since it is part of the URI
        # However, it can be safely stipped out if follwing a whitespace
        return re.split(r'\s#', url, 1)[0].rstrip()

    with contextlib.closing(batch_fd) as fd:
        return [url for url in map(fixup, fd) if url]


def urlencode_postdata(*args, **kargs):
    return compat_urllib_parse_urlencode(*args, **kargs).encode('ascii')


def update_url_query(url, query):
    if not query:
        return url
    parsed_url = compat_urlparse.urlparse(url)
    qs = compat_parse_qs(parsed_url.query)
    qs.update(query)
    return compat_urlparse.urlunparse(parsed_url._replace(
        query=compat_urllib_parse_urlencode(qs, True)))


def update_Request(req, url=None, data=None, headers={}, query={}):
    req_headers = req.headers.copy()
    req_headers.update(headers)
    req_data = data or req.data
    req_url = update_url_query(url or req.get_full_url(), query)
    req_get_method = req.get_method()
    if req_get_method == 'HEAD':
        req_type = HEADRequest
    elif req_get_method == 'PUT':
        req_type = PUTRequest
    else:
        req_type = compat_urllib_request.Request
    new_req = req_type(
        req_url, data=req_data, headers=req_headers,
        origin_req_host=req.origin_req_host, unverifiable=req.unverifiable)
    if hasattr(req, 'timeout'):
        new_req.timeout = req.timeout
    return new_req


def _multipart_encode_impl(data, boundary):
    content_type = 'multipart/form-data; boundary=%s' % boundary

    out = b''
    for k, v in data.items():
        out += b'--' + boundary.encode('ascii') + b'\r\n'
        if isinstance(k, compat_str):
            k = k.encode()
        if isinstance(v, compat_str):
            v = v.encode()
        # RFC 2047 requires non-ASCII field names to be encoded, while RFC 7578
        # suggests sending UTF-8 directly. Firefox sends UTF-8, too
        content = b'Content-Disposition: form-data; name="' + k + b'"\r\n\r\n' + v + b'\r\n'
        if boundary.encode('ascii') in content:
            raise ValueError('Boundary overlaps with data')
        out += content

    out += b'--' + boundary.encode('ascii') + b'--\r\n'

    return out, content_type


def multipart_encode(data, boundary=None):
    '''
    Encode a dict to RFC 7578-compliant form-data

    data:
        A dict where keys and values can be either Unicode or bytes-like
        objects.
    boundary:
        If specified a Unicode object, it's used as the boundary. Otherwise
        a random boundary is generated.

    Reference: https://tools.ietf.org/html/rfc7578
    '''
    has_specified_boundary = boundary is not None

    while True:
        if boundary is None:
            boundary = '---------------' + str(random.randrange(0x0fffffff, 0xffffffff))

        try:
            out, content_type = _multipart_encode_impl(data, boundary)
            break
        except ValueError:
            if has_specified_boundary:
                raise
            boundary = None

    return out, content_type


def dict_get(d, key_or_keys, default=None, skip_false_values=True):
    for val in map(d.get, variadic(key_or_keys)):
        if val is not None and (val or not skip_false_values):
            return val
    return default


def try_call(*funcs, expected_type=None, args=[], kwargs={}):
    for f in funcs:
        try:
            val = f(*args, **kwargs)
        except (AttributeError, KeyError, TypeError, IndexError, ZeroDivisionError):
            pass
        else:
            if expected_type is None or isinstance(val, expected_type):
                return val


def try_get(src, getter, expected_type=None):
    return try_call(*variadic(getter), args=(src,), expected_type=expected_type)


def filter_dict(dct, cndn=lambda _, v: v is not None):
    return {k: v for k, v in dct.items() if cndn(k, v)}


def merge_dicts(*dicts):
    merged = {}
    for a_dict in dicts:
        for k, v in a_dict.items():
            if (v is not None and k not in merged
                    or isinstance(v, str) and merged[k] == ''):
                merged[k] = v
    return merged


def encode_compat_str(string, encoding=preferredencoding(), errors='strict'):
    return string if isinstance(string, compat_str) else compat_str(string, encoding, errors)


US_RATINGS = {
    'G': 0,
    'PG': 10,
    'PG-13': 13,
    'R': 16,
    'NC': 18,
}


TV_PARENTAL_GUIDELINES = {
    'TV-Y': 0,
    'TV-Y7': 7,
    'TV-G': 0,
    'TV-PG': 0,
    'TV-14': 14,
    'TV-MA': 17,
}


def parse_age_limit(s):
    # isinstance(False, int) is True. So type() must be used instead
    if type(s) is int:  # noqa: E721
        return s if 0 <= s <= 21 else None
    elif not isinstance(s, str):
        return None
    m = re.match(r'^(?P<age>\d{1,2})\+?$', s)
    if m:
        return int(m.group('age'))
    s = s.upper()
    if s in US_RATINGS:
        return US_RATINGS[s]
    m = re.match(r'^TV[_-]?(%s)$' % '|'.join(k[3:] for k in TV_PARENTAL_GUIDELINES), s)
    if m:
        return TV_PARENTAL_GUIDELINES['TV-' + m.group(1)]
    return None


def strip_jsonp(code):
    return re.sub(
        r'''(?sx)^
            (?:window\.)?(?P<func_name>[a-zA-Z0-9_.$]*)
            (?:\s*&&\s*(?P=func_name))?
            \s*\(\s*(?P<callback_data>.*)\);?
            \s*?(?://[^\n]*)*$''',
        r'\g<callback_data>', code)


def js_to_json(code, vars={}):
    # vars is a dict of var, val pairs to substitute
    COMMENT_RE = r'/\*(?:(?!\*/).)*?\*/|//[^\n]*\n'
    SKIP_RE = fr'\s*(?:{COMMENT_RE})?\s*'
    INTEGER_TABLE = (
        (fr'(?s)^(0[xX][0-9a-fA-F]+){SKIP_RE}:?$', 16),
        (fr'(?s)^(0+[0-7]+){SKIP_RE}:?$', 8),
    )

    def fix_kv(m):
        v = m.group(0)
        if v in ('true', 'false', 'null'):
            return v
        elif v in ('undefined', 'void 0'):
            return 'null'
        elif v.startswith('/*') or v.startswith('//') or v.startswith('!') or v == ',':
            return ""

        if v[0] in ("'", '"'):
            v = re.sub(r'(?s)\\.|"', lambda m: {
                '"': '\\"',
                "\\'": "'",
                '\\\n': '',
                '\\x': '\\u00',
            }.get(m.group(0), m.group(0)), v[1:-1])
        else:
            for regex, base in INTEGER_TABLE:
                im = re.match(regex, v)
                if im:
                    i = int(im.group(1), base)
                    return '"%d":' % i if v.endswith(':') else '%d' % i

            if v in vars:
                return vars[v]

        return '"%s"' % v

    code = re.sub(r'new Date\((".+")\)', r'\g<1>', code)

    return re.sub(r'''(?sx)
        "(?:[^"\\]*(?:\\\\|\\['"nurtbfx/\n]))*[^"\\]*"|
        '(?:[^'\\]*(?:\\\\|\\['"nurtbfx/\n]))*[^'\\]*'|
        {comment}|,(?={skip}[\]}}])|
        void\s0|(?:(?<![0-9])[eE]|[a-df-zA-DF-Z_$])[.a-zA-Z_$0-9]*|
        \b(?:0[xX][0-9a-fA-F]+|0+[0-7]+)(?:{skip}:)?|
        [0-9]+(?={skip}:)|
        !+
        '''.format(comment=COMMENT_RE, skip=SKIP_RE), fix_kv, code)


def qualities(quality_ids):
    """ Get a numeric quality value out of a list of possible values """
    def q(qid):
        try:
            return quality_ids.index(qid)
        except ValueError:
            return -1
    return q


POSTPROCESS_WHEN = ('pre_process', 'after_filter', 'before_dl', 'after_move', 'post_process', 'after_video', 'playlist')


DEFAULT_OUTTMPL = {
    'default': '%(title)s [%(id)s].%(ext)s',
    'chapter': '%(title)s - %(section_number)03d %(section_title)s [%(id)s].%(ext)s',
}
OUTTMPL_TYPES = {
    'chapter': None,
    'subtitle': None,
    'thumbnail': None,
    'description': 'description',
    'annotation': 'annotations.xml',
    'infojson': 'info.json',
    'link': None,
    'pl_video': None,
    'pl_thumbnail': None,
    'pl_description': 'description',
    'pl_infojson': 'info.json',
}

# As of [1] format syntax is:
#  %[mapping_key][conversion_flags][minimum_width][.precision][length_modifier]type
# 1. https://docs.python.org/2/library/stdtypes.html#string-formatting
STR_FORMAT_RE_TMPL = r'''(?x)
    (?<!%)(?P<prefix>(?:%%)*)
    %
    (?P<has_key>\((?P<key>{0})\))?
    (?P<format>
        (?P<conversion>[#0\-+ ]+)?
        (?P<min_width>\d+)?
        (?P<precision>\.\d+)?
        (?P<len_mod>[hlL])?  # unused in python
        {1}  # conversion type
    )
'''


STR_FORMAT_TYPES = 'diouxXeEfFgGcrs'


def limit_length(s, length):
    """ Add ellipses to overly long strings """
    if s is None:
        return None
    ELLIPSES = '...'
    if len(s) > length:
        return s[:length - len(ELLIPSES)] + ELLIPSES
    return s


def version_tuple(v):
    return tuple(int(e) for e in re.split(r'[-.]', v))


def is_outdated_version(version, limit, assume_new=True):
    if not version:
        return not assume_new
    try:
        return version_tuple(version) < version_tuple(limit)
    except ValueError:
        return not assume_new


def ytdl_is_updateable():
    """ Returns if yt-dlp can be updated with -U """

    from .update import is_non_updateable

    return not is_non_updateable()


def args_to_str(args):
    # Get a short string representation for a subprocess command
    return ' '.join(compat_shlex_quote(a) for a in args)


def error_to_compat_str(err):
    return str(err)


def error_to_str(err):
    return f'{type(err).__name__}: {err}'


def mimetype2ext(mt):
    if mt is None:
        return None

    mt, _, params = mt.partition(';')
    mt = mt.strip()

    FULL_MAP = {
        'audio/mp4': 'm4a',
        # Per RFC 3003, audio/mpeg can be .mp1, .mp2 or .mp3. Here use .mp3 as
        # it's the most popular one
        'audio/mpeg': 'mp3',
        'audio/x-wav': 'wav',
        'audio/wav': 'wav',
        'audio/wave': 'wav',
    }

    ext = FULL_MAP.get(mt)
    if ext is not None:
        return ext

    SUBTYPE_MAP = {
        '3gpp': '3gp',
        'smptett+xml': 'tt',
        'ttaf+xml': 'dfxp',
        'ttml+xml': 'ttml',
        'x-flv': 'flv',
        'x-mp4-fragmented': 'mp4',
        'x-ms-sami': 'sami',
        'x-ms-wmv': 'wmv',
        'mpegurl': 'm3u8',
        'x-mpegurl': 'm3u8',
        'vnd.apple.mpegurl': 'm3u8',
        'dash+xml': 'mpd',
        'f4m+xml': 'f4m',
        'hds+xml': 'f4m',
        'vnd.ms-sstr+xml': 'ism',
        'quicktime': 'mov',
        'mp2t': 'ts',
        'x-wav': 'wav',
        'filmstrip+json': 'fs',
        'svg+xml': 'svg',
    }

    _, _, subtype = mt.rpartition('/')
    ext = SUBTYPE_MAP.get(subtype.lower())
    if ext is not None:
        return ext

    SUFFIX_MAP = {
        'json': 'json',
        'xml': 'xml',
        'zip': 'zip',
        'gzip': 'gz',
    }

    _, _, suffix = subtype.partition('+')
    ext = SUFFIX_MAP.get(suffix)
    if ext is not None:
        return ext

    return subtype.replace('+', '.')


def ext2mimetype(ext_or_url):
    if not ext_or_url:
        return None
    if '.' not in ext_or_url:
        ext_or_url = f'file.{ext_or_url}'
    return mimetypes.guess_type(ext_or_url)[0]


def parse_codecs(codecs_str):
    # http://tools.ietf.org/html/rfc6381
    if not codecs_str:
        return {}
    split_codecs = list(filter(None, map(
        str.strip, codecs_str.strip().strip(',').split(','))))
    vcodec, acodec, scodec, hdr = None, None, None, None
    for full_codec in split_codecs:
        parts = full_codec.split('.')
        codec = parts[0].replace('0', '')
        if codec in ('avc1', 'avc2', 'avc3', 'avc4', 'vp9', 'vp8', 'hev1', 'hev2',
                     'h263', 'h264', 'mp4v', 'hvc1', 'av1', 'theora', 'dvh1', 'dvhe'):
            if not vcodec:
                vcodec = '.'.join(parts[:4]) if codec in ('vp9', 'av1', 'hvc1') else full_codec
                if codec in ('dvh1', 'dvhe'):
                    hdr = 'DV'
                elif codec == 'av1' and len(parts) > 3 and parts[3] == '10':
                    hdr = 'HDR10'
                elif full_codec.replace('0', '').startswith('vp9.2'):
                    hdr = 'HDR10'
        elif codec in ('flac', 'mp4a', 'opus', 'vorbis', 'mp3', 'aac', 'ac-3', 'ec-3', 'eac3', 'dtsc', 'dtse', 'dtsh', 'dtsl'):
            if not acodec:
                acodec = full_codec
        elif codec in ('stpp', 'wvtt',):
            if not scodec:
                scodec = full_codec
        else:
            write_string(f'WARNING: Unknown codec {full_codec}\n')
    if vcodec or acodec or scodec:
        return {
            'vcodec': vcodec or 'none',
            'acodec': acodec or 'none',
            'dynamic_range': hdr,
            **({'scodec': scodec} if scodec is not None else {}),
        }
    elif len(split_codecs) == 2:
        return {
            'vcodec': split_codecs[0],
            'acodec': split_codecs[1],
        }
    return {}


def urlhandle_detect_ext(url_handle):
    getheader = url_handle.headers.get

    cd = getheader('Content-Disposition')
    if cd:
        m = re.match(r'attachment;\s*filename="(?P<filename>[^"]+)"', cd)
        if m:
            e = determine_ext(m.group('filename'), default_ext=None)
            if e:
                return e

    return mimetype2ext(getheader('Content-Type'))


def encode_data_uri(data, mime_type):
    return 'data:%s;base64,%s' % (mime_type, base64.b64encode(data).decode('ascii'))


def age_restricted(content_limit, age_limit):
    """ Returns True iff the content should be blocked """

    if age_limit is None:  # No limit set
        return False
    if content_limit is None:
        return False  # Content available for everyone
    return age_limit < content_limit


def is_html(first_bytes):
    """ Detect whether a file contains HTML by examining its first bytes. """

    BOMS = [
        (b'\xef\xbb\xbf', 'utf-8'),
        (b'\x00\x00\xfe\xff', 'utf-32-be'),
        (b'\xff\xfe\x00\x00', 'utf-32-le'),
        (b'\xff\xfe', 'utf-16-le'),
        (b'\xfe\xff', 'utf-16-be'),
    ]

    encoding = 'utf-8'
    for bom, enc in BOMS:
        while first_bytes.startswith(bom):
            encoding, first_bytes = enc, first_bytes[len(bom):]

    return re.match(r'^\s*<', first_bytes.decode(encoding, 'replace'))


def determine_protocol(info_dict):
    protocol = info_dict.get('protocol')
    if protocol is not None:
        return protocol

    url = sanitize_url(info_dict['url'])
    if url.startswith('rtmp'):
        return 'rtmp'
    elif url.startswith('mms'):
        return 'mms'
    elif url.startswith('rtsp'):
        return 'rtsp'

    ext = determine_ext(url)
    if ext == 'm3u8':
        return 'm3u8'
    elif ext == 'f4m':
        return 'f4m'

    return compat_urllib_parse_urlparse(url).scheme


def render_table(header_row, data, delim=False, extra_gap=0, hide_empty=False):
    """ Render a list of rows, each as a list of values.
    Text after a \t will be right aligned """
    def width(string):
        return len(remove_terminal_sequences(string).replace('\t', ''))

    def get_max_lens(table):
        return [max(width(str(v)) for v in col) for col in zip(*table)]

    def filter_using_list(row, filterArray):
        return [col for take, col in itertools.zip_longest(filterArray, row, fillvalue=True) if take]

    max_lens = get_max_lens(data) if hide_empty else []
    header_row = filter_using_list(header_row, max_lens)
    data = [filter_using_list(row, max_lens) for row in data]

    table = [header_row] + data
    max_lens = get_max_lens(table)
    extra_gap += 1
    if delim:
        table = [header_row, [delim * (ml + extra_gap) for ml in max_lens]] + data
        table[1][-1] = table[1][-1][:-extra_gap * len(delim)]  # Remove extra_gap from end of delimiter
    for row in table:
        for pos, text in enumerate(map(str, row)):
            if '\t' in text:
                row[pos] = text.replace('\t', ' ' * (max_lens[pos] - width(text))) + ' ' * extra_gap
            else:
                row[pos] = text + ' ' * (max_lens[pos] - width(text) + extra_gap)
    ret = '\n'.join(''.join(row).rstrip() for row in table)
    return ret


def _match_one(filter_part, dct, incomplete):
    # TODO: Generalize code with YoutubeDL._build_format_filter
    STRING_OPERATORS = {
        '*=': operator.contains,
        '^=': lambda attr, value: attr.startswith(value),
        '$=': lambda attr, value: attr.endswith(value),
        '~=': lambda attr, value: re.search(value, attr),
    }
    COMPARISON_OPERATORS = {
        **STRING_OPERATORS,
        '<=': operator.le,  # "<=" must be defined above "<"
        '<': operator.lt,
        '>=': operator.ge,
        '>': operator.gt,
        '=': operator.eq,
    }

    if isinstance(incomplete, bool):
        is_incomplete = lambda _: incomplete
    else:
        is_incomplete = lambda k: k in incomplete

    operator_rex = re.compile(r'''(?x)\s*
        (?P<key>[a-z_]+)
        \s*(?P<negation>!\s*)?(?P<op>%s)(?P<none_inclusive>\s*\?)?\s*
        (?:
            (?P<quote>["\'])(?P<quotedstrval>.+?)(?P=quote)|
            (?P<strval>.+?)
        )
        \s*$
        ''' % '|'.join(map(re.escape, COMPARISON_OPERATORS.keys())))
    m = operator_rex.search(filter_part)
    if m:
        m = m.groupdict()
        unnegated_op = COMPARISON_OPERATORS[m['op']]
        if m['negation']:
            op = lambda attr, value: not unnegated_op(attr, value)
        else:
            op = unnegated_op
        comparison_value = m['quotedstrval'] or m['strval'] or m['intval']
        if m['quote']:
            comparison_value = comparison_value.replace(r'\%s' % m['quote'], m['quote'])
        actual_value = dct.get(m['key'])
        numeric_comparison = None
        if isinstance(actual_value, (int, float)):
            # If the original field is a string and matching comparisonvalue is
            # a number we should respect the origin of the original field
            # and process comparison value as a string (see
            # https://github.com/ytdl-org/youtube-dl/issues/11082)
            try:
                numeric_comparison = int(comparison_value)
            except ValueError:
                numeric_comparison = parse_filesize(comparison_value)
                if numeric_comparison is None:
                    numeric_comparison = parse_filesize(f'{comparison_value}B')
                if numeric_comparison is None:
                    numeric_comparison = parse_duration(comparison_value)
        if numeric_comparison is not None and m['op'] in STRING_OPERATORS:
            raise ValueError('Operator %s only supports string values!' % m['op'])
        if actual_value is None:
            return is_incomplete(m['key']) or m['none_inclusive']
        return op(actual_value, comparison_value if numeric_comparison is None else numeric_comparison)

    UNARY_OPERATORS = {
        '': lambda v: (v is True) if isinstance(v, bool) else (v is not None),
        '!': lambda v: (v is False) if isinstance(v, bool) else (v is None),
    }
    operator_rex = re.compile(r'''(?x)\s*
        (?P<op>%s)\s*(?P<key>[a-z_]+)
        \s*$
        ''' % '|'.join(map(re.escape, UNARY_OPERATORS.keys())))
    m = operator_rex.search(filter_part)
    if m:
        op = UNARY_OPERATORS[m.group('op')]
        actual_value = dct.get(m.group('key'))
        if is_incomplete(m.group('key')) and actual_value is None:
            return True
        return op(actual_value)

    raise ValueError('Invalid filter part %r' % filter_part)


def match_str(filter_str, dct, incomplete=False):
    """ Filter a dictionary with a simple string syntax.
    @returns           Whether the filter passes
    @param incomplete  Set of keys that is expected to be missing from dct.
                       Can be True/False to indicate all/none of the keys may be missing.
                       All conditions on incomplete keys pass if the key is missing
    """
    return all(
        _match_one(filter_part.replace(r'\&', '&'), dct, incomplete)
        for filter_part in re.split(r'(?<!\\)&', filter_str))


def match_filter_func(filters):
    if not filters:
        return None
    filters = set(variadic(filters))

    interactive = '-' in filters
    if interactive:
        filters.remove('-')

    def _match_func(info_dict, incomplete=False):
        if not filters or any(match_str(f, info_dict, incomplete) for f in filters):
            return NO_DEFAULT if interactive and not incomplete else None
        else:
            video_title = info_dict.get('title') or info_dict.get('id') or 'video'
            filter_str = ') | ('.join(map(str.strip, filters))
            return f'{video_title} does not pass filter ({filter_str}), skipping ..'
    return _match_func


def parse_dfxp_time_expr(time_expr):
    if not time_expr:
        return

    mobj = re.match(rf'^(?P<time_offset>{NUMBER_RE})s?$', time_expr)
    if mobj:
        return float(mobj.group('time_offset'))

    mobj = re.match(r'^(\d+):(\d\d):(\d\d(?:(?:\.|:)\d+)?)$', time_expr)
    if mobj:
        return 3600 * int(mobj.group(1)) + 60 * int(mobj.group(2)) + float(mobj.group(3).replace(':', '.'))


def srt_subtitles_timecode(seconds):
    return '%02d:%02d:%02d,%03d' % timetuple_from_msec(seconds * 1000)


def ass_subtitles_timecode(seconds):
    time = timetuple_from_msec(seconds * 1000)
    return '%01d:%02d:%02d.%02d' % (*time[:-1], time.milliseconds / 10)


def dfxp2srt(dfxp_data):
    '''
    @param dfxp_data A bytes-like object containing DFXP data
    @returns A unicode object containing converted SRT data
    '''
    LEGACY_NAMESPACES = (
        (b'http://www.w3.org/ns/ttml', [
            b'http://www.w3.org/2004/11/ttaf1',
            b'http://www.w3.org/2006/04/ttaf1',
            b'http://www.w3.org/2006/10/ttaf1',
        ]),
        (b'http://www.w3.org/ns/ttml#styling', [
            b'http://www.w3.org/ns/ttml#style',
        ]),
    )

    SUPPORTED_STYLING = [
        'color',
        'fontFamily',
        'fontSize',
        'fontStyle',
        'fontWeight',
        'textDecoration'
    ]

    _x = functools.partial(xpath_with_ns, ns_map={
        'xml': 'http://www.w3.org/XML/1998/namespace',
        'ttml': 'http://www.w3.org/ns/ttml',
        'tts': 'http://www.w3.org/ns/ttml#styling',
    })

    styles = {}
    default_style = {}

    class TTMLPElementParser:
        _out = ''
        _unclosed_elements = []
        _applied_styles = []

        def start(self, tag, attrib):
            if tag in (_x('ttml:br'), 'br'):
                self._out += '\n'
            else:
                unclosed_elements = []
                style = {}
                element_style_id = attrib.get('style')
                if default_style:
                    style.update(default_style)
                if element_style_id:
                    style.update(styles.get(element_style_id, {}))
                for prop in SUPPORTED_STYLING:
                    prop_val = attrib.get(_x('tts:' + prop))
                    if prop_val:
                        style[prop] = prop_val
                if style:
                    font = ''
                    for k, v in sorted(style.items()):
                        if self._applied_styles and self._applied_styles[-1].get(k) == v:
                            continue
                        if k == 'color':
                            font += ' color="%s"' % v
                        elif k == 'fontSize':
                            font += ' size="%s"' % v
                        elif k == 'fontFamily':
                            font += ' face="%s"' % v
                        elif k == 'fontWeight' and v == 'bold':
                            self._out += '<b>'
                            unclosed_elements.append('b')
                        elif k == 'fontStyle' and v == 'italic':
                            self._out += '<i>'
                            unclosed_elements.append('i')
                        elif k == 'textDecoration' and v == 'underline':
                            self._out += '<u>'
                            unclosed_elements.append('u')
                    if font:
                        self._out += '<font' + font + '>'
                        unclosed_elements.append('font')
                    applied_style = {}
                    if self._applied_styles:
                        applied_style.update(self._applied_styles[-1])
                    applied_style.update(style)
                    self._applied_styles.append(applied_style)
                self._unclosed_elements.append(unclosed_elements)

        def end(self, tag):
            if tag not in (_x('ttml:br'), 'br'):
                unclosed_elements = self._unclosed_elements.pop()
                for element in reversed(unclosed_elements):
                    self._out += '</%s>' % element
                if unclosed_elements and self._applied_styles:
                    self._applied_styles.pop()

        def data(self, data):
            self._out += data

        def close(self):
            return self._out.strip()

    def parse_node(node):
        target = TTMLPElementParser()
        parser = xml.etree.ElementTree.XMLParser(target=target)
        parser.feed(xml.etree.ElementTree.tostring(node))
        return parser.close()

    for k, v in LEGACY_NAMESPACES:
        for ns in v:
            dfxp_data = dfxp_data.replace(ns, k)

    dfxp = compat_etree_fromstring(dfxp_data)
    out = []
    paras = dfxp.findall(_x('.//ttml:p')) or dfxp.findall('.//p')

    if not paras:
        raise ValueError('Invalid dfxp/TTML subtitle')

    repeat = False
    while True:
        for style in dfxp.findall(_x('.//ttml:style')):
            style_id = style.get('id') or style.get(_x('xml:id'))
            if not style_id:
                continue
            parent_style_id = style.get('style')
            if parent_style_id:
                if parent_style_id not in styles:
                    repeat = True
                    continue
                styles[style_id] = styles[parent_style_id].copy()
            for prop in SUPPORTED_STYLING:
                prop_val = style.get(_x('tts:' + prop))
                if prop_val:
                    styles.setdefault(style_id, {})[prop] = prop_val
        if repeat:
            repeat = False
        else:
            break

    for p in ('body', 'div'):
        ele = xpath_element(dfxp, [_x('.//ttml:' + p), './/' + p])
        if ele is None:
            continue
        style = styles.get(ele.get('style'))
        if not style:
            continue
        default_style.update(style)

    for para, index in zip(paras, itertools.count(1)):
        begin_time = parse_dfxp_time_expr(para.attrib.get('begin'))
        end_time = parse_dfxp_time_expr(para.attrib.get('end'))
        dur = parse_dfxp_time_expr(para.attrib.get('dur'))
        if begin_time is None:
            continue
        if not end_time:
            if not dur:
                continue
            end_time = begin_time + dur
        out.append('%d\n%s --> %s\n%s\n\n' % (
            index,
            srt_subtitles_timecode(begin_time),
            srt_subtitles_timecode(end_time),
            parse_node(para)))

    return ''.join(out)


def cli_option(params, command_option, param, separator=None):
    param = params.get(param)
    return ([] if param is None
            else [command_option, str(param)] if separator is None
            else [f'{command_option}{separator}{param}'])


def cli_bool_option(params, command_option, param, true_value='true', false_value='false', separator=None):
    param = params.get(param)
    assert param in (True, False, None)
    return cli_option({True: true_value, False: false_value}, command_option, param, separator)


def cli_valueless_option(params, command_option, param, expected_value=True):
    return [command_option] if params.get(param) == expected_value else []


def cli_configuration_args(argdict, keys, default=[], use_compat=True):
    if isinstance(argdict, (list, tuple)):  # for backward compatibility
        if use_compat:
            return argdict
        else:
            argdict = None
    if argdict is None:
        return default
    assert isinstance(argdict, dict)

    assert isinstance(keys, (list, tuple))
    for key_list in keys:
        arg_list = list(filter(
            lambda x: x is not None,
            [argdict.get(key.lower()) for key in variadic(key_list)]))
        if arg_list:
            return [arg for args in arg_list for arg in args]
    return default


def _configuration_args(main_key, argdict, exe, keys=None, default=[], use_compat=True):
    main_key, exe = main_key.lower(), exe.lower()
    root_key = exe if main_key == exe else f'{main_key}+{exe}'
    keys = [f'{root_key}{k}' for k in (keys or [''])]
    if root_key in keys:
        if main_key != exe:
            keys.append((main_key, exe))
        keys.append('default')
    else:
        use_compat = False
    return cli_configuration_args(argdict, keys, default, use_compat)


class ISO639Utils:
    # See http://www.loc.gov/standards/iso639-2/ISO-639-2_utf-8.txt
    _lang_map = {
        'aa': 'aar',
        'ab': 'abk',
        'ae': 'ave',
        'af': 'afr',
        'ak': 'aka',
        'am': 'amh',
        'an': 'arg',
        'ar': 'ara',
        'as': 'asm',
        'av': 'ava',
        'ay': 'aym',
        'az': 'aze',
        'ba': 'bak',
        'be': 'bel',
        'bg': 'bul',
        'bh': 'bih',
        'bi': 'bis',
        'bm': 'bam',
        'bn': 'ben',
        'bo': 'bod',
        'br': 'bre',
        'bs': 'bos',
        'ca': 'cat',
        'ce': 'che',
        'ch': 'cha',
        'co': 'cos',
        'cr': 'cre',
        'cs': 'ces',
        'cu': 'chu',
        'cv': 'chv',
        'cy': 'cym',
        'da': 'dan',
        'de': 'deu',
        'dv': 'div',
        'dz': 'dzo',
        'ee': 'ewe',
        'el': 'ell',
        'en': 'eng',
        'eo': 'epo',
        'es': 'spa',
        'et': 'est',
        'eu': 'eus',
        'fa': 'fas',
        'ff': 'ful',
        'fi': 'fin',
        'fj': 'fij',
        'fo': 'fao',
        'fr': 'fra',
        'fy': 'fry',
        'ga': 'gle',
        'gd': 'gla',
        'gl': 'glg',
        'gn': 'grn',
        'gu': 'guj',
        'gv': 'glv',
        'ha': 'hau',
        'he': 'heb',
        'iw': 'heb',  # Replaced by he in 1989 revision
        'hi': 'hin',
        'ho': 'hmo',
        'hr': 'hrv',
        'ht': 'hat',
        'hu': 'hun',
        'hy': 'hye',
        'hz': 'her',
        'ia': 'ina',
        'id': 'ind',
        'in': 'ind',  # Replaced by id in 1989 revision
        'ie': 'ile',
        'ig': 'ibo',
        'ii': 'iii',
        'ik': 'ipk',
        'io': 'ido',
        'is': 'isl',
        'it': 'ita',
        'iu': 'iku',
        'ja': 'jpn',
        'jv': 'jav',
        'ka': 'kat',
        'kg': 'kon',
        'ki': 'kik',
        'kj': 'kua',
        'kk': 'kaz',
        'kl': 'kal',
        'km': 'khm',
        'kn': 'kan',
        'ko': 'kor',
        'kr': 'kau',
        'ks': 'kas',
        'ku': 'kur',
        'kv': 'kom',
        'kw': 'cor',
        'ky': 'kir',
        'la': 'lat',
        'lb': 'ltz',
        'lg': 'lug',
        'li': 'lim',
        'ln': 'lin',
        'lo': 'lao',
        'lt': 'lit',
        'lu': 'lub',
        'lv': 'lav',
        'mg': 'mlg',
        'mh': 'mah',
        'mi': 'mri',
        'mk': 'mkd',
        'ml': 'mal',
        'mn': 'mon',
        'mr': 'mar',
        'ms': 'msa',
        'mt': 'mlt',
        'my': 'mya',
        'na': 'nau',
        'nb': 'nob',
        'nd': 'nde',
        'ne': 'nep',
        'ng': 'ndo',
        'nl': 'nld',
        'nn': 'nno',
        'no': 'nor',
        'nr': 'nbl',
        'nv': 'nav',
        'ny': 'nya',
        'oc': 'oci',
        'oj': 'oji',
        'om': 'orm',
        'or': 'ori',
        'os': 'oss',
        'pa': 'pan',
        'pi': 'pli',
        'pl': 'pol',
        'ps': 'pus',
        'pt': 'por',
        'qu': 'que',
        'rm': 'roh',
        'rn': 'run',
        'ro': 'ron',
        'ru': 'rus',
        'rw': 'kin',
        'sa': 'san',
        'sc': 'srd',
        'sd': 'snd',
        'se': 'sme',
        'sg': 'sag',
        'si': 'sin',
        'sk': 'slk',
        'sl': 'slv',
        'sm': 'smo',
        'sn': 'sna',
        'so': 'som',
        'sq': 'sqi',
        'sr': 'srp',
        'ss': 'ssw',
        'st': 'sot',
        'su': 'sun',
        'sv': 'swe',
        'sw': 'swa',
        'ta': 'tam',
        'te': 'tel',
        'tg': 'tgk',
        'th': 'tha',
        'ti': 'tir',
        'tk': 'tuk',
        'tl': 'tgl',
        'tn': 'tsn',
        'to': 'ton',
        'tr': 'tur',
        'ts': 'tso',
        'tt': 'tat',
        'tw': 'twi',
        'ty': 'tah',
        'ug': 'uig',
        'uk': 'ukr',
        'ur': 'urd',
        'uz': 'uzb',
        've': 'ven',
        'vi': 'vie',
        'vo': 'vol',
        'wa': 'wln',
        'wo': 'wol',
        'xh': 'xho',
        'yi': 'yid',
        'ji': 'yid',  # Replaced by yi in 1989 revision
        'yo': 'yor',
        'za': 'zha',
        'zh': 'zho',
        'zu': 'zul',
    }

    @classmethod
    def short2long(cls, code):
        """Convert language code from ISO 639-1 to ISO 639-2/T"""
        return cls._lang_map.get(code[:2])

    @classmethod
    def long2short(cls, code):
        """Convert language code from ISO 639-2/T to ISO 639-1"""
        for short_name, long_name in cls._lang_map.items():
            if long_name == code:
                return short_name


class ISO3166Utils:
    # From http://data.okfn.org/data/core/country-list
    _country_map = {
        'AF': 'Afghanistan',
        'AX': 'Åland Islands',
        'AL': 'Albania',
        'DZ': 'Algeria',
        'AS': 'American Samoa',
        'AD': 'Andorra',
        'AO': 'Angola',
        'AI': 'Anguilla',
        'AQ': 'Antarctica',
        'AG': 'Antigua and Barbuda',
        'AR': 'Argentina',
        'AM': 'Armenia',
        'AW': 'Aruba',
        'AU': 'Australia',
        'AT': 'Austria',
        'AZ': 'Azerbaijan',
        'BS': 'Bahamas',
        'BH': 'Bahrain',
        'BD': 'Bangladesh',
        'BB': 'Barbados',
        'BY': 'Belarus',
        'BE': 'Belgium',
        'BZ': 'Belize',
        'BJ': 'Benin',
        'BM': 'Bermuda',
        'BT': 'Bhutan',
        'BO': 'Bolivia, Plurinational State of',
        'BQ': 'Bonaire, Sint Eustatius and Saba',
        'BA': 'Bosnia and Herzegovina',
        'BW': 'Botswana',
        'BV': 'Bouvet Island',
        'BR': 'Brazil',
        'IO': 'British Indian Ocean Territory',
        'BN': 'Brunei Darussalam',
        'BG': 'Bulgaria',
        'BF': 'Burkina Faso',
        'BI': 'Burundi',
        'KH': 'Cambodia',
        'CM': 'Cameroon',
        'CA': 'Canada',
        'CV': 'Cape Verde',
        'KY': 'Cayman Islands',
        'CF': 'Central African Republic',
        'TD': 'Chad',
        'CL': 'Chile',
        'CN': 'China',
        'CX': 'Christmas Island',
        'CC': 'Cocos (Keeling) Islands',
        'CO': 'Colombia',
        'KM': 'Comoros',
        'CG': 'Congo',
        'CD': 'Congo, the Democratic Republic of the',
        'CK': 'Cook Islands',
        'CR': 'Costa Rica',
        'CI': 'Côte d\'Ivoire',
        'HR': 'Croatia',
        'CU': 'Cuba',
        'CW': 'Curaçao',
        'CY': 'Cyprus',
        'CZ': 'Czech Republic',
        'DK': 'Denmark',
        'DJ': 'Djibouti',
        'DM': 'Dominica',
        'DO': 'Dominican Republic',
        'EC': 'Ecuador',
        'EG': 'Egypt',
        'SV': 'El Salvador',
        'GQ': 'Equatorial Guinea',
        'ER': 'Eritrea',
        'EE': 'Estonia',
        'ET': 'Ethiopia',
        'FK': 'Falkland Islands (Malvinas)',
        'FO': 'Faroe Islands',
        'FJ': 'Fiji',
        'FI': 'Finland',
        'FR': 'France',
        'GF': 'French Guiana',
        'PF': 'French Polynesia',
        'TF': 'French Southern Territories',
        'GA': 'Gabon',
        'GM': 'Gambia',
        'GE': 'Georgia',
        'DE': 'Germany',
        'GH': 'Ghana',
        'GI': 'Gibraltar',
        'GR': 'Greece',
        'GL': 'Greenland',
        'GD': 'Grenada',
        'GP': 'Guadeloupe',
        'GU': 'Guam',
        'GT': 'Guatemala',
        'GG': 'Guernsey',
        'GN': 'Guinea',
        'GW': 'Guinea-Bissau',
        'GY': 'Guyana',
        'HT': 'Haiti',
        'HM': 'Heard Island and McDonald Islands',
        'VA': 'Holy See (Vatican City State)',
        'HN': 'Honduras',
        'HK': 'Hong Kong',
        'HU': 'Hungary',
        'IS': 'Iceland',
        'IN': 'India',
        'ID': 'Indonesia',
        'IR': 'Iran, Islamic Republic of',
        'IQ': 'Iraq',
        'IE': 'Ireland',
        'IM': 'Isle of Man',
        'IL': 'Israel',
        'IT': 'Italy',
        'JM': 'Jamaica',
        'JP': 'Japan',
        'JE': 'Jersey',
        'JO': 'Jordan',
        'KZ': 'Kazakhstan',
        'KE': 'Kenya',
        'KI': 'Kiribati',
        'KP': 'Korea, Democratic People\'s Republic of',
        'KR': 'Korea, Republic of',
        'KW': 'Kuwait',
        'KG': 'Kyrgyzstan',
        'LA': 'Lao People\'s Democratic Republic',
        'LV': 'Latvia',
        'LB': 'Lebanon',
        'LS': 'Lesotho',
        'LR': 'Liberia',
        'LY': 'Libya',
        'LI': 'Liechtenstein',
        'LT': 'Lithuania',
        'LU': 'Luxembourg',
        'MO': 'Macao',
        'MK': 'Macedonia, the Former Yugoslav Republic of',
        'MG': 'Madagascar',
        'MW': 'Malawi',
        'MY': 'Malaysia',
        'MV': 'Maldives',
        'ML': 'Mali',
        'MT': 'Malta',
        'MH': 'Marshall Islands',
        'MQ': 'Martinique',
        'MR': 'Mauritania',
        'MU': 'Mauritius',
        'YT': 'Mayotte',
        'MX': 'Mexico',
        'FM': 'Micronesia, Federated States of',
        'MD': 'Moldova, Republic of',
        'MC': 'Monaco',
        'MN': 'Mongolia',
        'ME': 'Montenegro',
        'MS': 'Montserrat',
        'MA': 'Morocco',
        'MZ': 'Mozambique',
        'MM': 'Myanmar',
        'NA': 'Namibia',
        'NR': 'Nauru',
        'NP': 'Nepal',
        'NL': 'Netherlands',
        'NC': 'New Caledonia',
        'NZ': 'New Zealand',
        'NI': 'Nicaragua',
        'NE': 'Niger',
        'NG': 'Nigeria',
        'NU': 'Niue',
        'NF': 'Norfolk Island',
        'MP': 'Northern Mariana Islands',
        'NO': 'Norway',
        'OM': 'Oman',
        'PK': 'Pakistan',
        'PW': 'Palau',
        'PS': 'Palestine, State of',
        'PA': 'Panama',
        'PG': 'Papua New Guinea',
        'PY': 'Paraguay',
        'PE': 'Peru',
        'PH': 'Philippines',
        'PN': 'Pitcairn',
        'PL': 'Poland',
        'PT': 'Portugal',
        'PR': 'Puerto Rico',
        'QA': 'Qatar',
        'RE': 'Réunion',
        'RO': 'Romania',
        'RU': 'Russian Federation',
        'RW': 'Rwanda',
        'BL': 'Saint Barthélemy',
        'SH': 'Saint Helena, Ascension and Tristan da Cunha',
        'KN': 'Saint Kitts and Nevis',
        'LC': 'Saint Lucia',
        'MF': 'Saint Martin (French part)',
        'PM': 'Saint Pierre and Miquelon',
        'VC': 'Saint Vincent and the Grenadines',
        'WS': 'Samoa',
        'SM': 'San Marino',
        'ST': 'Sao Tome and Principe',
        'SA': 'Saudi Arabia',
        'SN': 'Senegal',
        'RS': 'Serbia',
        'SC': 'Seychelles',
        'SL': 'Sierra Leone',
        'SG': 'Singapore',
        'SX': 'Sint Maarten (Dutch part)',
        'SK': 'Slovakia',
        'SI': 'Slovenia',
        'SB': 'Solomon Islands',
        'SO': 'Somalia',
        'ZA': 'South Africa',
        'GS': 'South Georgia and the South Sandwich Islands',
        'SS': 'South Sudan',
        'ES': 'Spain',
        'LK': 'Sri Lanka',
        'SD': 'Sudan',
        'SR': 'Suriname',
        'SJ': 'Svalbard and Jan Mayen',
        'SZ': 'Swaziland',
        'SE': 'Sweden',
        'CH': 'Switzerland',
        'SY': 'Syrian Arab Republic',
        'TW': 'Taiwan, Province of China',
        'TJ': 'Tajikistan',
        'TZ': 'Tanzania, United Republic of',
        'TH': 'Thailand',
        'TL': 'Timor-Leste',
        'TG': 'Togo',
        'TK': 'Tokelau',
        'TO': 'Tonga',
        'TT': 'Trinidad and Tobago',
        'TN': 'Tunisia',
        'TR': 'Turkey',
        'TM': 'Turkmenistan',
        'TC': 'Turks and Caicos Islands',
        'TV': 'Tuvalu',
        'UG': 'Uganda',
        'UA': 'Ukraine',
        'AE': 'United Arab Emirates',
        'GB': 'United Kingdom',
        'US': 'United States',
        'UM': 'United States Minor Outlying Islands',
        'UY': 'Uruguay',
        'UZ': 'Uzbekistan',
        'VU': 'Vanuatu',
        'VE': 'Venezuela, Bolivarian Republic of',
        'VN': 'Viet Nam',
        'VG': 'Virgin Islands, British',
        'VI': 'Virgin Islands, U.S.',
        'WF': 'Wallis and Futuna',
        'EH': 'Western Sahara',
        'YE': 'Yemen',
        'ZM': 'Zambia',
        'ZW': 'Zimbabwe',
        # Not ISO 3166 codes, but used for IP blocks
        'AP': 'Asia/Pacific Region',
        'EU': 'Europe',
    }

    @classmethod
    def short2full(cls, code):
        """Convert an ISO 3166-2 country code to the corresponding full name"""
        return cls._country_map.get(code.upper())


class GeoUtils:
    # Major IPv4 address blocks per country
    _country_ip_map = {
        'AD': '46.172.224.0/19',
        'AE': '94.200.0.0/13',
        'AF': '149.54.0.0/17',
        'AG': '209.59.64.0/18',
        'AI': '204.14.248.0/21',
        'AL': '46.99.0.0/16',
        'AM': '46.70.0.0/15',
        'AO': '105.168.0.0/13',
        'AP': '182.50.184.0/21',
        'AQ': '23.154.160.0/24',
        'AR': '181.0.0.0/12',
        'AS': '202.70.112.0/20',
        'AT': '77.116.0.0/14',
        'AU': '1.128.0.0/11',
        'AW': '181.41.0.0/18',
        'AX': '185.217.4.0/22',
        'AZ': '5.197.0.0/16',
        'BA': '31.176.128.0/17',
        'BB': '65.48.128.0/17',
        'BD': '114.130.0.0/16',
        'BE': '57.0.0.0/8',
        'BF': '102.178.0.0/15',
        'BG': '95.42.0.0/15',
        'BH': '37.131.0.0/17',
        'BI': '154.117.192.0/18',
        'BJ': '137.255.0.0/16',
        'BL': '185.212.72.0/23',
        'BM': '196.12.64.0/18',
        'BN': '156.31.0.0/16',
        'BO': '161.56.0.0/16',
        'BQ': '161.0.80.0/20',
        'BR': '191.128.0.0/12',
        'BS': '24.51.64.0/18',
        'BT': '119.2.96.0/19',
        'BW': '168.167.0.0/16',
        'BY': '178.120.0.0/13',
        'BZ': '179.42.192.0/18',
        'CA': '99.224.0.0/11',
        'CD': '41.243.0.0/16',
        'CF': '197.242.176.0/21',
        'CG': '160.113.0.0/16',
        'CH': '85.0.0.0/13',
        'CI': '102.136.0.0/14',
        'CK': '202.65.32.0/19',
        'CL': '152.172.0.0/14',
        'CM': '102.244.0.0/14',
        'CN': '36.128.0.0/10',
        'CO': '181.240.0.0/12',
        'CR': '201.192.0.0/12',
        'CU': '152.206.0.0/15',
        'CV': '165.90.96.0/19',
        'CW': '190.88.128.0/17',
        'CY': '31.153.0.0/16',
        'CZ': '88.100.0.0/14',
        'DE': '53.0.0.0/8',
        'DJ': '197.241.0.0/17',
        'DK': '87.48.0.0/12',
        'DM': '192.243.48.0/20',
        'DO': '152.166.0.0/15',
        'DZ': '41.96.0.0/12',
        'EC': '186.68.0.0/15',
        'EE': '90.190.0.0/15',
        'EG': '156.160.0.0/11',
        'ER': '196.200.96.0/20',
        'ES': '88.0.0.0/11',
        'ET': '196.188.0.0/14',
        'EU': '2.16.0.0/13',
        'FI': '91.152.0.0/13',
        'FJ': '144.120.0.0/16',
        'FK': '80.73.208.0/21',
        'FM': '119.252.112.0/20',
        'FO': '88.85.32.0/19',
        'FR': '90.0.0.0/9',
        'GA': '41.158.0.0/15',
        'GB': '25.0.0.0/8',
        'GD': '74.122.88.0/21',
        'GE': '31.146.0.0/16',
        'GF': '161.22.64.0/18',
        'GG': '62.68.160.0/19',
        'GH': '154.160.0.0/12',
        'GI': '95.164.0.0/16',
        'GL': '88.83.0.0/19',
        'GM': '160.182.0.0/15',
        'GN': '197.149.192.0/18',
        'GP': '104.250.0.0/19',
        'GQ': '105.235.224.0/20',
        'GR': '94.64.0.0/13',
        'GT': '168.234.0.0/16',
        'GU': '168.123.0.0/16',
        'GW': '197.214.80.0/20',
        'GY': '181.41.64.0/18',
        'HK': '113.252.0.0/14',
        'HN': '181.210.0.0/16',
        'HR': '93.136.0.0/13',
        'HT': '148.102.128.0/17',
        'HU': '84.0.0.0/14',
        'ID': '39.192.0.0/10',
        'IE': '87.32.0.0/12',
        'IL': '79.176.0.0/13',
        'IM': '5.62.80.0/20',
        'IN': '117.192.0.0/10',
        'IO': '203.83.48.0/21',
        'IQ': '37.236.0.0/14',
        'IR': '2.176.0.0/12',
        'IS': '82.221.0.0/16',
        'IT': '79.0.0.0/10',
        'JE': '87.244.64.0/18',
        'JM': '72.27.0.0/17',
        'JO': '176.29.0.0/16',
        'JP': '133.0.0.0/8',
        'KE': '105.48.0.0/12',
        'KG': '158.181.128.0/17',
        'KH': '36.37.128.0/17',
        'KI': '103.25.140.0/22',
        'KM': '197.255.224.0/20',
        'KN': '198.167.192.0/19',
        'KP': '175.45.176.0/22',
        'KR': '175.192.0.0/10',
        'KW': '37.36.0.0/14',
        'KY': '64.96.0.0/15',
        'KZ': '2.72.0.0/13',
        'LA': '115.84.64.0/18',
        'LB': '178.135.0.0/16',
        'LC': '24.92.144.0/20',
        'LI': '82.117.0.0/19',
        'LK': '112.134.0.0/15',
        'LR': '102.183.0.0/16',
        'LS': '129.232.0.0/17',
        'LT': '78.56.0.0/13',
        'LU': '188.42.0.0/16',
        'LV': '46.109.0.0/16',
        'LY': '41.252.0.0/14',
        'MA': '105.128.0.0/11',
        'MC': '88.209.64.0/18',
        'MD': '37.246.0.0/16',
        'ME': '178.175.0.0/17',
        'MF': '74.112.232.0/21',
        'MG': '154.126.0.0/17',
        'MH': '117.103.88.0/21',
        'MK': '77.28.0.0/15',
        'ML': '154.118.128.0/18',
        'MM': '37.111.0.0/17',
        'MN': '49.0.128.0/17',
        'MO': '60.246.0.0/16',
        'MP': '202.88.64.0/20',
        'MQ': '109.203.224.0/19',
        'MR': '41.188.64.0/18',
        'MS': '208.90.112.0/22',
        'MT': '46.11.0.0/16',
        'MU': '105.16.0.0/12',
        'MV': '27.114.128.0/18',
        'MW': '102.70.0.0/15',
        'MX': '187.192.0.0/11',
        'MY': '175.136.0.0/13',
        'MZ': '197.218.0.0/15',
        'NA': '41.182.0.0/16',
        'NC': '101.101.0.0/18',
        'NE': '197.214.0.0/18',
        'NF': '203.17.240.0/22',
        'NG': '105.112.0.0/12',
        'NI': '186.76.0.0/15',
        'NL': '145.96.0.0/11',
        'NO': '84.208.0.0/13',
        'NP': '36.252.0.0/15',
        'NR': '203.98.224.0/19',
        'NU': '49.156.48.0/22',
        'NZ': '49.224.0.0/14',
        'OM': '5.36.0.0/15',
        'PA': '186.72.0.0/15',
        'PE': '186.160.0.0/14',
        'PF': '123.50.64.0/18',
        'PG': '124.240.192.0/19',
        'PH': '49.144.0.0/13',
        'PK': '39.32.0.0/11',
        'PL': '83.0.0.0/11',
        'PM': '70.36.0.0/20',
        'PR': '66.50.0.0/16',
        'PS': '188.161.0.0/16',
        'PT': '85.240.0.0/13',
        'PW': '202.124.224.0/20',
        'PY': '181.120.0.0/14',
        'QA': '37.210.0.0/15',
        'RE': '102.35.0.0/16',
        'RO': '79.112.0.0/13',
        'RS': '93.86.0.0/15',
        'RU': '5.136.0.0/13',
        'RW': '41.186.0.0/16',
        'SA': '188.48.0.0/13',
        'SB': '202.1.160.0/19',
        'SC': '154.192.0.0/11',
        'SD': '102.120.0.0/13',
        'SE': '78.64.0.0/12',
        'SG': '8.128.0.0/10',
        'SI': '188.196.0.0/14',
        'SK': '78.98.0.0/15',
        'SL': '102.143.0.0/17',
        'SM': '89.186.32.0/19',
        'SN': '41.82.0.0/15',
        'SO': '154.115.192.0/18',
        'SR': '186.179.128.0/17',
        'SS': '105.235.208.0/21',
        'ST': '197.159.160.0/19',
        'SV': '168.243.0.0/16',
        'SX': '190.102.0.0/20',
        'SY': '5.0.0.0/16',
        'SZ': '41.84.224.0/19',
        'TC': '65.255.48.0/20',
        'TD': '154.68.128.0/19',
        'TG': '196.168.0.0/14',
        'TH': '171.96.0.0/13',
        'TJ': '85.9.128.0/18',
        'TK': '27.96.24.0/21',
        'TL': '180.189.160.0/20',
        'TM': '95.85.96.0/19',
        'TN': '197.0.0.0/11',
        'TO': '175.176.144.0/21',
        'TR': '78.160.0.0/11',
        'TT': '186.44.0.0/15',
        'TV': '202.2.96.0/19',
        'TW': '120.96.0.0/11',
        'TZ': '156.156.0.0/14',
        'UA': '37.52.0.0/14',
        'UG': '102.80.0.0/13',
        'US': '6.0.0.0/8',
        'UY': '167.56.0.0/13',
        'UZ': '84.54.64.0/18',
        'VA': '212.77.0.0/19',
        'VC': '207.191.240.0/21',
        'VE': '186.88.0.0/13',
        'VG': '66.81.192.0/20',
        'VI': '146.226.0.0/16',
        'VN': '14.160.0.0/11',
        'VU': '202.80.32.0/20',
        'WF': '117.20.32.0/21',
        'WS': '202.4.32.0/19',
        'YE': '134.35.0.0/16',
        'YT': '41.242.116.0/22',
        'ZA': '41.0.0.0/11',
        'ZM': '102.144.0.0/13',
        'ZW': '102.177.192.0/18',
    }

    @classmethod
    def random_ipv4(cls, code_or_block):
        if len(code_or_block) == 2:
            block = cls._country_ip_map.get(code_or_block.upper())
            if not block:
                return None
        else:
            block = code_or_block
        addr, preflen = block.split('/')
        addr_min = compat_struct_unpack('!L', socket.inet_aton(addr))[0]
        addr_max = addr_min | (0xffffffff >> int(preflen))
        return compat_str(socket.inet_ntoa(
            compat_struct_pack('!L', random.randint(addr_min, addr_max))))


class PerRequestProxyHandler(compat_urllib_request.ProxyHandler):
    def __init__(self, proxies=None):
        # Set default handlers
        for type in ('http', 'https'):
            setattr(self, '%s_open' % type,
                    lambda r, proxy='__noproxy__', type=type, meth=self.proxy_open:
                        meth(r, proxy, type))
        compat_urllib_request.ProxyHandler.__init__(self, proxies)

    def proxy_open(self, req, proxy, type):
        req_proxy = req.headers.get('Ytdl-request-proxy')
        if req_proxy is not None:
            proxy = req_proxy
            del req.headers['Ytdl-request-proxy']

        if proxy == '__noproxy__':
            return None  # No Proxy
        if compat_urlparse.urlparse(proxy).scheme.lower() in ('socks', 'socks4', 'socks4a', 'socks5'):
            req.add_header('Ytdl-socks-proxy', proxy)
            # yt-dlp's http/https handlers do wrapping the socket with socks
            return None
        return compat_urllib_request.ProxyHandler.proxy_open(
            self, req, proxy, type)


# Both long_to_bytes and bytes_to_long are adapted from PyCrypto, which is
# released into Public Domain
# https://github.com/dlitz/pycrypto/blob/master/lib/Crypto/Util/number.py#L387

def long_to_bytes(n, blocksize=0):
    """long_to_bytes(n:long, blocksize:int) : string
    Convert a long integer to a byte string.

    If optional blocksize is given and greater than zero, pad the front of the
    byte string with binary zeros so that the length is a multiple of
    blocksize.
    """
    # after much testing, this algorithm was deemed to be the fastest
    s = b''
    n = int(n)
    while n > 0:
        s = compat_struct_pack('>I', n & 0xffffffff) + s
        n = n >> 32
    # strip off leading zeros
    for i in range(len(s)):
        if s[i] != b'\000'[0]:
            break
    else:
        # only happens when n == 0
        s = b'\000'
        i = 0
    s = s[i:]
    # add back some pad bytes.  this could be done more efficiently w.r.t. the
    # de-padding being done above, but sigh...
    if blocksize > 0 and len(s) % blocksize:
        s = (blocksize - len(s) % blocksize) * b'\000' + s
    return s


def bytes_to_long(s):
    """bytes_to_long(string) : long
    Convert a byte string to a long integer.

    This is (essentially) the inverse of long_to_bytes().
    """
    acc = 0
    length = len(s)
    if length % 4:
        extra = (4 - length % 4)
        s = b'\000' * extra + s
        length = length + extra
    for i in range(0, length, 4):
        acc = (acc << 32) + compat_struct_unpack('>I', s[i:i + 4])[0]
    return acc


def ohdave_rsa_encrypt(data, exponent, modulus):
    '''
    Implement OHDave's RSA algorithm. See http://www.ohdave.com/rsa/

    Input:
        data: data to encrypt, bytes-like object
        exponent, modulus: parameter e and N of RSA algorithm, both integer
    Output: hex string of encrypted data

    Limitation: supports one block encryption only
    '''

    payload = int(binascii.hexlify(data[::-1]), 16)
    encrypted = pow(payload, exponent, modulus)
    return '%x' % encrypted


def pkcs1pad(data, length):
    """
    Padding input data with PKCS#1 scheme

    @param {int[]} data        input data
    @param {int}   length      target length
    @returns {int[]}           padded data
    """
    if len(data) > length - 11:
        raise ValueError('Input data too long for PKCS#1 padding')

    pseudo_random = [random.randint(0, 254) for _ in range(length - len(data) - 3)]
    return [0, 2] + pseudo_random + [0] + data


def encode_base_n(num, n, table=None):
    FULL_TABLE = '0123456789abcdefghijklmnopqrstuvwxyzABCDEFGHIJKLMNOPQRSTUVWXYZ'
    if not table:
        table = FULL_TABLE[:n]

    if n > len(table):
        raise ValueError('base %d exceeds table length %d' % (n, len(table)))

    if num == 0:
        return table[0]

    ret = ''
    while num:
        ret = table[num % n] + ret
        num = num // n
    return ret


def decode_packed_codes(code):
    mobj = re.search(PACKED_CODES_RE, code)
    obfuscated_code, base, count, symbols = mobj.groups()
    base = int(base)
    count = int(count)
    symbols = symbols.split('|')
    symbol_table = {}

    while count:
        count -= 1
        base_n_count = encode_base_n(count, base)
        symbol_table[base_n_count] = symbols[count] or base_n_count

    return re.sub(
        r'\b(\w+)\b', lambda mobj: symbol_table[mobj.group(0)],
        obfuscated_code)


def caesar(s, alphabet, shift):
    if shift == 0:
        return s
    l = len(alphabet)
    return ''.join(
        alphabet[(alphabet.index(c) + shift) % l] if c in alphabet else c
        for c in s)


def rot47(s):
    return caesar(s, r'''!"#$%&'()*+,-./0123456789:;<=>?@ABCDEFGHIJKLMNOPQRSTUVWXYZ[\]^_`abcdefghijklmnopqrstuvwxyz{|}~''', 47)


def parse_m3u8_attributes(attrib):
    info = {}
    for (key, val) in re.findall(r'(?P<key>[A-Z0-9-]+)=(?P<val>"[^"]+"|[^",]+)(?:,|$)', attrib):
        if val.startswith('"'):
            val = val[1:-1]
        info[key] = val
    return info


def urshift(val, n):
    return val >> n if val >= 0 else (val + 0x100000000) >> n


# Based on png2str() written by @gdkchan and improved by @yokrysty
# Originally posted at https://github.com/ytdl-org/youtube-dl/issues/9706
def decode_png(png_data):
    # Reference: https://www.w3.org/TR/PNG/
    header = png_data[8:]

    if png_data[:8] != b'\x89PNG\x0d\x0a\x1a\x0a' or header[4:8] != b'IHDR':
        raise OSError('Not a valid PNG file.')

    int_map = {1: '>B', 2: '>H', 4: '>I'}
    unpack_integer = lambda x: compat_struct_unpack(int_map[len(x)], x)[0]

    chunks = []

    while header:
        length = unpack_integer(header[:4])
        header = header[4:]

        chunk_type = header[:4]
        header = header[4:]

        chunk_data = header[:length]
        header = header[length:]

        header = header[4:]  # Skip CRC

        chunks.append({
            'type': chunk_type,
            'length': length,
            'data': chunk_data
        })

    ihdr = chunks[0]['data']

    width = unpack_integer(ihdr[:4])
    height = unpack_integer(ihdr[4:8])

    idat = b''

    for chunk in chunks:
        if chunk['type'] == b'IDAT':
            idat += chunk['data']

    if not idat:
        raise OSError('Unable to read PNG data.')

    decompressed_data = bytearray(zlib.decompress(idat))

    stride = width * 3
    pixels = []

    def _get_pixel(idx):
        x = idx % stride
        y = idx // stride
        return pixels[y][x]

    for y in range(height):
        basePos = y * (1 + stride)
        filter_type = decompressed_data[basePos]

        current_row = []

        pixels.append(current_row)

        for x in range(stride):
            color = decompressed_data[1 + basePos + x]
            basex = y * stride + x
            left = 0
            up = 0

            if x > 2:
                left = _get_pixel(basex - 3)
            if y > 0:
                up = _get_pixel(basex - stride)

            if filter_type == 1:  # Sub
                color = (color + left) & 0xff
            elif filter_type == 2:  # Up
                color = (color + up) & 0xff
            elif filter_type == 3:  # Average
                color = (color + ((left + up) >> 1)) & 0xff
            elif filter_type == 4:  # Paeth
                a = left
                b = up
                c = 0

                if x > 2 and y > 0:
                    c = _get_pixel(basex - stride - 3)

                p = a + b - c

                pa = abs(p - a)
                pb = abs(p - b)
                pc = abs(p - c)

                if pa <= pb and pa <= pc:
                    color = (color + a) & 0xff
                elif pb <= pc:
                    color = (color + b) & 0xff
                else:
                    color = (color + c) & 0xff

            current_row.append(color)

    return width, height, pixels


def write_xattr(path, key, value):
    # Windows: Write xattrs to NTFS Alternate Data Streams:
    # http://en.wikipedia.org/wiki/NTFS#Alternate_data_streams_.28ADS.29
    if compat_os_name == 'nt':
        assert ':' not in key
        assert os.path.exists(path)

        try:
            with open(f'{path}:{key}', 'wb') as f:
                f.write(value)
        except OSError as e:
            raise XAttrMetadataError(e.errno, e.strerror)
        return

    # UNIX Method 1. Use xattrs/pyxattrs modules
    from .dependencies import xattr

    setxattr = None
    if getattr(xattr, '_yt_dlp__identifier', None) == 'pyxattr':
        # Unicode arguments are not supported in pyxattr until version 0.5.0
        # See https://github.com/ytdl-org/youtube-dl/issues/5498
        if version_tuple(xattr.__version__) >= (0, 5, 0):
            setxattr = xattr.set
    elif xattr:
        setxattr = xattr.setxattr

    if setxattr:
        try:
            setxattr(path, key, value)
        except OSError as e:
            raise XAttrMetadataError(e.errno, e.strerror)
        return

    # UNIX Method 2. Use setfattr/xattr executables
    exe = ('setfattr' if check_executable('setfattr', ['--version'])
           else 'xattr' if check_executable('xattr', ['-h']) else None)
    if not exe:
        raise XAttrUnavailableError(
            'Couldn\'t find a tool to set the xattrs. Install either the python "xattr" or "pyxattr" modules or the '
            + ('"xattr" binary' if sys.platform != 'linux' else 'GNU "attr" package (which contains the "setfattr" tool)'))

    value = value.decode()
    try:
        p = Popen(
            [exe, '-w', key, value, path] if exe == 'xattr' else [exe, '-n', key, '-v', value, path],
            stdout=subprocess.PIPE, stderr=subprocess.PIPE, stdin=subprocess.PIPE)
    except OSError as e:
        raise XAttrMetadataError(e.errno, e.strerror)
    stderr = p.communicate_or_kill()[1].decode('utf-8', 'replace')
    if p.returncode:
        raise XAttrMetadataError(p.returncode, stderr)


def random_birthday(year_field, month_field, day_field):
    start_date = datetime.date(1950, 1, 1)
    end_date = datetime.date(1995, 12, 31)
    offset = random.randint(0, (end_date - start_date).days)
    random_date = start_date + datetime.timedelta(offset)
    return {
        year_field: str(random_date.year),
        month_field: str(random_date.month),
        day_field: str(random_date.day),
    }


def find_available_port(iface='') -> int:
    try:
        with socket.socket() as sock:
            sock.bind((iface, 0))
            return sock.getsockname()[1]
    except OSError:
        return None


# Templates for internet shortcut files, which are plain text files.
DOT_URL_LINK_TEMPLATE = '''\
[InternetShortcut]
URL=%(url)s
'''

DOT_WEBLOC_LINK_TEMPLATE = '''\
<?xml version="1.0" encoding="UTF-8"?>
<!DOCTYPE plist PUBLIC "-//Apple//DTD PLIST 1.0//EN" "http://www.apple.com/DTDs/PropertyList-1.0.dtd">
<plist version="1.0">
<dict>
\t<key>URL</key>
\t<string>%(url)s</string>
</dict>
</plist>
'''

DOT_DESKTOP_LINK_TEMPLATE = '''\
[Desktop Entry]
Encoding=UTF-8
Name=%(filename)s
Type=Link
URL=%(url)s
Icon=text-html
'''

LINK_TEMPLATES = {
    'url': DOT_URL_LINK_TEMPLATE,
    'desktop': DOT_DESKTOP_LINK_TEMPLATE,
    'webloc': DOT_WEBLOC_LINK_TEMPLATE,
}


def iri_to_uri(iri):
    """
    Converts an IRI (Internationalized Resource Identifier, allowing Unicode characters) to a URI (Uniform Resource Identifier, ASCII-only).

    The function doesn't add an additional layer of escaping; e.g., it doesn't escape `%3C` as `%253C`. Instead, it percent-escapes characters with an underlying UTF-8 encoding *besides* those already escaped, leaving the URI intact.
    """

    iri_parts = compat_urllib_parse_urlparse(iri)

    if '[' in iri_parts.netloc:
        raise ValueError('IPv6 URIs are not, yet, supported.')
        # Querying `.netloc`, when there's only one bracket, also raises a ValueError.

    # The `safe` argument values, that the following code uses, contain the characters that should not be percent-encoded. Everything else but letters, digits and '_.-' will be percent-encoded with an underlying UTF-8 encoding. Everything already percent-encoded will be left as is.

    net_location = ''
    if iri_parts.username:
        net_location += urllib.parse.quote(iri_parts.username, safe=r"!$%&'()*+,~")
        if iri_parts.password is not None:
            net_location += ':' + urllib.parse.quote(iri_parts.password, safe=r"!$%&'()*+,~")
        net_location += '@'

    net_location += iri_parts.hostname.encode('idna').decode()  # Punycode for Unicode hostnames.
    # The 'idna' encoding produces ASCII text.
    if iri_parts.port is not None and iri_parts.port != 80:
        net_location += ':' + str(iri_parts.port)

    return urllib.parse.urlunparse(
        (iri_parts.scheme,
            net_location,

            urllib.parse.quote_plus(iri_parts.path, safe=r"!$%&'()*+,/:;=@|~"),

            # Unsure about the `safe` argument, since this is a legacy way of handling parameters.
            urllib.parse.quote_plus(iri_parts.params, safe=r"!$%&'()*+,/:;=@|~"),

            # Not totally sure about the `safe` argument, since the source does not explicitly mention the query URI component.
            urllib.parse.quote_plus(iri_parts.query, safe=r"!$%&'()*+,/:;=?@{|}~"),

            urllib.parse.quote_plus(iri_parts.fragment, safe=r"!#$%&'()*+,/:;=?@{|}~")))

    # Source for `safe` arguments: https://url.spec.whatwg.org/#percent-encoded-bytes.


def to_high_limit_path(path):
    if sys.platform in ['win32', 'cygwin']:
        # Work around MAX_PATH limitation on Windows. The maximum allowed length for the individual path segments may still be quite limited.
        return '\\\\?\\' + os.path.abspath(path)

    return path


def format_field(obj, field=None, template='%s', ignore=(None, ''), default='', func=None):
    val = traverse_obj(obj, *variadic(field))
    if val in ignore:
        return default
    return template % (func(val) if func else val)


def clean_podcast_url(url):
    return re.sub(r'''(?x)
        (?:
            (?:
                chtbl\.com/track|
                media\.blubrry\.com| # https://create.blubrry.com/resources/podcast-media-download-statistics/getting-started/
                play\.podtrac\.com
            )/[^/]+|
            (?:dts|www)\.podtrac\.com/(?:pts/)?redirect\.[0-9a-z]{3,4}| # http://analytics.podtrac.com/how-to-measure
            flex\.acast\.com|
            pd(?:
                cn\.co| # https://podcorn.com/analytics-prefix/
                st\.fm # https://podsights.com/docs/
            )/e
        )/''', '', url)


_HEX_TABLE = '0123456789abcdef'


def random_uuidv4():
    return re.sub(r'[xy]', lambda x: _HEX_TABLE[random.randint(0, 15)], 'xxxxxxxx-xxxx-4xxx-yxxx-xxxxxxxxxxxx')


def make_dir(path, to_screen=None):
    try:
        dn = os.path.dirname(path)
        if dn and not os.path.exists(dn):
            os.makedirs(dn)
        return True
    except OSError as err:
        if callable(to_screen) is not None:
            to_screen('unable to create directory ' + error_to_compat_str(err))
        return False


def get_executable_path():
    from .update import _get_variant_and_executable_path

    return os.path.dirname(os.path.abspath(_get_variant_and_executable_path()[1]))


def load_plugins(name, suffix, namespace):
    classes = {}
    with contextlib.suppress(FileNotFoundError):
        plugins_spec = importlib.util.spec_from_file_location(
            name, os.path.join(get_executable_path(), 'ytdlp_plugins', name, '__init__.py'))
        plugins = importlib.util.module_from_spec(plugins_spec)
        sys.modules[plugins_spec.name] = plugins
        plugins_spec.loader.exec_module(plugins)
        for name in dir(plugins):
            if name in namespace:
                continue
            if not name.endswith(suffix):
                continue
            klass = getattr(plugins, name)
            classes[name] = namespace[name] = klass
    return classes


def traverse_obj(
        obj, *path_list, default=None, expected_type=None, get_all=True,
        casesense=True, is_user_input=False, traverse_string=False):
    ''' Traverse nested list/dict/tuple
    @param path_list        A list of paths which are checked one by one.
                            Each path is a list of keys where each key is a:
                              - None:     Do nothing
                              - string:   A dictionary key
                              - int:      An index into a list
                              - tuple:    A list of keys all of which will be traversed
                              - Ellipsis: Fetch all values in the object
                              - Function: Takes the key and value as arguments
                                          and returns whether the key matches or not
    @param default          Default value to return
    @param expected_type    Only accept final value of this type (Can also be any callable)
    @param get_all          Return all the values obtained from a path or only the first one
    @param casesense        Whether to consider dictionary keys as case sensitive
    @param is_user_input    Whether the keys are generated from user input. If True,
                            strings are converted to int/slice if necessary
    @param traverse_string  Whether to traverse inside strings. If True, any
                            non-compatible object will also be converted into a string
    # TODO: Write tests
    '''
    if not casesense:
        _lower = lambda k: (k.lower() if isinstance(k, str) else k)
        path_list = (map(_lower, variadic(path)) for path in path_list)

    def _traverse_obj(obj, path, _current_depth=0):
        nonlocal depth
        path = tuple(variadic(path))
        for i, key in enumerate(path):
            if None in (key, obj):
                return obj
            if isinstance(key, (list, tuple)):
                obj = [_traverse_obj(obj, sub_key, _current_depth) for sub_key in key]
                key = ...
            if key is ...:
                obj = (obj.values() if isinstance(obj, dict)
                       else obj if isinstance(obj, (list, tuple, LazyList))
                       else str(obj) if traverse_string else [])
                _current_depth += 1
                depth = max(depth, _current_depth)
                return [_traverse_obj(inner_obj, path[i + 1:], _current_depth) for inner_obj in obj]
            elif callable(key):
                if isinstance(obj, (list, tuple, LazyList)):
                    obj = enumerate(obj)
                elif isinstance(obj, dict):
                    obj = obj.items()
                else:
                    if not traverse_string:
                        return None
                    obj = str(obj)
                _current_depth += 1
                depth = max(depth, _current_depth)
                return [_traverse_obj(v, path[i + 1:], _current_depth) for k, v in obj if try_call(key, args=(k, v))]
            elif isinstance(obj, dict) and not (is_user_input and key == ':'):
                obj = (obj.get(key) if casesense or (key in obj)
                       else next((v for k, v in obj.items() if _lower(k) == key), None))
            else:
                if is_user_input:
                    key = (int_or_none(key) if ':' not in key
                           else slice(*map(int_or_none, key.split(':'))))
                    if key == slice(None):
                        return _traverse_obj(obj, (..., *path[i + 1:]), _current_depth)
                if not isinstance(key, (int, slice)):
                    return None
                if not isinstance(obj, (list, tuple, LazyList)):
                    if not traverse_string:
                        return None
                    obj = str(obj)
                try:
                    obj = obj[key]
                except IndexError:
                    return None
        return obj

    if isinstance(expected_type, type):
        type_test = lambda val: val if isinstance(val, expected_type) else None
    elif expected_type is not None:
        type_test = expected_type
    else:
        type_test = lambda val: val

    for path in path_list:
        depth = 0
        val = _traverse_obj(obj, path)
        if val is not None:
            if depth:
                for _ in range(depth - 1):
                    val = itertools.chain.from_iterable(v for v in val if v is not None)
                val = [v for v in map(type_test, val) if v is not None]
                if val:
                    return val if get_all else val[0]
            else:
                val = type_test(val)
                if val is not None:
                    return val
    return default


def traverse_dict(dictn, keys, casesense=True):
    write_string('DeprecationWarning: yt_dlp.utils.traverse_dict is deprecated '
                 'and may be removed in a future version. Use yt_dlp.utils.traverse_obj instead')
    return traverse_obj(dictn, keys, casesense=casesense, is_user_input=True, traverse_string=True)


def get_first(obj, keys, **kwargs):
    return traverse_obj(obj, (..., *variadic(keys)), **kwargs, get_all=False)


def variadic(x, allowed_types=(str, bytes, dict)):
    return x if isinstance(x, collections.abc.Iterable) and not isinstance(x, allowed_types) else (x,)


def bytes_to_scalar(value):
    if isinstance(value, compat_str):
        value = value.decode('utf8')
    result = 0
    for b in value:
        result *= 256
        result += b
    return result


def decode_base(value, digits):
    # This will convert given base-x string to scalar (long or int)
    table = {char: index for index, char in enumerate(digits)}
    result = 0
    base = len(digits)
    for chr in value:
        result *= base
        result += table[chr]
    return result


def scalar_to_bytes(scalar):
    if not scalar:
        return b''
    array = []
    while scalar:
        scalar, idx = divmod(scalar, 256)
        array.insert(0, idx)
    return intlist_to_bytes(array)


def encode_base(scalar, digits):
    # This will convert scalar (long or int) to base-x string
    if not scalar:
        return ''
    base = len(digits)
    result = ''
    while scalar:
        scalar, idx = divmod(scalar, base)
        result = digits[idx] + result
    return result


def char_replace(base, replace, string):
    # character-by-character replacing
    if not string:
        return ''
    assert len(base) == len(replace)
    table = {b: r for b, r in zip(base, replace) if b != r}
    if not table:
        return string
    result = ''
    for i in string:
        result += table.get(i, i)
    return result


def dig_object_type(obj, prefix='', lines=None):
    if lines is None:
        lines = []
    if isinstance(obj, dict):
        for k, v in obj.items():
            dig_object_type(v, prefix + '.' + str(k), lines)
    elif isinstance(obj, tuple(x for x in (list, tuple, map, filter) if isinstance(x, type))):
        for i, v in enumerate(obj):
            dig_object_type(v, prefix + '[' + str(i) + ']', lines)
    else:
        lines.append(prefix + ': ' + str(type(obj)))
    return lines


def to_str(value):
    if isinstance(value, bytes):
        value = value.decode(preferredencoding())
    return value


class PrintJsonEncoder(json.JSONEncoder):
    def default(self, obj):
        if isinstance(obj, bytes):
            try:
                return obj.decode('utf-8')
            except BaseException:
                return None
        else:
            return json.JSONEncoder.default(self, obj)


def time_millis():
    return round(time.time() * 1000)


def time_seconds(**kwargs):
    t = datetime.datetime.now(datetime.timezone(datetime.timedelta(**kwargs)))
    return t.timestamp()


# create a JSON Web Signature (jws) with HS256 algorithm
# the resulting format is in JWS Compact Serialization
# implemented following JWT https://www.rfc-editor.org/rfc/rfc7519.html
# implemented following JWS https://www.rfc-editor.org/rfc/rfc7515.html
def jwt_encode_hs256(payload_data, key, headers={}):
    header_data = {
        'alg': 'HS256',
        'typ': 'JWT',
    }
    if headers:
        header_data.update(headers)
    header_b64 = base64.b64encode(json.dumps(header_data).encode())
    payload_b64 = base64.b64encode(json.dumps(payload_data).encode())
    h = hmac.new(key.encode(), header_b64 + b'.' + payload_b64, hashlib.sha256)
    signature_b64 = base64.b64encode(h.digest())
    token = header_b64 + b'.' + payload_b64 + b'.' + signature_b64
    return token


# can be extended in future to verify the signature and parse header and return the algorithm used if it's not HS256
def jwt_decode_hs256(jwt):
    header_b64, payload_b64, signature_b64 = jwt.split('.')
    payload_data = json.loads(base64.urlsafe_b64decode(payload_b64))
    return payload_data


WINDOWS_VT_MODE = False if compat_os_name == 'nt' else None


@functools.cache
def supports_terminal_sequences(stream):
    if compat_os_name == 'nt':
        if not WINDOWS_VT_MODE:
            return False
    elif not os.getenv('TERM'):
        return False
    try:
        return stream.isatty()
    except BaseException:
        return False


def windows_enable_vt_mode():  # TODO: Do this the proper way https://bugs.python.org/issue30075
    if get_windows_version() < (10, 0, 10586):
        return
    global WINDOWS_VT_MODE
    startupinfo = subprocess.STARTUPINFO()
    startupinfo.dwFlags |= subprocess.STARTF_USESHOWWINDOW
    try:
        subprocess.Popen('', shell=True, startupinfo=startupinfo).wait()
    except Exception:
        return

    WINDOWS_VT_MODE = True
    supports_terminal_sequences.cache_clear()


_terminal_sequences_re = re.compile('\033\\[[^m]+m')


def remove_terminal_sequences(string):
    return _terminal_sequences_re.sub('', string)


def number_of_digits(number):
    return len('%d' % number)


def join_nonempty(*values, delim='-', from_dict=None):
    if from_dict is not None:
        values = map(from_dict.get, values)
    return delim.join(map(str, filter(None, values)))


def scale_thumbnails_to_max_format_width(formats, thumbnails, url_width_re):
    """
    Find the largest format dimensions in terms of video width and, for each thumbnail:
    * Modify the URL: Match the width with the provided regex and replace with the former width
    * Update dimensions

    This function is useful with video services that scale the provided thumbnails on demand
    """
    _keys = ('width', 'height')
    max_dimensions = max(
        (tuple(format.get(k) or 0 for k in _keys) for format in formats),
        default=(0, 0))
    if not max_dimensions[0]:
        return thumbnails
    return [
        merge_dicts(
            {'url': re.sub(url_width_re, str(max_dimensions[0]), thumbnail['url'])},
            dict(zip(_keys, max_dimensions)), thumbnail)
        for thumbnail in thumbnails
    ]


def parse_http_range(range):
    """ Parse value of "Range" or "Content-Range" HTTP header into tuple. """
    if not range:
        return None, None, None
    crg = re.search(r'bytes[ =](\d+)-(\d+)?(?:/(\d+))?', range)
    if not crg:
        return None, None, None
    return int(crg.group(1)), int_or_none(crg.group(2)), int_or_none(crg.group(3))


def read_stdin(what):
    eof = 'Ctrl+Z' if compat_os_name == 'nt' else 'Ctrl+D'
    write_string(f'Reading {what} from STDIN - EOF ({eof}) to end:\n')
    return sys.stdin


class Config:
    own_args = None
    parsed_args = None
    filename = None
    __initialized = False

    def __init__(self, parser, label=None):
        self.parser, self.label = parser, label
        self._loaded_paths, self.configs = set(), []

    def init(self, args=None, filename=None):
        assert not self.__initialized
        directory = ''
        if filename:
            location = os.path.realpath(filename)
            directory = os.path.dirname(location)
            if location in self._loaded_paths:
                return False
            self._loaded_paths.add(location)

        self.own_args, self.__initialized = args, True
        opts, _ = self.parser.parse_known_args(args)
        self.parsed_args, self.filename = args, filename

        for location in opts.config_locations or []:
            if location == '-':
                self.append_config(shlex.split(read_stdin('options'), comments=True), label='stdin')
                continue
            location = os.path.join(directory, expand_path(location))
            if os.path.isdir(location):
                location = os.path.join(location, 'yt-dlp.conf')
            if not os.path.exists(location):
                self.parser.error(f'config location {location} does not exist')
            self.append_config(self.read_file(location), location)
        return True

    def __str__(self):
        label = join_nonempty(
            self.label, 'config', f'"{self.filename}"' if self.filename else '',
            delim=' ')
        return join_nonempty(
            self.own_args is not None and f'{label[0].upper()}{label[1:]}: {self.hide_login_info(self.own_args)}',
            *(f'\n{c}'.replace('\n', '\n| ')[1:] for c in self.configs),
            delim='\n')

    @staticmethod
    def read_file(filename, default=[]):
        try:
            optionf = open(filename)
        except OSError:
            return default  # silently skip if file is not present
        try:
            # FIXME: https://github.com/ytdl-org/youtube-dl/commit/dfe5fa49aed02cf36ba9f743b11b0903554b5e56
            contents = optionf.read()
            res = shlex.split(contents, comments=True)
        finally:
            optionf.close()
        return res

    @staticmethod
    def hide_login_info(opts):
        PRIVATE_OPTS = {'-p', '--password', '-u', '--username', '--video-password', '--ap-password', '--ap-username'}
        eqre = re.compile('^(?P<key>' + ('|'.join(re.escape(po) for po in PRIVATE_OPTS)) + ')=.+$')

        def _scrub_eq(o):
            m = eqre.match(o)
            if m:
                return m.group('key') + '=PRIVATE'
            else:
                return o

        opts = list(map(_scrub_eq, opts))
        for idx, opt in enumerate(opts):
            if opt in PRIVATE_OPTS and idx + 1 < len(opts):
                opts[idx + 1] = 'PRIVATE'
        return opts

    def append_config(self, *args, label=None):
        config = type(self)(self.parser, label)
        config._loaded_paths = self._loaded_paths
        if config.init(*args):
            self.configs.append(config)

    @property
    def all_args(self):
        for config in reversed(self.configs):
            yield from config.all_args
        yield from self.parsed_args or []

    def parse_known_args(self, **kwargs):
        return self.parser.parse_known_args(self.all_args, **kwargs)

    def parse_args(self):
        return self.parser.parse_args(self.all_args)


def get_first_group(match, *groups, default=None):
    for g in groups:
        try:
            m = match.group(g)
            if m:
                return m
        except IndexError:
            continue
    return default


def merge_headers(*dicts):
    """Merge dicts of http headers case insensitively, prioritizing the latter ones"""
    return {k.title(): v for k, v in itertools.chain.from_iterable(map(dict.items, dicts))}


class classproperty:
    """classmethod(property(func)) that works in py < 3.9"""

    def __init__(self, func):
        functools.update_wrapper(self, func)
        self.func = func

    def __get__(self, _, cls):
        return self.func(cls)


def get_argcount(func):
    return try_get(func, lambda x: x.__code__.co_argcount, int)


class Namespace:
    """Immutable namespace"""

    def __init__(self, **kwargs):
        self._dict = kwargs

    def __getattr__(self, attr):
        return self._dict[attr]

    def __contains__(self, item):
        return item in self._dict.values()

    def __iter__(self):
        return iter(self._dict.items())

    def __repr__(self):
        return f'{type(self).__name__}({", ".join(f"{k}={v}" for k, v in self)})'


# Deprecated
has_certifi = bool(certifi)<|MERGE_RESOLUTION|>--- conflicted
+++ resolved
@@ -812,20 +812,11 @@
             or isinstance(self.stdin, io.TextIOWrapper))
 
     def communicate_or_kill(self, *args, **kwargs):
-<<<<<<< HEAD
         if self.textmode and args and isinstance(args[0], bytes):
             if isinstance(args, tuple):
                 args = list(args)
             args[0] = args[0].decode()
-        return process_communicate_or_kill(self, *args, **kwargs)
-=======
-        try:
-            return self.communicate(*args, **kwargs)
-        except BaseException:  # Including KeyboardInterrupt
-            self.kill()
-            self.wait()
-            raise
->>>>>>> 829bbd1d
+        return self.communicate(self, *args, **kwargs)
 
 
 def get_subprocess_encoding():
@@ -1936,12 +1927,8 @@
     if 'b' in getattr(out, 'mode', ''):
         enc = encoding or preferredencoding()
     elif hasattr(out, 'buffer'):
-<<<<<<< HEAD
-=======
         buffer = out.buffer
->>>>>>> 829bbd1d
         enc = encoding or getattr(out, 'encoding', None) or preferredencoding()
-        out = out.buffer
 
     buffer.write(s.encode(enc, 'ignore') if enc else s)
     out.flush()
