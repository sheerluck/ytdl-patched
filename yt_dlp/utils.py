#!/usr/bin/env python3
import base64
import binascii
import calendar
import codecs
import collections
import contextlib
import ctypes
import datetime
import email.header
import email.utils
import errno
import gzip
import hashlib
import hmac
import importlib.util
import io
import itertools
import json
import locale
import math
import mimetypes
import operator
import os
import platform
import random
import re
import shlex
import socket
import ssl
import subprocess
import sys
import tempfile
import time
import traceback
import types
import urllib.parse
import xml.etree.ElementTree
import zlib
try:
    import dateutil.parser
    HAVE_DATEUTIL = True
except (ImportError, SyntaxError):
    # dateutil is optional
    HAVE_DATEUTIL = False

from .compat import functools  # isort: split
from .compat import (
    compat_chr,
    compat_cookiejar,
    compat_etree_fromstring,
    compat_expanduser,
    compat_html_entities,
    compat_html_entities_html5,
    compat_HTMLParseError,
    compat_HTMLParser,
    compat_http_client,
    compat_HTTPError,
    compat_os_name,
    compat_parse_qs,
    compat_shlex_quote,
    compat_str,
    compat_struct_pack,
    compat_struct_unpack,
    compat_urllib_error,
    compat_urllib_parse_unquote_plus,
    compat_urllib_parse_urlencode,
    compat_urllib_parse_urlparse,
    compat_urllib_request,
    compat_urlparse,
)

from .dependencies import brotli, certifi
from .socks import ProxyType, sockssocket
from .chrome_versions import versions as _CHROME_VERSIONS


def register_socks_protocols():
    # "Register" SOCKS protocols
    # In Python < 2.6.5, urlsplit() suffers from bug https://bugs.python.org/issue7904
    # URLs with protocols not in urlparse.uses_netloc are not handled correctly
    for scheme in ('socks', 'socks4', 'socks4a', 'socks5'):
        if scheme not in compat_urlparse.uses_netloc:
            compat_urlparse.uses_netloc.append(scheme)


# This is not clearly defined otherwise
compiled_regex_type = type(re.compile(''))


def random_user_agent():
    _USER_AGENT_TPL = 'Mozilla/5.0 (Windows NT %s; Win64; x64) AppleWebKit/537.36 (KHTML, like Gecko) Chrome/%s Safari/537.36'
    _WINDOWS_VERSIONS = (
        '6.1',  # 7
        '6.2',  # 8
        '6.3',  # 8.1
        '10.0',
    )
    return _USER_AGENT_TPL % (random.choice(_WINDOWS_VERSIONS), random.choice(_CHROME_VERSIONS))


SUPPORTED_ENCODINGS = [
    'gzip', 'deflate'
]
if brotli:
    SUPPORTED_ENCODINGS.append('br')

std_headers = {
    'User-Agent': random_user_agent(),
    'Accept': 'text/html,application/xhtml+xml,application/xml;q=0.9,*/*;q=0.8',
    'Accept-Language': 'en-us,en;q=0.5',
    'Sec-Fetch-Mode': 'navigate',
}


USER_AGENTS = {
    'Safari': 'Mozilla/5.0 (X11; Linux x86_64; rv:10.0) AppleWebKit/533.20.25 (KHTML, like Gecko) Version/5.0.4 Safari/533.20.27',
}


NO_DEFAULT = object()

ENGLISH_MONTH_NAMES = [
    'January', 'February', 'March', 'April', 'May', 'June',
    'July', 'August', 'September', 'October', 'November', 'December']

MONTH_NAMES = {
    'en': ENGLISH_MONTH_NAMES,
    'fr': [
        'janvier', 'février', 'mars', 'avril', 'mai', 'juin',
        'juillet', 'août', 'septembre', 'octobre', 'novembre', 'décembre'],
}

KNOWN_EXTENSIONS = (
    'mp4', 'm4a', 'm4p', 'm4b', 'm4r', 'm4v', 'aac',
    'flv', 'f4v', 'f4a', 'f4b',
    'webm', 'ogg', 'ogv', 'oga', 'ogx', 'spx', 'opus',
    'mkv', 'mka', 'mk3d',
    'avi', 'divx',
    'mov',
    'asf', 'wmv', 'wma',
    '3gp', '3g2',
    'mp3',
    'flac',
    'ape',
    'wav',
    'f4f', 'f4m', 'm3u8', 'smil')

# needed for sanitizing filenames in restricted mode
ACCENT_CHARS = dict(zip('ÂÃÄÀÁÅÆÇÈÉÊËÌÍÎÏÐÑÒÓÔÕÖŐØŒÙÚÛÜŰÝÞßàáâãäåæçèéêëìíîïðñòóôõöőøœùúûüűýþÿ',
                        itertools.chain('AAAAAA', ['AE'], 'CEEEEIIIIDNOOOOOOO', ['OE'], 'UUUUUY', ['TH', 'ss'],
                                        'aaaaaa', ['ae'], 'ceeeeiiiionooooooo', ['oe'], 'uuuuuy', ['th'], 'y')))

DATE_FORMATS = (
    '%d %B %Y',
    '%d %b %Y',
    '%B %d %Y',
    '%B %dst %Y',
    '%B %dnd %Y',
    '%B %drd %Y',
    '%B %dth %Y',
    '%b %d %Y',
    '%b %dst %Y',
    '%b %dnd %Y',
    '%b %drd %Y',
    '%b %dth %Y',
    '%b %dst %Y %I:%M',
    '%b %dnd %Y %I:%M',
    '%b %drd %Y %I:%M',
    '%b %dth %Y %I:%M',
    '%Y %m %d',
    '%Y-%m-%d',
    '%Y.%m.%d.',
    '%Y/%m/%d',
    '%Y/%m/%d %H:%M',
    '%Y/%m/%d %H:%M:%S',
    '%Y%m%d%H%M',
    '%Y%m%d%H%M%S',
    '%Y%m%d',
    '%Y-%m-%d %H:%M',
    '%Y-%m-%d %H:%M:%S',
    '%Y-%m-%d %H:%M:%S.%f',
    '%Y-%m-%d %H:%M:%S:%f',
    '%d.%m.%Y %H:%M',
    '%d.%m.%Y %H.%M',
    '%Y-%m-%dT%H:%M:%SZ',
    '%Y-%m-%dT%H:%M:%S.%fZ',
    '%Y-%m-%dT%H:%M:%S.%f0Z',
    '%Y-%m-%dT%H:%M:%S',
    '%Y-%m-%dT%H:%M:%S.%f',
    '%Y-%m-%dT%H:%M',
    '%b %d %Y at %H:%M',
    '%b %d %Y at %H:%M:%S',
    '%B %d %Y at %H:%M',
    '%B %d %Y at %H:%M:%S',
    '%H:%M %d-%b-%Y',
)

DATE_FORMATS_DAY_FIRST = list(DATE_FORMATS)
DATE_FORMATS_DAY_FIRST.extend([
    '%d-%m-%Y',
    '%d.%m.%Y',
    '%d.%m.%y',
    '%d/%m/%Y',
    '%d/%m/%y',
    '%d/%m/%Y %H:%M:%S',
])

DATE_FORMATS_MONTH_FIRST = list(DATE_FORMATS)
DATE_FORMATS_MONTH_FIRST.extend([
    '%m-%d-%Y',
    '%m.%d.%Y',
    '%m/%d/%Y',
    '%m/%d/%y',
    '%m/%d/%Y %H:%M:%S',
])

PACKED_CODES_RE = r"}\('(.+)',(\d+),(\d+),'([^']+)'\.split\('\|'\)"
JSON_LD_RE = r'(?is)<script[^>]+type=(["\']?)application/ld\+json\1[^>]*>(?P<json_ld>.+?)</script>'

NUMBER_RE = r'\d+(?:\.\d+)?'


@functools.cache
def preferredencoding():
    """Get preferred encoding.

    Returns the best encoding scheme for the system, based on
    locale.getpreferredencoding() and some further tweaks.
    """
    try:
        pref = locale.getpreferredencoding()
        'TEST'.encode(pref)
    except Exception:
        pref = 'UTF-8'

    return pref


def write_json_file(obj, fn):
    """ Encode obj as JSON and write it to fn, atomically if possible """

    tf = tempfile.NamedTemporaryFile(
        prefix=f'{os.path.basename(fn)}.', dir=os.path.dirname(fn),
        suffix='.tmp', delete=False, mode='w', encoding='utf-8')

    try:
        with tf:
            json.dump(obj, tf, ensure_ascii=False)
        if sys.platform == 'win32':
            # Need to remove existing file on Windows, else os.rename raises
            # WindowsError or FileExistsError.
            with contextlib.suppress(OSError):
                os.unlink(fn)
        with contextlib.suppress(OSError):
            mask = os.umask(0)
            os.umask(mask)
            os.chmod(tf.name, 0o666 & ~mask)
        os.rename(tf.name, fn)
    except Exception:
        with contextlib.suppress(OSError):
            os.remove(tf.name)
        raise


def find_xpath_attr(node, xpath, key, val=None):
    """ Find the xpath xpath[@key=val] """
    assert re.match(r'^[a-zA-Z_-]+$', key)
    expr = xpath + ('[@%s]' % key if val is None else f"[@{key}='{val}']")
    return node.find(expr)

# On python2.6 the xml.etree.ElementTree.Element methods don't support
# the namespace parameter


def xpath_with_ns(path, ns_map):
    components = [c.split(':') for c in path.split('/')]
    replaced = []
    for c in components:
        if len(c) == 1:
            replaced.append(c[0])
        else:
            ns, tag = c
            replaced.append('{%s}%s' % (ns_map[ns], tag))
    return '/'.join(replaced)


def xpath_element(node, xpath, name=None, fatal=False, default=NO_DEFAULT):
    def _find_xpath(xpath):
        return node.find(xpath)

    if isinstance(xpath, (str, compat_str)):
        n = _find_xpath(xpath)
    else:
        for xp in xpath:
            n = _find_xpath(xp)
            if n is not None:
                break

    if n is None:
        if default is not NO_DEFAULT:
            return default
        elif fatal:
            name = xpath if name is None else name
            raise ExtractorError('Could not find XML element %s' % name)
        else:
            return None
    return n


def xpath_text(node, xpath, name=None, fatal=False, default=NO_DEFAULT):
    n = xpath_element(node, xpath, name, fatal=fatal, default=default)
    if n is None or n == default:
        return n
    if n.text is None:
        if default is not NO_DEFAULT:
            return default
        elif fatal:
            name = xpath if name is None else name
            raise ExtractorError('Could not find XML element\'s text %s' % name)
        else:
            return None
    return n.text


def xpath_attr(node, xpath, key, name=None, fatal=False, default=NO_DEFAULT):
    n = find_xpath_attr(node, xpath, key)
    if n is None:
        if default is not NO_DEFAULT:
            return default
        elif fatal:
            name = f'{xpath}[@{key}]' if name is None else name
            raise ExtractorError('Could not find XML attribute %s' % name)
        else:
            return None
    return n.attrib[key]


def get_element_by_id(id, html, **kwargs):
    """Return the content of the tag with the specified ID in the passed HTML document"""
    return get_element_by_attribute('id', id, html, **kwargs)


def get_element_html_by_id(id, html, **kwargs):
    """Return the html of the tag with the specified ID in the passed HTML document"""
    return get_element_html_by_attribute('id', id, html, **kwargs)


def get_element_by_class(class_name, html):
    """Return the content of the first tag with the specified class in the passed HTML document"""
    retval = get_elements_by_class(class_name, html)
    return retval[0] if retval else None


def get_element_html_by_class(class_name, html):
    """Return the html of the first tag with the specified class in the passed HTML document"""
    retval = get_elements_html_by_class(class_name, html)
    return retval[0] if retval else None


def get_element_by_attribute(attribute, value, html, **kwargs):
    retval = get_elements_by_attribute(attribute, value, html, **kwargs)
    return retval[0] if retval else None


def get_element_html_by_attribute(attribute, value, html, **kargs):
    retval = get_elements_html_by_attribute(attribute, value, html, **kargs)
    return retval[0] if retval else None


def get_elements_by_class(class_name, html, **kargs):
    """Return the content of all tags with the specified class in the passed HTML document as a list"""
    return get_elements_by_attribute(
        'class', r'[^\'"]*(?<=[\'"\s])%s(?=[\'"\s])[^\'"]*' % re.escape(class_name),
        html, escape_value=False)


def get_elements_html_by_class(class_name, html):
    """Return the html of all tags with the specified class in the passed HTML document as a list"""
    return get_elements_html_by_attribute(
        'class', r'[^\'"]*(?<=[\'"\s])%s(?=[\'"\s])[^\'"]*' % re.escape(class_name),
        html, escape_value=False)


def get_elements_by_attribute(*args, **kwargs):
    """Return the content of the tag with the specified attribute in the passed HTML document"""
    return [content for content, _ in get_elements_text_and_html_by_attribute(*args, **kwargs)]


def get_elements_html_by_attribute(*args, **kwargs):
    """Return the html of the tag with the specified attribute in the passed HTML document"""
    return [whole for _, whole in get_elements_text_and_html_by_attribute(*args, **kwargs)]


def get_elements_text_and_html_by_attribute(attribute, value, html, escape_value=True):
    """
    Return the text (content) and the html (whole) of the tag with the specified
    attribute in the passed HTML document
    """

    quote = '' if re.match(r'''[\s"'`=<>]''', value) else '?'

    value = re.escape(value) if escape_value else value

    partial_element_re = rf'''(?x)
        <(?P<tag>[a-zA-Z0-9:._-]+)
         (?:\s(?:[^>"']|"[^"]*"|'[^']*')*)?
         \s{re.escape(attribute)}\s*=\s*(?P<_q>['"]{quote})(?-x:{value})(?P=_q)
        '''

    for m in re.finditer(partial_element_re, html):
        content, whole = get_element_text_and_html_by_tag(m.group('tag'), html[m.start():])

        yield (
            unescapeHTML(re.sub(r'^(?P<q>["\'])(?P<content>.*)(?P=q)$', r'\g<content>', content, flags=re.DOTALL)),
            whole
        )


class HTMLBreakOnClosingTagParser(compat_HTMLParser):
    """
    HTML parser which raises HTMLBreakOnClosingTagException upon reaching the
    closing tag for the first opening tag it has encountered, and can be used
    as a context manager
    """

    class HTMLBreakOnClosingTagException(Exception):
        pass

    def __init__(self):
        self.tagstack = collections.deque()
        compat_HTMLParser.__init__(self)

    def __enter__(self):
        return self

    def __exit__(self, *_):
        self.close()

    def close(self):
        # handle_endtag does not return upon raising HTMLBreakOnClosingTagException,
        # so data remains buffered; we no longer have any interest in it, thus
        # override this method to discard it
        pass

    def handle_starttag(self, tag, _):
        self.tagstack.append(tag)

    def handle_endtag(self, tag):
        if not self.tagstack:
            raise compat_HTMLParseError('no tags in the stack')
        while self.tagstack:
            inner_tag = self.tagstack.pop()
            if inner_tag == tag:
                break
        else:
            raise compat_HTMLParseError(f'matching opening tag for closing {tag} tag not found')
        if not self.tagstack:
            raise self.HTMLBreakOnClosingTagException()


def get_element_text_and_html_by_tag(tag, html):
    """
    For the first element with the specified tag in the passed HTML document
    return its' content (text) and the whole element (html)
    """
    def find_or_raise(haystack, needle, exc):
        try:
            return haystack.index(needle)
        except ValueError:
            raise exc
    closing_tag = f'</{tag}>'
    whole_start = find_or_raise(
        html, f'<{tag}', compat_HTMLParseError(f'opening {tag} tag not found'))
    content_start = find_or_raise(
        html[whole_start:], '>', compat_HTMLParseError(f'malformed opening {tag} tag'))
    content_start += whole_start + 1
    with HTMLBreakOnClosingTagParser() as parser:
        parser.feed(html[whole_start:content_start])
        if not parser.tagstack or parser.tagstack[0] != tag:
            raise compat_HTMLParseError(f'parser did not match opening {tag} tag')
        offset = content_start
        while offset < len(html):
            next_closing_tag_start = find_or_raise(
                html[offset:], closing_tag,
                compat_HTMLParseError(f'closing {tag} tag not found'))
            next_closing_tag_end = next_closing_tag_start + len(closing_tag)
            try:
                parser.feed(html[offset:offset + next_closing_tag_end])
                offset += next_closing_tag_end
            except HTMLBreakOnClosingTagParser.HTMLBreakOnClosingTagException:
                return html[content_start:offset + next_closing_tag_start], \
                    html[whole_start:offset + next_closing_tag_end]
        raise compat_HTMLParseError('unexpected end of html')


class HTMLAttributeParser(compat_HTMLParser):
    """Trivial HTML parser to gather the attributes for a single element"""

    def __init__(self):
        self.attrs = {}
        compat_HTMLParser.__init__(self)

    def handle_starttag(self, tag, attrs):
        self.attrs = dict(attrs)


class HTMLListAttrsParser(compat_HTMLParser):
    """HTML parser to gather the attributes for the elements of a list"""

    def __init__(self):
        compat_HTMLParser.__init__(self)
        self.items = []
        self._level = 0

    def handle_starttag(self, tag, attrs):
        if tag == 'li' and self._level == 0:
            self.items.append(dict(attrs))
        self._level += 1

    def handle_endtag(self, tag):
        self._level -= 1


def extract_attributes(html_element):
    """Given a string for an HTML element such as
    <el
         a="foo" B="bar" c="&98;az" d=boz
         empty= noval entity="&amp;"
         sq='"' dq="'"
    >
    Decode and return a dictionary of attributes.
    {
        'a': 'foo', 'b': 'bar', c: 'baz', d: 'boz',
        'empty': '', 'noval': None, 'entity': '&',
        'sq': '"', 'dq': '\''
    }.
    """
    parser = HTMLAttributeParser()
    with contextlib.suppress(compat_HTMLParseError):
        parser.feed(html_element)
        parser.close()
    return parser.attrs


def parse_list(webpage):
    """Given a string for an series of HTML <li> elements,
    return a dictionary of their attributes"""
    parser = HTMLListAttrsParser()
    parser.feed(webpage)
    parser.close()
    return parser.items


def clean_html(html):
    """Clean an HTML snippet into a readable string"""

    if html is None:  # Convenience for sanitizing descriptions etc.
        return html

    html = re.sub(r'\s+', ' ', html)
    html = re.sub(r'(?u)\s?<\s?br\s?/?\s?>\s?', '\n', html)
    html = re.sub(r'(?u)<\s?/\s?p\s?>\s?<\s?p[^>]*>', '\n', html)
    # Strip html tags
    html = re.sub('<.*?>', '', html)
    # Replace html entities
    html = unescapeHTML(html)
    return html.strip()


class LenientJSONDecoder(json.JSONDecoder):
    def __init__(self, *args, transform_source=None, ignore_extra=False, **kwargs):
        self.transform_source, self.ignore_extra = transform_source, ignore_extra
        super().__init__(*args, **kwargs)

    def decode(self, s):
        if self.transform_source:
            s = self.transform_source(s)
        if self.ignore_extra:
            return self.raw_decode(s.lstrip())[0]
        return super().decode(s)


def sanitize_open(filename, open_mode):
    """Try to open the given filename, and slightly tweak it if this fails.

    Attempts to open the given filename. If this fails, it tries to change
    the filename slightly, step by step, until it's either able to open it
    or it fails and raises a final exception, like the standard open()
    function.

    It returns the tuple (stream, definitive_file_name).
    """
    if filename == '-':
        if sys.platform == 'win32':
            import msvcrt
            msvcrt.setmode(sys.stdout.fileno(), os.O_BINARY)
        return (sys.stdout.buffer if hasattr(sys.stdout, 'buffer') else sys.stdout, filename)

    for attempt in range(2):
        try:
            try:
                if sys.platform == 'win32':
                    # FIXME: An exclusive lock also locks the file from being read.
                    # Since windows locks are mandatory, don't lock the file on windows (for now).
                    # Ref: https://github.com/yt-dlp/yt-dlp/issues/3124
                    raise LockingUnsupportedError()
                stream = locked_file(filename, open_mode, block=False).__enter__()
            except OSError:
                stream = open(filename, open_mode)
            return stream, filename
        except OSError as err:
            if attempt or err.errno in (errno.EACCES,):
                raise
            old_filename, filename = filename, sanitize_path(filename)
            if old_filename == filename:
                raise


def timeconvert(timestr):
    """Convert RFC 2822 defined time string into system timestamp"""
    timestamp = None
    timetuple = email.utils.parsedate_tz(timestr)
    if timetuple is not None:
        timestamp = email.utils.mktime_tz(timetuple)
    return timestamp


def sanitize_filename(s, restricted=False, is_id=NO_DEFAULT):
    """Sanitizes a string so it could be used as part of a filename.
    @param restricted   Use a stricter subset of allowed characters
    @param is_id        Whether this is an ID that should be kept unchanged if possible.
                        If unset, yt-dlp's new sanitization rules are in effect
    """
    if s == '':
        return ''

    def replace_insane(char):
        if restricted and char in ACCENT_CHARS:
            return ACCENT_CHARS[char]
        elif not restricted and char == '\n':
            return '\0 '
        elif char == '?' or ord(char) < 32 or ord(char) == 127:
            return ''
        elif char == '"':
            return '' if restricted else '\''
        elif char == ':':
            return '\0_\0-' if restricted else '\0 \0-'
        elif char in '\\/|*<>':
            return '\0_'
        if restricted and (char in '!&\'()[]{}$;`^,#' or char.isspace() or ord(char) > 127):
            return '\0_'
        return char

    s = re.sub(r'[0-9]+(?::[0-9]+)+', lambda m: m.group(0).replace(':', '_'), s)  # Handle timestamps
    result = ''.join(map(replace_insane, s))
    if is_id is NO_DEFAULT:
        result = re.sub('(\0.)(?:(?=\\1)..)+', r'\1', result)  # Remove repeated substitute chars
        STRIP_RE = '(?:\0.|[ _-])*'
        result = re.sub(f'^\0.{STRIP_RE}|{STRIP_RE}\0.$', '', result)  # Remove substitute chars from start/end
    result = result.replace('\0', '') or '_'

    if not is_id:
        while '__' in result:
            result = result.replace('__', '_')
        result = result.strip('_')
        # Common case of "Foreign band name - English song title"
        if restricted and result.startswith('-_'):
            result = result[2:]
        if result.startswith('-'):
            result = '_' + result[len('-'):]
        result = result.lstrip('.')
        if not result:
            result = '_'
    return result


def sanitize_path(s, force=False):
    """Sanitizes and normalizes path on Windows"""
    if sys.platform == 'win32':
        force = False
        drive_or_unc, _ = os.path.splitdrive(s)
    elif force:
        drive_or_unc = ''
    else:
        return s

    norm_path = os.path.normpath(remove_start(s, drive_or_unc)).split(os.path.sep)
    if drive_or_unc:
        norm_path.pop(0)
    sanitized_path = [
        path_part if path_part in ['.', '..'] else re.sub(r'(?:[/<>:"\|\\?\*]|[\s.]$)', '#', path_part)
        for path_part in norm_path]
    if drive_or_unc:
        sanitized_path.insert(0, drive_or_unc + os.path.sep)
    elif force and s and s[0] == os.path.sep:
        sanitized_path.insert(0, os.path.sep)
    return os.path.join(*sanitized_path)


def sanitize_url(url):
    # Prepend protocol-less URLs with `http:` scheme in order to mitigate
    # the number of unwanted failures due to missing protocol
    if url is None:
        return
    elif url.startswith('//'):
        return 'http:%s' % url
    # Fix some common typos seen so far
    COMMON_TYPOS = (
        # https://github.com/ytdl-org/youtube-dl/issues/15649
        (r'^httpss://', r'https://'),
        # https://bx1.be/lives/direct-tv/
        (r'^rmtp([es]?)://', r'rtmp\1://'),
    )
    for mistake, fixup in COMMON_TYPOS:
        if re.match(mistake, url):
            return re.sub(mistake, fixup, url)
    return url


def extract_basic_auth(url):
    parts = compat_urlparse.urlsplit(url)
    if parts.username is None:
        return url, None
    url = compat_urlparse.urlunsplit(parts._replace(netloc=(
        parts.hostname if parts.port is None
        else '%s:%d' % (parts.hostname, parts.port))))
    auth_payload = base64.b64encode(
        ('%s:%s' % (parts.username, parts.password or '')).encode())
    return url, f'Basic {auth_payload.decode()}'


def sanitized_Request(url, *args, **kwargs):
    url, auth_header = extract_basic_auth(escape_url(sanitize_url(url)))
    if auth_header is not None:
        headers = args[1] if len(args) >= 2 else kwargs.setdefault('headers', {})
        headers['Authorization'] = auth_header
    return compat_urllib_request.Request(url, *args, **kwargs)


def expand_path(s):
    """Expand shell variables and ~"""
    return os.path.expandvars(compat_expanduser(s))


def orderedSet(iterable):
    """ Remove all duplicates from the input iterable """
    res = []
    for el in iterable:
        if el not in res:
            res.append(el)
    return res


def _htmlentity_transform(entity_with_semicolon):
    """Transforms an HTML entity to a character."""
    entity = entity_with_semicolon[:-1]

    # Known non-numeric HTML entity
    if entity in compat_html_entities.name2codepoint:
        return compat_chr(compat_html_entities.name2codepoint[entity])

    # TODO: HTML5 allows entities without a semicolon. For example,
    # '&Eacuteric' should be decoded as 'Éric'.
    if entity_with_semicolon in compat_html_entities_html5:
        return compat_html_entities_html5[entity_with_semicolon]

    mobj = re.match(r'#(x[0-9a-fA-F]+|[0-9]+)', entity)
    if mobj is not None:
        numstr = mobj.group(1)
        if numstr.startswith('x'):
            base = 16
            numstr = '0%s' % numstr
        else:
            base = 10
        # See https://github.com/ytdl-org/youtube-dl/issues/7518
        with contextlib.suppress(ValueError):
            return compat_chr(int(numstr, base))

    # Unknown entity in name, return its literal representation
    return '&%s;' % entity


def unescapeHTML(s):
    if s is None:
        return None
    assert isinstance(s, str)

    return re.sub(
        r'&([^&;]+;)', lambda m: _htmlentity_transform(m.group(1)), s)


def escapeHTML(text):
    return (
        text
        .replace('&', '&amp;')
        .replace('<', '&lt;')
        .replace('>', '&gt;')
        .replace('"', '&quot;')
        .replace("'", '&#39;')
    )


def process_communicate_or_kill(p, *args, **kwargs):
    write_string('DeprecationWarning: yt_dlp.utils.process_communicate_or_kill is deprecated '
                 'and may be removed in a future version. Use yt_dlp.utils.Popen.communicate_or_kill instead')
    return Popen.communicate_or_kill(p, *args, **kwargs)


class Popen(subprocess.Popen):
    if sys.platform == 'win32':
        _startupinfo = subprocess.STARTUPINFO()
        _startupinfo.dwFlags |= subprocess.STARTF_USESHOWWINDOW
    else:
        _startupinfo = None

    def __init__(self, *args, text=False, **kwargs):
        if text is True:
            kwargs['universal_newlines'] = True  # For 3.6 compatibility
            kwargs.setdefault('encoding', 'utf-8')
            kwargs.setdefault('errors', 'replace')
        super().__init__(*args, **kwargs, startupinfo=self._startupinfo)
        self.textmode = bool(
            kwargs.get('universal_newlines')
            or kwargs.get('encoding')
            or kwargs.get('errors')
            or kwargs.get('text')
            or isinstance(self.stdout, io.TextIOWrapper)
            or isinstance(self.stderr, io.TextIOWrapper)
            or isinstance(self.stdin, io.TextIOWrapper))

    def communicate_or_kill(self, *args, **kwargs):
<<<<<<< HEAD
        if self.textmode and args and isinstance(args[0], bytes):
            if isinstance(args, tuple):
                args = list(args)
            args[0] = args[0].decode()
        return self.communicate(*args, **kwargs)
=======
        try:
            return self.communicate(*args, **kwargs)
        except BaseException:  # Including KeyboardInterrupt
            self.kill(timeout=None)
            raise
>>>>>>> f0c9fb96

    def kill(self, *, timeout=0):
        super().kill()
        if timeout != 0:
            self.wait(timeout=timeout)

    @classmethod
    def run(cls, *args, **kwargs):
        with cls(*args, **kwargs) as proc:
            stdout, stderr = proc.communicate_or_kill()
            return stdout or '', stderr or '', proc.returncode


def get_subprocess_encoding():
    if sys.platform == 'win32' and sys.getwindowsversion()[0] >= 5:
        # For subprocess calls, encode with locale encoding
        # Refer to http://stackoverflow.com/a/9951851/35070
        encoding = preferredencoding()
    else:
        encoding = sys.getfilesystemencoding()
    if encoding is None:
        encoding = 'utf-8'
    return encoding


def encodeFilename(s, for_subprocess=False):
    assert isinstance(s, str)
    return s


def decodeFilename(b, for_subprocess=False):
    return b


def encodeArgument(s):
    # Legacy code that uses byte strings
    # Uncomment the following line after fixing all post processors
    # assert isinstance(s, str), 'Internal error: %r should be of type %r, is %r' % (s, compat_str, type(s))
    return s if isinstance(s, str) else s.decode('ascii')


def decodeArgument(b):
    return b


def decodeOption(optval):
    if optval is None:
        return optval
    if isinstance(optval, bytes):
        optval = optval.decode(preferredencoding())

    assert isinstance(optval, compat_str)
    return optval


_timetuple = collections.namedtuple('Time', ('hours', 'minutes', 'seconds', 'milliseconds'))


def timetuple_from_msec(msec):
    secs, msec = divmod(msec, 1000)
    mins, secs = divmod(secs, 60)
    hrs, mins = divmod(mins, 60)
    return _timetuple(hrs, mins, secs, msec)


def formatSeconds(secs, delim=':', msec=False):
    time = timetuple_from_msec(secs * 1000)
    if time.hours:
        ret = '%d%s%02d%s%02d' % (time.hours, delim, time.minutes, delim, time.seconds)
    elif time.minutes:
        ret = '%d%s%02d' % (time.minutes, delim, time.seconds)
    else:
        ret = '%d' % time.seconds
    return '%s.%03d' % (ret, time.milliseconds) if msec else ret


def _ssl_load_windows_store_certs(ssl_context, storename):
    # Code adapted from _load_windows_store_certs in https://github.com/python/cpython/blob/main/Lib/ssl.py
    try:
        certs = [cert for cert, encoding, trust in ssl.enum_certificates(storename)
                 if encoding == 'x509_asn' and (
                     trust is True or ssl.Purpose.SERVER_AUTH.oid in trust)]
    except PermissionError:
        return
    for cert in certs:
        with contextlib.suppress(ssl.SSLError):
            ssl_context.load_verify_locations(cadata=cert)


def make_HTTPS_handler(params, **kwargs):
    opts_check_certificate = not params.get('nocheckcertificate')
    opts_modern_tls_cipher = params.get('use_modern_tls_cipher')
    context = ssl.SSLContext(ssl.PROTOCOL_TLS_CLIENT)
    if opts_modern_tls_cipher:
        context.set_ciphers('ECDHE-RSA-AES256-GCM-SHA384:ECDHE-ECDSA-AES256-GCM-SHA384:ECDHE-RSA-AES256-SHA384:ECDHE-ECDSA-AES256-SHA384:ECDHE-RSA-AES128-GCM-SHA256:ECDHE-RSA-AES128-SHA256:AES256-SHA')
    context.check_hostname = opts_check_certificate
    if params.get('legacyserverconnect'):
        context.options |= 4  # SSL_OP_LEGACY_SERVER_CONNECT
        # Allow use of weaker ciphers in Python 3.10+. See https://bugs.python.org/issue43998
        context.set_ciphers('DEFAULT')

    context.verify_mode = ssl.CERT_REQUIRED if opts_check_certificate else ssl.CERT_NONE
    if opts_check_certificate:
        if has_certifi and 'no-certifi' not in params.get('compat_opts', []):
            context.load_verify_locations(cafile=certifi.where())
        try:
            context.load_default_certs()
        # Work around the issue in load_default_certs when there are bad certificates. See:
        # https://github.com/yt-dlp/yt-dlp/issues/1060,
        # https://bugs.python.org/issue35665, https://bugs.python.org/issue45312
        except ssl.SSLError:
            # enum_certificates is not present in mingw python. See https://github.com/yt-dlp/yt-dlp/issues/1151
            if sys.platform == 'win32' and hasattr(ssl, 'enum_certificates'):
                for storename in ('CA', 'ROOT'):
                    _ssl_load_windows_store_certs(context, storename)
            context.set_default_verify_paths()

    client_certfile = params.get('client_certificate')
    if client_certfile:
        try:
            context.load_cert_chain(
                client_certfile, keyfile=params.get('client_certificate_key'),
                password=params.get('client_certificate_password'))
        except ssl.SSLError:
            raise YoutubeDLError('Unable to load client certificate')

    # Some servers may reject requests if ALPN extension is not sent. See:
    # https://github.com/python/cpython/issues/85140
    # https://github.com/yt-dlp/yt-dlp/issues/3878
    with contextlib.suppress(NotImplementedError):
        context.set_alpn_protocols(['http/1.1'])

    return YoutubeDLHTTPSHandler(params, context=context, **kwargs)


def bug_reports_message(before=';'):
    msg = ('please report this issue on  https://github.com/ytdl-patched/ytdl-patched/issues?q= , '
           'filling out the appropriate issue template. '
           'Confirm you are on the latest version using  yt-dlp -U')

    before = before.rstrip()
    if not before or before.endswith(('.', '!', '?')):
        msg = msg[0].title() + msg[1:]

    return (before + ' ' if before else '') + msg


class YoutubeDLError(Exception):
    """Base exception for YoutubeDL errors."""
    msg = None

    def __init__(self, msg=None):
        if msg is not None:
            self.msg = msg
        elif self.msg is None:
            self.msg = type(self).__name__
        super().__init__(self.msg)


network_exceptions = [compat_urllib_error.URLError, compat_http_client.HTTPException, socket.error]
if hasattr(ssl, 'CertificateError'):
    network_exceptions.append(ssl.CertificateError)
network_exceptions = tuple(network_exceptions)


class ExtractorError(YoutubeDLError):
    """Error during info extraction."""

    def __init__(self, msg, tb=None, expected=False, cause=None, video_id=None, ie=None):
        """ tb, if given, is the original traceback (so that it can be printed out).
        If expected is set, this is a normal error message and most likely not a bug in yt-dlp.
        """
        if sys.exc_info()[0] in network_exceptions:
            expected = True

        self.orig_msg = str(msg)
        self.traceback = tb
        self.expected = expected
        self.cause = cause
        self.video_id = video_id
        self.ie = ie
        self.exc_info = sys.exc_info()  # preserve original exception

        super().__init__(''.join((
            format_field(ie, template='[%s] '),
            format_field(video_id, template='%s: '),
            msg,
            format_field(cause, template=' (caused by %r)'),
            '' if expected else bug_reports_message())))

    def format_traceback(self):
        return join_nonempty(
            self.traceback and ''.join(traceback.format_tb(self.traceback)),
            self.cause and ''.join(traceback.format_exception(None, self.cause, self.cause.__traceback__)[1:]),
            delim='\n') or None


class UnsupportedError(ExtractorError):
    def __init__(self, url):
        super().__init__(
            'Unsupported URL: %s' % url, expected=True)
        self.url = url


class RegexNotFoundError(ExtractorError):
    """Error when a regex didn't match"""
    pass


class GeoRestrictedError(ExtractorError):
    """Geographic restriction Error exception.

    This exception may be thrown when a video is not available from your
    geographic location due to geographic restrictions imposed by a website.
    """

    def __init__(self, msg, countries=None, **kwargs):
        kwargs['expected'] = True
        super().__init__(msg, **kwargs)
        self.countries = countries


class DownloadError(YoutubeDLError):
    """Download Error exception.

    This exception may be thrown by FileDownloader objects if they are not
    configured to continue on errors. They will contain the appropriate
    error message.
    """

    def __init__(self, msg, exc_info=None):
        """ exc_info, if given, is the original exception that caused the trouble (as returned by sys.exc_info()). """
        super().__init__(msg)
        self.exc_info = exc_info


class EntryNotInPlaylist(YoutubeDLError):
    """Entry not in playlist exception.

    This exception will be thrown by YoutubeDL when a requested entry
    is not found in the playlist info_dict
    """
    msg = 'Entry not found in info'


class SameFileError(YoutubeDLError):
    """Same File exception.

    This exception will be thrown by FileDownloader objects if they detect
    multiple files would have to be downloaded to the same file on disk.
    """
    msg = 'Fixed output name but more than one file to download'

    def __init__(self, filename=None):
        if filename is not None:
            self.msg += f': {filename}'
        super().__init__(self.msg)


class ExclusivelyLockedError(YoutubeDLError):
    """Exclusively locked exception.

    This exception will be thrown by FileDownloader objects if they detect
    multiple files would have to be downloaded to the same file on disk.
    """
    pass


class PostProcessingError(YoutubeDLError):
    """Post Processing exception.

    This exception may be raised by PostProcessor's .run() method to
    indicate an error in the postprocessing task.
    """


class DownloadCancelled(YoutubeDLError):
    """ Exception raised when the download queue should be interrupted """
    msg = 'The download was cancelled'


class ExistingVideoReached(DownloadCancelled):
    """ --break-on-existing triggered """
    msg = 'Encountered a video that is already in the archive, stopping due to --break-on-existing'


class RejectedVideoReached(DownloadCancelled):
    """ --break-on-reject triggered """
    msg = 'Encountered a video that did not match filter, stopping due to --break-on-reject'


class MaxDownloadsReached(DownloadCancelled):
    """ --max-downloads limit has been reached. """
    msg = 'Maximum number of downloads reached, stopping due to --max-downloads'


class ReExtractInfo(YoutubeDLError):
    """ Request re-extraction in any reason. """
    msg = 'Re-extraction requested'
    expected = True

    def __init__(self):
        super().__init__(self.msg)


class ThrottledDownload(ReExtractInfo):
    """ Download speed below --throttled-rate. """
    msg = 'The download speed is below throttle limit'
    expected = False


class UnrecoverableHttpError(ReExtractInfo):
    """ Unrecoverable errors defined by each format has been reported by downloader. """
    msg = 'An unrecoverable error has been detected'
    expected = False


class UnavailableVideoError(YoutubeDLError):
    """Unavailable Format exception.

    This exception will be thrown when a video is requested
    in a format that is not available for that video.
    """
    msg = 'Unable to download video'

    def __init__(self, err=None):
        if err is not None:
            self.msg += f': {err}'
        super().__init__(self.msg)


class ContentTooShortError(YoutubeDLError):
    """Content Too Short exception.

    This exception may be raised by FileDownloader objects when a file they
    download is too small for what the server announced first, indicating
    the connection was probably interrupted.
    """

    def __init__(self, downloaded, expected):
        super().__init__(f'Downloaded {downloaded} bytes, expected {expected} bytes')
        # Both in bytes
        self.downloaded = downloaded
        self.expected = expected


class XAttrMetadataError(YoutubeDLError):
    def __init__(self, code=None, msg='Unknown error'):
        super().__init__(msg)
        self.code = code
        self.msg = msg

        # Parsing code and msg
        if (self.code in (errno.ENOSPC, errno.EDQUOT)
                or 'No space left' in self.msg or 'Disk quota exceeded' in self.msg):
            self.reason = 'NO_SPACE'
        elif self.code == errno.E2BIG or 'Argument list too long' in self.msg:
            self.reason = 'VALUE_TOO_LONG'
        else:
            self.reason = 'NOT_SUPPORTED'


class XAttrUnavailableError(YoutubeDLError):
    pass


class DummyError(YoutubeDLError):
    pass


def _create_http_connection(ydl_handler, http_class, is_https, *args, **kwargs):
    hc = http_class(*args, **kwargs)
    source_address = ydl_handler._params.get('source_address')

    if source_address is not None:
        # This is to workaround _create_connection() from socket where it will try all
        # address data from getaddrinfo() including IPv6. This filters the result from
        # getaddrinfo() based on the source_address value.
        # This is based on the cpython socket.create_connection() function.
        # https://github.com/python/cpython/blob/master/Lib/socket.py#L691
        def _create_connection(address, timeout=socket._GLOBAL_DEFAULT_TIMEOUT, source_address=None):
            host, port = address
            err = None
            addrs = socket.getaddrinfo(host, port, 0, socket.SOCK_STREAM)
            af = socket.AF_INET if '.' in source_address[0] else socket.AF_INET6
            ip_addrs = [addr for addr in addrs if addr[0] == af]
            if addrs and not ip_addrs:
                ip_version = 'v4' if af == socket.AF_INET else 'v6'
                raise OSError(
                    "No remote IP%s addresses available for connect, can't use '%s' as source address"
                    % (ip_version, source_address[0]))
            for res in ip_addrs:
                af, socktype, proto, canonname, sa = res
                sock = None
                try:
                    sock = socket.socket(af, socktype, proto)
                    if timeout is not socket._GLOBAL_DEFAULT_TIMEOUT:
                        sock.settimeout(timeout)
                    sock.bind(source_address)
                    sock.connect(sa)
                    err = None  # Explicitly break reference cycle
                    return sock
                except OSError as _:
                    err = _
                    if sock is not None:
                        sock.close()
            if err is not None:
                raise err
            else:
                raise OSError('getaddrinfo returns an empty list')
        if hasattr(hc, '_create_connection'):
            hc._create_connection = _create_connection
        hc.source_address = (source_address, 0)

    return hc


def handle_youtubedl_headers(headers):
    filtered_headers = headers

    if 'Youtubedl-no-compression' in filtered_headers:
        filtered_headers = {k: v for k, v in filtered_headers.items() if k.lower() != 'accept-encoding'}
        del filtered_headers['Youtubedl-no-compression']

    return filtered_headers


class YoutubeDLHandler(compat_urllib_request.HTTPHandler):
    """Handler for HTTP requests and responses.

    This class, when installed with an OpenerDirector, automatically adds
    the standard headers to every HTTP request and handles gzipped and
    deflated responses from web servers. If compression is to be avoided in
    a particular request, the original request in the program code only has
    to include the HTTP header "Youtubedl-no-compression", which will be
    removed before making the real request.

    Part of this code was copied from:

    http://techknack.net/python-urllib2-handlers/

    Andrew Rowls, the author of that code, agreed to release it to the
    public domain.
    """

    def __init__(self, params, *args, **kwargs):
        compat_urllib_request.HTTPHandler.__init__(self, *args, **kwargs)
        self._params = params

    def http_open(self, req):
        conn_class = compat_http_client.HTTPConnection

        socks_proxy = req.headers.get('Ytdl-socks-proxy')
        if socks_proxy:
            conn_class = make_socks_conn_class(conn_class, socks_proxy)
            del req.headers['Ytdl-socks-proxy']

        return self.do_open(functools.partial(
            _create_http_connection, self, conn_class, False),
            req)

    @staticmethod
    def deflate(data):
        if not data:
            return data
        try:
            return zlib.decompress(data, -zlib.MAX_WBITS)
        except zlib.error:
            return zlib.decompress(data)

    @staticmethod
    def brotli(data):
        if not data:
            return data
        return brotli.decompress(data)

    def http_request(self, req):
        # According to RFC 3986, URLs can not contain non-ASCII characters, however this is not
        # always respected by websites, some tend to give out URLs with non percent-encoded
        # non-ASCII characters (see telemb.py, ard.py [#3412])
        # urllib chokes on URLs with non-ASCII characters (see http://bugs.python.org/issue3991)
        # To work around aforementioned issue we will replace request's original URL with
        # percent-encoded one
        # Since redirects are also affected (e.g. http://www.southpark.de/alle-episoden/s18e09)
        # the code of this workaround has been moved here from YoutubeDL.urlopen()
        url = req.get_full_url()
        url_escaped = escape_url(url)

        # Substitute URL if any change after escaping
        if url != url_escaped:
            req = update_Request(req, url=url_escaped)

        for h, v in self._params.get('http_headers', std_headers).items():
            # Capitalize is needed because of Python bug 2275: http://bugs.python.org/issue2275
            # The dict keys are capitalized because of this bug by urllib
            if h.capitalize() not in req.headers:
                req.add_header(h, v)

        if 'Accept-encoding' not in req.headers:
            req.add_header('Accept-encoding', ', '.join(SUPPORTED_ENCODINGS))

        req.headers = handle_youtubedl_headers(req.headers)

        return req

    def http_response(self, req, resp):
        old_resp = resp
        # gzip
        if resp.headers.get('Content-encoding', '') == 'gzip':
            content = resp.read()
            gz = gzip.GzipFile(fileobj=io.BytesIO(content), mode='rb')
            try:
                uncompressed = io.BytesIO(gz.read())
            except OSError as original_ioerror:
                # There may be junk add the end of the file
                # See http://stackoverflow.com/q/4928560/35070 for details
                for i in range(1, 1024):
                    try:
                        gz = gzip.GzipFile(fileobj=io.BytesIO(content[:-i]), mode='rb')
                        uncompressed = io.BytesIO(gz.read())
                    except OSError:
                        continue
                    break
                else:
                    raise original_ioerror
            resp = compat_urllib_request.addinfourl(uncompressed, old_resp.headers, old_resp.url, old_resp.code)
            resp.msg = old_resp.msg
            del resp.headers['Content-encoding']
            old_resp.close()
        # deflate
        if resp.headers.get('Content-encoding', '') == 'deflate':
            with old_resp:
                gz = io.BytesIO(self.deflate(resp.read()))
                resp = compat_urllib_request.addinfourl(gz, old_resp.headers, old_resp.url, old_resp.code)
                resp.msg = old_resp.msg
            del resp.headers['Content-encoding']
        # brotli
        if resp.headers.get('Content-encoding', '') == 'br':
            resp = compat_urllib_request.addinfourl(
                io.BytesIO(self.brotli(resp.read())), old_resp.headers, old_resp.url, old_resp.code)
            resp.msg = old_resp.msg
            del resp.headers['Content-encoding']
        # Percent-encode redirect URL of Location HTTP header to satisfy RFC 3986 (see
        # https://github.com/ytdl-org/youtube-dl/issues/6457).
        if 300 <= resp.code < 400:
            location = resp.headers.get('Location')
            if location:
                # As of RFC 2616 default charset is iso-8859-1 that is respected by python 3
                location = location.encode('iso-8859-1').decode()
                location_escaped = escape_url(location)
                if location != location_escaped:
                    del resp.headers['Location']
                    resp.headers['Location'] = location_escaped
        return resp

    https_request = http_request
    https_response = http_response


def make_socks_conn_class(base_class, socks_proxy):
    assert issubclass(base_class, (
        compat_http_client.HTTPConnection, compat_http_client.HTTPSConnection))

    url_components = compat_urlparse.urlparse(socks_proxy)
    if url_components.scheme.lower() == 'socks5':
        socks_type = ProxyType.SOCKS5
    elif url_components.scheme.lower() in ('socks', 'socks4'):
        socks_type = ProxyType.SOCKS4
    elif url_components.scheme.lower() == 'socks4a':
        socks_type = ProxyType.SOCKS4A

    def unquote_if_non_empty(s):
        if not s:
            return s
        return compat_urllib_parse_unquote_plus(s)

    proxy_args = (
        socks_type,
        url_components.hostname, url_components.port or 1080,
        True,  # Remote DNS
        unquote_if_non_empty(url_components.username),
        unquote_if_non_empty(url_components.password),
    )

    class SocksConnection(base_class):
        def connect(self):
            self.sock = sockssocket()
            self.sock.setproxy(*proxy_args)
            if isinstance(self.timeout, (int, float)):
                self.sock.settimeout(self.timeout)
            self.sock.connect((self.host, self.port))

            if isinstance(self, compat_http_client.HTTPSConnection):
                if hasattr(self, '_context'):  # Python > 2.6
                    self.sock = self._context.wrap_socket(
                        self.sock, server_hostname=self.host)
                else:
                    self.sock = ssl.wrap_socket(self.sock)

    return SocksConnection


class YoutubeDLHTTPSHandler(compat_urllib_request.HTTPSHandler):
    def __init__(self, params, https_conn_class=None, *args, **kwargs):
        compat_urllib_request.HTTPSHandler.__init__(self, *args, **kwargs)
        self._https_conn_class = https_conn_class or compat_http_client.HTTPSConnection
        self._params = params

    def https_open(self, req):
        kwargs = {}
        conn_class = self._https_conn_class

        if hasattr(self, '_context'):  # python > 2.6
            kwargs['context'] = self._context
        if hasattr(self, '_check_hostname'):  # python 3.x
            kwargs['check_hostname'] = self._check_hostname

        socks_proxy = req.headers.get('Ytdl-socks-proxy')
        if socks_proxy:
            conn_class = make_socks_conn_class(conn_class, socks_proxy)
            del req.headers['Ytdl-socks-proxy']

        try:
            return self.do_open(
                functools.partial(_create_http_connection, self, conn_class, True), req, **kwargs)
        except urllib.error.URLError as e:
            if (isinstance(e.reason, ssl.SSLError)
                    and getattr(e.reason, 'reason', None) == 'SSLV3_ALERT_HANDSHAKE_FAILURE'):
                raise YoutubeDLError('SSLV3_ALERT_HANDSHAKE_FAILURE: Try using --legacy-server-connect')
            raise


class YoutubeDLCookieJar(compat_cookiejar.MozillaCookieJar):
    """
    See [1] for cookie file format.

    1. https://curl.haxx.se/docs/http-cookies.html
    """
    _HTTPONLY_PREFIX = '#HttpOnly_'
    _ENTRY_LEN = 7
    _HEADER = '''# Netscape HTTP Cookie File
# This file is generated by yt-dlp.  Do not edit.

'''
    _CookieFileEntry = collections.namedtuple(
        'CookieFileEntry',
        ('domain_name', 'include_subdomains', 'path', 'https_only', 'expires_at', 'name', 'value'))

    def __init__(self, filename=None, *args, **kwargs):
        super().__init__(None, *args, **kwargs)
        if self.is_path(filename):
            filename = os.fspath(filename)
        self.filename = filename

    @staticmethod
    def _true_or_false(cndn):
        return 'TRUE' if cndn else 'FALSE'

    @staticmethod
    def is_path(file):
        return isinstance(file, (str, bytes, os.PathLike))

    @contextlib.contextmanager
    def open(self, file, *, write=False):
        if self.is_path(file):
            with open(file, 'w' if write else 'r', encoding='utf-8') as f:
                yield f
        else:
            if write:
                file.truncate(0)
            yield file

    def _really_save(self, f, ignore_discard=False, ignore_expires=False):
        now = time.time()
        for cookie in self:
            if (not ignore_discard and cookie.discard
                    or not ignore_expires and cookie.is_expired(now)):
                continue
            name, value = cookie.name, cookie.value
            if value is None:
                # cookies.txt regards 'Set-Cookie: foo' as a cookie
                # with no name, whereas http.cookiejar regards it as a
                # cookie with no value.
                name, value = '', name
            f.write('%s\n' % '\t'.join((
                cookie.domain,
                self._true_or_false(cookie.domain.startswith('.')),
                cookie.path,
                self._true_or_false(cookie.secure),
                str_or_none(cookie.expires, default=''),
                name, value
            )))

    def save(self, filename=None, *args, **kwargs):
        """
        Save cookies to a file.
        Code is taken from CPython 3.6
        https://github.com/python/cpython/blob/8d999cbf4adea053be6dbb612b9844635c4dfb8e/Lib/http/cookiejar.py#L2091-L2117 """

        if filename is None:
            if self.filename is not None:
                filename = self.filename
            else:
                raise ValueError(compat_cookiejar.MISSING_FILENAME_TEXT)

        # Store session cookies with `expires` set to 0 instead of an empty string
        for cookie in self:
            if cookie.expires is None:
                cookie.expires = 0

        with self.open(filename, write=True) as f:
            f.write(self._HEADER)
            self._really_save(f, *args, **kwargs)

    def load(self, filename=None, ignore_discard=False, ignore_expires=False):
        """Load cookies from a file."""
        if filename is None:
            if self.filename is not None:
                filename = self.filename
            else:
                raise ValueError(compat_cookiejar.MISSING_FILENAME_TEXT)

        def prepare_line(line):
            if line.startswith(self._HTTPONLY_PREFIX):
                line = line[len(self._HTTPONLY_PREFIX):]
            # comments and empty lines are fine
            if line.startswith('#') or not line.strip():
                return line
            cookie_list = line.split('\t')
            if len(cookie_list) != self._ENTRY_LEN:
                raise compat_cookiejar.LoadError('invalid length %d' % len(cookie_list))
            cookie = self._CookieFileEntry(*cookie_list)
            if cookie.expires_at and not cookie.expires_at.isdigit():
                raise compat_cookiejar.LoadError('invalid expires at %s' % cookie.expires_at)
            return line

        cf = io.StringIO()
        with self.open(filename) as f:
            for line in f:
                try:
                    cf.write(prepare_line(line))
                except compat_cookiejar.LoadError as e:
                    if f'{line.strip()} '[0] in '[{"':
                        raise compat_cookiejar.LoadError(
                            'Cookies file must be Netscape formatted, not JSON. See  '
                            'https://github.com/ytdl-org/youtube-dl#how-do-i-pass-cookies-to-youtube-dl')
                    write_string(f'WARNING: skipping cookie file entry due to {e}: {line!r}\n')
                    continue
        cf.seek(0)
        self._really_load(cf, filename, ignore_discard, ignore_expires)
        # Session cookies are denoted by either `expires` field set to
        # an empty string or 0. MozillaCookieJar only recognizes the former
        # (see [1]). So we need force the latter to be recognized as session
        # cookies on our own.
        # Session cookies may be important for cookies-based authentication,
        # e.g. usually, when user does not check 'Remember me' check box while
        # logging in on a site, some important cookies are stored as session
        # cookies so that not recognizing them will result in failed login.
        # 1. https://bugs.python.org/issue17164
        for cookie in self:
            # Treat `expires=0` cookies as session cookies
            if cookie.expires == 0:
                cookie.expires = None
                cookie.discard = True


class YoutubeDLCookieProcessor(compat_urllib_request.HTTPCookieProcessor):
    def __init__(self, cookiejar=None):
        compat_urllib_request.HTTPCookieProcessor.__init__(self, cookiejar)

    def http_response(self, request, response):
        return compat_urllib_request.HTTPCookieProcessor.http_response(self, request, response)

    https_request = compat_urllib_request.HTTPCookieProcessor.http_request
    https_response = http_response


class YoutubeDLRedirectHandler(compat_urllib_request.HTTPRedirectHandler):
    """YoutubeDL redirect handler

    The code is based on HTTPRedirectHandler implementation from CPython [1].

    This redirect handler solves two issues:
     - ensures redirect URL is always unicode under python 2
     - introduces support for experimental HTTP response status code
       308 Permanent Redirect [2] used by some sites [3]

    1. https://github.com/python/cpython/blob/master/Lib/urllib/request.py
    2. https://developer.mozilla.org/en-US/docs/Web/HTTP/Status/308
    3. https://github.com/ytdl-org/youtube-dl/issues/28768
    """

    http_error_301 = http_error_303 = http_error_307 = http_error_308 = compat_urllib_request.HTTPRedirectHandler.http_error_302

    def redirect_request(self, req, fp, code, msg, headers, newurl):
        """Return a Request or None in response to a redirect.

        This is called by the http_error_30x methods when a
        redirection response is received.  If a redirection should
        take place, return a new Request to allow http_error_30x to
        perform the redirect.  Otherwise, raise HTTPError if no-one
        else should try to handle this url.  Return None if you can't
        but another Handler might.
        """
        m = req.get_method()
        if (not (code in (301, 302, 303, 307, 308) and m in ("GET", "HEAD")
                 or code in (301, 302, 303) and m == "POST")):
            raise compat_HTTPError(req.full_url, code, msg, headers, fp)
        # Strictly (according to RFC 2616), 301 or 302 in response to
        # a POST MUST NOT cause a redirection without confirmation
        # from the user (of urllib.request, in this case).  In practice,
        # essentially all clients do redirect in this case, so we do
        # the same.

        # Be conciliant with URIs containing a space.  This is mainly
        # redundant with the more complete encoding done in http_error_302(),
        # but it is kept for compatibility with other callers.
        newurl = newurl.replace(' ', '%20')

        CONTENT_HEADERS = ("content-length", "content-type")
        # NB: don't use dict comprehension for python 2.6 compatibility
        newheaders = {k: v for k, v in req.headers.items() if k.lower() not in CONTENT_HEADERS}

        # A 303 must either use GET or HEAD for subsequent request
        # https://datatracker.ietf.org/doc/html/rfc7231#section-6.4.4
        if code == 303 and m != 'HEAD':
            m = 'GET'
        # 301 and 302 redirects are commonly turned into a GET from a POST
        # for subsequent requests by browsers, so we'll do the same.
        # https://datatracker.ietf.org/doc/html/rfc7231#section-6.4.2
        # https://datatracker.ietf.org/doc/html/rfc7231#section-6.4.3
        if code in (301, 302) and m == 'POST':
            m = 'GET'

        return compat_urllib_request.Request(
            newurl, headers=newheaders, origin_req_host=req.origin_req_host,
            unverifiable=True, method=m)


def extract_timezone(date_str):
    m = re.search(
        r'''(?x)
            ^.{8,}?                                              # >=8 char non-TZ prefix, if present
            (?P<tz>Z|                                            # just the UTC Z, or
                (?:(?<=.\b\d{4}|\b\d{2}:\d\d)|                   # preceded by 4 digits or hh:mm or
                   (?<!.\b[a-zA-Z]{3}|[a-zA-Z]{4}|..\b\d\d))     # not preceded by 3 alpha word or >= 4 alpha or 2 digits
                   [ ]?                                          # optional space
                (?P<sign>\+|-)                                   # +/-
                (?P<hours>[0-9]{2}):?(?P<minutes>[0-9]{2})       # hh[:]mm
            $)
        ''', date_str)
    if not m:
        timezone = datetime.timedelta()
    else:
        date_str = date_str[:-len(m.group('tz'))]
        if not m.group('sign'):
            timezone = datetime.timedelta()
        else:
            sign = 1 if m.group('sign') == '+' else -1
            timezone = datetime.timedelta(
                hours=sign * int(m.group('hours')),
                minutes=sign * int(m.group('minutes')))
    return timezone, date_str


def parse_iso8601(date_str, delimiter='T', timezone=None):
    """ Return a UNIX timestamp from the given date """

    if date_str is None:
        return None

    if HAVE_DATEUTIL and timezone is None:
        try:
            return math.floor(dateutil.parser.parse(date_str).timestamp())
        except ValueError:
            pass

    date_str = re.sub(r'\.[0-9]+', '', date_str)

    if timezone is None:
        timezone, date_str = extract_timezone(date_str)

    formats = (
        '%Y-%m-%d{0}%H:%M:%S'.format(delimiter),
        '%Y-%m-%d{0}%H:%M'.format(delimiter), )
    with contextlib.suppress(ValueError):
        for date_format in formats:
            date_format = f'%Y-%m-%d{delimiter}%H:%M:%S'
            dt = datetime.datetime.strptime(date_str, date_format) - timezone
            return calendar.timegm(dt.timetuple())


def date_formats(day_first=True):
    return DATE_FORMATS_DAY_FIRST if day_first else DATE_FORMATS_MONTH_FIRST


def unified_strdate(date_str, day_first=True):
    """Return a string with the date in the format YYYYMMDD"""

    if date_str is None:
        return None
    upload_date = None
    # Replace commas
    date_str = date_str.replace(',', ' ')
    # Remove AM/PM + timezone
    date_str = re.sub(r'(?i)\s*(?:AM|PM)(?:\s+[A-Z]+)?', '', date_str)
    _, date_str = extract_timezone(date_str)

    for expression in date_formats(day_first):
        with contextlib.suppress(ValueError):
            upload_date = datetime.datetime.strptime(date_str, expression).strftime('%Y%m%d')
    if upload_date is None:
        timetuple = email.utils.parsedate_tz(date_str)
        if timetuple:
            with contextlib.suppress(ValueError):
                upload_date = datetime.datetime(*timetuple[:6]).strftime('%Y%m%d')
    if upload_date is not None:
        return compat_str(upload_date)


def unified_timestamp(date_str, day_first=True):
    if date_str is None:
        return None

    date_str = re.sub(r'[,|]', '', date_str)

    pm_delta = 12 if re.search(r'(?i)PM', date_str) else 0
    timezone, date_str = extract_timezone(date_str)

    # Remove AM/PM + timezone
    date_str = re.sub(r'(?i)\s*(?:AM|PM)(?:\s+[A-Z]+)?', '', date_str)

    # Remove unrecognized timezones from ISO 8601 alike timestamps
    m = re.search(r'\d{1,2}:\d{1,2}(?:\.\d+)?(?P<tz>\s*[A-Z]+)$', date_str)
    if m:
        date_str = date_str[:-len(m.group('tz'))]

    # Python only supports microseconds, so remove nanoseconds
    m = re.search(r'^([0-9]{4,}-[0-9]{1,2}-[0-9]{1,2}T[0-9]{1,2}:[0-9]{1,2}:[0-9]{1,2}\.[0-9]{6})[0-9]+$', date_str)
    if m:
        date_str = m.group(1)

    for expression in date_formats(day_first):
        with contextlib.suppress(ValueError):
            dt = datetime.datetime.strptime(date_str, expression) - timezone + datetime.timedelta(hours=pm_delta)
            return calendar.timegm(dt.timetuple())
    timetuple = email.utils.parsedate_tz(date_str)
    if timetuple:
        return calendar.timegm(timetuple) + pm_delta * 3600


def determine_ext(url, default_ext='unknown_video'):
    if url is None or '.' not in url:
        return default_ext
    guess = url.partition('?')[0].rpartition('.')[2]
    if re.match(r'^[A-Za-z0-9]+$', guess):
        return guess
    # Try extract ext from URLs like http://example.com/foo/bar.mp4/?download
    elif guess.rstrip('/') in KNOWN_EXTENSIONS:
        return guess.rstrip('/')
    else:
        return default_ext


def subtitles_filename(filename, sub_lang, sub_format, expected_real_ext=None):
    return replace_extension(filename, sub_lang + '.' + sub_format, expected_real_ext)


def datetime_from_str(date_str, precision='auto', format='%Y%m%d'):
    R"""
    Return a datetime object from a string.
    Supported format:
        (now|today|yesterday|DATE)([+-]\d+(microsecond|second|minute|hour|day|week|month|year)s?)?

    @param format       strftime format of DATE
    @param precision    Round the datetime object: auto|microsecond|second|minute|hour|day
                        auto: round to the unit provided in date_str (if applicable).
    """
    auto_precision = False
    if precision == 'auto':
        auto_precision = True
        precision = 'microsecond'
    today = datetime_round(datetime.datetime.utcnow(), precision)
    if date_str in ('now', 'today'):
        return today
    if date_str == 'yesterday':
        return today - datetime.timedelta(days=1)
    match = re.match(
        r'(?P<start>.+)(?P<sign>[+-])(?P<time>\d+)(?P<unit>microsecond|second|minute|hour|day|week|month|year)s?',
        date_str)
    if match is not None:
        start_time = datetime_from_str(match.group('start'), precision, format)
        time = int(match.group('time')) * (-1 if match.group('sign') == '-' else 1)
        unit = match.group('unit')
        if unit == 'month' or unit == 'year':
            new_date = datetime_add_months(start_time, time * 12 if unit == 'year' else time)
            unit = 'day'
        else:
            if unit == 'week':
                unit = 'day'
                time *= 7
            delta = datetime.timedelta(**{unit + 's': time})
            new_date = start_time + delta
        if auto_precision:
            return datetime_round(new_date, unit)
        return new_date

    return datetime_round(datetime.datetime.strptime(date_str, format), precision)


def date_from_str(date_str, format='%Y%m%d', strict=False):
    R"""
    Return a date object from a string using datetime_from_str

    @param strict  Restrict allowed patterns to "YYYYMMDD" and
                   (now|today|yesterday)(-\d+(day|week|month|year)s?)?
    """
    if strict and not re.fullmatch(r'\d{8}|(now|today|yesterday)(-\d+(day|week|month|year)s?)?', date_str):
        raise ValueError(f'Invalid date format "{date_str}"')
    return datetime_from_str(date_str, precision='microsecond', format=format).date()


def datetime_add_months(dt, months):
    """Increment/Decrement a datetime object by months."""
    month = dt.month + months - 1
    year = dt.year + month // 12
    month = month % 12 + 1
    day = min(dt.day, calendar.monthrange(year, month)[1])
    return dt.replace(year, month, day)


def datetime_round(dt, precision='day'):
    """
    Round a datetime object's time to a specific precision
    """
    if precision == 'microsecond':
        return dt

    unit_seconds = {
        'day': 86400,
        'hour': 3600,
        'minute': 60,
        'second': 1,
    }
    roundto = lambda x, n: ((x + n / 2) // n) * n
    timestamp = calendar.timegm(dt.timetuple())
    return datetime.datetime.utcfromtimestamp(roundto(timestamp, unit_seconds[precision]))


def hyphenate_date(date_str):
    """
    Convert a date in 'YYYYMMDD' format to 'YYYY-MM-DD' format"""
    match = re.match(r'^(\d\d\d\d)(\d\d)(\d\d)$', date_str)
    if match is not None:
        return '-'.join(match.groups())
    else:
        return date_str


class DateRange:
    """Represents a time interval between two dates"""

    def __init__(self, start=None, end=None):
        """start and end must be strings in the format accepted by date"""
        if start is not None:
            self.start = date_from_str(start, strict=True)
        else:
            self.start = datetime.datetime.min.date()
        if end is not None:
            self.end = date_from_str(end, strict=True)
        else:
            self.end = datetime.datetime.max.date()
        if self.start > self.end:
            raise ValueError('Date range: "%s" , the start date must be before the end date' % self)

    @classmethod
    def day(cls, day):
        """Returns a range that only contains the given day"""
        return cls(day, day)

    def __contains__(self, date):
        """Check if the date is in the range"""
        if not isinstance(date, datetime.date):
            date = date_from_str(date)
        return self.start <= date <= self.end

    def __str__(self):
        return f'{self.start.isoformat()} - {self.end.isoformat()}'

    def __repr__(self) -> str:
        return 'DateRange({!r}, {!r})'.format(self.start, self.end)

    def __eq__(self, __o: object) -> bool:
        if not isinstance(__o, DateRange):
            return False
        return __o.start == self.start and __o.end == self.end


def platform_name():
    """ Returns the platform name as a compat_str """
    res = platform.platform()
    if isinstance(res, bytes):
        res = res.decode(preferredencoding())

    assert isinstance(res, compat_str)
    return res


@functools.cache
def get_windows_version():
    ''' Get Windows version. returns () if it's not running on Windows '''
    if compat_os_name == 'nt':
        return version_tuple(platform.win32_ver()[1])
    else:
        return ()


def write_string(s, out=None, encoding=None):
    assert isinstance(s, str)
    out = out or sys.stderr

    if compat_os_name == 'nt' and supports_terminal_sequences(out):
        s = re.sub(r'([\r\n]+)', r' \1', s)

    enc, buffer = None, out
    if 'b' in getattr(out, 'mode', ''):
        enc = encoding or preferredencoding()
    elif hasattr(out, 'buffer'):
        buffer = out.buffer
        enc = encoding or getattr(out, 'encoding', None) or preferredencoding()

    buffer.write(s.encode(enc, 'ignore') if enc else s)
    out.flush()


def bytes_to_intlist(bs):
    if not bs:
        return []
    if isinstance(bs[0], int):  # Python 3
        return list(bs)
    else:
        return [ord(c) for c in bs]


def intlist_to_bytes(xs):
    if not xs:
        return b''
    return compat_struct_pack('%dB' % len(xs), *xs)


class LockingUnsupportedError(OSError):
    msg = 'File locking is not supported'

    def __init__(self):
        super().__init__(self.msg)


# Cross-platform file locking
if sys.platform == 'win32':
    import ctypes.wintypes
    import msvcrt

    class OVERLAPPED(ctypes.Structure):
        _fields_ = [
            ('Internal', ctypes.wintypes.LPVOID),
            ('InternalHigh', ctypes.wintypes.LPVOID),
            ('Offset', ctypes.wintypes.DWORD),
            ('OffsetHigh', ctypes.wintypes.DWORD),
            ('hEvent', ctypes.wintypes.HANDLE),
        ]

    kernel32 = ctypes.windll.kernel32
    LockFileEx = kernel32.LockFileEx
    LockFileEx.argtypes = [
        ctypes.wintypes.HANDLE,     # hFile
        ctypes.wintypes.DWORD,      # dwFlags
        ctypes.wintypes.DWORD,      # dwReserved
        ctypes.wintypes.DWORD,      # nNumberOfBytesToLockLow
        ctypes.wintypes.DWORD,      # nNumberOfBytesToLockHigh
        ctypes.POINTER(OVERLAPPED)  # Overlapped
    ]
    LockFileEx.restype = ctypes.wintypes.BOOL
    UnlockFileEx = kernel32.UnlockFileEx
    UnlockFileEx.argtypes = [
        ctypes.wintypes.HANDLE,     # hFile
        ctypes.wintypes.DWORD,      # dwReserved
        ctypes.wintypes.DWORD,      # nNumberOfBytesToLockLow
        ctypes.wintypes.DWORD,      # nNumberOfBytesToLockHigh
        ctypes.POINTER(OVERLAPPED)  # Overlapped
    ]
    UnlockFileEx.restype = ctypes.wintypes.BOOL
    whole_low = 0xffffffff
    whole_high = 0x7fffffff

    def _lock_file(f, exclusive, block):
        overlapped = OVERLAPPED()
        overlapped.Offset = 0
        overlapped.OffsetHigh = 0
        overlapped.hEvent = 0
        f._lock_file_overlapped_p = ctypes.pointer(overlapped)

        if not LockFileEx(msvcrt.get_osfhandle(f.fileno()),
                          (0x2 if exclusive else 0x0) | (0x0 if block else 0x1),
                          0, whole_low, whole_high, f._lock_file_overlapped_p):
            # NB: No argument form of "ctypes.FormatError" does not work on PyPy
            raise BlockingIOError(f'Locking file failed: {ctypes.FormatError(ctypes.GetLastError())!r}')

    def _unlock_file(f):
        assert f._lock_file_overlapped_p
        handle = msvcrt.get_osfhandle(f.fileno())
        if not UnlockFileEx(handle, 0, whole_low, whole_high, f._lock_file_overlapped_p):
            raise OSError('Unlocking file failed: %r' % ctypes.FormatError())

else:
    try:
        import fcntl

        def _lock_file(f, exclusive, block):
            flags = fcntl.LOCK_EX if exclusive else fcntl.LOCK_SH
            if not block:
                flags |= fcntl.LOCK_NB
            try:
                fcntl.flock(f, flags)
            except BlockingIOError:
                raise
            except OSError:  # AOSP does not have flock()
                fcntl.lockf(f, flags)

        def _unlock_file(f):
            try:
                fcntl.flock(f, fcntl.LOCK_UN)
            except OSError:
                fcntl.lockf(f, fcntl.LOCK_UN)

    except ImportError:

        def _lock_file(f, exclusive, block):
            raise LockingUnsupportedError()

        def _unlock_file(f):
            raise LockingUnsupportedError()


class locked_file:
    locked = False

    def __init__(self, filename, mode, block=True, encoding=None):
        if mode not in {'r', 'rb', 'a', 'ab', 'w', 'wb'}:
            raise NotImplementedError(mode)
        self.mode, self.block = mode, block

        writable = any(f in mode for f in 'wax+')
        readable = any(f in mode for f in 'r+')
        flags = functools.reduce(operator.ior, (
            getattr(os, 'O_CLOEXEC', 0),  # UNIX only
            getattr(os, 'O_BINARY', 0),  # Windows only
            getattr(os, 'O_NOINHERIT', 0),  # Windows only
            os.O_CREAT if writable else 0,  # O_TRUNC only after locking
            os.O_APPEND if 'a' in mode else 0,
            os.O_EXCL if 'x' in mode else 0,
            os.O_RDONLY if not writable else os.O_RDWR if readable else os.O_WRONLY,
        ))

        self.f = os.fdopen(os.open(filename, flags, 0o666), mode, encoding=encoding)

    def __enter__(self):
        exclusive = 'r' not in self.mode
        try:
            _lock_file(self.f, exclusive, self.block)
            self.locked = True
        except OSError:
            self.f.close()
            raise
        if 'w' in self.mode:
            try:
                self.f.truncate()
            except OSError as e:
                if e.errno not in (
                    errno.ESPIPE,  # Illegal seek - expected for FIFO
                    errno.EINVAL,  # Invalid argument - expected for /dev/null
                ):
                    raise
        return self

    def unlock(self):
        if not self.locked:
            return
        try:
            _unlock_file(self.f)
        finally:
            self.locked = False

    def __exit__(self, *_):
        try:
            self.unlock()
        finally:
            self.f.close()

    open = __enter__
    close = __exit__

    def __getattr__(self, attr):
        return getattr(self.f, attr)

    def __iter__(self):
        return iter(self.f)

    @property
    def closed(self):
        return self.f.closed


@functools.cache
def get_filesystem_encoding():
    encoding = sys.getfilesystemencoding()
    return encoding if encoding is not None else 'utf-8'


def shell_quote(args):
    quoted_args = []
    encoding = get_filesystem_encoding()
    for a in args:
        if isinstance(a, bytes):
            # We may get a filename encoded with 'encodeFilename'
            a = a.decode(encoding)
        quoted_args.append(compat_shlex_quote(a))
    return ' '.join(quoted_args)


def smuggle_url(url, data):
    """ Pass additional data in a URL for internal use. """

    url, idata = unsmuggle_url(url, {})
    data.update(idata)
    sdata = compat_urllib_parse_urlencode(
        {'__youtubedl_smuggle': json.dumps(data)})
    return url + '#' + sdata


def unsmuggle_url(smug_url, default=None):
    if '#__youtubedl_smuggle' not in smug_url:
        return smug_url, default
    url, _, sdata = smug_url.rpartition('#')
    jsond = compat_parse_qs(sdata)['__youtubedl_smuggle'][0]
    data = json.loads(jsond)
    return url, data


def format_decimal_suffix(num, fmt='%d%s', *, factor=1000):
    """ Formats numbers with decimal sufixes like K, M, etc """
    num, factor = float_or_none(num), float(factor)
    if num is None or num < 0:
        return None
    POSSIBLE_SUFFIXES = 'kMGTPEZY'
    exponent = 0 if num == 0 else min(int(math.log(num, factor)), len(POSSIBLE_SUFFIXES))
    suffix = ['', *POSSIBLE_SUFFIXES][exponent]
    if factor == 1024:
        suffix = {'k': 'Ki', '': ''}.get(suffix, f'{suffix}i')
    converted = num / (factor ** exponent)
    return fmt % (converted, suffix)


def format_bytes(bytes):
    return format_decimal_suffix(bytes, '%.2f%sB', factor=1024) or 'N/A'


def lookup_unit_table(unit_table, s):
    units_re = '|'.join(re.escape(u) for u in unit_table)
    m = re.match(
        r'(?P<num>[0-9]+(?:[,.][0-9]*)?)\s*(?P<unit>%s)\b' % units_re, s)
    if not m:
        return None
    num_str = m.group('num').replace(',', '.')
    mult = unit_table[m.group('unit')]
    return int(float(num_str) * mult)


def parse_filesize(s):
    if s is None:
        return None

    # The lower-case forms are of course incorrect and unofficial,
    # but we support those too
    _UNIT_TABLE = {
        'B': 1,
        'b': 1,
        'bytes': 1,
        'KiB': 1024,
        'KB': 1000,
        'kB': 1024,
        'Kb': 1000,
        'kb': 1000,
        'kilobytes': 1000,
        'kibibytes': 1024,
        'MiB': 1024 ** 2,
        'MB': 1000 ** 2,
        'mB': 1024 ** 2,
        'Mb': 1000 ** 2,
        'mb': 1000 ** 2,
        'megabytes': 1000 ** 2,
        'mebibytes': 1024 ** 2,
        'GiB': 1024 ** 3,
        'GB': 1000 ** 3,
        'gB': 1024 ** 3,
        'Gb': 1000 ** 3,
        'gb': 1000 ** 3,
        'gigabytes': 1000 ** 3,
        'gibibytes': 1024 ** 3,
        'TiB': 1024 ** 4,
        'TB': 1000 ** 4,
        'tB': 1024 ** 4,
        'Tb': 1000 ** 4,
        'tb': 1000 ** 4,
        'terabytes': 1000 ** 4,
        'tebibytes': 1024 ** 4,
        'PiB': 1024 ** 5,
        'PB': 1000 ** 5,
        'pB': 1024 ** 5,
        'Pb': 1000 ** 5,
        'pb': 1000 ** 5,
        'petabytes': 1000 ** 5,
        'pebibytes': 1024 ** 5,
        'EiB': 1024 ** 6,
        'EB': 1000 ** 6,
        'eB': 1024 ** 6,
        'Eb': 1000 ** 6,
        'eb': 1000 ** 6,
        'exabytes': 1000 ** 6,
        'exbibytes': 1024 ** 6,
        'ZiB': 1024 ** 7,
        'ZB': 1000 ** 7,
        'zB': 1024 ** 7,
        'Zb': 1000 ** 7,
        'zb': 1000 ** 7,
        'zettabytes': 1000 ** 7,
        'zebibytes': 1024 ** 7,
        'YiB': 1024 ** 8,
        'YB': 1000 ** 8,
        'yB': 1024 ** 8,
        'Yb': 1000 ** 8,
        'yb': 1000 ** 8,
        'yottabytes': 1000 ** 8,
        'yobibytes': 1024 ** 8,
    }

    return lookup_unit_table(_UNIT_TABLE, s)


def parse_count(s):
    if s is None:
        return None

    s = re.sub(r'^[^\d]+\s', '', s).strip()

    if re.match(r'^[\d,.]+$', s):
        return str_to_int(s)

    _UNIT_TABLE = {
        'k': 1000,
        'K': 1000,
        'm': 1000 ** 2,
        'M': 1000 ** 2,
        'kk': 1000 ** 2,
        'KK': 1000 ** 2,
        'b': 1000 ** 3,
        'B': 1000 ** 3,
    }

    ret = lookup_unit_table(_UNIT_TABLE, s)
    if ret is not None:
        return ret

    mobj = re.match(r'([\d,.]+)(?:$|\s)', s)
    if mobj:
        return str_to_int(mobj.group(1))


def parse_resolution(s, *, lenient=False):
    if s is None:
        return {}

    if lenient:
        mobj = re.search(r'(?P<w>\d+)\s*[xX×,]\s*(?P<h>\d+)', s)
    else:
        mobj = re.search(r'(?<![a-zA-Z0-9])(?P<w>\d+)\s*[xX×,]\s*(?P<h>\d+)(?![a-zA-Z0-9])', s)
    if mobj:
        return {
            'width': int(mobj.group('w')),
            'height': int(mobj.group('h')),
        }

    mobj = re.search(r'(?<![a-zA-Z0-9])(\d+)[pPiI](?![a-zA-Z0-9])', s)
    if mobj:
        return {'height': int(mobj.group(1))}

    mobj = re.search(r'\b([48])[kK]\b', s)
    if mobj:
        return {'height': int(mobj.group(1)) * 540}

    return {}


def parse_bitrate(s):
    if not isinstance(s, compat_str):
        return
    mobj = re.search(r'\b(\d+)\s*kbps', s)
    if mobj:
        return int(mobj.group(1))


def month_by_name(name, lang='en'):
    """ Return the number of a month by (locale-independently) English name """

    month_names = MONTH_NAMES.get(lang, MONTH_NAMES['en'])

    try:
        return month_names.index(name) + 1
    except ValueError:
        return None


def month_by_abbreviation(abbrev):
    """ Return the number of a month by (locale-independently) English
        abbreviations """

    try:
        return [s[:3] for s in ENGLISH_MONTH_NAMES].index(abbrev) + 1
    except ValueError:
        return None


def fix_xml_ampersands(xml_str):
    """Replace all the '&' by '&amp;' in XML"""
    return re.sub(
        r'&(?!amp;|lt;|gt;|apos;|quot;|#x[0-9a-fA-F]{,4};|#[0-9]{,4};)',
        '&amp;',
        xml_str)


def setproctitle(title):
    assert isinstance(title, compat_str)

    # ctypes in Jython is not complete
    # http://bugs.jython.org/issue2148
    if sys.platform.startswith('java'):
        return

    try:
        libc = ctypes.cdll.LoadLibrary('libc.so.6')
    except OSError:
        return
    except TypeError:
        # LoadLibrary in Windows Python 2.7.13 only expects
        # a bytestring, but since unicode_literals turns
        # every string into a unicode string, it fails.
        return
    title_bytes = title.encode()
    buf = ctypes.create_string_buffer(len(title_bytes))
    buf.value = title_bytes
    try:
        libc.prctl(15, buf, 0, 0, 0)
    except AttributeError:
        return  # Strange libc, just skip this


def remove_start(s, start):
    return s[len(start):] if s is not None and s.startswith(start) else s


def remove_end(s, end):
    return s[:-len(end)] if s is not None and s.endswith(end) else s


def remove_quotes(s):
    if s is None or len(s) < 2:
        return s
    for quote in ('"', "'", ):
        if s[0] == quote and s[-1] == quote:
            return s[1:-1]
    return s


def get_domain(url):
    if not url:
        return url
    domain = re.match(r'(?:https?:\/\/)?(?:www\.)?(?P<domain>[^\n\/]+\.[^\n\/]+)(?:\/(.*))?', url)
    return domain.group('domain') if domain else None


def url_basename(url):
    if not url:
        return url
    path = compat_urlparse.urlparse(url).path
    return path.strip('/').split('/')[-1]


def base_url(url):
    return re.match(r'https?://[^?#&]+/', url).group()


def urljoin(base, path):
    if isinstance(path, bytes):
        path = path.decode()
    if not isinstance(path, compat_str) or not path:
        return None
    if re.match(r'^(?:[a-zA-Z][a-zA-Z0-9+-.]*:)?//', path):
        return path
    if isinstance(base, bytes):
        base = base.decode()
    if not isinstance(base, compat_str) or not re.match(
            r'^(?:https?:)?//', base):
        return None
    return compat_urlparse.urljoin(base, path)


class HEADRequest(compat_urllib_request.Request):
    def get_method(self):
        return 'HEAD'


class PUTRequest(compat_urllib_request.Request):
    def get_method(self):
        return 'PUT'


def int_or_none(v, scale=1, default=None, get_attr=None, invscale=1):
    if get_attr and v is not None:
        v = getattr(v, get_attr, None)
    try:
        return int(v) * invscale // scale
    except (ValueError, TypeError, OverflowError):
        return default


def str_or_none(v, default=None):
    return default if v is None else compat_str(v)


def str_to_int(int_str):
    """ A more relaxed version of int_or_none """
    if isinstance(int_str, int):
        return int_str
    elif isinstance(int_str, compat_str):
        int_str = re.sub(r'[,\.\+]', '', int_str)
        return int_or_none(int_str)


def float_or_none(v, scale=1, invscale=1, default=None):
    if v is None:
        return default
    try:
        return float(v) * invscale / scale
    except (ValueError, TypeError):
        return default


def bool_or_none(v, default=None):
    return v if isinstance(v, bool) else default


def strip_or_none(v, default=None):
    return v.strip() if isinstance(v, compat_str) else default


def url_or_none(url):
    if not url or not isinstance(url, compat_str):
        return None
    url = url.strip()
    return url if re.match(r'^(?:(?:https?|rt(?:m(?:pt?[es]?|fp)|sp[su]?)|mms|ftps?):)?//', url) else None


def request_to_url(req):
    if isinstance(req, compat_urllib_request.Request):
        return req.get_full_url()
    else:
        return req


def strftime_or_none(timestamp, date_format, default=None):
    datetime_object = None
    try:
        if isinstance(timestamp, (int, float)):  # unix timestamp
            datetime_object = datetime.datetime.utcfromtimestamp(timestamp)
        elif isinstance(timestamp, compat_str):  # assume YYYYMMDD
            datetime_object = datetime.datetime.strptime(timestamp, '%Y%m%d')
        return datetime_object.strftime(date_format)
    except (ValueError, TypeError, AttributeError):
        return default


def parse_duration(s):
    if not isinstance(s, str):
        return None
    s = s.strip()
    if not s:
        return None

    days, hours, mins, secs, ms = [None] * 5
    m = re.match(r'''(?x)
            (?P<before_secs>
                (?:(?:(?P<days>[0-9]+):)?(?P<hours>[0-9]+):)?(?P<mins>[0-9]+):)?
            (?P<secs>(?(before_secs)[0-9]{1,2}|[0-9]+))
            (?P<ms>[.:][0-9]+)?Z?$
        ''', s)
    if m:
        days, hours, mins, secs, ms = m.group('days', 'hours', 'mins', 'secs', 'ms')
    else:
        m = re.match(
            r'''(?ix)(?:P?
                (?:
                    [0-9]+\s*y(?:ears?)?,?\s*
                )?
                (?:
                    [0-9]+\s*m(?:onths?)?,?\s*
                )?
                (?:
                    [0-9]+\s*w(?:eeks?)?,?\s*
                )?
                (?:
                    (?P<days>[0-9]+)\s*d(?:ays?)?,?\s*
                )?
                T)?
                (?:
                    (?P<hours>[0-9]+)\s*h(?:ours?)?,?\s*
                )?
                (?:
                    (?P<mins>[0-9]+)\s*m(?:in(?:ute)?s?)?,?\s*
                )?
                (?:
                    (?P<secs>[0-9]+)(?P<ms>\.[0-9]+)?\s*s(?:ec(?:ond)?s?)?\s*
                )?Z?$''', s)
        if m:
            days, hours, mins, secs, ms = m.groups()
        else:
            m = re.match(r'(?i)(?:(?P<hours>[0-9.]+)\s*(?:hours?)|(?P<mins>[0-9.]+)\s*(?:mins?\.?|minutes?)\s*)Z?$', s)
            if m:
                hours, mins = m.groups()
            else:
                return None

    if ms:
        ms = ms.replace(':', '.')
    return sum(float(part or 0) * mult for part, mult in (
        (days, 86400), (hours, 3600), (mins, 60), (secs, 1), (ms, 1)))


def prepend_extension(filename, ext, expected_real_ext=None):
    name, real_ext = os.path.splitext(filename)
    return (
        f'{name}.{ext}{real_ext}'
        if not expected_real_ext or real_ext[1:] == expected_real_ext
        else f'{filename}.{ext}')


def replace_extension(filename, ext, expected_real_ext=None):
    name, real_ext = os.path.splitext(filename)
    return '{}.{}'.format(
        name if not expected_real_ext or real_ext[1:] == expected_real_ext else filename,
        ext)


def check_executable(exe, args=[]):
    """ Checks if the given binary is installed somewhere in PATH, and returns its name.
    args can be a list of arguments for a short output (like -version) """
    try:
        Popen.run([exe] + args, stdout=subprocess.PIPE, stderr=subprocess.PIPE)
    except OSError:
        return False
    return exe


def _get_exe_version_output(exe, args, *, to_screen=None):
    if to_screen:
        to_screen(f'Checking exe version: {shell_quote([exe] + args)}')
    try:
        # STDIN should be redirected too. On UNIX-like systems, ffmpeg triggers
        # SIGTTOU if yt-dlp is run in the background.
        # See https://github.com/ytdl-org/youtube-dl/issues/955#issuecomment-209789656
        stdout, _, _ = Popen.run([encodeArgument(exe)] + args, text=True,
                                 stdin=subprocess.PIPE, stdout=subprocess.PIPE, stderr=subprocess.STDOUT)
    except OSError:
        return False
    return stdout


def detect_exe_version(output, version_re=None, unrecognized='present'):
    assert isinstance(output, compat_str)
    if version_re is None:
        version_re = r'version\s+([-0-9._a-zA-Z]+)'
    m = re.search(version_re, output)
    if m:
        return m.group(1)
    else:
        return unrecognized


def get_exe_version(exe, args=['--version'],
                    version_re=None, unrecognized='present'):
    """ Returns the version of the specified executable,
    or False if the executable is not present """
    out = _get_exe_version_output(exe, args)
    return detect_exe_version(out, version_re, unrecognized) if out else False


class LazyList(collections.abc.Sequence):
    """Lazy immutable list from an iterable
    Note that slices of a LazyList are lists and not LazyList"""

    class IndexError(IndexError):
        pass

    def __init__(self, iterable, *, reverse=False, _cache=None):
        self._iterable = iter(iterable)
        self._cache = [] if _cache is None else _cache
        self._reversed = reverse

    def __iter__(self):
        if self._reversed:
            # We need to consume the entire iterable to iterate in reverse
            yield from self.exhaust()
            return
        yield from self._cache
        for item in self._iterable:
            self._cache.append(item)
            yield item

    def _exhaust(self):
        self._cache.extend(self._iterable)
        self._iterable = []  # Discard the emptied iterable to make it pickle-able
        return self._cache

    def exhaust(self):
        """Evaluate the entire iterable"""
        return self._exhaust()[::-1 if self._reversed else 1]

    @staticmethod
    def _reverse_index(x):
        return None if x is None else -(x + 1)

    def __getitem__(self, idx):
        if isinstance(idx, slice):
            if self._reversed:
                idx = slice(self._reverse_index(idx.start), self._reverse_index(idx.stop), -(idx.step or 1))
            start, stop, step = idx.start, idx.stop, idx.step or 1
        elif isinstance(idx, int):
            if self._reversed:
                idx = self._reverse_index(idx)
            start, stop, step = idx, idx, 0
        else:
            raise TypeError('indices must be integers or slices')
        if ((start or 0) < 0 or (stop or 0) < 0
                or (start is None and step < 0)
                or (stop is None and step > 0)):
            # We need to consume the entire iterable to be able to slice from the end
            # Obviously, never use this with infinite iterables
            self._exhaust()
            try:
                return self._cache[idx]
            except IndexError as e:
                raise self.IndexError(e) from e
        n = max(start or 0, stop or 0) - len(self._cache) + 1
        if n > 0:
            self._cache.extend(itertools.islice(self._iterable, n))
        try:
            return self._cache[idx]
        except IndexError as e:
            raise self.IndexError(e) from e

    def __bool__(self):
        try:
            self[-1] if self._reversed else self[0]
        except self.IndexError:
            return False
        return True

    def __len__(self):
        self._exhaust()
        return len(self._cache)

    def __reversed__(self):
        return type(self)(self._iterable, reverse=not self._reversed, _cache=self._cache)

    def __copy__(self):
        return type(self)(self._iterable, reverse=self._reversed, _cache=self._cache)

    def __repr__(self):
        # repr and str should mimic a list. So we exhaust the iterable
        return repr(self.exhaust())

    def __str__(self):
        return repr(self.exhaust())


class PagedList:

    class IndexError(IndexError):
        pass

    def __len__(self):
        # This is only useful for tests
        return len(self.getslice())

    def __init__(self, pagefunc, pagesize, use_cache=True):
        self._pagefunc = pagefunc
        self._pagesize = pagesize
        self._pagecount = float('inf')
        self._use_cache = use_cache
        self._cache = {}

    def getpage(self, pagenum):
        page_results = self._cache.get(pagenum)
        if page_results is None:
            page_results = [] if pagenum > self._pagecount else list(self._pagefunc(pagenum))
        if self._use_cache:
            self._cache[pagenum] = page_results
        return page_results

    def getslice(self, start=0, end=None):
        return list(self._getslice(start, end))

    def _getslice(self, start, end):
        raise NotImplementedError('This method must be implemented by subclasses')

    def __getitem__(self, idx):
        assert self._use_cache, 'Indexing PagedList requires cache'
        if not isinstance(idx, int) or idx < 0:
            raise TypeError('indices must be non-negative integers')
        entries = self.getslice(idx, idx + 1)
        if not entries:
            raise self.IndexError()
        return entries[0]


class OnDemandPagedList(PagedList):
    """Download pages until a page with less than maximum results"""

    def _getslice(self, start, end):
        for pagenum in itertools.count(start // self._pagesize):
            firstid = pagenum * self._pagesize
            nextfirstid = pagenum * self._pagesize + self._pagesize
            if start >= nextfirstid:
                continue

            startv = (
                start % self._pagesize
                if firstid <= start < nextfirstid
                else 0)
            endv = (
                ((end - 1) % self._pagesize) + 1
                if (end is not None and firstid <= end <= nextfirstid)
                else None)

            try:
                page_results = self.getpage(pagenum)
            except Exception:
                self._pagecount = pagenum - 1
                raise
            if startv != 0 or endv is not None:
                page_results = page_results[startv:endv]
            yield from page_results

            # A little optimization - if current page is not "full", ie. does
            # not contain page_size videos then we can assume that this page
            # is the last one - there are no more ids on further pages -
            # i.e. no need to query again.
            if len(page_results) + startv < self._pagesize:
                break

            # If we got the whole page, but the next page is not interesting,
            # break out early as well
            if end == nextfirstid:
                break


class InAdvancePagedList(PagedList):
    """PagedList with total number of pages known in advance"""

    def __init__(self, pagefunc, pagecount, pagesize):
        PagedList.__init__(self, pagefunc, pagesize, True)
        self._pagecount = pagecount

    def _getslice(self, start, end):
        start_page = start // self._pagesize
        end_page = self._pagecount if end is None else min(self._pagecount, end // self._pagesize + 1)
        skip_elems = start - start_page * self._pagesize
        only_more = None if end is None else end - start
        for pagenum in range(start_page, end_page):
            page_results = self.getpage(pagenum)
            if skip_elems:
                page_results = page_results[skip_elems:]
                skip_elems = None
            if only_more is not None:
                if len(page_results) < only_more:
                    only_more -= len(page_results)
                else:
                    yield from page_results[:only_more]
                    break
            yield from page_results


def uppercase_escape(s):
    unicode_escape = codecs.getdecoder('unicode_escape')
    return re.sub(
        r'\\U[0-9a-fA-F]{8}',
        lambda m: unicode_escape(m.group(0))[0],
        s)


def lowercase_escape(s):
    unicode_escape = codecs.getdecoder('unicode_escape')
    return re.sub(
        r'\\u[0-9a-fA-F]{4}',
        lambda m: unicode_escape(m.group(0))[0],
        s)


def escape_rfc3986(s):
    """Escape non-ASCII characters as suggested by RFC 3986"""
    return urllib.parse.quote(s, b"%/;:@&=+$,!~*'()?#[]")


def escape_url(url):
    """Escape URL as suggested by RFC 3986"""
    url_parsed = compat_urllib_parse_urlparse(url)
    return url_parsed._replace(
        netloc=url_parsed.netloc.encode('idna').decode('ascii'),
        path=escape_rfc3986(url_parsed.path),
        params=escape_rfc3986(url_parsed.params),
        query=escape_rfc3986(url_parsed.query),
        fragment=escape_rfc3986(url_parsed.fragment)
    ).geturl()


def parse_qs(url):
    return compat_parse_qs(compat_urllib_parse_urlparse(url).query)


def read_batch_urls(batch_fd):
    def fixup(url):
        if not isinstance(url, compat_str):
            url = url.decode('utf-8', 'replace')
        BOM_UTF8 = ('\xef\xbb\xbf', '\ufeff')
        for bom in BOM_UTF8:
            if url.startswith(bom):
                url = url[len(bom):]
        url = url.lstrip()
        if not url or url.startswith(('#', ';', ']')):
            return False
        # "#" cannot be stripped out since it is part of the URI
        # However, it can be safely stipped out if follwing a whitespace
        return re.split(r'\s#', url, 1)[0].rstrip()

    with contextlib.closing(batch_fd) as fd:
        return [url for url in map(fixup, fd) if url]


def urlencode_postdata(*args, **kargs):
    return compat_urllib_parse_urlencode(*args, **kargs).encode('ascii')


def update_url_query(url, query):
    if not query:
        return url
    parsed_url = compat_urlparse.urlparse(url)
    qs = compat_parse_qs(parsed_url.query)
    qs.update(query)
    return compat_urlparse.urlunparse(parsed_url._replace(
        query=compat_urllib_parse_urlencode(qs, True)))


def update_Request(req, url=None, data=None, headers={}, query={}):
    req_headers = req.headers.copy()
    req_headers.update(headers)
    req_data = data or req.data
    req_url = update_url_query(url or req.get_full_url(), query)
    req_get_method = req.get_method()
    if req_get_method == 'HEAD':
        req_type = HEADRequest
    elif req_get_method == 'PUT':
        req_type = PUTRequest
    else:
        req_type = compat_urllib_request.Request
    new_req = req_type(
        req_url, data=req_data, headers=req_headers,
        origin_req_host=req.origin_req_host, unverifiable=req.unverifiable)
    if hasattr(req, 'timeout'):
        new_req.timeout = req.timeout
    return new_req


def _multipart_encode_impl(data, boundary):
    content_type = 'multipart/form-data; boundary=%s' % boundary

    out = b''
    for k, v in data.items():
        out += b'--' + boundary.encode('ascii') + b'\r\n'
        if isinstance(k, compat_str):
            k = k.encode()
        if isinstance(v, compat_str):
            v = v.encode()
        # RFC 2047 requires non-ASCII field names to be encoded, while RFC 7578
        # suggests sending UTF-8 directly. Firefox sends UTF-8, too
        content = b'Content-Disposition: form-data; name="' + k + b'"\r\n\r\n' + v + b'\r\n'
        if boundary.encode('ascii') in content:
            raise ValueError('Boundary overlaps with data')
        out += content

    out += b'--' + boundary.encode('ascii') + b'--\r\n'

    return out, content_type


def multipart_encode(data, boundary=None):
    '''
    Encode a dict to RFC 7578-compliant form-data

    data:
        A dict where keys and values can be either Unicode or bytes-like
        objects.
    boundary:
        If specified a Unicode object, it's used as the boundary. Otherwise
        a random boundary is generated.

    Reference: https://tools.ietf.org/html/rfc7578
    '''
    has_specified_boundary = boundary is not None

    while True:
        if boundary is None:
            boundary = '---------------' + str(random.randrange(0x0fffffff, 0xffffffff))

        try:
            out, content_type = _multipart_encode_impl(data, boundary)
            break
        except ValueError:
            if has_specified_boundary:
                raise
            boundary = None

    return out, content_type


def dict_get(d, key_or_keys, default=None, skip_false_values=True):
    for val in map(d.get, variadic(key_or_keys)):
        if val is not None and (val or not skip_false_values):
            return val
    return default


def try_call(*funcs, expected_type=None, args=[], kwargs={}):
    for f in funcs:
        try:
            val = f(*args, **kwargs)
        except (AttributeError, KeyError, TypeError, IndexError, ZeroDivisionError):
            pass
        else:
            if expected_type is None or isinstance(val, expected_type):
                return val


def try_get(src, getter, expected_type=None):
    return try_call(*variadic(getter), args=(src,), expected_type=expected_type)


def filter_dict(dct, cndn=lambda _, v: v is not None):
    return {k: v for k, v in dct.items() if cndn(k, v)}


def merge_dicts(*dicts):
    merged = {}
    for a_dict in dicts:
        for k, v in a_dict.items():
            if (v is not None and k not in merged
                    or isinstance(v, str) and merged[k] == ''):
                merged[k] = v
    return merged


def encode_compat_str(string, encoding=preferredencoding(), errors='strict'):
    return string if isinstance(string, compat_str) else compat_str(string, encoding, errors)


US_RATINGS = {
    'G': 0,
    'PG': 10,
    'PG-13': 13,
    'R': 16,
    'NC': 18,
}


TV_PARENTAL_GUIDELINES = {
    'TV-Y': 0,
    'TV-Y7': 7,
    'TV-G': 0,
    'TV-PG': 0,
    'TV-14': 14,
    'TV-MA': 17,
}


def parse_age_limit(s):
    # isinstance(False, int) is True. So type() must be used instead
    if type(s) is int:  # noqa: E721
        return s if 0 <= s <= 21 else None
    elif not isinstance(s, str):
        return None
    m = re.match(r'^(?P<age>\d{1,2})\+?$', s)
    if m:
        return int(m.group('age'))
    s = s.upper()
    if s in US_RATINGS:
        return US_RATINGS[s]
    m = re.match(r'^TV[_-]?(%s)$' % '|'.join(k[3:] for k in TV_PARENTAL_GUIDELINES), s)
    if m:
        return TV_PARENTAL_GUIDELINES['TV-' + m.group(1)]
    return None


def strip_jsonp(code):
    return re.sub(
        r'''(?sx)^
            (?:window\.)?(?P<func_name>[a-zA-Z0-9_.$]*)
            (?:\s*&&\s*(?P=func_name))?
            \s*\(\s*(?P<callback_data>.*)\);?
            \s*?(?://[^\n]*)*$''',
        r'\g<callback_data>', code)


def js_to_json(code, vars={}):
    # vars is a dict of var, val pairs to substitute
    COMMENT_RE = r'/\*(?:(?!\*/).)*?\*/|//[^\n]*\n'
    SKIP_RE = fr'\s*(?:{COMMENT_RE})?\s*'
    INTEGER_TABLE = (
        (fr'(?s)^(0[xX][0-9a-fA-F]+){SKIP_RE}:?$', 16),
        (fr'(?s)^(0+[0-7]+){SKIP_RE}:?$', 8),
    )

    def fix_kv(m):
        v = m.group(0)
        if v in ('true', 'false', 'null'):
            return v
        elif v in ('undefined', 'void 0'):
            return 'null'
        elif v.startswith('/*') or v.startswith('//') or v.startswith('!') or v == ',':
            return ""

        if v[0] in ("'", '"'):
            v = re.sub(r'(?s)\\.|"', lambda m: {
                '"': '\\"',
                "\\'": "'",
                '\\\n': '',
                '\\x': '\\u00',
            }.get(m.group(0), m.group(0)), v[1:-1])
        else:
            for regex, base in INTEGER_TABLE:
                im = re.match(regex, v)
                if im:
                    i = int(im.group(1), base)
                    return '"%d":' % i if v.endswith(':') else '%d' % i

            if v in vars:
                return vars[v]

        return '"%s"' % v

    code = re.sub(r'new Date\((".+")\)', r'\g<1>', code)

    return re.sub(r'''(?sx)
        "(?:[^"\\]*(?:\\\\|\\['"nurtbfx/\n]))*[^"\\]*"|
        '(?:[^'\\]*(?:\\\\|\\['"nurtbfx/\n]))*[^'\\]*'|
        {comment}|,(?={skip}[\]}}])|
        void\s0|(?:(?<![0-9])[eE]|[a-df-zA-DF-Z_$])[.a-zA-Z_$0-9]*|
        \b(?:0[xX][0-9a-fA-F]+|0+[0-7]+)(?:{skip}:)?|
        [0-9]+(?={skip}:)|
        !+
        '''.format(comment=COMMENT_RE, skip=SKIP_RE), fix_kv, code)


def qualities(quality_ids):
    """ Get a numeric quality value out of a list of possible values """
    def q(qid):
        try:
            return quality_ids.index(qid)
        except ValueError:
            return -1
    return q


POSTPROCESS_WHEN = ('pre_process', 'after_filter', 'before_dl', 'after_move', 'post_process', 'after_video', 'playlist')


DEFAULT_OUTTMPL = {
    'default': '%(title)s [%(id)s].%(ext)s',
    'chapter': '%(title)s - %(section_number)03d %(section_title)s [%(id)s].%(ext)s',
}
OUTTMPL_TYPES = {
    'chapter': None,
    'subtitle': None,
    'thumbnail': None,
    'description': 'description',
    'annotation': 'annotations.xml',
    'infojson': 'info.json',
    'link': None,
    'pl_video': None,
    'pl_thumbnail': None,
    'pl_description': 'description',
    'pl_infojson': 'info.json',
}

# As of [1] format syntax is:
#  %[mapping_key][conversion_flags][minimum_width][.precision][length_modifier]type
# 1. https://docs.python.org/2/library/stdtypes.html#string-formatting
STR_FORMAT_RE_TMPL = r'''(?x)
    (?<!%)(?P<prefix>(?:%%)*)
    %
    (?P<has_key>\((?P<key>{0})\))?
    (?P<format>
        (?P<conversion>[#0\-+ ]+)?
        (?P<min_width>\d+)?
        (?P<precision>\.\d+)?
        (?P<len_mod>[hlL])?  # unused in python
        {1}  # conversion type
    )
'''


STR_FORMAT_TYPES = 'diouxXeEfFgGcrs'


def limit_length(s, length):
    """ Add ellipses to overly long strings """
    if s is None:
        return None
    ELLIPSES = '...'
    if len(s) > length:
        return s[:length - len(ELLIPSES)] + ELLIPSES
    return s


def version_tuple(v):
    return tuple(int(e) for e in re.split(r'[-.]', v))


def is_outdated_version(version, limit, assume_new=True):
    if not version:
        return not assume_new
    try:
        return version_tuple(version) < version_tuple(limit)
    except ValueError:
        return not assume_new


def ytdl_is_updateable():
    """ Returns if yt-dlp can be updated with -U """

    from .update import is_non_updateable

    return not is_non_updateable()


def args_to_str(args):
    # Get a short string representation for a subprocess command
    return ' '.join(compat_shlex_quote(a) for a in args)


def error_to_compat_str(err):
    return str(err)


def error_to_str(err):
    return f'{type(err).__name__}: {err}'


def mimetype2ext(mt):
    if mt is None:
        return None

    mt, _, params = mt.partition(';')
    mt = mt.strip()

    FULL_MAP = {
        'audio/mp4': 'm4a',
        # Per RFC 3003, audio/mpeg can be .mp1, .mp2 or .mp3. Here use .mp3 as
        # it's the most popular one
        'audio/mpeg': 'mp3',
        'audio/x-wav': 'wav',
        'audio/wav': 'wav',
        'audio/wave': 'wav',
    }

    ext = FULL_MAP.get(mt)
    if ext is not None:
        return ext

    SUBTYPE_MAP = {
        '3gpp': '3gp',
        'smptett+xml': 'tt',
        'ttaf+xml': 'dfxp',
        'ttml+xml': 'ttml',
        'x-flv': 'flv',
        'x-mp4-fragmented': 'mp4',
        'x-ms-sami': 'sami',
        'x-ms-wmv': 'wmv',
        'mpegurl': 'm3u8',
        'x-mpegurl': 'm3u8',
        'vnd.apple.mpegurl': 'm3u8',
        'dash+xml': 'mpd',
        'f4m+xml': 'f4m',
        'hds+xml': 'f4m',
        'vnd.ms-sstr+xml': 'ism',
        'quicktime': 'mov',
        'mp2t': 'ts',
        'x-wav': 'wav',
        'filmstrip+json': 'fs',
        'svg+xml': 'svg',
    }

    _, _, subtype = mt.rpartition('/')
    ext = SUBTYPE_MAP.get(subtype.lower())
    if ext is not None:
        return ext

    SUFFIX_MAP = {
        'json': 'json',
        'xml': 'xml',
        'zip': 'zip',
        'gzip': 'gz',
    }

    _, _, suffix = subtype.partition('+')
    ext = SUFFIX_MAP.get(suffix)
    if ext is not None:
        return ext

    return subtype.replace('+', '.')


def ext2mimetype(ext_or_url):
    if not ext_or_url:
        return None
    if '.' not in ext_or_url:
        ext_or_url = f'file.{ext_or_url}'
    return mimetypes.guess_type(ext_or_url)[0]


def parse_codecs(codecs_str):
    # http://tools.ietf.org/html/rfc6381
    if not codecs_str:
        return {}
    split_codecs = list(filter(None, map(
        str.strip, codecs_str.strip().strip(',').split(','))))
    vcodec, acodec, scodec, hdr = None, None, None, None
    for full_codec in split_codecs:
        parts = full_codec.split('.')
        codec = parts[0].replace('0', '')
        if codec in ('avc1', 'avc2', 'avc3', 'avc4', 'vp9', 'vp8', 'hev1', 'hev2',
                     'h263', 'h264', 'mp4v', 'hvc1', 'av1', 'theora', 'dvh1', 'dvhe'):
            if not vcodec:
                vcodec = '.'.join(parts[:4]) if codec in ('vp9', 'av1', 'hvc1') else full_codec
                if codec in ('dvh1', 'dvhe'):
                    hdr = 'DV'
                elif codec == 'av1' and len(parts) > 3 and parts[3] == '10':
                    hdr = 'HDR10'
                elif full_codec.replace('0', '').startswith('vp9.2'):
                    hdr = 'HDR10'
        elif codec in ('flac', 'mp4a', 'opus', 'vorbis', 'mp3', 'aac', 'ac-3', 'ec-3', 'eac3', 'dtsc', 'dtse', 'dtsh', 'dtsl'):
            if not acodec:
                acodec = full_codec
        elif codec in ('stpp', 'wvtt',):
            if not scodec:
                scodec = full_codec
        else:
            write_string(f'WARNING: Unknown codec {full_codec}\n')
    if vcodec or acodec or scodec:
        return {
            'vcodec': vcodec or 'none',
            'acodec': acodec or 'none',
            'dynamic_range': hdr,
            **({'scodec': scodec} if scodec is not None else {}),
        }
    elif len(split_codecs) == 2:
        return {
            'vcodec': split_codecs[0],
            'acodec': split_codecs[1],
        }
    return {}


def urlhandle_detect_ext(url_handle):
    getheader = url_handle.headers.get

    cd = getheader('Content-Disposition')
    if cd:
        m = re.match(r'attachment;\s*filename="(?P<filename>[^"]+)"', cd)
        if m:
            e = determine_ext(m.group('filename'), default_ext=None)
            if e:
                return e

    return mimetype2ext(getheader('Content-Type'))


def encode_data_uri(data, mime_type):
    return 'data:%s;base64,%s' % (mime_type, base64.b64encode(data).decode('ascii'))


def age_restricted(content_limit, age_limit):
    """ Returns True iff the content should be blocked """

    if age_limit is None:  # No limit set
        return False
    if content_limit is None:
        return False  # Content available for everyone
    return age_limit < content_limit


def is_html(first_bytes):
    """ Detect whether a file contains HTML by examining its first bytes. """

    BOMS = [
        (b'\xef\xbb\xbf', 'utf-8'),
        (b'\x00\x00\xfe\xff', 'utf-32-be'),
        (b'\xff\xfe\x00\x00', 'utf-32-le'),
        (b'\xff\xfe', 'utf-16-le'),
        (b'\xfe\xff', 'utf-16-be'),
    ]

    encoding = 'utf-8'
    for bom, enc in BOMS:
        while first_bytes.startswith(bom):
            encoding, first_bytes = enc, first_bytes[len(bom):]

    return re.match(r'^\s*<', first_bytes.decode(encoding, 'replace'))


def determine_protocol(info_dict):
    protocol = info_dict.get('protocol')
    if protocol is not None:
        return protocol

    url = sanitize_url(info_dict['url'])
    if url.startswith('rtmp'):
        return 'rtmp'
    elif url.startswith('mms'):
        return 'mms'
    elif url.startswith('rtsp'):
        return 'rtsp'

    ext = determine_ext(url)
    if ext == 'm3u8':
        return 'm3u8'
    elif ext == 'f4m':
        return 'f4m'

    return compat_urllib_parse_urlparse(url).scheme


def render_table(header_row, data, delim=False, extra_gap=0, hide_empty=False):
    """ Render a list of rows, each as a list of values.
    Text after a \t will be right aligned """
    def width(string):
        return len(remove_terminal_sequences(string).replace('\t', ''))

    def get_max_lens(table):
        return [max(width(str(v)) for v in col) for col in zip(*table)]

    def filter_using_list(row, filterArray):
        return [col for take, col in itertools.zip_longest(filterArray, row, fillvalue=True) if take]

    max_lens = get_max_lens(data) if hide_empty else []
    header_row = filter_using_list(header_row, max_lens)
    data = [filter_using_list(row, max_lens) for row in data]

    table = [header_row] + data
    max_lens = get_max_lens(table)
    extra_gap += 1
    if delim:
        table = [header_row, [delim * (ml + extra_gap) for ml in max_lens]] + data
        table[1][-1] = table[1][-1][:-extra_gap * len(delim)]  # Remove extra_gap from end of delimiter
    for row in table:
        for pos, text in enumerate(map(str, row)):
            if '\t' in text:
                row[pos] = text.replace('\t', ' ' * (max_lens[pos] - width(text))) + ' ' * extra_gap
            else:
                row[pos] = text + ' ' * (max_lens[pos] - width(text) + extra_gap)
    ret = '\n'.join(''.join(row).rstrip() for row in table)
    return ret


def _match_one(filter_part, dct, incomplete):
    # TODO: Generalize code with YoutubeDL._build_format_filter
    STRING_OPERATORS = {
        '*=': operator.contains,
        '^=': lambda attr, value: attr.startswith(value),
        '$=': lambda attr, value: attr.endswith(value),
        '~=': lambda attr, value: re.search(value, attr),
    }
    COMPARISON_OPERATORS = {
        **STRING_OPERATORS,
        '<=': operator.le,  # "<=" must be defined above "<"
        '<': operator.lt,
        '>=': operator.ge,
        '>': operator.gt,
        '=': operator.eq,
    }

    if isinstance(incomplete, bool):
        is_incomplete = lambda _: incomplete
    else:
        is_incomplete = lambda k: k in incomplete

    operator_rex = re.compile(r'''(?x)
        (?P<key>[a-z_]+)
        \s*(?P<negation>!\s*)?(?P<op>%s)(?P<none_inclusive>\s*\?)?\s*
        (?:
            (?P<quote>["\'])(?P<quotedstrval>.+?)(?P=quote)|
            (?P<strval>.+?)
        )
        ''' % '|'.join(map(re.escape, COMPARISON_OPERATORS.keys())))
    m = operator_rex.fullmatch(filter_part.strip())
    if m:
        m = m.groupdict()
        unnegated_op = COMPARISON_OPERATORS[m['op']]
        if m['negation']:
            op = lambda attr, value: not unnegated_op(attr, value)
        else:
            op = unnegated_op
        comparison_value = m['quotedstrval'] or m['strval'] or m['intval']
        if m['quote']:
            comparison_value = comparison_value.replace(r'\%s' % m['quote'], m['quote'])
        actual_value = dct.get(m['key'])
        numeric_comparison = None
        if isinstance(actual_value, (int, float)):
            # If the original field is a string and matching comparisonvalue is
            # a number we should respect the origin of the original field
            # and process comparison value as a string (see
            # https://github.com/ytdl-org/youtube-dl/issues/11082)
            try:
                numeric_comparison = int(comparison_value)
            except ValueError:
                numeric_comparison = parse_filesize(comparison_value)
                if numeric_comparison is None:
                    numeric_comparison = parse_filesize(f'{comparison_value}B')
                if numeric_comparison is None:
                    numeric_comparison = parse_duration(comparison_value)
        if numeric_comparison is not None and m['op'] in STRING_OPERATORS:
            raise ValueError('Operator %s only supports string values!' % m['op'])
        if actual_value is None:
            return is_incomplete(m['key']) or m['none_inclusive']
        return op(actual_value, comparison_value if numeric_comparison is None else numeric_comparison)

    UNARY_OPERATORS = {
        '': lambda v: (v is True) if isinstance(v, bool) else (v is not None),
        '!': lambda v: (v is False) if isinstance(v, bool) else (v is None),
    }
    operator_rex = re.compile(r'''(?x)
        (?P<op>%s)\s*(?P<key>[a-z_]+)
        ''' % '|'.join(map(re.escape, UNARY_OPERATORS.keys())))
    m = operator_rex.fullmatch(filter_part.strip())
    if m:
        op = UNARY_OPERATORS[m.group('op')]
        actual_value = dct.get(m.group('key'))
        if is_incomplete(m.group('key')) and actual_value is None:
            return True
        return op(actual_value)

    raise ValueError('Invalid filter part %r' % filter_part)


def match_str(filter_str, dct, incomplete=False):
    """ Filter a dictionary with a simple string syntax.
    @returns           Whether the filter passes
    @param incomplete  Set of keys that is expected to be missing from dct.
                       Can be True/False to indicate all/none of the keys may be missing.
                       All conditions on incomplete keys pass if the key is missing
    """
    return all(
        _match_one(filter_part.replace(r'\&', '&'), dct, incomplete)
        for filter_part in re.split(r'(?<!\\)&', filter_str))


def match_filter_func(filters):
    if not filters:
        return None
    filters = set(variadic(filters))

    interactive = '-' in filters
    if interactive:
        filters.remove('-')

    def _match_func(info_dict, incomplete=False):
        if not filters or any(match_str(f, info_dict, incomplete) for f in filters):
            return NO_DEFAULT if interactive and not incomplete else None
        else:
            video_title = info_dict.get('title') or info_dict.get('id') or 'video'
            filter_str = ') | ('.join(map(str.strip, filters))
            return f'{video_title} does not pass filter ({filter_str}), skipping ..'
    return _match_func


def download_range_func(chapters, ranges):
    def inner(info_dict, ydl):
        warning = ('There are no chapters matching the regex' if info_dict.get('chapters')
                   else 'Cannot match chapters since chapter information is unavailable')
        for regex in chapters or []:
            for i, chapter in enumerate(info_dict.get('chapters') or []):
                if re.search(regex, chapter['title']):
                    warning = None
                    yield {**chapter, 'index': i}
        if chapters and warning:
            ydl.to_screen(f'[info] {info_dict["id"]}: {warning}')

        yield from ({'start_time': start, 'end_time': end} for start, end in ranges or [])

    return inner


def parse_dfxp_time_expr(time_expr):
    if not time_expr:
        return

    mobj = re.match(rf'^(?P<time_offset>{NUMBER_RE})s?$', time_expr)
    if mobj:
        return float(mobj.group('time_offset'))

    mobj = re.match(r'^(\d+):(\d\d):(\d\d(?:(?:\.|:)\d+)?)$', time_expr)
    if mobj:
        return 3600 * int(mobj.group(1)) + 60 * int(mobj.group(2)) + float(mobj.group(3).replace(':', '.'))


def srt_subtitles_timecode(seconds):
    return '%02d:%02d:%02d,%03d' % timetuple_from_msec(seconds * 1000)


def ass_subtitles_timecode(seconds):
    time = timetuple_from_msec(seconds * 1000)
    return '%01d:%02d:%02d.%02d' % (*time[:-1], time.milliseconds / 10)


def dfxp2srt(dfxp_data):
    '''
    @param dfxp_data A bytes-like object containing DFXP data
    @returns A unicode object containing converted SRT data
    '''
    LEGACY_NAMESPACES = (
        (b'http://www.w3.org/ns/ttml', [
            b'http://www.w3.org/2004/11/ttaf1',
            b'http://www.w3.org/2006/04/ttaf1',
            b'http://www.w3.org/2006/10/ttaf1',
        ]),
        (b'http://www.w3.org/ns/ttml#styling', [
            b'http://www.w3.org/ns/ttml#style',
        ]),
    )

    SUPPORTED_STYLING = [
        'color',
        'fontFamily',
        'fontSize',
        'fontStyle',
        'fontWeight',
        'textDecoration'
    ]

    _x = functools.partial(xpath_with_ns, ns_map={
        'xml': 'http://www.w3.org/XML/1998/namespace',
        'ttml': 'http://www.w3.org/ns/ttml',
        'tts': 'http://www.w3.org/ns/ttml#styling',
    })

    styles = {}
    default_style = {}

    class TTMLPElementParser:
        _out = ''
        _unclosed_elements = []
        _applied_styles = []

        def start(self, tag, attrib):
            if tag in (_x('ttml:br'), 'br'):
                self._out += '\n'
            else:
                unclosed_elements = []
                style = {}
                element_style_id = attrib.get('style')
                if default_style:
                    style.update(default_style)
                if element_style_id:
                    style.update(styles.get(element_style_id, {}))
                for prop in SUPPORTED_STYLING:
                    prop_val = attrib.get(_x('tts:' + prop))
                    if prop_val:
                        style[prop] = prop_val
                if style:
                    font = ''
                    for k, v in sorted(style.items()):
                        if self._applied_styles and self._applied_styles[-1].get(k) == v:
                            continue
                        if k == 'color':
                            font += ' color="%s"' % v
                        elif k == 'fontSize':
                            font += ' size="%s"' % v
                        elif k == 'fontFamily':
                            font += ' face="%s"' % v
                        elif k == 'fontWeight' and v == 'bold':
                            self._out += '<b>'
                            unclosed_elements.append('b')
                        elif k == 'fontStyle' and v == 'italic':
                            self._out += '<i>'
                            unclosed_elements.append('i')
                        elif k == 'textDecoration' and v == 'underline':
                            self._out += '<u>'
                            unclosed_elements.append('u')
                    if font:
                        self._out += '<font' + font + '>'
                        unclosed_elements.append('font')
                    applied_style = {}
                    if self._applied_styles:
                        applied_style.update(self._applied_styles[-1])
                    applied_style.update(style)
                    self._applied_styles.append(applied_style)
                self._unclosed_elements.append(unclosed_elements)

        def end(self, tag):
            if tag not in (_x('ttml:br'), 'br'):
                unclosed_elements = self._unclosed_elements.pop()
                for element in reversed(unclosed_elements):
                    self._out += '</%s>' % element
                if unclosed_elements and self._applied_styles:
                    self._applied_styles.pop()

        def data(self, data):
            self._out += data

        def close(self):
            return self._out.strip()

    def parse_node(node):
        target = TTMLPElementParser()
        parser = xml.etree.ElementTree.XMLParser(target=target)
        parser.feed(xml.etree.ElementTree.tostring(node))
        return parser.close()

    for k, v in LEGACY_NAMESPACES:
        for ns in v:
            dfxp_data = dfxp_data.replace(ns, k)

    dfxp = compat_etree_fromstring(dfxp_data)
    out = []
    paras = dfxp.findall(_x('.//ttml:p')) or dfxp.findall('.//p')

    if not paras:
        raise ValueError('Invalid dfxp/TTML subtitle')

    repeat = False
    while True:
        for style in dfxp.findall(_x('.//ttml:style')):
            style_id = style.get('id') or style.get(_x('xml:id'))
            if not style_id:
                continue
            parent_style_id = style.get('style')
            if parent_style_id:
                if parent_style_id not in styles:
                    repeat = True
                    continue
                styles[style_id] = styles[parent_style_id].copy()
            for prop in SUPPORTED_STYLING:
                prop_val = style.get(_x('tts:' + prop))
                if prop_val:
                    styles.setdefault(style_id, {})[prop] = prop_val
        if repeat:
            repeat = False
        else:
            break

    for p in ('body', 'div'):
        ele = xpath_element(dfxp, [_x('.//ttml:' + p), './/' + p])
        if ele is None:
            continue
        style = styles.get(ele.get('style'))
        if not style:
            continue
        default_style.update(style)

    for para, index in zip(paras, itertools.count(1)):
        begin_time = parse_dfxp_time_expr(para.attrib.get('begin'))
        end_time = parse_dfxp_time_expr(para.attrib.get('end'))
        dur = parse_dfxp_time_expr(para.attrib.get('dur'))
        if begin_time is None:
            continue
        if not end_time:
            if not dur:
                continue
            end_time = begin_time + dur
        out.append('%d\n%s --> %s\n%s\n\n' % (
            index,
            srt_subtitles_timecode(begin_time),
            srt_subtitles_timecode(end_time),
            parse_node(para)))

    return ''.join(out)


def cli_option(params, command_option, param, separator=None):
    param = params.get(param)
    return ([] if param is None
            else [command_option, str(param)] if separator is None
            else [f'{command_option}{separator}{param}'])


def cli_bool_option(params, command_option, param, true_value='true', false_value='false', separator=None):
    param = params.get(param)
    assert param in (True, False, None)
    return cli_option({True: true_value, False: false_value}, command_option, param, separator)


def cli_valueless_option(params, command_option, param, expected_value=True):
    return [command_option] if params.get(param) == expected_value else []


def cli_configuration_args(argdict, keys, default=[], use_compat=True):
    if isinstance(argdict, (list, tuple)):  # for backward compatibility
        if use_compat:
            return argdict
        else:
            argdict = None
    if argdict is None:
        return default
    assert isinstance(argdict, dict)

    assert isinstance(keys, (list, tuple))
    for key_list in keys:
        arg_list = list(filter(
            lambda x: x is not None,
            [argdict.get(key.lower()) for key in variadic(key_list)]))
        if arg_list:
            return [arg for args in arg_list for arg in args]
    return default


def _configuration_args(main_key, argdict, exe, keys=None, default=[], use_compat=True):
    main_key, exe = main_key.lower(), exe.lower()
    root_key = exe if main_key == exe else f'{main_key}+{exe}'
    keys = [f'{root_key}{k}' for k in (keys or [''])]
    if root_key in keys:
        if main_key != exe:
            keys.append((main_key, exe))
        keys.append('default')
    else:
        use_compat = False
    return cli_configuration_args(argdict, keys, default, use_compat)


class ISO639Utils:
    # See http://www.loc.gov/standards/iso639-2/ISO-639-2_utf-8.txt
    _lang_map = {
        'aa': 'aar',
        'ab': 'abk',
        'ae': 'ave',
        'af': 'afr',
        'ak': 'aka',
        'am': 'amh',
        'an': 'arg',
        'ar': 'ara',
        'as': 'asm',
        'av': 'ava',
        'ay': 'aym',
        'az': 'aze',
        'ba': 'bak',
        'be': 'bel',
        'bg': 'bul',
        'bh': 'bih',
        'bi': 'bis',
        'bm': 'bam',
        'bn': 'ben',
        'bo': 'bod',
        'br': 'bre',
        'bs': 'bos',
        'ca': 'cat',
        'ce': 'che',
        'ch': 'cha',
        'co': 'cos',
        'cr': 'cre',
        'cs': 'ces',
        'cu': 'chu',
        'cv': 'chv',
        'cy': 'cym',
        'da': 'dan',
        'de': 'deu',
        'dv': 'div',
        'dz': 'dzo',
        'ee': 'ewe',
        'el': 'ell',
        'en': 'eng',
        'eo': 'epo',
        'es': 'spa',
        'et': 'est',
        'eu': 'eus',
        'fa': 'fas',
        'ff': 'ful',
        'fi': 'fin',
        'fj': 'fij',
        'fo': 'fao',
        'fr': 'fra',
        'fy': 'fry',
        'ga': 'gle',
        'gd': 'gla',
        'gl': 'glg',
        'gn': 'grn',
        'gu': 'guj',
        'gv': 'glv',
        'ha': 'hau',
        'he': 'heb',
        'iw': 'heb',  # Replaced by he in 1989 revision
        'hi': 'hin',
        'ho': 'hmo',
        'hr': 'hrv',
        'ht': 'hat',
        'hu': 'hun',
        'hy': 'hye',
        'hz': 'her',
        'ia': 'ina',
        'id': 'ind',
        'in': 'ind',  # Replaced by id in 1989 revision
        'ie': 'ile',
        'ig': 'ibo',
        'ii': 'iii',
        'ik': 'ipk',
        'io': 'ido',
        'is': 'isl',
        'it': 'ita',
        'iu': 'iku',
        'ja': 'jpn',
        'jv': 'jav',
        'ka': 'kat',
        'kg': 'kon',
        'ki': 'kik',
        'kj': 'kua',
        'kk': 'kaz',
        'kl': 'kal',
        'km': 'khm',
        'kn': 'kan',
        'ko': 'kor',
        'kr': 'kau',
        'ks': 'kas',
        'ku': 'kur',
        'kv': 'kom',
        'kw': 'cor',
        'ky': 'kir',
        'la': 'lat',
        'lb': 'ltz',
        'lg': 'lug',
        'li': 'lim',
        'ln': 'lin',
        'lo': 'lao',
        'lt': 'lit',
        'lu': 'lub',
        'lv': 'lav',
        'mg': 'mlg',
        'mh': 'mah',
        'mi': 'mri',
        'mk': 'mkd',
        'ml': 'mal',
        'mn': 'mon',
        'mr': 'mar',
        'ms': 'msa',
        'mt': 'mlt',
        'my': 'mya',
        'na': 'nau',
        'nb': 'nob',
        'nd': 'nde',
        'ne': 'nep',
        'ng': 'ndo',
        'nl': 'nld',
        'nn': 'nno',
        'no': 'nor',
        'nr': 'nbl',
        'nv': 'nav',
        'ny': 'nya',
        'oc': 'oci',
        'oj': 'oji',
        'om': 'orm',
        'or': 'ori',
        'os': 'oss',
        'pa': 'pan',
        'pi': 'pli',
        'pl': 'pol',
        'ps': 'pus',
        'pt': 'por',
        'qu': 'que',
        'rm': 'roh',
        'rn': 'run',
        'ro': 'ron',
        'ru': 'rus',
        'rw': 'kin',
        'sa': 'san',
        'sc': 'srd',
        'sd': 'snd',
        'se': 'sme',
        'sg': 'sag',
        'si': 'sin',
        'sk': 'slk',
        'sl': 'slv',
        'sm': 'smo',
        'sn': 'sna',
        'so': 'som',
        'sq': 'sqi',
        'sr': 'srp',
        'ss': 'ssw',
        'st': 'sot',
        'su': 'sun',
        'sv': 'swe',
        'sw': 'swa',
        'ta': 'tam',
        'te': 'tel',
        'tg': 'tgk',
        'th': 'tha',
        'ti': 'tir',
        'tk': 'tuk',
        'tl': 'tgl',
        'tn': 'tsn',
        'to': 'ton',
        'tr': 'tur',
        'ts': 'tso',
        'tt': 'tat',
        'tw': 'twi',
        'ty': 'tah',
        'ug': 'uig',
        'uk': 'ukr',
        'ur': 'urd',
        'uz': 'uzb',
        've': 'ven',
        'vi': 'vie',
        'vo': 'vol',
        'wa': 'wln',
        'wo': 'wol',
        'xh': 'xho',
        'yi': 'yid',
        'ji': 'yid',  # Replaced by yi in 1989 revision
        'yo': 'yor',
        'za': 'zha',
        'zh': 'zho',
        'zu': 'zul',
    }

    @classmethod
    def short2long(cls, code):
        """Convert language code from ISO 639-1 to ISO 639-2/T"""
        return cls._lang_map.get(code[:2])

    @classmethod
    def long2short(cls, code):
        """Convert language code from ISO 639-2/T to ISO 639-1"""
        for short_name, long_name in cls._lang_map.items():
            if long_name == code:
                return short_name


class ISO3166Utils:
    # From http://data.okfn.org/data/core/country-list
    _country_map = {
        'AF': 'Afghanistan',
        'AX': 'Åland Islands',
        'AL': 'Albania',
        'DZ': 'Algeria',
        'AS': 'American Samoa',
        'AD': 'Andorra',
        'AO': 'Angola',
        'AI': 'Anguilla',
        'AQ': 'Antarctica',
        'AG': 'Antigua and Barbuda',
        'AR': 'Argentina',
        'AM': 'Armenia',
        'AW': 'Aruba',
        'AU': 'Australia',
        'AT': 'Austria',
        'AZ': 'Azerbaijan',
        'BS': 'Bahamas',
        'BH': 'Bahrain',
        'BD': 'Bangladesh',
        'BB': 'Barbados',
        'BY': 'Belarus',
        'BE': 'Belgium',
        'BZ': 'Belize',
        'BJ': 'Benin',
        'BM': 'Bermuda',
        'BT': 'Bhutan',
        'BO': 'Bolivia, Plurinational State of',
        'BQ': 'Bonaire, Sint Eustatius and Saba',
        'BA': 'Bosnia and Herzegovina',
        'BW': 'Botswana',
        'BV': 'Bouvet Island',
        'BR': 'Brazil',
        'IO': 'British Indian Ocean Territory',
        'BN': 'Brunei Darussalam',
        'BG': 'Bulgaria',
        'BF': 'Burkina Faso',
        'BI': 'Burundi',
        'KH': 'Cambodia',
        'CM': 'Cameroon',
        'CA': 'Canada',
        'CV': 'Cape Verde',
        'KY': 'Cayman Islands',
        'CF': 'Central African Republic',
        'TD': 'Chad',
        'CL': 'Chile',
        'CN': 'China',
        'CX': 'Christmas Island',
        'CC': 'Cocos (Keeling) Islands',
        'CO': 'Colombia',
        'KM': 'Comoros',
        'CG': 'Congo',
        'CD': 'Congo, the Democratic Republic of the',
        'CK': 'Cook Islands',
        'CR': 'Costa Rica',
        'CI': 'Côte d\'Ivoire',
        'HR': 'Croatia',
        'CU': 'Cuba',
        'CW': 'Curaçao',
        'CY': 'Cyprus',
        'CZ': 'Czech Republic',
        'DK': 'Denmark',
        'DJ': 'Djibouti',
        'DM': 'Dominica',
        'DO': 'Dominican Republic',
        'EC': 'Ecuador',
        'EG': 'Egypt',
        'SV': 'El Salvador',
        'GQ': 'Equatorial Guinea',
        'ER': 'Eritrea',
        'EE': 'Estonia',
        'ET': 'Ethiopia',
        'FK': 'Falkland Islands (Malvinas)',
        'FO': 'Faroe Islands',
        'FJ': 'Fiji',
        'FI': 'Finland',
        'FR': 'France',
        'GF': 'French Guiana',
        'PF': 'French Polynesia',
        'TF': 'French Southern Territories',
        'GA': 'Gabon',
        'GM': 'Gambia',
        'GE': 'Georgia',
        'DE': 'Germany',
        'GH': 'Ghana',
        'GI': 'Gibraltar',
        'GR': 'Greece',
        'GL': 'Greenland',
        'GD': 'Grenada',
        'GP': 'Guadeloupe',
        'GU': 'Guam',
        'GT': 'Guatemala',
        'GG': 'Guernsey',
        'GN': 'Guinea',
        'GW': 'Guinea-Bissau',
        'GY': 'Guyana',
        'HT': 'Haiti',
        'HM': 'Heard Island and McDonald Islands',
        'VA': 'Holy See (Vatican City State)',
        'HN': 'Honduras',
        'HK': 'Hong Kong',
        'HU': 'Hungary',
        'IS': 'Iceland',
        'IN': 'India',
        'ID': 'Indonesia',
        'IR': 'Iran, Islamic Republic of',
        'IQ': 'Iraq',
        'IE': 'Ireland',
        'IM': 'Isle of Man',
        'IL': 'Israel',
        'IT': 'Italy',
        'JM': 'Jamaica',
        'JP': 'Japan',
        'JE': 'Jersey',
        'JO': 'Jordan',
        'KZ': 'Kazakhstan',
        'KE': 'Kenya',
        'KI': 'Kiribati',
        'KP': 'Korea, Democratic People\'s Republic of',
        'KR': 'Korea, Republic of',
        'KW': 'Kuwait',
        'KG': 'Kyrgyzstan',
        'LA': 'Lao People\'s Democratic Republic',
        'LV': 'Latvia',
        'LB': 'Lebanon',
        'LS': 'Lesotho',
        'LR': 'Liberia',
        'LY': 'Libya',
        'LI': 'Liechtenstein',
        'LT': 'Lithuania',
        'LU': 'Luxembourg',
        'MO': 'Macao',
        'MK': 'Macedonia, the Former Yugoslav Republic of',
        'MG': 'Madagascar',
        'MW': 'Malawi',
        'MY': 'Malaysia',
        'MV': 'Maldives',
        'ML': 'Mali',
        'MT': 'Malta',
        'MH': 'Marshall Islands',
        'MQ': 'Martinique',
        'MR': 'Mauritania',
        'MU': 'Mauritius',
        'YT': 'Mayotte',
        'MX': 'Mexico',
        'FM': 'Micronesia, Federated States of',
        'MD': 'Moldova, Republic of',
        'MC': 'Monaco',
        'MN': 'Mongolia',
        'ME': 'Montenegro',
        'MS': 'Montserrat',
        'MA': 'Morocco',
        'MZ': 'Mozambique',
        'MM': 'Myanmar',
        'NA': 'Namibia',
        'NR': 'Nauru',
        'NP': 'Nepal',
        'NL': 'Netherlands',
        'NC': 'New Caledonia',
        'NZ': 'New Zealand',
        'NI': 'Nicaragua',
        'NE': 'Niger',
        'NG': 'Nigeria',
        'NU': 'Niue',
        'NF': 'Norfolk Island',
        'MP': 'Northern Mariana Islands',
        'NO': 'Norway',
        'OM': 'Oman',
        'PK': 'Pakistan',
        'PW': 'Palau',
        'PS': 'Palestine, State of',
        'PA': 'Panama',
        'PG': 'Papua New Guinea',
        'PY': 'Paraguay',
        'PE': 'Peru',
        'PH': 'Philippines',
        'PN': 'Pitcairn',
        'PL': 'Poland',
        'PT': 'Portugal',
        'PR': 'Puerto Rico',
        'QA': 'Qatar',
        'RE': 'Réunion',
        'RO': 'Romania',
        'RU': 'Russian Federation',
        'RW': 'Rwanda',
        'BL': 'Saint Barthélemy',
        'SH': 'Saint Helena, Ascension and Tristan da Cunha',
        'KN': 'Saint Kitts and Nevis',
        'LC': 'Saint Lucia',
        'MF': 'Saint Martin (French part)',
        'PM': 'Saint Pierre and Miquelon',
        'VC': 'Saint Vincent and the Grenadines',
        'WS': 'Samoa',
        'SM': 'San Marino',
        'ST': 'Sao Tome and Principe',
        'SA': 'Saudi Arabia',
        'SN': 'Senegal',
        'RS': 'Serbia',
        'SC': 'Seychelles',
        'SL': 'Sierra Leone',
        'SG': 'Singapore',
        'SX': 'Sint Maarten (Dutch part)',
        'SK': 'Slovakia',
        'SI': 'Slovenia',
        'SB': 'Solomon Islands',
        'SO': 'Somalia',
        'ZA': 'South Africa',
        'GS': 'South Georgia and the South Sandwich Islands',
        'SS': 'South Sudan',
        'ES': 'Spain',
        'LK': 'Sri Lanka',
        'SD': 'Sudan',
        'SR': 'Suriname',
        'SJ': 'Svalbard and Jan Mayen',
        'SZ': 'Swaziland',
        'SE': 'Sweden',
        'CH': 'Switzerland',
        'SY': 'Syrian Arab Republic',
        'TW': 'Taiwan, Province of China',
        'TJ': 'Tajikistan',
        'TZ': 'Tanzania, United Republic of',
        'TH': 'Thailand',
        'TL': 'Timor-Leste',
        'TG': 'Togo',
        'TK': 'Tokelau',
        'TO': 'Tonga',
        'TT': 'Trinidad and Tobago',
        'TN': 'Tunisia',
        'TR': 'Turkey',
        'TM': 'Turkmenistan',
        'TC': 'Turks and Caicos Islands',
        'TV': 'Tuvalu',
        'UG': 'Uganda',
        'UA': 'Ukraine',
        'AE': 'United Arab Emirates',
        'GB': 'United Kingdom',
        'US': 'United States',
        'UM': 'United States Minor Outlying Islands',
        'UY': 'Uruguay',
        'UZ': 'Uzbekistan',
        'VU': 'Vanuatu',
        'VE': 'Venezuela, Bolivarian Republic of',
        'VN': 'Viet Nam',
        'VG': 'Virgin Islands, British',
        'VI': 'Virgin Islands, U.S.',
        'WF': 'Wallis and Futuna',
        'EH': 'Western Sahara',
        'YE': 'Yemen',
        'ZM': 'Zambia',
        'ZW': 'Zimbabwe',
        # Not ISO 3166 codes, but used for IP blocks
        'AP': 'Asia/Pacific Region',
        'EU': 'Europe',
    }

    @classmethod
    def short2full(cls, code):
        """Convert an ISO 3166-2 country code to the corresponding full name"""
        return cls._country_map.get(code.upper())


class GeoUtils:
    # Major IPv4 address blocks per country
    _country_ip_map = {
        'AD': '46.172.224.0/19',
        'AE': '94.200.0.0/13',
        'AF': '149.54.0.0/17',
        'AG': '209.59.64.0/18',
        'AI': '204.14.248.0/21',
        'AL': '46.99.0.0/16',
        'AM': '46.70.0.0/15',
        'AO': '105.168.0.0/13',
        'AP': '182.50.184.0/21',
        'AQ': '23.154.160.0/24',
        'AR': '181.0.0.0/12',
        'AS': '202.70.112.0/20',
        'AT': '77.116.0.0/14',
        'AU': '1.128.0.0/11',
        'AW': '181.41.0.0/18',
        'AX': '185.217.4.0/22',
        'AZ': '5.197.0.0/16',
        'BA': '31.176.128.0/17',
        'BB': '65.48.128.0/17',
        'BD': '114.130.0.0/16',
        'BE': '57.0.0.0/8',
        'BF': '102.178.0.0/15',
        'BG': '95.42.0.0/15',
        'BH': '37.131.0.0/17',
        'BI': '154.117.192.0/18',
        'BJ': '137.255.0.0/16',
        'BL': '185.212.72.0/23',
        'BM': '196.12.64.0/18',
        'BN': '156.31.0.0/16',
        'BO': '161.56.0.0/16',
        'BQ': '161.0.80.0/20',
        'BR': '191.128.0.0/12',
        'BS': '24.51.64.0/18',
        'BT': '119.2.96.0/19',
        'BW': '168.167.0.0/16',
        'BY': '178.120.0.0/13',
        'BZ': '179.42.192.0/18',
        'CA': '99.224.0.0/11',
        'CD': '41.243.0.0/16',
        'CF': '197.242.176.0/21',
        'CG': '160.113.0.0/16',
        'CH': '85.0.0.0/13',
        'CI': '102.136.0.0/14',
        'CK': '202.65.32.0/19',
        'CL': '152.172.0.0/14',
        'CM': '102.244.0.0/14',
        'CN': '36.128.0.0/10',
        'CO': '181.240.0.0/12',
        'CR': '201.192.0.0/12',
        'CU': '152.206.0.0/15',
        'CV': '165.90.96.0/19',
        'CW': '190.88.128.0/17',
        'CY': '31.153.0.0/16',
        'CZ': '88.100.0.0/14',
        'DE': '53.0.0.0/8',
        'DJ': '197.241.0.0/17',
        'DK': '87.48.0.0/12',
        'DM': '192.243.48.0/20',
        'DO': '152.166.0.0/15',
        'DZ': '41.96.0.0/12',
        'EC': '186.68.0.0/15',
        'EE': '90.190.0.0/15',
        'EG': '156.160.0.0/11',
        'ER': '196.200.96.0/20',
        'ES': '88.0.0.0/11',
        'ET': '196.188.0.0/14',
        'EU': '2.16.0.0/13',
        'FI': '91.152.0.0/13',
        'FJ': '144.120.0.0/16',
        'FK': '80.73.208.0/21',
        'FM': '119.252.112.0/20',
        'FO': '88.85.32.0/19',
        'FR': '90.0.0.0/9',
        'GA': '41.158.0.0/15',
        'GB': '25.0.0.0/8',
        'GD': '74.122.88.0/21',
        'GE': '31.146.0.0/16',
        'GF': '161.22.64.0/18',
        'GG': '62.68.160.0/19',
        'GH': '154.160.0.0/12',
        'GI': '95.164.0.0/16',
        'GL': '88.83.0.0/19',
        'GM': '160.182.0.0/15',
        'GN': '197.149.192.0/18',
        'GP': '104.250.0.0/19',
        'GQ': '105.235.224.0/20',
        'GR': '94.64.0.0/13',
        'GT': '168.234.0.0/16',
        'GU': '168.123.0.0/16',
        'GW': '197.214.80.0/20',
        'GY': '181.41.64.0/18',
        'HK': '113.252.0.0/14',
        'HN': '181.210.0.0/16',
        'HR': '93.136.0.0/13',
        'HT': '148.102.128.0/17',
        'HU': '84.0.0.0/14',
        'ID': '39.192.0.0/10',
        'IE': '87.32.0.0/12',
        'IL': '79.176.0.0/13',
        'IM': '5.62.80.0/20',
        'IN': '117.192.0.0/10',
        'IO': '203.83.48.0/21',
        'IQ': '37.236.0.0/14',
        'IR': '2.176.0.0/12',
        'IS': '82.221.0.0/16',
        'IT': '79.0.0.0/10',
        'JE': '87.244.64.0/18',
        'JM': '72.27.0.0/17',
        'JO': '176.29.0.0/16',
        'JP': '133.0.0.0/8',
        'KE': '105.48.0.0/12',
        'KG': '158.181.128.0/17',
        'KH': '36.37.128.0/17',
        'KI': '103.25.140.0/22',
        'KM': '197.255.224.0/20',
        'KN': '198.167.192.0/19',
        'KP': '175.45.176.0/22',
        'KR': '175.192.0.0/10',
        'KW': '37.36.0.0/14',
        'KY': '64.96.0.0/15',
        'KZ': '2.72.0.0/13',
        'LA': '115.84.64.0/18',
        'LB': '178.135.0.0/16',
        'LC': '24.92.144.0/20',
        'LI': '82.117.0.0/19',
        'LK': '112.134.0.0/15',
        'LR': '102.183.0.0/16',
        'LS': '129.232.0.0/17',
        'LT': '78.56.0.0/13',
        'LU': '188.42.0.0/16',
        'LV': '46.109.0.0/16',
        'LY': '41.252.0.0/14',
        'MA': '105.128.0.0/11',
        'MC': '88.209.64.0/18',
        'MD': '37.246.0.0/16',
        'ME': '178.175.0.0/17',
        'MF': '74.112.232.0/21',
        'MG': '154.126.0.0/17',
        'MH': '117.103.88.0/21',
        'MK': '77.28.0.0/15',
        'ML': '154.118.128.0/18',
        'MM': '37.111.0.0/17',
        'MN': '49.0.128.0/17',
        'MO': '60.246.0.0/16',
        'MP': '202.88.64.0/20',
        'MQ': '109.203.224.0/19',
        'MR': '41.188.64.0/18',
        'MS': '208.90.112.0/22',
        'MT': '46.11.0.0/16',
        'MU': '105.16.0.0/12',
        'MV': '27.114.128.0/18',
        'MW': '102.70.0.0/15',
        'MX': '187.192.0.0/11',
        'MY': '175.136.0.0/13',
        'MZ': '197.218.0.0/15',
        'NA': '41.182.0.0/16',
        'NC': '101.101.0.0/18',
        'NE': '197.214.0.0/18',
        'NF': '203.17.240.0/22',
        'NG': '105.112.0.0/12',
        'NI': '186.76.0.0/15',
        'NL': '145.96.0.0/11',
        'NO': '84.208.0.0/13',
        'NP': '36.252.0.0/15',
        'NR': '203.98.224.0/19',
        'NU': '49.156.48.0/22',
        'NZ': '49.224.0.0/14',
        'OM': '5.36.0.0/15',
        'PA': '186.72.0.0/15',
        'PE': '186.160.0.0/14',
        'PF': '123.50.64.0/18',
        'PG': '124.240.192.0/19',
        'PH': '49.144.0.0/13',
        'PK': '39.32.0.0/11',
        'PL': '83.0.0.0/11',
        'PM': '70.36.0.0/20',
        'PR': '66.50.0.0/16',
        'PS': '188.161.0.0/16',
        'PT': '85.240.0.0/13',
        'PW': '202.124.224.0/20',
        'PY': '181.120.0.0/14',
        'QA': '37.210.0.0/15',
        'RE': '102.35.0.0/16',
        'RO': '79.112.0.0/13',
        'RS': '93.86.0.0/15',
        'RU': '5.136.0.0/13',
        'RW': '41.186.0.0/16',
        'SA': '188.48.0.0/13',
        'SB': '202.1.160.0/19',
        'SC': '154.192.0.0/11',
        'SD': '102.120.0.0/13',
        'SE': '78.64.0.0/12',
        'SG': '8.128.0.0/10',
        'SI': '188.196.0.0/14',
        'SK': '78.98.0.0/15',
        'SL': '102.143.0.0/17',
        'SM': '89.186.32.0/19',
        'SN': '41.82.0.0/15',
        'SO': '154.115.192.0/18',
        'SR': '186.179.128.0/17',
        'SS': '105.235.208.0/21',
        'ST': '197.159.160.0/19',
        'SV': '168.243.0.0/16',
        'SX': '190.102.0.0/20',
        'SY': '5.0.0.0/16',
        'SZ': '41.84.224.0/19',
        'TC': '65.255.48.0/20',
        'TD': '154.68.128.0/19',
        'TG': '196.168.0.0/14',
        'TH': '171.96.0.0/13',
        'TJ': '85.9.128.0/18',
        'TK': '27.96.24.0/21',
        'TL': '180.189.160.0/20',
        'TM': '95.85.96.0/19',
        'TN': '197.0.0.0/11',
        'TO': '175.176.144.0/21',
        'TR': '78.160.0.0/11',
        'TT': '186.44.0.0/15',
        'TV': '202.2.96.0/19',
        'TW': '120.96.0.0/11',
        'TZ': '156.156.0.0/14',
        'UA': '37.52.0.0/14',
        'UG': '102.80.0.0/13',
        'US': '6.0.0.0/8',
        'UY': '167.56.0.0/13',
        'UZ': '84.54.64.0/18',
        'VA': '212.77.0.0/19',
        'VC': '207.191.240.0/21',
        'VE': '186.88.0.0/13',
        'VG': '66.81.192.0/20',
        'VI': '146.226.0.0/16',
        'VN': '14.160.0.0/11',
        'VU': '202.80.32.0/20',
        'WF': '117.20.32.0/21',
        'WS': '202.4.32.0/19',
        'YE': '134.35.0.0/16',
        'YT': '41.242.116.0/22',
        'ZA': '41.0.0.0/11',
        'ZM': '102.144.0.0/13',
        'ZW': '102.177.192.0/18',
    }

    @classmethod
    def random_ipv4(cls, code_or_block):
        if len(code_or_block) == 2:
            block = cls._country_ip_map.get(code_or_block.upper())
            if not block:
                return None
        else:
            block = code_or_block
        addr, preflen = block.split('/')
        addr_min = compat_struct_unpack('!L', socket.inet_aton(addr))[0]
        addr_max = addr_min | (0xffffffff >> int(preflen))
        return compat_str(socket.inet_ntoa(
            compat_struct_pack('!L', random.randint(addr_min, addr_max))))


class PerRequestProxyHandler(compat_urllib_request.ProxyHandler):
    def __init__(self, proxies=None):
        # Set default handlers
        for type in ('http', 'https'):
            setattr(self, '%s_open' % type,
                    lambda r, proxy='__noproxy__', type=type, meth=self.proxy_open:
                        meth(r, proxy, type))
        compat_urllib_request.ProxyHandler.__init__(self, proxies)

    def proxy_open(self, req, proxy, type):
        req_proxy = req.headers.get('Ytdl-request-proxy')
        if req_proxy is not None:
            proxy = req_proxy
            del req.headers['Ytdl-request-proxy']

        if proxy == '__noproxy__':
            return None  # No Proxy
        if compat_urlparse.urlparse(proxy).scheme.lower() in ('socks', 'socks4', 'socks4a', 'socks5'):
            req.add_header('Ytdl-socks-proxy', proxy)
            # yt-dlp's http/https handlers do wrapping the socket with socks
            return None
        return compat_urllib_request.ProxyHandler.proxy_open(
            self, req, proxy, type)


# Both long_to_bytes and bytes_to_long are adapted from PyCrypto, which is
# released into Public Domain
# https://github.com/dlitz/pycrypto/blob/master/lib/Crypto/Util/number.py#L387

def long_to_bytes(n, blocksize=0):
    """long_to_bytes(n:long, blocksize:int) : string
    Convert a long integer to a byte string.

    If optional blocksize is given and greater than zero, pad the front of the
    byte string with binary zeros so that the length is a multiple of
    blocksize.
    """
    # after much testing, this algorithm was deemed to be the fastest
    s = b''
    n = int(n)
    while n > 0:
        s = compat_struct_pack('>I', n & 0xffffffff) + s
        n = n >> 32
    # strip off leading zeros
    for i in range(len(s)):
        if s[i] != b'\000'[0]:
            break
    else:
        # only happens when n == 0
        s = b'\000'
        i = 0
    s = s[i:]
    # add back some pad bytes.  this could be done more efficiently w.r.t. the
    # de-padding being done above, but sigh...
    if blocksize > 0 and len(s) % blocksize:
        s = (blocksize - len(s) % blocksize) * b'\000' + s
    return s


def bytes_to_long(s):
    """bytes_to_long(string) : long
    Convert a byte string to a long integer.

    This is (essentially) the inverse of long_to_bytes().
    """
    acc = 0
    length = len(s)
    if length % 4:
        extra = (4 - length % 4)
        s = b'\000' * extra + s
        length = length + extra
    for i in range(0, length, 4):
        acc = (acc << 32) + compat_struct_unpack('>I', s[i:i + 4])[0]
    return acc


def ohdave_rsa_encrypt(data, exponent, modulus):
    '''
    Implement OHDave's RSA algorithm. See http://www.ohdave.com/rsa/

    Input:
        data: data to encrypt, bytes-like object
        exponent, modulus: parameter e and N of RSA algorithm, both integer
    Output: hex string of encrypted data

    Limitation: supports one block encryption only
    '''

    payload = int(binascii.hexlify(data[::-1]), 16)
    encrypted = pow(payload, exponent, modulus)
    return '%x' % encrypted


def pkcs1pad(data, length):
    """
    Padding input data with PKCS#1 scheme

    @param {int[]} data        input data
    @param {int}   length      target length
    @returns {int[]}           padded data
    """
    if len(data) > length - 11:
        raise ValueError('Input data too long for PKCS#1 padding')

    pseudo_random = [random.randint(0, 254) for _ in range(length - len(data) - 3)]
    return [0, 2] + pseudo_random + [0] + data


def encode_base_n(num, n, table=None):
    FULL_TABLE = '0123456789abcdefghijklmnopqrstuvwxyzABCDEFGHIJKLMNOPQRSTUVWXYZ'
    if not table:
        table = FULL_TABLE[:n]

    if n > len(table):
        raise ValueError('base %d exceeds table length %d' % (n, len(table)))

    if num == 0:
        return table[0]

    ret = ''
    while num:
        ret = table[num % n] + ret
        num = num // n
    return ret


def decode_packed_codes(code):
    mobj = re.search(PACKED_CODES_RE, code)
    obfuscated_code, base, count, symbols = mobj.groups()
    base = int(base)
    count = int(count)
    symbols = symbols.split('|')
    symbol_table = {}

    while count:
        count -= 1
        base_n_count = encode_base_n(count, base)
        symbol_table[base_n_count] = symbols[count] or base_n_count

    return re.sub(
        r'\b(\w+)\b', lambda mobj: symbol_table[mobj.group(0)],
        obfuscated_code)


def caesar(s, alphabet, shift):
    if shift == 0:
        return s
    l = len(alphabet)
    return ''.join(
        alphabet[(alphabet.index(c) + shift) % l] if c in alphabet else c
        for c in s)


def rot47(s):
    return caesar(s, r'''!"#$%&'()*+,-./0123456789:;<=>?@ABCDEFGHIJKLMNOPQRSTUVWXYZ[\]^_`abcdefghijklmnopqrstuvwxyz{|}~''', 47)


def parse_m3u8_attributes(attrib):
    info = {}
    for (key, val) in re.findall(r'(?P<key>[A-Z0-9-]+)=(?P<val>"[^"]+"|[^",]+)(?:,|$)', attrib):
        if val.startswith('"'):
            val = val[1:-1]
        info[key] = val
    return info


def urshift(val, n):
    return val >> n if val >= 0 else (val + 0x100000000) >> n


# Based on png2str() written by @gdkchan and improved by @yokrysty
# Originally posted at https://github.com/ytdl-org/youtube-dl/issues/9706
def decode_png(png_data):
    # Reference: https://www.w3.org/TR/PNG/
    header = png_data[8:]

    if png_data[:8] != b'\x89PNG\x0d\x0a\x1a\x0a' or header[4:8] != b'IHDR':
        raise OSError('Not a valid PNG file.')

    int_map = {1: '>B', 2: '>H', 4: '>I'}
    unpack_integer = lambda x: compat_struct_unpack(int_map[len(x)], x)[0]

    chunks = []

    while header:
        length = unpack_integer(header[:4])
        header = header[4:]

        chunk_type = header[:4]
        header = header[4:]

        chunk_data = header[:length]
        header = header[length:]

        header = header[4:]  # Skip CRC

        chunks.append({
            'type': chunk_type,
            'length': length,
            'data': chunk_data
        })

    ihdr = chunks[0]['data']

    width = unpack_integer(ihdr[:4])
    height = unpack_integer(ihdr[4:8])

    idat = b''

    for chunk in chunks:
        if chunk['type'] == b'IDAT':
            idat += chunk['data']

    if not idat:
        raise OSError('Unable to read PNG data.')

    decompressed_data = bytearray(zlib.decompress(idat))

    stride = width * 3
    pixels = []

    def _get_pixel(idx):
        x = idx % stride
        y = idx // stride
        return pixels[y][x]

    for y in range(height):
        basePos = y * (1 + stride)
        filter_type = decompressed_data[basePos]

        current_row = []

        pixels.append(current_row)

        for x in range(stride):
            color = decompressed_data[1 + basePos + x]
            basex = y * stride + x
            left = 0
            up = 0

            if x > 2:
                left = _get_pixel(basex - 3)
            if y > 0:
                up = _get_pixel(basex - stride)

            if filter_type == 1:  # Sub
                color = (color + left) & 0xff
            elif filter_type == 2:  # Up
                color = (color + up) & 0xff
            elif filter_type == 3:  # Average
                color = (color + ((left + up) >> 1)) & 0xff
            elif filter_type == 4:  # Paeth
                a = left
                b = up
                c = 0

                if x > 2 and y > 0:
                    c = _get_pixel(basex - stride - 3)

                p = a + b - c

                pa = abs(p - a)
                pb = abs(p - b)
                pc = abs(p - c)

                if pa <= pb and pa <= pc:
                    color = (color + a) & 0xff
                elif pb <= pc:
                    color = (color + b) & 0xff
                else:
                    color = (color + c) & 0xff

            current_row.append(color)

    return width, height, pixels


def write_xattr(path, key, value):
    # Windows: Write xattrs to NTFS Alternate Data Streams:
    # http://en.wikipedia.org/wiki/NTFS#Alternate_data_streams_.28ADS.29
    if compat_os_name == 'nt':
        assert ':' not in key
        assert os.path.exists(path)

        try:
            with open(f'{path}:{key}', 'wb') as f:
                f.write(value)
        except OSError as e:
            raise XAttrMetadataError(e.errno, e.strerror)
        return

    # UNIX Method 1. Use xattrs/pyxattrs modules
    from .dependencies import xattr

    setxattr = None
    if getattr(xattr, '_yt_dlp__identifier', None) == 'pyxattr':
        # Unicode arguments are not supported in pyxattr until version 0.5.0
        # See https://github.com/ytdl-org/youtube-dl/issues/5498
        if version_tuple(xattr.__version__) >= (0, 5, 0):
            setxattr = xattr.set
    elif xattr:
        setxattr = xattr.setxattr

    if setxattr:
        try:
            setxattr(path, key, value)
        except OSError as e:
            raise XAttrMetadataError(e.errno, e.strerror)
        return

    # UNIX Method 2. Use setfattr/xattr executables
    exe = ('setfattr' if check_executable('setfattr', ['--version'])
           else 'xattr' if check_executable('xattr', ['-h']) else None)
    if not exe:
        raise XAttrUnavailableError(
            'Couldn\'t find a tool to set the xattrs. Install either the python "xattr" or "pyxattr" modules or the '
            + ('"xattr" binary' if sys.platform != 'linux' else 'GNU "attr" package (which contains the "setfattr" tool)'))

    value = value.decode()
    try:
        _, stderr, returncode = Popen.run(
            [exe, '-w', key, value, path] if exe == 'xattr' else [exe, '-n', key, '-v', value, path],
            stdout=subprocess.PIPE, stderr=subprocess.PIPE, stdin=subprocess.PIPE)
    except OSError as e:
        raise XAttrMetadataError(e.errno, e.strerror)
    if returncode:
        raise XAttrMetadataError(returncode, stderr)


def random_birthday(year_field, month_field, day_field):
    start_date = datetime.date(1950, 1, 1)
    end_date = datetime.date(1995, 12, 31)
    offset = random.randint(0, (end_date - start_date).days)
    random_date = start_date + datetime.timedelta(offset)
    return {
        year_field: str(random_date.year),
        month_field: str(random_date.month),
        day_field: str(random_date.day),
    }


def find_available_port(iface='') -> int:
    try:
        with socket.socket() as sock:
            sock.bind((iface, 0))
            return sock.getsockname()[1]
    except OSError:
        return None


# Templates for internet shortcut files, which are plain text files.
DOT_URL_LINK_TEMPLATE = '''\
[InternetShortcut]
URL=%(url)s
'''

DOT_WEBLOC_LINK_TEMPLATE = '''\
<?xml version="1.0" encoding="UTF-8"?>
<!DOCTYPE plist PUBLIC "-//Apple//DTD PLIST 1.0//EN" "http://www.apple.com/DTDs/PropertyList-1.0.dtd">
<plist version="1.0">
<dict>
\t<key>URL</key>
\t<string>%(url)s</string>
</dict>
</plist>
'''

DOT_DESKTOP_LINK_TEMPLATE = '''\
[Desktop Entry]
Encoding=UTF-8
Name=%(filename)s
Type=Link
URL=%(url)s
Icon=text-html
'''

LINK_TEMPLATES = {
    'url': DOT_URL_LINK_TEMPLATE,
    'desktop': DOT_DESKTOP_LINK_TEMPLATE,
    'webloc': DOT_WEBLOC_LINK_TEMPLATE,
}


def iri_to_uri(iri):
    """
    Converts an IRI (Internationalized Resource Identifier, allowing Unicode characters) to a URI (Uniform Resource Identifier, ASCII-only).

    The function doesn't add an additional layer of escaping; e.g., it doesn't escape `%3C` as `%253C`. Instead, it percent-escapes characters with an underlying UTF-8 encoding *besides* those already escaped, leaving the URI intact.
    """

    iri_parts = compat_urllib_parse_urlparse(iri)

    if '[' in iri_parts.netloc:
        raise ValueError('IPv6 URIs are not, yet, supported.')
        # Querying `.netloc`, when there's only one bracket, also raises a ValueError.

    # The `safe` argument values, that the following code uses, contain the characters that should not be percent-encoded. Everything else but letters, digits and '_.-' will be percent-encoded with an underlying UTF-8 encoding. Everything already percent-encoded will be left as is.

    net_location = ''
    if iri_parts.username:
        net_location += urllib.parse.quote(iri_parts.username, safe=r"!$%&'()*+,~")
        if iri_parts.password is not None:
            net_location += ':' + urllib.parse.quote(iri_parts.password, safe=r"!$%&'()*+,~")
        net_location += '@'

    net_location += iri_parts.hostname.encode('idna').decode()  # Punycode for Unicode hostnames.
    # The 'idna' encoding produces ASCII text.
    if iri_parts.port is not None and iri_parts.port != 80:
        net_location += ':' + str(iri_parts.port)

    return urllib.parse.urlunparse(
        (iri_parts.scheme,
            net_location,

            urllib.parse.quote_plus(iri_parts.path, safe=r"!$%&'()*+,/:;=@|~"),

            # Unsure about the `safe` argument, since this is a legacy way of handling parameters.
            urllib.parse.quote_plus(iri_parts.params, safe=r"!$%&'()*+,/:;=@|~"),

            # Not totally sure about the `safe` argument, since the source does not explicitly mention the query URI component.
            urllib.parse.quote_plus(iri_parts.query, safe=r"!$%&'()*+,/:;=?@{|}~"),

            urllib.parse.quote_plus(iri_parts.fragment, safe=r"!#$%&'()*+,/:;=?@{|}~")))

    # Source for `safe` arguments: https://url.spec.whatwg.org/#percent-encoded-bytes.


def to_high_limit_path(path):
    if sys.platform in ['win32', 'cygwin']:
        # Work around MAX_PATH limitation on Windows. The maximum allowed length for the individual path segments may still be quite limited.
        return '\\\\?\\' + os.path.abspath(path)

    return path


def format_field(obj, field=None, template='%s', ignore=NO_DEFAULT, default='', func=None):
    val = traverse_obj(obj, *variadic(field))
    if (not val and val != 0) if ignore is NO_DEFAULT else val in ignore:
        return default
    return template % (func(val) if func else val)


def clean_podcast_url(url):
    return re.sub(r'''(?x)
        (?:
            (?:
                chtbl\.com/track|
                media\.blubrry\.com| # https://create.blubrry.com/resources/podcast-media-download-statistics/getting-started/
                play\.podtrac\.com
            )/[^/]+|
            (?:dts|www)\.podtrac\.com/(?:pts/)?redirect\.[0-9a-z]{3,4}| # http://analytics.podtrac.com/how-to-measure
            flex\.acast\.com|
            pd(?:
                cn\.co| # https://podcorn.com/analytics-prefix/
                st\.fm # https://podsights.com/docs/
            )/e
        )/''', '', url)


_HEX_TABLE = '0123456789abcdef'


def random_uuidv4():
    return re.sub(r'[xy]', lambda x: _HEX_TABLE[random.randint(0, 15)], 'xxxxxxxx-xxxx-4xxx-yxxx-xxxxxxxxxxxx')


def make_dir(path, to_screen=None):
    try:
        dn = os.path.dirname(path)
        if dn and not os.path.exists(dn):
            os.makedirs(dn)
        return True
    except OSError as err:
        if callable(to_screen) is not None:
            to_screen('unable to create directory ' + error_to_compat_str(err))
        return False


def get_executable_path():
    from .update import _get_variant_and_executable_path

    return os.path.dirname(os.path.abspath(_get_variant_and_executable_path()[1]))


def load_plugins(name, suffix, namespace):
    classes = {}
    with contextlib.suppress(FileNotFoundError):
        plugins_spec = importlib.util.spec_from_file_location(
            name, os.path.join(get_executable_path(), 'ytdlp_plugins', name, '__init__.py'))
        plugins = importlib.util.module_from_spec(plugins_spec)
        sys.modules[plugins_spec.name] = plugins
        plugins_spec.loader.exec_module(plugins)
        for name in dir(plugins):
            if name in namespace:
                continue
            if not name.endswith(suffix):
                continue
            klass = getattr(plugins, name)
            classes[name] = namespace[name] = klass
    return classes


def traverse_obj(
        obj, *path_list, default=None, expected_type=None, get_all=True,
        casesense=True, is_user_input=False, traverse_string=False):
    ''' Traverse nested list/dict/tuple
    @param path_list        A list of paths which are checked one by one.
                            Each path is a list of keys where each key is a:
                              - None:     Do nothing
                              - string:   A dictionary key
                              - int:      An index into a list
                              - tuple:    A list of keys all of which will be traversed
                              - Ellipsis: Fetch all values in the object
                              - Function: Takes the key and value as arguments
                                          and returns whether the key matches or not
    @param default          Default value to return
    @param expected_type    Only accept final value of this type (Can also be any callable)
    @param get_all          Return all the values obtained from a path or only the first one
    @param casesense        Whether to consider dictionary keys as case sensitive
    @param is_user_input    Whether the keys are generated from user input. If True,
                            strings are converted to int/slice if necessary
    @param traverse_string  Whether to traverse inside strings. If True, any
                            non-compatible object will also be converted into a string
    # TODO: Write tests
    '''
    if not casesense:
        _lower = lambda k: (k.lower() if isinstance(k, str) else k)
        path_list = (map(_lower, variadic(path)) for path in path_list)

    def _traverse_obj(obj, path, _current_depth=0):
        nonlocal depth
        path = tuple(variadic(path))
        for i, key in enumerate(path):
            if None in (key, obj):
                return obj
            if isinstance(key, (list, tuple)):
                obj = [_traverse_obj(obj, sub_key, _current_depth) for sub_key in key]
                key = ...
            if key is ...:
                obj = (obj.values() if isinstance(obj, dict)
                       else obj if isinstance(obj, (list, tuple, LazyList))
                       else str(obj) if traverse_string else [])
                _current_depth += 1
                depth = max(depth, _current_depth)
                return [_traverse_obj(inner_obj, path[i + 1:], _current_depth) for inner_obj in obj]
            elif callable(key):
                if isinstance(obj, (list, tuple, LazyList)):
                    obj = enumerate(obj)
                elif isinstance(obj, dict):
                    obj = obj.items()
                else:
                    if not traverse_string:
                        return None
                    obj = str(obj)
                _current_depth += 1
                depth = max(depth, _current_depth)
                return [_traverse_obj(v, path[i + 1:], _current_depth) for k, v in obj if try_call(key, args=(k, v))]
            elif isinstance(obj, dict) and not (is_user_input and key == ':'):
                obj = (obj.get(key) if casesense or (key in obj)
                       else next((v for k, v in obj.items() if _lower(k) == key), None))
            else:
                if is_user_input:
                    key = (int_or_none(key) if ':' not in key
                           else slice(*map(int_or_none, key.split(':'))))
                    if key == slice(None):
                        return _traverse_obj(obj, (..., *path[i + 1:]), _current_depth)
                if not isinstance(key, (int, slice)):
                    return None
                if not isinstance(obj, (list, tuple, LazyList)):
                    if not traverse_string:
                        return None
                    obj = str(obj)
                try:
                    obj = obj[key]
                except IndexError:
                    return None
        return obj

    if isinstance(expected_type, type):
        type_test = lambda val: val if isinstance(val, expected_type) else None
    elif expected_type is not None:
        type_test = expected_type
    else:
        type_test = lambda val: val

    for path in path_list:
        depth = 0
        val = _traverse_obj(obj, path)
        if val is not None:
            if depth:
                for _ in range(depth - 1):
                    val = itertools.chain.from_iterable(v for v in val if v is not None)
                val = [v for v in map(type_test, val) if v is not None]
                if val:
                    return val if get_all else val[0]
            else:
                val = type_test(val)
                if val is not None:
                    return val
    return default


def traverse_dict(dictn, keys, casesense=True):
    write_string('DeprecationWarning: yt_dlp.utils.traverse_dict is deprecated '
                 'and may be removed in a future version. Use yt_dlp.utils.traverse_obj instead')
    return traverse_obj(dictn, keys, casesense=casesense, is_user_input=True, traverse_string=True)


def get_first(obj, keys, **kwargs):
    return traverse_obj(obj, (..., *variadic(keys)), **kwargs, get_all=False)


def variadic(x, allowed_types=(str, bytes, dict)):
    return x if isinstance(x, collections.abc.Iterable) and not isinstance(x, allowed_types) else (x,)


def bytes_to_scalar(value):
    if isinstance(value, compat_str):
        value = value.decode('utf8')
    result = 0
    for b in value:
        result *= 256
        result += b
    return result


def decode_base(value, digits):
    # This will convert given base-x string to scalar (long or int)
    table = {char: index for index, char in enumerate(digits)}
    result = 0
    base = len(digits)
    for chr in value:
        result *= base
        result += table[chr]
    return result


def scalar_to_bytes(scalar):
    if not scalar:
        return b''
    array = []
    while scalar:
        scalar, idx = divmod(scalar, 256)
        array.insert(0, idx)
    return intlist_to_bytes(array)


def encode_base(scalar, digits):
    # This will convert scalar (long or int) to base-x string
    if not scalar:
        return ''
    base = len(digits)
    result = ''
    while scalar:
        scalar, idx = divmod(scalar, base)
        result = digits[idx] + result
    return result


def char_replace(base, replace, string):
    # character-by-character replacing
    if not string:
        return ''
    assert len(base) == len(replace)
    table = {b: r for b, r in zip(base, replace) if b != r}
    if not table:
        return string
    result = ''
    for i in string:
        result += table.get(i, i)
    return result


def dig_object_type(obj, prefix='', lines=None):
    if lines is None:
        lines = []
    if isinstance(obj, dict):
        for k, v in obj.items():
            dig_object_type(v, prefix + '.' + str(k), lines)
    elif isinstance(obj, tuple(x for x in (list, tuple, map, filter) if isinstance(x, type))):
        for i, v in enumerate(obj):
            dig_object_type(v, prefix + '[' + str(i) + ']', lines)
    else:
        lines.append(prefix + ': ' + str(type(obj)))
    return lines


def to_str(value):
    if isinstance(value, bytes):
        value = value.decode(preferredencoding())
    return value


class PrintJsonEncoder(json.JSONEncoder):
    def default(self, obj):
        if isinstance(obj, bytes):
            try:
                return obj.decode('utf-8')
            except BaseException:
                return None
        else:
            return json.JSONEncoder.default(self, obj)


def time_millis():
    return round(time.time() * 1000)


def time_seconds(**kwargs):
    t = datetime.datetime.now(datetime.timezone(datetime.timedelta(**kwargs)))
    return t.timestamp()


# create a JSON Web Signature (jws) with HS256 algorithm
# the resulting format is in JWS Compact Serialization
# implemented following JWT https://www.rfc-editor.org/rfc/rfc7519.html
# implemented following JWS https://www.rfc-editor.org/rfc/rfc7515.html
def jwt_encode_hs256(payload_data, key, headers={}):
    header_data = {
        'alg': 'HS256',
        'typ': 'JWT',
    }
    if headers:
        header_data.update(headers)
    header_b64 = base64.b64encode(json.dumps(header_data).encode())
    payload_b64 = base64.b64encode(json.dumps(payload_data).encode())
    h = hmac.new(key.encode(), header_b64 + b'.' + payload_b64, hashlib.sha256)
    signature_b64 = base64.b64encode(h.digest())
    token = header_b64 + b'.' + payload_b64 + b'.' + signature_b64
    return token


# can be extended in future to verify the signature and parse header and return the algorithm used if it's not HS256
def jwt_decode_hs256(jwt):
    header_b64, payload_b64, signature_b64 = jwt.split('.')
    payload_data = json.loads(base64.urlsafe_b64decode(payload_b64))
    return payload_data


WINDOWS_VT_MODE = False if compat_os_name == 'nt' else None


@functools.cache
def supports_terminal_sequences(stream):
    if compat_os_name == 'nt':
        if not WINDOWS_VT_MODE:
            return False
    elif not os.getenv('TERM'):
        return False
    try:
        return stream.isatty()
    except BaseException:
        return False


def windows_enable_vt_mode():  # TODO: Do this the proper way https://bugs.python.org/issue30075
    if get_windows_version() < (10, 0, 10586):
        return
    global WINDOWS_VT_MODE
    try:
        Popen.run('', shell=True)
    except Exception:
        return

    WINDOWS_VT_MODE = True
    supports_terminal_sequences.cache_clear()


_terminal_sequences_re = re.compile('\033\\[[^m]+m')


def remove_terminal_sequences(string):
    return _terminal_sequences_re.sub('', string)


def number_of_digits(number):
    return len('%d' % number)


def join_nonempty(*values, delim='-', from_dict=None):
    if from_dict is not None:
        values = map(from_dict.get, values)
    return delim.join(map(str, filter(None, values)))


def scale_thumbnails_to_max_format_width(formats, thumbnails, url_width_re):
    """
    Find the largest format dimensions in terms of video width and, for each thumbnail:
    * Modify the URL: Match the width with the provided regex and replace with the former width
    * Update dimensions

    This function is useful with video services that scale the provided thumbnails on demand
    """
    _keys = ('width', 'height')
    max_dimensions = max(
        (tuple(format.get(k) or 0 for k in _keys) for format in formats),
        default=(0, 0))
    if not max_dimensions[0]:
        return thumbnails
    return [
        merge_dicts(
            {'url': re.sub(url_width_re, str(max_dimensions[0]), thumbnail['url'])},
            dict(zip(_keys, max_dimensions)), thumbnail)
        for thumbnail in thumbnails
    ]


def parse_http_range(range):
    """ Parse value of "Range" or "Content-Range" HTTP header into tuple. """
    if not range:
        return None, None, None
    crg = re.search(r'bytes[ =](\d+)-(\d+)?(?:/(\d+))?', range)
    if not crg:
        return None, None, None
    return int(crg.group(1)), int_or_none(crg.group(2)), int_or_none(crg.group(3))


def read_stdin(what):
    eof = 'Ctrl+Z' if compat_os_name == 'nt' else 'Ctrl+D'
    write_string(f'Reading {what} from STDIN - EOF ({eof}) to end:\n')
    return sys.stdin


class Config:
    own_args = None
    parsed_args = None
    filename = None
    __initialized = False

    def __init__(self, parser, label=None):
        self.parser, self.label = parser, label
        self._loaded_paths, self.configs = set(), []

    def init(self, args=None, filename=None):
        assert not self.__initialized
        directory = ''
        if filename:
            location = os.path.realpath(filename)
            directory = os.path.dirname(location)
            if location in self._loaded_paths:
                return False
            self._loaded_paths.add(location)

        self.own_args, self.__initialized = args, True
        opts, _ = self.parser.parse_known_args(args)
        self.parsed_args, self.filename = args, filename

        for location in opts.config_locations or []:
            if location == '-':
                self.append_config(shlex.split(read_stdin('options'), comments=True), label='stdin')
                continue
            location = os.path.join(directory, expand_path(location))
            if os.path.isdir(location):
                location = os.path.join(location, 'yt-dlp.conf')
            if not os.path.exists(location):
                self.parser.error(f'config location {location} does not exist')
            self.append_config(self.read_file(location), location)
        return True

    def __str__(self):
        label = join_nonempty(
            self.label, 'config', f'"{self.filename}"' if self.filename else '',
            delim=' ')
        return join_nonempty(
            self.own_args is not None and f'{label[0].upper()}{label[1:]}: {self.hide_login_info(self.own_args)}',
            *(f'\n{c}'.replace('\n', '\n| ')[1:] for c in self.configs),
            delim='\n')

    @staticmethod
    def read_file(filename, default=[]):
        try:
            optionf = open(filename)
        except OSError:
            return default  # silently skip if file is not present
        try:
            # FIXME: https://github.com/ytdl-org/youtube-dl/commit/dfe5fa49aed02cf36ba9f743b11b0903554b5e56
            contents = optionf.read()
            res = shlex.split(contents, comments=True)
        finally:
            optionf.close()
        return res

    @staticmethod
    def hide_login_info(opts):
        PRIVATE_OPTS = {'-p', '--password', '-u', '--username', '--video-password', '--ap-password', '--ap-username'}
        eqre = re.compile('^(?P<key>' + ('|'.join(re.escape(po) for po in PRIVATE_OPTS)) + ')=.+$')

        def _scrub_eq(o):
            m = eqre.match(o)
            if m:
                return m.group('key') + '=PRIVATE'
            else:
                return o

        opts = list(map(_scrub_eq, opts))
        for idx, opt in enumerate(opts):
            if opt in PRIVATE_OPTS and idx + 1 < len(opts):
                opts[idx + 1] = 'PRIVATE'
        return opts

    def append_config(self, *args, label=None):
        config = type(self)(self.parser, label)
        config._loaded_paths = self._loaded_paths
        if config.init(*args):
            self.configs.append(config)

    @property
    def all_args(self):
        for config in reversed(self.configs):
            yield from config.all_args
        yield from self.parsed_args or []

    def parse_known_args(self, **kwargs):
        return self.parser.parse_known_args(self.all_args, **kwargs)

    def parse_args(self):
        return self.parser.parse_args(self.all_args)


def get_first_group(match, *groups, default=None):
    for g in groups:
        try:
            m = match.group(g)
            if m:
                return m
        except IndexError:
            continue
    return default


def merge_headers(*dicts):
    """Merge dicts of http headers case insensitively, prioritizing the latter ones"""
    return {k.title(): v for k, v in itertools.chain.from_iterable(map(dict.items, dicts))}


class classproperty:
    """classmethod(property(func)) that works in py < 3.9"""

    def __init__(self, func):
        functools.update_wrapper(self, func)
        self.func = func

    def __get__(self, _, cls):
        return self.func(cls)


def get_argcount(func):
    return try_get(func, lambda x: x.__code__.co_argcount, int)


class Namespace(types.SimpleNamespace):
    """Immutable namespace"""

    def __iter__(self):
        return iter(self.__dict__.values())

    @property
    def items_(self):
        return self.__dict__.items()


# Deprecated
has_certifi = bool(certifi)<|MERGE_RESOLUTION|>--- conflicted
+++ resolved
@@ -830,19 +830,15 @@
             or isinstance(self.stdin, io.TextIOWrapper))
 
     def communicate_or_kill(self, *args, **kwargs):
-<<<<<<< HEAD
         if self.textmode and args and isinstance(args[0], bytes):
             if isinstance(args, tuple):
                 args = list(args)
             args[0] = args[0].decode()
-        return self.communicate(*args, **kwargs)
-=======
         try:
             return self.communicate(*args, **kwargs)
         except BaseException:  # Including KeyboardInterrupt
             self.kill(timeout=None)
             raise
->>>>>>> f0c9fb96
 
     def kill(self, *, timeout=0):
         super().kill()
