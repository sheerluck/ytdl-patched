--- conflicted
+++ resolved
@@ -1,13 +1,4 @@
 #!/usr/bin/env python3
-<<<<<<< HEAD
-# coding: utf-8
-
-from __future__ import unicode_literals
-
-=======
-import asyncio
-import atexit
->>>>>>> 66cf3e10
 import base64
 import binascii
 import calendar
@@ -46,16 +37,12 @@
 import urllib.parse
 import xml.etree.ElementTree
 import zlib
-<<<<<<< HEAD
-import mimetypes
 try:
     import dateutil.parser
     HAVE_DATEUTIL = True
 except (ImportError, SyntaxError):
     # dateutil is optional
     HAVE_DATEUTIL = False
-=======
->>>>>>> 66cf3e10
 
 from .compat import (
     compat_brotli,
@@ -81,8 +68,6 @@
     compat_urllib_parse_urlparse,
     compat_urllib_request,
     compat_urlparse,
-<<<<<<< HEAD
-    compat_xpath,
 )
 
 from .socks import (
@@ -90,11 +75,6 @@
     sockssocket,
 )
 from .chrome_versions import versions as _CHROME_VERSIONS
-=======
-    compat_websockets,
-)
-from .socks import ProxyType, sockssocket
->>>>>>> 66cf3e10
 
 try:
     import certifi
@@ -840,8 +820,7 @@
         _startupinfo = None
 
     def __init__(self, *args, **kwargs):
-<<<<<<< HEAD
-        super(Popen, self).__init__(*args, **kwargs, startupinfo=self._startupinfo)
+        super().__init__(*args, **kwargs, startupinfo=self._startupinfo)
         self.textmode = bool(
             kwargs.get('universal_newlines')
             or kwargs.get('encoding')
@@ -850,9 +829,6 @@
             or isinstance(self.stdout, io.TextIOWrapper)
             or isinstance(self.stderr, io.TextIOWrapper)
             or isinstance(self.stdin, io.TextIOWrapper))
-=======
-        super().__init__(*args, **kwargs, startupinfo=self._startupinfo)
->>>>>>> 66cf3e10
 
     def communicate_or_kill(self, *args, **kwargs):
         if self.textmode and args and isinstance(args[0], bytes):
@@ -1685,7 +1661,6 @@
     if timezone is None:
         timezone, date_str = extract_timezone(date_str)
 
-<<<<<<< HEAD
     formats = (
         '%Y-%m-%d{0}%H:%M:%S'.format(delimiter),
         '%Y-%m-%d{0}%H:%M'.format(delimiter), )
@@ -1695,14 +1670,6 @@
             return calendar.timegm(dt.timetuple())
         except ValueError:
             pass
-=======
-    try:
-        date_format = f'%Y-%m-%d{delimiter}%H:%M:%S'
-        dt = datetime.datetime.strptime(date_str, date_format) - timezone
-        return calendar.timegm(dt.timetuple())
-    except ValueError:
-        pass
->>>>>>> 66cf3e10
 
 
 def date_formats(day_first=True):
