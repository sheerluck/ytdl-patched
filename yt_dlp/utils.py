--- conflicted
+++ resolved
@@ -2257,21 +2257,7 @@
         try:
             _unlock_file(self.f)
         finally:
-<<<<<<< HEAD
-            self.f.close()
-            self._closed = True
-
-    def __iter__(self):
-        return iter(self.f)
-
-    def fileno(self):
-        return self.f.fileno()
-
-    def write(self, *args):
-        return self.f.write(*args)
-=======
             self.locked = False
->>>>>>> 89737671
 
     def __exit__(self, *_):
         try:
