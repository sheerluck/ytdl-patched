--- conflicted
+++ resolved
@@ -3927,34 +3927,23 @@
         for filter_part in re.split(r'(?<!\\)&', filter_str))
 
 
-<<<<<<< HEAD
-def match_filter_func(filters, all_match=False):
-    if not filters:
-        return None
-    filters = set(variadic(filters))
-    accumlator, mfstrj = (all, ') & (') if all_match else (any, ') | (')
-=======
-def match_filter_func(filters, breaking_filters=None):
+def match_filter_func(filters, breaking_filters=None, all_match=False):
     if not filters and not breaking_filters:
         return None
     breaking_filters = match_filter_func(breaking_filters) or (lambda _, __: None)
     filters = set(variadic(filters or []))
->>>>>>> 354d5fca
+    accumlator, mfstrj = (all, ') & (') if all_match else (any, ') | (')
 
     interactive = '-' in filters
     if interactive:
         filters.remove('-')
 
     def _match_func(info_dict, incomplete=False):
-<<<<<<< HEAD
-        if not filters or accumlator(match_str(f, info_dict, incomplete) for f in filters):
-=======
         ret = breaking_filters(info_dict, incomplete)
         if ret is not None:
             raise RejectedVideoReached(ret)
 
-        if not filters or any(match_str(f, info_dict, incomplete) for f in filters):
->>>>>>> 354d5fca
+        if not filters or accumlator(match_str(f, info_dict, incomplete) for f in filters):
             return NO_DEFAULT if interactive and not incomplete else None
         else:
             video_title = info_dict.get('title') or info_dict.get('id') or 'entry'
