import base64
import binascii
import calendar
import codecs
import collections
import collections.abc
import contextlib
import datetime
import email.header
import email.utils
import errno
import gzip
import hashlib
import hmac
import html.entities
import html.parser
import http.client
import http.cookiejar
import inspect
import io
import itertools
import json
import locale
import math
import mimetypes
import operator
import os
import platform
import random
import re
import shlex
import socket
import ssl
import struct
import subprocess
import sys
import tempfile
import time
import traceback
import types
import urllib.error
import urllib.parse
import urllib.request
import xml.etree.ElementTree
import zlib
try:
    import dateutil.parser
    HAVE_DATEUTIL = True
except (ImportError, SyntaxError):
    # dateutil is optional
    HAVE_DATEUTIL = False

from .compat import functools  # isort: split
from .compat import (
    compat_etree_fromstring,
    compat_expanduser,
    compat_HTMLParseError,
    compat_os_name,
    compat_shlex_quote,
)

from .dependencies import brotli, certifi, xattr
from .socks import ProxyType, sockssocket
from .chrome_versions import versions as _CHROME_VERSIONS


def register_socks_protocols():
    # "Register" SOCKS protocols
    # In Python < 2.6.5, urlsplit() suffers from bug https://bugs.python.org/issue7904
    # URLs with protocols not in urlparse.uses_netloc are not handled correctly
    for scheme in ('socks', 'socks4', 'socks4a', 'socks5'):
        if scheme not in urllib.parse.uses_netloc:
            urllib.parse.uses_netloc.append(scheme)


# This is not clearly defined otherwise
compiled_regex_type = type(re.compile(''))


def random_user_agent():
    _USER_AGENT_TPL = 'Mozilla/5.0 (Windows NT %s; Win64; x64) AppleWebKit/537.36 (KHTML, like Gecko) Chrome/%s Safari/537.36'
    _WINDOWS_VERSIONS = (
        '6.1',  # 7
        '6.2',  # 8
        '6.3',  # 8.1
        '10.0',
    )
    return _USER_AGENT_TPL % (random.choice(_WINDOWS_VERSIONS), random.choice(_CHROME_VERSIONS))


SUPPORTED_ENCODINGS = [
    'gzip', 'deflate'
]
if brotli:
    SUPPORTED_ENCODINGS.append('br')

std_headers = {
    'User-Agent': random_user_agent(),
    'Accept': 'text/html,application/xhtml+xml,application/xml;q=0.9,*/*;q=0.8',
    'Accept-Language': 'en-us,en;q=0.5',
    'Sec-Fetch-Mode': 'navigate',
}


USER_AGENTS = {
    'Safari': 'Mozilla/5.0 (X11; Linux x86_64; rv:10.0) AppleWebKit/533.20.25 (KHTML, like Gecko) Version/5.0.4 Safari/533.20.27',
}


NO_DEFAULT = object()
IDENTITY = lambda x: x

ENGLISH_MONTH_NAMES = [
    'January', 'February', 'March', 'April', 'May', 'June',
    'July', 'August', 'September', 'October', 'November', 'December']

MONTH_NAMES = {
    'en': ENGLISH_MONTH_NAMES,
    'fr': [
        'janvier', 'février', 'mars', 'avril', 'mai', 'juin',
        'juillet', 'août', 'septembre', 'octobre', 'novembre', 'décembre'],
    # these follow the genitive grammatical case (dopełniacz)
    # some websites might be using nominative, which will require another month list
    # https://en.wikibooks.org/wiki/Polish/Noun_cases
    'pl': ['stycznia', 'lutego', 'marca', 'kwietnia', 'maja', 'czerwca',
           'lipca', 'sierpnia', 'września', 'października', 'listopada', 'grudnia'],
}

# From https://github.com/python/cpython/blob/3.11/Lib/email/_parseaddr.py#L36-L42
TIMEZONE_NAMES = {
    'UT': 0, 'UTC': 0, 'GMT': 0, 'Z': 0,
    'AST': -4, 'ADT': -3,  # Atlantic (used in Canada)
    'EST': -5, 'EDT': -4,  # Eastern
    'CST': -6, 'CDT': -5,  # Central
    'MST': -7, 'MDT': -6,  # Mountain
    'PST': -8, 'PDT': -7   # Pacific
}

# needed for sanitizing filenames in restricted mode
ACCENT_CHARS = dict(zip('ÂÃÄÀÁÅÆÇÈÉÊËÌÍÎÏÐÑÒÓÔÕÖŐØŒÙÚÛÜŰÝÞßàáâãäåæçèéêëìíîïðñòóôõöőøœùúûüűýþÿ',
                        itertools.chain('AAAAAA', ['AE'], 'CEEEEIIIIDNOOOOOOO', ['OE'], 'UUUUUY', ['TH', 'ss'],
                                        'aaaaaa', ['ae'], 'ceeeeiiiionooooooo', ['oe'], 'uuuuuy', ['th'], 'y')))

DATE_FORMATS = (
    '%d %B %Y',
    '%d %b %Y',
    '%B %d %Y',
    '%B %dst %Y',
    '%B %dnd %Y',
    '%B %drd %Y',
    '%B %dth %Y',
    '%b %d %Y',
    '%b %dst %Y',
    '%b %dnd %Y',
    '%b %drd %Y',
    '%b %dth %Y',
    '%b %dst %Y %I:%M',
    '%b %dnd %Y %I:%M',
    '%b %drd %Y %I:%M',
    '%b %dth %Y %I:%M',
    '%Y %m %d',
    '%Y-%m-%d',
    '%Y.%m.%d.',
    '%Y/%m/%d',
    '%Y/%m/%d %H:%M',
    '%Y/%m/%d %H:%M:%S',
    '%Y%m%d%H%M',
    '%Y%m%d%H%M%S',
    '%Y%m%d',
    '%Y-%m-%d %H:%M',
    '%Y-%m-%d %H:%M:%S',
    '%Y-%m-%d %H:%M:%S.%f',
    '%Y-%m-%d %H:%M:%S:%f',
    '%d.%m.%Y %H:%M',
    '%d.%m.%Y %H.%M',
    '%Y-%m-%dT%H:%M:%SZ',
    '%Y-%m-%dT%H:%M:%S.%fZ',
    '%Y-%m-%dT%H:%M:%S.%f0Z',
    '%Y-%m-%dT%H:%M:%S',
    '%Y-%m-%dT%H:%M:%S.%f',
    '%Y-%m-%dT%H:%M',
    '%b %d %Y at %H:%M',
    '%b %d %Y at %H:%M:%S',
    '%B %d %Y at %H:%M',
    '%B %d %Y at %H:%M:%S',
    '%H:%M %d-%b-%Y',
)

DATE_FORMATS_DAY_FIRST = list(DATE_FORMATS)
DATE_FORMATS_DAY_FIRST.extend([
    '%d-%m-%Y',
    '%d.%m.%Y',
    '%d.%m.%y',
    '%d/%m/%Y',
    '%d/%m/%y',
    '%d/%m/%Y %H:%M:%S',
    '%d-%m-%Y %H:%M',
])

DATE_FORMATS_MONTH_FIRST = list(DATE_FORMATS)
DATE_FORMATS_MONTH_FIRST.extend([
    '%m-%d-%Y',
    '%m.%d.%Y',
    '%m/%d/%Y',
    '%m/%d/%y',
    '%m/%d/%Y %H:%M:%S',
])

PACKED_CODES_RE = r"}\('(.+)',(\d+),(\d+),'([^']+)'\.split\('\|'\)"
JSON_LD_RE = r'(?is)<script[^>]+type=(["\']?)application/ld\+json\1[^>]*>\s*(?P<json_ld>{.+?}|\[.+?\])\s*</script>'

NUMBER_RE = r'\d+(?:\.\d+)?'


@functools.cache
def preferredencoding():
    """Get preferred encoding.

    Returns the best encoding scheme for the system, based on
    locale.getpreferredencoding() and some further tweaks.
    """
    try:
        pref = locale.getpreferredencoding()
        'TEST'.encode(pref)
    except Exception:
        pref = 'UTF-8'

    return pref


def write_json_file(obj, fn):
    """ Encode obj as JSON and write it to fn, atomically if possible """

    tf = tempfile.NamedTemporaryFile(
        prefix=f'{os.path.basename(fn)}.', dir=os.path.dirname(fn),
        suffix='.tmp', delete=False, mode='w', encoding='utf-8')

    try:
        with tf:
            json.dump(obj, tf, ensure_ascii=False)
        if sys.platform == 'win32':
            # Need to remove existing file on Windows, else os.rename raises
            # WindowsError or FileExistsError.
            with contextlib.suppress(OSError):
                os.unlink(fn)
        with contextlib.suppress(OSError):
            mask = os.umask(0)
            os.umask(mask)
            os.chmod(tf.name, 0o666 & ~mask)
        os.rename(tf.name, fn)
    except Exception:
        with contextlib.suppress(OSError):
            os.remove(tf.name)
        raise


def find_xpath_attr(node, xpath, key, val=None):
    """ Find the xpath xpath[@key=val] """
    assert re.match(r'^[a-zA-Z_-]+$', key)
    expr = xpath + ('[@%s]' % key if val is None else f"[@{key}='{val}']")
    return node.find(expr)

# On python2.6 the xml.etree.ElementTree.Element methods don't support
# the namespace parameter


def xpath_with_ns(path, ns_map):
    components = [c.split(':') for c in path.split('/')]
    replaced = []
    for c in components:
        if len(c) == 1:
            replaced.append(c[0])
        else:
            ns, tag = c
            replaced.append('{%s}%s' % (ns_map[ns], tag))
    return '/'.join(replaced)


def xpath_element(node, xpath, name=None, fatal=False, default=NO_DEFAULT):
    def _find_xpath(xpath):
        return node.find(xpath)

    if isinstance(xpath, str):
        n = _find_xpath(xpath)
    else:
        for xp in xpath:
            n = _find_xpath(xp)
            if n is not None:
                break

    if n is None:
        if default is not NO_DEFAULT:
            return default
        elif fatal:
            name = xpath if name is None else name
            raise ExtractorError('Could not find XML element %s' % name)
        else:
            return None
    return n


def xpath_text(node, xpath, name=None, fatal=False, default=NO_DEFAULT):
    n = xpath_element(node, xpath, name, fatal=fatal, default=default)
    if n is None or n == default:
        return n
    if n.text is None:
        if default is not NO_DEFAULT:
            return default
        elif fatal:
            name = xpath if name is None else name
            raise ExtractorError('Could not find XML element\'s text %s' % name)
        else:
            return None
    return n.text


def xpath_attr(node, xpath, key, name=None, fatal=False, default=NO_DEFAULT):
    n = find_xpath_attr(node, xpath, key)
    if n is None:
        if default is not NO_DEFAULT:
            return default
        elif fatal:
            name = f'{xpath}[@{key}]' if name is None else name
            raise ExtractorError('Could not find XML attribute %s' % name)
        else:
            return None
    return n.attrib[key]


def get_element_by_id(id, html, **kwargs):
    """Return the content of the tag with the specified ID in the passed HTML document"""
    return get_element_by_attribute('id', id, html, **kwargs)


def get_element_html_by_id(id, html, **kwargs):
    """Return the html of the tag with the specified ID in the passed HTML document"""
    return get_element_html_by_attribute('id', id, html, **kwargs)


def get_element_by_class(class_name, html):
    """Return the content of the first tag with the specified class in the passed HTML document"""
    retval = get_elements_by_class(class_name, html)
    return retval[0] if retval else None


def get_element_html_by_class(class_name, html):
    """Return the html of the first tag with the specified class in the passed HTML document"""
    retval = get_elements_html_by_class(class_name, html)
    return retval[0] if retval else None


def get_element_by_attribute(attribute, value, html, **kwargs):
    retval = get_elements_by_attribute(attribute, value, html, **kwargs)
    return retval[0] if retval else None


def get_element_html_by_attribute(attribute, value, html, **kargs):
    retval = get_elements_html_by_attribute(attribute, value, html, **kargs)
    return retval[0] if retval else None


def get_elements_by_class(class_name, html, **kargs):
    """Return the content of all tags with the specified class in the passed HTML document as a list"""
    return get_elements_by_attribute(
        'class', r'[^\'"]*(?<=[\'"\s])%s(?=[\'"\s])[^\'"]*' % re.escape(class_name),
        html, escape_value=False)


def get_elements_html_by_class(class_name, html):
    """Return the html of all tags with the specified class in the passed HTML document as a list"""
    return get_elements_html_by_attribute(
        'class', r'[^\'"]*(?<=[\'"\s])%s(?=[\'"\s])[^\'"]*' % re.escape(class_name),
        html, escape_value=False)


def get_elements_by_attribute(*args, **kwargs):
    """Return the content of the tag with the specified attribute in the passed HTML document"""
    return [content for content, _ in get_elements_text_and_html_by_attribute(*args, **kwargs)]


def get_elements_html_by_attribute(*args, **kwargs):
    """Return the html of the tag with the specified attribute in the passed HTML document"""
    return [whole for _, whole in get_elements_text_and_html_by_attribute(*args, **kwargs)]


def get_elements_text_and_html_by_attribute(attribute, value, html, *, tag=r'[\w:.-]+', escape_value=True):
    """
    Return the text (content) and the html (whole) of the tag with the specified
    attribute in the passed HTML document
    """
    if not value:
        return

    quote = '' if re.match(r'''[\s"'`=<>]''', value) else '?'

    value = re.escape(value) if escape_value else value

    partial_element_re = rf'''(?x)
        <(?P<tag>{tag})
         (?:\s(?:[^>"']|"[^"]*"|'[^']*')*)?
         \s{re.escape(attribute)}\s*=\s*(?P<_q>['"]{quote})(?-x:{value})(?P=_q)
        '''

    for m in re.finditer(partial_element_re, html):
        content, whole = get_element_text_and_html_by_tag(m.group('tag'), html[m.start():])

        yield (
            unescapeHTML(re.sub(r'^(?P<q>["\'])(?P<content>.*)(?P=q)$', r'\g<content>', content, flags=re.DOTALL)),
            whole
        )


class HTMLBreakOnClosingTagParser(html.parser.HTMLParser):
    """
    HTML parser which raises HTMLBreakOnClosingTagException upon reaching the
    closing tag for the first opening tag it has encountered, and can be used
    as a context manager
    """

    class HTMLBreakOnClosingTagException(Exception):
        pass

    def __init__(self):
        self.tagstack = collections.deque()
        html.parser.HTMLParser.__init__(self)

    def __enter__(self):
        return self

    def __exit__(self, *_):
        self.close()

    def close(self):
        # handle_endtag does not return upon raising HTMLBreakOnClosingTagException,
        # so data remains buffered; we no longer have any interest in it, thus
        # override this method to discard it
        pass

    def handle_starttag(self, tag, _):
        self.tagstack.append(tag)

    def handle_endtag(self, tag):
        if not self.tagstack:
            raise compat_HTMLParseError('no tags in the stack')
        while self.tagstack:
            inner_tag = self.tagstack.pop()
            if inner_tag == tag:
                break
        else:
            raise compat_HTMLParseError(f'matching opening tag for closing {tag} tag not found')
        if not self.tagstack:
            raise self.HTMLBreakOnClosingTagException()


# XXX: This should be far less strict
def get_element_text_and_html_by_tag(tag, html):
    """
    For the first element with the specified tag in the passed HTML document
    return its' content (text) and the whole element (html)
    """
    def find_or_raise(haystack, needle, exc):
        try:
            return haystack.index(needle)
        except ValueError:
            raise exc
    closing_tag = f'</{tag}>'
    whole_start = find_or_raise(
        html, f'<{tag}', compat_HTMLParseError(f'opening {tag} tag not found'))
    content_start = find_or_raise(
        html[whole_start:], '>', compat_HTMLParseError(f'malformed opening {tag} tag'))
    content_start += whole_start + 1
    with HTMLBreakOnClosingTagParser() as parser:
        parser.feed(html[whole_start:content_start])
        if not parser.tagstack or parser.tagstack[0] != tag:
            raise compat_HTMLParseError(f'parser did not match opening {tag} tag')
        offset = content_start
        while offset < len(html):
            next_closing_tag_start = find_or_raise(
                html[offset:], closing_tag,
                compat_HTMLParseError(f'closing {tag} tag not found'))
            next_closing_tag_end = next_closing_tag_start + len(closing_tag)
            try:
                parser.feed(html[offset:offset + next_closing_tag_end])
                offset += next_closing_tag_end
            except HTMLBreakOnClosingTagParser.HTMLBreakOnClosingTagException:
                return html[content_start:offset + next_closing_tag_start], \
                    html[whole_start:offset + next_closing_tag_end]
        raise compat_HTMLParseError('unexpected end of html')


class HTMLAttributeParser(html.parser.HTMLParser):
    """Trivial HTML parser to gather the attributes for a single element"""

    def __init__(self):
        self.attrs = {}
        html.parser.HTMLParser.__init__(self)

    def handle_starttag(self, tag, attrs):
        self.attrs = dict(attrs)
        raise compat_HTMLParseError('done')


class HTMLListAttrsParser(html.parser.HTMLParser):
    """HTML parser to gather the attributes for the elements of a list"""

    def __init__(self):
        html.parser.HTMLParser.__init__(self)
        self.items = []
        self._level = 0

    def handle_starttag(self, tag, attrs):
        if tag == 'li' and self._level == 0:
            self.items.append(dict(attrs))
        self._level += 1

    def handle_endtag(self, tag):
        self._level -= 1


def extract_attributes(html_element):
    """Given a string for an HTML element such as
    <el
         a="foo" B="bar" c="&98;az" d=boz
         empty= noval entity="&amp;"
         sq='"' dq="'"
    >
    Decode and return a dictionary of attributes.
    {
        'a': 'foo', 'b': 'bar', c: 'baz', d: 'boz',
        'empty': '', 'noval': None, 'entity': '&',
        'sq': '"', 'dq': '\''
    }.
    """
    parser = HTMLAttributeParser()
    with contextlib.suppress(compat_HTMLParseError):
        parser.feed(html_element)
        parser.close()
    return parser.attrs


def parse_list(webpage):
    """Given a string for an series of HTML <li> elements,
    return a dictionary of their attributes"""
    parser = HTMLListAttrsParser()
    parser.feed(webpage)
    parser.close()
    return parser.items


def clean_html(html):
    """Clean an HTML snippet into a readable string"""

    if html is None:  # Convenience for sanitizing descriptions etc.
        return html

    html = re.sub(r'\s+', ' ', html)
    html = re.sub(r'(?u)\s?<\s?br\s?/?\s?>\s?', '\n', html)
    html = re.sub(r'(?u)<\s?/\s?p\s?>\s?<\s?p[^>]*>', '\n', html)
    # Strip html tags
    html = re.sub('<.*?>', '', html)
    # Replace html entities
    html = unescapeHTML(html)
    return html.strip()


class LenientJSONDecoder(json.JSONDecoder):
    def __init__(self, *args, transform_source=None, ignore_extra=False, **kwargs):
        self.transform_source, self.ignore_extra = transform_source, ignore_extra
        super().__init__(*args, **kwargs)

    def decode(self, s):
        if self.transform_source:
            s = self.transform_source(s)
        try:
            if self.ignore_extra:
                return self.raw_decode(s.lstrip())[0]
            return super().decode(s)
        except json.JSONDecodeError as e:
            if e.pos is not None:
                raise type(e)(f'{e.msg} in {s[e.pos-10:e.pos+10]!r}', s, e.pos)
            raise


def sanitize_open(filename, open_mode):
    """Try to open the given filename, and slightly tweak it if this fails.

    Attempts to open the given filename. If this fails, it tries to change
    the filename slightly, step by step, until it's either able to open it
    or it fails and raises a final exception, like the standard open()
    function.

    It returns the tuple (stream, definitive_file_name).
    """
    if filename == '-':
        if sys.platform == 'win32':
            import msvcrt

            # stdout may be any IO stream, e.g. when using contextlib.redirect_stdout
            with contextlib.suppress(io.UnsupportedOperation):
                msvcrt.setmode(sys.stdout.fileno(), os.O_BINARY)
        return (sys.stdout.buffer if hasattr(sys.stdout, 'buffer') else sys.stdout, filename)

    for attempt in range(2):
        try:
            try:
                if sys.platform == 'win32':
                    # FIXME: An exclusive lock also locks the file from being read.
                    # Since windows locks are mandatory, don't lock the file on windows (for now).
                    # Ref: https://github.com/yt-dlp/yt-dlp/issues/3124
                    raise LockingUnsupportedError()
                stream = locked_file(filename, open_mode, block=False).__enter__()
            except OSError:
                stream = open(filename, open_mode)
            return stream, filename
        except OSError as err:
            if attempt or err.errno in (errno.EACCES,):
                raise
            old_filename, filename = filename, sanitize_path(filename)
            if old_filename == filename:
                raise


def timeconvert(timestr):
    """Convert RFC 2822 defined time string into system timestamp"""
    timestamp = None
    timetuple = email.utils.parsedate_tz(timestr)
    if timetuple is not None:
        timestamp = email.utils.mktime_tz(timetuple)
    return timestamp


def sanitize_filename(s, restricted=False, is_id=NO_DEFAULT, windows=True):
    """Sanitizes a string so it could be used as part of a filename.
    @param restricted   Use a stricter subset of allowed characters
    @param windows      Sanitize filenames for Windows. For non-Windows systems, it can be False
    @param is_id        Whether this is an ID that should be kept unchanged if possible.
                        If unset, yt-dlp's new sanitization rules are in effect
    """
    if s == '':
        return ''

    # restricted=True implies windows=True
    windows |= bool(restricted)

    def replace_insane(char):
        if restricted and char in ACCENT_CHARS:
            return ACCENT_CHARS[char]
        elif not restricted and char == '\n':
            return '\0 '
        elif ord(char) < 32 or ord(char) == 127:
            return ''
        elif char == '?' and windows:
            return ''
        elif char == '"' and windows:
            return '' if restricted else '\''
        elif char == ':' and windows:
            return '\0_\0-' if restricted else '\0 \0-'
        elif char == '/':  # the slash doesn't matter
            return '\0_'
        elif char in '\\|*<>' and windows:  # while others do
            return '\0_'
        if restricted and (char in '!&\'()[]{}$;`^,#' or char.isspace() or ord(char) > 127):
            return '\0_'
        return char

    if windows:
        s = re.sub(r'[0-9]+(?::[0-9]+)+', lambda m: m.group(0).replace(':', '_'), s)  # Handle timestamps
    result = ''.join(map(replace_insane, s))
    if is_id is NO_DEFAULT:
        result = re.sub(r'(\0.)(?:(?=\1)..)+', r'\1', result)  # Remove repeated substitute chars
        STRIP_RE = r'(?:\0.|[ _-])*'
        result = re.sub(f'^\0.{STRIP_RE}|{STRIP_RE}\0.$', '', result)  # Remove substitute chars from start/end
    result = result.replace('\0', '') or '_'

    if not is_id:
        while '__' in result:
            result = result.replace('__', '_')
        result = result.strip('_')
        # Common case of "Foreign band name - English song title"
        if restricted and result.startswith('-_'):
            result = result[2:]
        if result.startswith('-'):
            result = '_' + result[len('-'):]
        result = result.lstrip('.')
        if not result:
            result = '_'
    return result


def sanitize_path(s, force=False):
    """Sanitizes and normalizes path on Windows"""
    if sys.platform == 'win32':
        force = False
        drive_or_unc, _ = os.path.splitdrive(s)
    elif force:
        drive_or_unc = ''
    else:
        return s

    norm_path = os.path.normpath(remove_start(s, drive_or_unc)).split(os.path.sep)
    if drive_or_unc:
        norm_path.pop(0)
    sanitized_path = [
        path_part if path_part in ['.', '..'] else re.sub(r'(?:[/<>:"\|\\?\*]|[\s.]$)', '#', path_part)
        for path_part in norm_path]
    if drive_or_unc:
        sanitized_path.insert(0, drive_or_unc + os.path.sep)
    elif force and s and s[0] == os.path.sep:
        sanitized_path.insert(0, os.path.sep)
    return os.path.join(*sanitized_path)


def sanitize_url(url, *, scheme='http'):
    # Prepend protocol-less URLs with `http:` scheme in order to mitigate
    # the number of unwanted failures due to missing protocol
    if url is None:
        return
    elif url.startswith('//'):
        return f'{scheme}:{url}'
    # Fix some common typos seen so far
    COMMON_TYPOS = (
        # https://github.com/ytdl-org/youtube-dl/issues/15649
        (r'^httpss://', r'https://'),
        # https://bx1.be/lives/direct-tv/
        (r'^rmtp([es]?)://', r'rtmp\1://'),
    )
    for mistake, fixup in COMMON_TYPOS:
        if re.match(mistake, url):
            return re.sub(mistake, fixup, url)
    return url


def extract_basic_auth(url):
    parts = urllib.parse.urlsplit(url)
    if parts.username is None:
        return url, None
    url = urllib.parse.urlunsplit(parts._replace(netloc=(
        parts.hostname if parts.port is None
        else '%s:%d' % (parts.hostname, parts.port))))
    auth_payload = base64.b64encode(
        ('%s:%s' % (parts.username, parts.password or '')).encode())
    return url, f'Basic {auth_payload.decode()}'


def sanitized_Request(url, *args, **kwargs):
    url, auth_header = extract_basic_auth(escape_url(sanitize_url(url)))
    if auth_header is not None:
        headers = args[1] if len(args) >= 2 else kwargs.setdefault('headers', {})
        headers['Authorization'] = auth_header
    return urllib.request.Request(url, *args, **kwargs)


def expand_path(s):
    """Expand shell variables and ~"""
    return os.path.expandvars(compat_expanduser(s))


def orderedSet(iterable, *, lazy=False):
    """Remove all duplicates from the input iterable"""
    def _iter():
        seen = []  # Do not use set since the items can be unhashable
        for x in iterable:
            if x not in seen:
                seen.append(x)
                yield x

    return _iter() if lazy else list(_iter())


def _htmlentity_transform(entity_with_semicolon):
    """Transforms an HTML entity to a character."""
    entity = entity_with_semicolon[:-1]

    # Known non-numeric HTML entity
    if entity in html.entities.name2codepoint:
        return chr(html.entities.name2codepoint[entity])

    # TODO: HTML5 allows entities without a semicolon.
    # E.g. '&Eacuteric' should be decoded as 'Éric'.
    if entity_with_semicolon in html.entities.html5:
        return html.entities.html5[entity_with_semicolon]

    mobj = re.match(r'#(x[0-9a-fA-F]+|[0-9]+)', entity)
    if mobj is not None:
        numstr = mobj.group(1)
        if numstr.startswith('x'):
            base = 16
            numstr = '0%s' % numstr
        else:
            base = 10
        # See https://github.com/ytdl-org/youtube-dl/issues/7518
        with contextlib.suppress(ValueError):
            return chr(int(numstr, base))

    # Unknown entity in name, return its literal representation
    return '&%s;' % entity


def unescapeHTML(s):
    if s is None:
        return None
    assert isinstance(s, str)

    return re.sub(
        r'&([^&;]+;)', lambda m: _htmlentity_transform(m.group(1)), s)


def escapeHTML(text):
    return (
        text
        .replace('&', '&amp;')
        .replace('<', '&lt;')
        .replace('>', '&gt;')
        .replace('"', '&quot;')
        .replace("'", '&#39;')
    )


def process_communicate_or_kill(p, *args, **kwargs):
    deprecation_warning(f'"{__name__}.process_communicate_or_kill" is deprecated and may be removed '
                        f'in a future version. Use "{__name__}.Popen.communicate_or_kill" instead')
    return Popen.communicate_or_kill(p, *args, **kwargs)


class Popen(subprocess.Popen):
    if sys.platform == 'win32':
        _startupinfo = subprocess.STARTUPINFO()
        _startupinfo.dwFlags |= subprocess.STARTF_USESHOWWINDOW
    else:
        _startupinfo = None

    @staticmethod
    def _fix_pyinstaller_ld_path(env):
        """Restore LD_LIBRARY_PATH when using PyInstaller
            Ref: https://github.com/pyinstaller/pyinstaller/blob/develop/doc/runtime-information.rst#ld_library_path--libpath-considerations
                 https://github.com/yt-dlp/yt-dlp/issues/4573
        """
        if not hasattr(sys, '_MEIPASS'):
            return

        def _fix(key):
            orig = env.get(f'{key}_ORIG')
            if orig is None:
                env.pop(key, None)
            else:
                env[key] = orig

        _fix('LD_LIBRARY_PATH')  # Linux
        _fix('DYLD_LIBRARY_PATH')  # macOS

    def __init__(self, *args, env=None, text=False, **kwargs):
        if env is None:
            env = os.environ.copy()
        self._fix_pyinstaller_ld_path(env)

        if text is True:
            kwargs['universal_newlines'] = True  # For 3.6 compatibility
            kwargs.setdefault('encoding', 'utf-8')
            kwargs.setdefault('errors', 'replace')
        super().__init__(*args, env=env, **kwargs, startupinfo=self._startupinfo)

        self.textmode = bool(
            kwargs.get('universal_newlines')
            or kwargs.get('encoding')
            or kwargs.get('errors')
            or kwargs.get('text')
            or isinstance(self.stdout, io.TextIOWrapper)
            or isinstance(self.stderr, io.TextIOWrapper)
            or isinstance(self.stdin, io.TextIOWrapper))

    def communicate_or_kill(self, *args, **kwargs):
        if self.textmode and args and isinstance(args[0], bytes):
            if isinstance(args, tuple):
                args = list(args)
            args[0] = args[0].decode()
        try:
            return self.communicate(*args, **kwargs)
        except BaseException:  # Including KeyboardInterrupt
            self.kill(timeout=None)
            raise

    def kill(self, *, timeout=0):
        super().kill()
        if timeout != 0:
            self.wait(timeout=timeout)

    @classmethod
    def run(cls, *args, timeout=None, **kwargs):
        with cls(*args, **kwargs) as proc:
            default = '' if proc.text_mode else b''
            stdout, stderr = proc.communicate_or_kill(timeout=timeout)
            return stdout or default, stderr or default, proc.returncode


def get_subprocess_encoding():
    if sys.platform == 'win32' and sys.getwindowsversion()[0] >= 5:
        # For subprocess calls, encode with locale encoding
        # Refer to http://stackoverflow.com/a/9951851/35070
        encoding = preferredencoding()
    else:
        encoding = sys.getfilesystemencoding()
    if encoding is None:
        encoding = 'utf-8'
    return encoding


def encodeFilename(s, for_subprocess=False):
    assert isinstance(s, str)
    return s


def decodeFilename(b, for_subprocess=False):
    return b


def encodeArgument(s):
    # Legacy code that uses byte strings
    # Uncomment the following line after fixing all post processors
    # assert isinstance(s, str), 'Internal error: %r should be of type %r, is %r' % (s, str, type(s))
    return s if isinstance(s, str) else s.decode('ascii')


def decodeArgument(b):
    return b


def decodeOption(optval):
    if optval is None:
        return optval
    if isinstance(optval, bytes):
        optval = optval.decode(preferredencoding())

    assert isinstance(optval, str)
    return optval


_timetuple = collections.namedtuple('Time', ('hours', 'minutes', 'seconds', 'milliseconds'))


def timetuple_from_msec(msec):
    secs, msec = divmod(msec, 1000)
    mins, secs = divmod(secs, 60)
    hrs, mins = divmod(mins, 60)
    return _timetuple(hrs, mins, secs, msec)


def formatSeconds(secs, delim=':', msec=False):
    time = timetuple_from_msec(secs * 1000)
    if time.hours:
        ret = '%d%s%02d%s%02d' % (time.hours, delim, time.minutes, delim, time.seconds)
    elif time.minutes:
        ret = '%d%s%02d' % (time.minutes, delim, time.seconds)
    else:
        ret = '%d' % time.seconds
    return '%s.%03d' % (ret, time.milliseconds) if msec else ret


def _ssl_load_windows_store_certs(ssl_context, storename):
    # Code adapted from _load_windows_store_certs in https://github.com/python/cpython/blob/main/Lib/ssl.py
    try:
        certs = [cert for cert, encoding, trust in ssl.enum_certificates(storename)
                 if encoding == 'x509_asn' and (
                     trust is True or ssl.Purpose.SERVER_AUTH.oid in trust)]
    except PermissionError:
        return
    for cert in certs:
        with contextlib.suppress(ssl.SSLError):
            ssl_context.load_verify_locations(cadata=cert)


def make_HTTPS_handler(params, **kwargs):
    opts_check_certificate = not params.get('nocheckcertificate')
    opts_modern_tls_cipher = params.get('use_modern_tls_cipher')
    context = ssl.SSLContext(ssl.PROTOCOL_TLS_CLIENT)
    if opts_modern_tls_cipher:
        context.set_ciphers('ECDHE-RSA-AES256-GCM-SHA384:ECDHE-ECDSA-AES256-GCM-SHA384:ECDHE-RSA-AES256-SHA384:ECDHE-ECDSA-AES256-SHA384:ECDHE-RSA-AES128-GCM-SHA256:ECDHE-RSA-AES128-SHA256:AES256-SHA')
    context.check_hostname = opts_check_certificate
    if params.get('legacyserverconnect'):
        context.options |= 4  # SSL_OP_LEGACY_SERVER_CONNECT
        # Allow use of weaker ciphers in Python 3.10+. See https://bugs.python.org/issue43998
        context.set_ciphers('DEFAULT')
    elif (
        sys.version_info < (3, 10)
        and ssl.OPENSSL_VERSION_INFO >= (1, 1, 1)
        and not ssl.OPENSSL_VERSION.startswith('LibreSSL')
    ):
        # Backport the default SSL ciphers and minimum TLS version settings from Python 3.10 [1].
        # This is to ensure consistent behavior across Python versions, and help avoid fingerprinting
        # in some situations [2][3].
        # Python 3.10 only supports OpenSSL 1.1.1+ [4]. Because this change is likely
        # untested on older versions, we only apply this to OpenSSL 1.1.1+ to be safe.
        # LibreSSL is excluded until further investigation due to cipher support issues [5][6].
        # 1. https://github.com/python/cpython/commit/e983252b516edb15d4338b0a47631b59ef1e2536
        # 2. https://github.com/yt-dlp/yt-dlp/issues/4627
        # 3. https://github.com/yt-dlp/yt-dlp/pull/5294
        # 4. https://peps.python.org/pep-0644/
        # 5. https://peps.python.org/pep-0644/#libressl-support
        # 6. https://github.com/yt-dlp/yt-dlp/commit/5b9f253fa0aee996cf1ed30185d4b502e00609c4#commitcomment-89054368
        context.set_ciphers('@SECLEVEL=2:ECDH+AESGCM:ECDH+CHACHA20:ECDH+AES:DHE+AES:!aNULL:!eNULL:!aDSS:!SHA1:!AESCCM')
        context.minimum_version = ssl.TLSVersion.TLSv1_2

    context.verify_mode = ssl.CERT_REQUIRED if opts_check_certificate else ssl.CERT_NONE
    if opts_check_certificate:
        if has_certifi and 'no-certifi' not in params.get('compat_opts', []):
            context.load_verify_locations(cafile=certifi.where())
        else:
            try:
                context.load_default_certs()
                # Work around the issue in load_default_certs when there are bad certificates. See:
                # https://github.com/yt-dlp/yt-dlp/issues/1060,
                # https://bugs.python.org/issue35665, https://bugs.python.org/issue45312
            except ssl.SSLError:
                # enum_certificates is not present in mingw python. See https://github.com/yt-dlp/yt-dlp/issues/1151
                if sys.platform == 'win32' and hasattr(ssl, 'enum_certificates'):
                    for storename in ('CA', 'ROOT'):
                        _ssl_load_windows_store_certs(context, storename)
                context.set_default_verify_paths()

    client_certfile = params.get('client_certificate')
    if client_certfile:
        try:
            context.load_cert_chain(
                client_certfile, keyfile=params.get('client_certificate_key'),
                password=params.get('client_certificate_password'))
        except ssl.SSLError:
            raise YoutubeDLError('Unable to load client certificate')

    # Some servers may reject requests if ALPN extension is not sent. See:
    # https://github.com/python/cpython/issues/85140
    # https://github.com/yt-dlp/yt-dlp/issues/3878
    with contextlib.suppress(NotImplementedError):
        context.set_alpn_protocols(['http/1.1'])

    return YoutubeDLHTTPSHandler(params, context=context, **kwargs)


def bug_reports_message(before=';'):
    from .update import REPOSITORY

    msg = (f'please report this issue on  https://github.com/{REPOSITORY}/issues?q= , '
           'filling out the appropriate issue template. Confirm you are on the latest version using  yt-dlp -U')

    before = before.rstrip()
    if not before or before.endswith(('.', '!', '?')):
        msg = msg[0].title() + msg[1:]

    return (before + ' ' if before else '') + msg


class YoutubeDLError(Exception):
    """Base exception for YoutubeDL errors."""
    msg = None

    def __init__(self, msg=None):
        if msg is not None:
            self.msg = msg
        elif self.msg is None:
            self.msg = type(self).__name__
        super().__init__(self.msg)


network_exceptions = [urllib.error.URLError, http.client.HTTPException, socket.error]
if hasattr(ssl, 'CertificateError'):
    network_exceptions.append(ssl.CertificateError)
network_exceptions = tuple(network_exceptions)


class ExtractorError(YoutubeDLError):
    """Error during info extraction."""

    def __init__(self, msg, tb=None, expected=False, cause=None, video_id=None, ie=None):
        """ tb, if given, is the original traceback (so that it can be printed out).
        If expected is set, this is a normal error message and most likely not a bug in yt-dlp.
        """
        if sys.exc_info()[0] in network_exceptions:
            expected = True

        self.orig_msg = str(msg)
        self.traceback = tb
        self.expected = expected
        self.cause = cause
        self.video_id = video_id
        self.ie = ie
        self.exc_info = sys.exc_info()  # preserve original exception
        if isinstance(self.exc_info[1], ExtractorError):
            self.exc_info = self.exc_info[1].exc_info
        super().__init__(self.__msg)

    @property
    def __msg(self):
        return ''.join((
            format_field(self.ie, None, '[%s] '),
            format_field(self.video_id, None, '%s: '),
            self.orig_msg,
            format_field(self.cause, None, ' (caused by %r)'),
            '' if self.expected else bug_reports_message()))

    def format_traceback(self):
        return join_nonempty(
            self.traceback and ''.join(traceback.format_tb(self.traceback)),
            self.cause and ''.join(traceback.format_exception(None, self.cause, self.cause.__traceback__)[1:]),
            delim='\n') or None

    def __setattr__(self, name, value):
        super().__setattr__(name, value)
        if getattr(self, 'msg', None) and name not in ('msg', 'args'):
            self.msg = self.__msg or type(self).__name__
            self.args = (self.msg, )  # Cannot be property


class UnsupportedError(ExtractorError):
    def __init__(self, url):
        super().__init__(
            'Unsupported URL: %s' % url, expected=True)
        self.url = url


class RegexNotFoundError(ExtractorError):
    """Error when a regex didn't match"""
    pass


class GeoRestrictedError(ExtractorError):
    """Geographic restriction Error exception.

    This exception may be thrown when a video is not available from your
    geographic location due to geographic restrictions imposed by a website.
    """

    def __init__(self, msg, countries=None, **kwargs):
        kwargs['expected'] = True
        super().__init__(msg, **kwargs)
        self.countries = countries


class UserNotLive(ExtractorError):
    """Error when a channel/user is not live"""

    def __init__(self, msg=None, **kwargs):
        kwargs['expected'] = True
        super().__init__(msg or 'The channel is not currently live', **kwargs)


class DownloadError(YoutubeDLError):
    """Download Error exception.

    This exception may be thrown by FileDownloader objects if they are not
    configured to continue on errors. They will contain the appropriate
    error message.
    """

    def __init__(self, msg, exc_info=None):
        """ exc_info, if given, is the original exception that caused the trouble (as returned by sys.exc_info()). """
        super().__init__(msg)
        self.exc_info = exc_info


class EntryNotInPlaylist(YoutubeDLError):
    """Entry not in playlist exception.

    This exception will be thrown by YoutubeDL when a requested entry
    is not found in the playlist info_dict
    """
    msg = 'Entry not found in info'


class SameFileError(YoutubeDLError):
    """Same File exception.

    This exception will be thrown by FileDownloader objects if they detect
    multiple files would have to be downloaded to the same file on disk.
    """
    msg = 'Fixed output name but more than one file to download'

    def __init__(self, filename=None):
        if filename is not None:
            self.msg += f': {filename}'
        super().__init__(self.msg)


class ExclusivelyLockedError(YoutubeDLError):
    """Exclusively locked exception.

    This exception will be thrown by FileDownloader objects if they detect
    multiple files would have to be downloaded to the same file on disk.
    """
    pass


class PostProcessingError(YoutubeDLError):
    """Post Processing exception.

    This exception may be raised by PostProcessor's .run() method to
    indicate an error in the postprocessing task.
    """


class DownloadCancelled(YoutubeDLError):
    """ Exception raised when the download queue should be interrupted """
    msg = 'The download was cancelled'


class ExistingVideoReached(DownloadCancelled):
    """ --break-on-existing triggered """
    msg = 'Encountered a video that is already in the archive, stopping due to --break-on-existing'


class RejectedVideoReached(DownloadCancelled):
    """ --break-on-reject triggered """
    msg = 'Encountered a video that did not match filter, stopping due to --break-on-reject'


class MaxDownloadsReached(DownloadCancelled):
    """ --max-downloads limit has been reached. """
    msg = 'Maximum number of downloads reached, stopping due to --max-downloads'


class ReExtractInfo(YoutubeDLError):
    """ Request re-extraction in any reason. """
    msg = 'Re-extraction requested'
    expected = True

    def __init__(self):
        super().__init__(self.msg)


class ThrottledDownload(ReExtractInfo):
    """ Download speed below --throttled-rate. """
    msg = 'The download speed is below throttle limit'
    expected = False


class UnrecoverableHttpError(ReExtractInfo):
    """ Unrecoverable errors defined by each format has been reported by downloader. """
    msg = 'An unrecoverable error has been detected'
    expected = False


class UnavailableVideoError(YoutubeDLError):
    """Unavailable Format exception.

    This exception will be thrown when a video is requested
    in a format that is not available for that video.
    """
    msg = 'Unable to download video'

    def __init__(self, err=None):
        if err is not None:
            self.msg += f': {err}'
        super().__init__(self.msg)


class ContentTooShortError(YoutubeDLError):
    """Content Too Short exception.

    This exception may be raised by FileDownloader objects when a file they
    download is too small for what the server announced first, indicating
    the connection was probably interrupted.
    """

    def __init__(self, downloaded, expected):
        super().__init__(f'Downloaded {downloaded} bytes, expected {expected} bytes')
        # Both in bytes
        self.downloaded = downloaded
        self.expected = expected


class XAttrMetadataError(YoutubeDLError):
    def __init__(self, code=None, msg='Unknown error'):
        super().__init__(msg)
        self.code = code
        self.msg = msg

        # Parsing code and msg
        if (self.code in (errno.ENOSPC, errno.EDQUOT)
                or 'No space left' in self.msg or 'Disk quota exceeded' in self.msg):
            self.reason = 'NO_SPACE'
        elif self.code == errno.E2BIG or 'Argument list too long' in self.msg:
            self.reason = 'VALUE_TOO_LONG'
        else:
            self.reason = 'NOT_SUPPORTED'


class XAttrUnavailableError(YoutubeDLError):
    pass


class DummyError(YoutubeDLError):
    pass


def _create_http_connection(ydl_handler, http_class, is_https, *args, **kwargs):
    hc = http_class(*args, **kwargs)
    source_address = ydl_handler._params.get('source_address')

    if source_address is not None:
        # This is to workaround _create_connection() from socket where it will try all
        # address data from getaddrinfo() including IPv6. This filters the result from
        # getaddrinfo() based on the source_address value.
        # This is based on the cpython socket.create_connection() function.
        # https://github.com/python/cpython/blob/master/Lib/socket.py#L691
        def _create_connection(address, timeout=socket._GLOBAL_DEFAULT_TIMEOUT, source_address=None):
            host, port = address
            err = None
            addrs = socket.getaddrinfo(host, port, 0, socket.SOCK_STREAM)
            af = socket.AF_INET if '.' in source_address[0] else socket.AF_INET6
            ip_addrs = [addr for addr in addrs if addr[0] == af]
            if addrs and not ip_addrs:
                ip_version = 'v4' if af == socket.AF_INET else 'v6'
                raise OSError(
                    "No remote IP%s addresses available for connect, can't use '%s' as source address"
                    % (ip_version, source_address[0]))
            for res in ip_addrs:
                af, socktype, proto, canonname, sa = res
                sock = None
                try:
                    sock = socket.socket(af, socktype, proto)
                    if timeout is not socket._GLOBAL_DEFAULT_TIMEOUT:
                        sock.settimeout(timeout)
                    sock.bind(source_address)
                    sock.connect(sa)
                    err = None  # Explicitly break reference cycle
                    return sock
                except OSError as _:
                    err = _
                    if sock is not None:
                        sock.close()
            if err is not None:
                raise err
            else:
                raise OSError('getaddrinfo returns an empty list')
        if hasattr(hc, '_create_connection'):
            hc._create_connection = _create_connection
        hc.source_address = (source_address, 0)

    return hc


def handle_youtubedl_headers(headers):
    filtered_headers = headers

    if 'Youtubedl-no-compression' in filtered_headers:
        filtered_headers = {k: v for k, v in filtered_headers.items() if k.lower() != 'accept-encoding'}
        del filtered_headers['Youtubedl-no-compression']

    return filtered_headers


class YoutubeDLHandler(urllib.request.HTTPHandler):
    """Handler for HTTP requests and responses.

    This class, when installed with an OpenerDirector, automatically adds
    the standard headers to every HTTP request and handles gzipped and
    deflated responses from web servers. If compression is to be avoided in
    a particular request, the original request in the program code only has
    to include the HTTP header "Youtubedl-no-compression", which will be
    removed before making the real request.

    Part of this code was copied from:

    http://techknack.net/python-urllib2-handlers/

    Andrew Rowls, the author of that code, agreed to release it to the
    public domain.
    """

    def __init__(self, params, *args, **kwargs):
        urllib.request.HTTPHandler.__init__(self, *args, **kwargs)
        self._params = params

    def http_open(self, req):
        conn_class = http.client.HTTPConnection

        socks_proxy = req.headers.get('Ytdl-socks-proxy')
        if socks_proxy:
            conn_class = make_socks_conn_class(conn_class, socks_proxy)
            del req.headers['Ytdl-socks-proxy']

        return self.do_open(functools.partial(
            _create_http_connection, self, conn_class, False),
            req)

    @staticmethod
    def deflate(data):
        if not data:
            return data
        try:
            return zlib.decompress(data, -zlib.MAX_WBITS)
        except zlib.error:
            return zlib.decompress(data)

    @staticmethod
    def brotli(data):
        if not data:
            return data
        return brotli.decompress(data)

    def http_request(self, req):
        # According to RFC 3986, URLs can not contain non-ASCII characters, however this is not
        # always respected by websites, some tend to give out URLs with non percent-encoded
        # non-ASCII characters (see telemb.py, ard.py [#3412])
        # urllib chokes on URLs with non-ASCII characters (see http://bugs.python.org/issue3991)
        # To work around aforementioned issue we will replace request's original URL with
        # percent-encoded one
        # Since redirects are also affected (e.g. http://www.southpark.de/alle-episoden/s18e09)
        # the code of this workaround has been moved here from YoutubeDL.urlopen()
        url = req.get_full_url()
        url_escaped = escape_url(url)

        # Substitute URL if any change after escaping
        if url != url_escaped:
            req = update_Request(req, url=url_escaped)

        for h, v in self._params.get('http_headers', std_headers).items():
            # Capitalize is needed because of Python bug 2275: http://bugs.python.org/issue2275
            # The dict keys are capitalized because of this bug by urllib
            if h.capitalize() not in req.headers:
                req.add_header(h, v)

        if 'Accept-encoding' not in req.headers:
            req.add_header('Accept-encoding', ', '.join(SUPPORTED_ENCODINGS))

        req.headers = handle_youtubedl_headers(req.headers)

        return super().do_request_(req)

    def http_response(self, req, resp):
        old_resp = resp
        # gzip
        if resp.headers.get('Content-encoding', '') == 'gzip':
            content = resp.read()
            gz = gzip.GzipFile(fileobj=io.BytesIO(content), mode='rb')
            try:
                uncompressed = io.BytesIO(gz.read())
            except OSError as original_ioerror:
                # There may be junk add the end of the file
                # See http://stackoverflow.com/q/4928560/35070 for details
                for i in range(1, 1024):
                    try:
                        gz = gzip.GzipFile(fileobj=io.BytesIO(content[:-i]), mode='rb')
                        uncompressed = io.BytesIO(gz.read())
                    except OSError:
                        continue
                    break
                else:
                    raise original_ioerror
            resp = urllib.request.addinfourl(uncompressed, old_resp.headers, old_resp.url, old_resp.code)
            resp.msg = old_resp.msg
            del resp.headers['Content-encoding']
            old_resp.close()
        # deflate
        if resp.headers.get('Content-encoding', '') == 'deflate':
            with old_resp:
                gz = io.BytesIO(self.deflate(resp.read()))
                resp = urllib.request.addinfourl(gz, old_resp.headers, old_resp.url, old_resp.code)
                resp.msg = old_resp.msg
            del resp.headers['Content-encoding']
        # brotli
        if resp.headers.get('Content-encoding', '') == 'br':
            resp = urllib.request.addinfourl(
                io.BytesIO(self.brotli(resp.read())), old_resp.headers, old_resp.url, old_resp.code)
            resp.msg = old_resp.msg
            del resp.headers['Content-encoding']
        # Percent-encode redirect URL of Location HTTP header to satisfy RFC 3986 (see
        # https://github.com/ytdl-org/youtube-dl/issues/6457).
        if 300 <= resp.code < 400:
            location = resp.headers.get('Location')
            if location:
                # As of RFC 2616 default charset is iso-8859-1 that is respected by python 3
                location = location.encode('iso-8859-1').decode()
                location_escaped = escape_url(location)
                if location != location_escaped:
                    del resp.headers['Location']
                    resp.headers['Location'] = location_escaped
        return resp

    https_request = http_request
    https_response = http_response


def make_socks_conn_class(base_class, socks_proxy):
    assert issubclass(base_class, (
        http.client.HTTPConnection, http.client.HTTPSConnection))

    url_components = urllib.parse.urlparse(socks_proxy)
    if url_components.scheme.lower() == 'socks5':
        socks_type = ProxyType.SOCKS5
    elif url_components.scheme.lower() in ('socks', 'socks4'):
        socks_type = ProxyType.SOCKS4
    elif url_components.scheme.lower() == 'socks4a':
        socks_type = ProxyType.SOCKS4A

    def unquote_if_non_empty(s):
        if not s:
            return s
        return urllib.parse.unquote_plus(s)

    proxy_args = (
        socks_type,
        url_components.hostname, url_components.port or 1080,
        True,  # Remote DNS
        unquote_if_non_empty(url_components.username),
        unquote_if_non_empty(url_components.password),
    )

    class SocksConnection(base_class):
        def connect(self):
            self.sock = sockssocket()
            self.sock.setproxy(*proxy_args)
            if isinstance(self.timeout, (int, float)):
                self.sock.settimeout(self.timeout)
            self.sock.connect((self.host, self.port))

            if isinstance(self, http.client.HTTPSConnection):
                if hasattr(self, '_context'):  # Python > 2.6
                    self.sock = self._context.wrap_socket(
                        self.sock, server_hostname=self.host)
                else:
                    self.sock = ssl.wrap_socket(self.sock)

    return SocksConnection


class YoutubeDLHTTPSHandler(urllib.request.HTTPSHandler):
    def __init__(self, params, https_conn_class=None, *args, **kwargs):
        urllib.request.HTTPSHandler.__init__(self, *args, **kwargs)
        self._https_conn_class = https_conn_class or http.client.HTTPSConnection
        self._params = params

    def https_open(self, req):
        kwargs = {}
        conn_class = self._https_conn_class

        if hasattr(self, '_context'):  # python > 2.6
            kwargs['context'] = self._context
        if hasattr(self, '_check_hostname'):  # python 3.x
            kwargs['check_hostname'] = self._check_hostname

        socks_proxy = req.headers.get('Ytdl-socks-proxy')
        if socks_proxy:
            conn_class = make_socks_conn_class(conn_class, socks_proxy)
            del req.headers['Ytdl-socks-proxy']

        try:
            return self.do_open(
                functools.partial(_create_http_connection, self, conn_class, True), req, **kwargs)
        except urllib.error.URLError as e:
            if (isinstance(e.reason, ssl.SSLError)
                    and getattr(e.reason, 'reason', None) == 'SSLV3_ALERT_HANDSHAKE_FAILURE'):
                raise YoutubeDLError('SSLV3_ALERT_HANDSHAKE_FAILURE: Try using --legacy-server-connect')
            raise


def is_path_like(f):
    return isinstance(f, (str, bytes, os.PathLike))


class YoutubeDLCookieJar(http.cookiejar.MozillaCookieJar):
    """
    See [1] for cookie file format.

    1. https://curl.haxx.se/docs/http-cookies.html
    """
    _HTTPONLY_PREFIX = '#HttpOnly_'
    _ENTRY_LEN = 7
    _HEADER = '''# Netscape HTTP Cookie File
# This file is generated by yt-dlp.  Do not edit.

'''
    _CookieFileEntry = collections.namedtuple(
        'CookieFileEntry',
        ('domain_name', 'include_subdomains', 'path', 'https_only', 'expires_at', 'name', 'value'))

    def __init__(self, filename=None, *args, **kwargs):
        super().__init__(None, *args, **kwargs)
        if is_path_like(filename):
            filename = os.fspath(filename)
        self.filename = filename

    @staticmethod
    def _true_or_false(cndn):
        return 'TRUE' if cndn else 'FALSE'

    @contextlib.contextmanager
    def open(self, file, *, write=False):
        if is_path_like(file):
            with open(file, 'w' if write else 'r', encoding='utf-8') as f:
                yield f
        else:
            if write:
                file.truncate(0)
            yield file

    def _really_save(self, f, ignore_discard=False, ignore_expires=False):
        now = time.time()
        for cookie in self:
            if (not ignore_discard and cookie.discard
                    or not ignore_expires and cookie.is_expired(now)):
                continue
            name, value = cookie.name, cookie.value
            if value is None:
                # cookies.txt regards 'Set-Cookie: foo' as a cookie
                # with no name, whereas http.cookiejar regards it as a
                # cookie with no value.
                name, value = '', name
            f.write('%s\n' % '\t'.join((
                cookie.domain,
                self._true_or_false(cookie.domain.startswith('.')),
                cookie.path,
                self._true_or_false(cookie.secure),
                str_or_none(cookie.expires, default=''),
                name, value
            )))

    def save(self, filename=None, *args, **kwargs):
        """
        Save cookies to a file.
        Code is taken from CPython 3.6
        https://github.com/python/cpython/blob/8d999cbf4adea053be6dbb612b9844635c4dfb8e/Lib/http/cookiejar.py#L2091-L2117 """

        if filename is None:
            if self.filename is not None:
                filename = self.filename
            else:
                raise ValueError(http.cookiejar.MISSING_FILENAME_TEXT)

        # Store session cookies with `expires` set to 0 instead of an empty string
        for cookie in self:
            if cookie.expires is None:
                cookie.expires = 0

        with self.open(filename, write=True) as f:
            f.write(self._HEADER)
            self._really_save(f, *args, **kwargs)

    def load(self, filename=None, ignore_discard=False, ignore_expires=False):
        """Load cookies from a file."""
        if filename is None:
            if self.filename is not None:
                filename = self.filename
            else:
                raise ValueError(http.cookiejar.MISSING_FILENAME_TEXT)

        def prepare_line(line):
            if line.startswith(self._HTTPONLY_PREFIX):
                line = line[len(self._HTTPONLY_PREFIX):]
            # comments and empty lines are fine
            if line.startswith('#') or not line.strip():
                return line
            cookie_list = line.split('\t')
            if len(cookie_list) != self._ENTRY_LEN:
                raise http.cookiejar.LoadError('invalid length %d' % len(cookie_list))
            cookie = self._CookieFileEntry(*cookie_list)
            if cookie.expires_at and not cookie.expires_at.isdigit():
                raise http.cookiejar.LoadError('invalid expires at %s' % cookie.expires_at)
            return line

        cf = io.StringIO()
        with self.open(filename) as f:
            for line in f:
                try:
                    cf.write(prepare_line(line))
                except http.cookiejar.LoadError as e:
                    if f'{line.strip()} '[0] in '[{"':
                        raise http.cookiejar.LoadError(
                            'Cookies file must be Netscape formatted, not JSON. See  '
                            'https://github.com/yt-dlp/yt-dlp/wiki/FAQ#how-do-i-pass-cookies-to-yt-dlp')
                    write_string(f'WARNING: skipping cookie file entry due to {e}: {line!r}\n')
                    continue
        cf.seek(0)
        self._really_load(cf, filename, ignore_discard, ignore_expires)
        # Session cookies are denoted by either `expires` field set to
        # an empty string or 0. MozillaCookieJar only recognizes the former
        # (see [1]). So we need force the latter to be recognized as session
        # cookies on our own.
        # Session cookies may be important for cookies-based authentication,
        # e.g. usually, when user does not check 'Remember me' check box while
        # logging in on a site, some important cookies are stored as session
        # cookies so that not recognizing them will result in failed login.
        # 1. https://bugs.python.org/issue17164
        for cookie in self:
            # Treat `expires=0` cookies as session cookies
            if cookie.expires == 0:
                cookie.expires = None
                cookie.discard = True


class YoutubeDLCookieProcessor(urllib.request.HTTPCookieProcessor):
    def __init__(self, cookiejar=None):
        urllib.request.HTTPCookieProcessor.__init__(self, cookiejar)

    def http_response(self, request, response):
        return urllib.request.HTTPCookieProcessor.http_response(self, request, response)

    https_request = urllib.request.HTTPCookieProcessor.http_request
    https_response = http_response


class YoutubeDLRedirectHandler(urllib.request.HTTPRedirectHandler):
    """YoutubeDL redirect handler

    The code is based on HTTPRedirectHandler implementation from CPython [1].

    This redirect handler solves two issues:
     - ensures redirect URL is always unicode under python 2
     - introduces support for experimental HTTP response status code
       308 Permanent Redirect [2] used by some sites [3]

    1. https://github.com/python/cpython/blob/master/Lib/urllib/request.py
    2. https://developer.mozilla.org/en-US/docs/Web/HTTP/Status/308
    3. https://github.com/ytdl-org/youtube-dl/issues/28768
    """

    http_error_301 = http_error_303 = http_error_307 = http_error_308 = urllib.request.HTTPRedirectHandler.http_error_302

    def redirect_request(self, req, fp, code, msg, headers, newurl):
        """Return a Request or None in response to a redirect.

        This is called by the http_error_30x methods when a
        redirection response is received.  If a redirection should
        take place, return a new Request to allow http_error_30x to
        perform the redirect.  Otherwise, raise HTTPError if no-one
        else should try to handle this url.  Return None if you can't
        but another Handler might.
        """
        m = req.get_method()
        if (not (code in (301, 302, 303, 307, 308) and m in ("GET", "HEAD")
                 or code in (301, 302, 303) and m == "POST")):
            raise urllib.error.HTTPError(req.full_url, code, msg, headers, fp)
        # Strictly (according to RFC 2616), 301 or 302 in response to
        # a POST MUST NOT cause a redirection without confirmation
        # from the user (of urllib.request, in this case).  In practice,
        # essentially all clients do redirect in this case, so we do
        # the same.

        # Be conciliant with URIs containing a space.  This is mainly
        # redundant with the more complete encoding done in http_error_302(),
        # but it is kept for compatibility with other callers.
        newurl = newurl.replace(' ', '%20')

        CONTENT_HEADERS = ("content-length", "content-type")
        # NB: don't use dict comprehension for python 2.6 compatibility
        newheaders = {k: v for k, v in req.headers.items() if k.lower() not in CONTENT_HEADERS}

        # A 303 must either use GET or HEAD for subsequent request
        # https://datatracker.ietf.org/doc/html/rfc7231#section-6.4.4
        if code == 303 and m != 'HEAD':
            m = 'GET'
        # 301 and 302 redirects are commonly turned into a GET from a POST
        # for subsequent requests by browsers, so we'll do the same.
        # https://datatracker.ietf.org/doc/html/rfc7231#section-6.4.2
        # https://datatracker.ietf.org/doc/html/rfc7231#section-6.4.3
        if code in (301, 302) and m == 'POST':
            m = 'GET'

        return urllib.request.Request(
            newurl, headers=newheaders, origin_req_host=req.origin_req_host,
            unverifiable=True, method=m)


def extract_timezone(date_str):
    m = re.search(
        r'''(?x)
            ^.{8,}?                                              # >=8 char non-TZ prefix, if present
            (?P<tz>Z|                                            # just the UTC Z, or
                (?:(?<=.\b\d{4}|\b\d{2}:\d\d)|                   # preceded by 4 digits or hh:mm or
                   (?<!.\b[a-zA-Z]{3}|[a-zA-Z]{4}|..\b\d\d))     # not preceded by 3 alpha word or >= 4 alpha or 2 digits
                   [ ]?                                          # optional space
                (?P<sign>\+|-)                                   # +/-
                (?P<hours>[0-9]{2}):?(?P<minutes>[0-9]{2})       # hh[:]mm
            $)
        ''', date_str)
    if not m:
        m = re.search(r'\d{1,2}:\d{1,2}(?:\.\d+)?(?P<tz>\s*[A-Z]+)$', date_str)
        timezone = TIMEZONE_NAMES.get(m and m.group('tz').strip())
        if timezone is not None:
            date_str = date_str[:-len(m.group('tz'))]
        timezone = datetime.timedelta(hours=timezone or 0)
    else:
        date_str = date_str[:-len(m.group('tz'))]
        if not m.group('sign'):
            timezone = datetime.timedelta()
        else:
            sign = 1 if m.group('sign') == '+' else -1
            timezone = datetime.timedelta(
                hours=sign * int(m.group('hours')),
                minutes=sign * int(m.group('minutes')))
    return timezone, date_str


def parse_iso8601(date_str, delimiter='T', timezone=None):
    """ Return a UNIX timestamp from the given date """

    if date_str is None:
        return None

    if HAVE_DATEUTIL and timezone is None:
        try:
            return math.floor(dateutil.parser.parse(date_str).timestamp())
        except ValueError:
            pass

    date_str = re.sub(r'\.[0-9]+', '', date_str)

    if timezone is None:
        timezone, date_str = extract_timezone(date_str)

    formats = (
        '%Y-%m-%d{0}%H:%M:%S'.format(delimiter),
        '%Y-%m-%d{0}%H:%M'.format(delimiter), )
    with contextlib.suppress(ValueError):
        for date_format in formats:
            date_format = f'%Y-%m-%d{delimiter}%H:%M:%S'
            dt = datetime.datetime.strptime(date_str, date_format) - timezone
            return calendar.timegm(dt.timetuple())


def date_formats(day_first=True):
    return DATE_FORMATS_DAY_FIRST if day_first else DATE_FORMATS_MONTH_FIRST


def unified_strdate(date_str, day_first=True):
    """Return a string with the date in the format YYYYMMDD"""

    if date_str is None:
        return None
    upload_date = None
    # Replace commas
    date_str = date_str.replace(',', ' ')
    # Remove AM/PM + timezone
    date_str = re.sub(r'(?i)\s*(?:AM|PM)(?:\s+[A-Z]+)?', '', date_str)
    _, date_str = extract_timezone(date_str)

    for expression in date_formats(day_first):
        with contextlib.suppress(ValueError):
            upload_date = datetime.datetime.strptime(date_str, expression).strftime('%Y%m%d')
    if upload_date is None:
        timetuple = email.utils.parsedate_tz(date_str)
        if timetuple:
            with contextlib.suppress(ValueError):
                upload_date = datetime.datetime(*timetuple[:6]).strftime('%Y%m%d')
    if upload_date is not None:
        return str(upload_date)


def unified_timestamp(date_str, day_first=True):
    if date_str is None:
        return None

    date_str = re.sub(r'\s+', ' ', re.sub(
        r'(?i)[,|]|(mon|tues?|wed(nes)?|thu(rs)?|fri|sat(ur)?)(day)?', '', date_str))

    pm_delta = 12 if re.search(r'(?i)PM', date_str) else 0
    timezone, date_str = extract_timezone(date_str)

    # Remove AM/PM + timezone
    date_str = re.sub(r'(?i)\s*(?:AM|PM)(?:\s+[A-Z]+)?', '', date_str)

    # Remove unrecognized timezones from ISO 8601 alike timestamps
    m = re.search(r'\d{1,2}:\d{1,2}(?:\.\d+)?(?P<tz>\s*[A-Z]+)$', date_str)
    if m:
        date_str = date_str[:-len(m.group('tz'))]

    # Python only supports microseconds, so remove nanoseconds
    m = re.search(r'^([0-9]{4,}-[0-9]{1,2}-[0-9]{1,2}T[0-9]{1,2}:[0-9]{1,2}:[0-9]{1,2}\.[0-9]{6})[0-9]+$', date_str)
    if m:
        date_str = m.group(1)

    for expression in date_formats(day_first):
        with contextlib.suppress(ValueError):
            dt = datetime.datetime.strptime(date_str, expression) - timezone + datetime.timedelta(hours=pm_delta)
            return calendar.timegm(dt.timetuple())

    timetuple = email.utils.parsedate_tz(date_str)
    if timetuple:
        return calendar.timegm(timetuple) + pm_delta * 3600 - timezone.total_seconds()


def determine_ext(url, default_ext='unknown_video'):
    if url is None or '.' not in url:
        return default_ext
    guess = url.partition('?')[0].rpartition('.')[2]
    if re.match(r'^[A-Za-z0-9]+$', guess):
        return guess
    # Try extract ext from URLs like http://example.com/foo/bar.mp4/?download
    elif guess.rstrip('/') in KNOWN_EXTENSIONS:
        return guess.rstrip('/')
    else:
        return default_ext


def subtitles_filename(filename, sub_lang, sub_format, expected_real_ext=None):
    return replace_extension(filename, sub_lang + '.' + sub_format, expected_real_ext)


def datetime_from_str(date_str, precision='auto', format='%Y%m%d'):
    R"""
    Return a datetime object from a string.
    Supported format:
        (now|today|yesterday|DATE)([+-]\d+(microsecond|second|minute|hour|day|week|month|year)s?)?

    @param format       strftime format of DATE
    @param precision    Round the datetime object: auto|microsecond|second|minute|hour|day
                        auto: round to the unit provided in date_str (if applicable).
    """
    auto_precision = False
    if precision == 'auto':
        auto_precision = True
        precision = 'microsecond'
    today = datetime_round(datetime.datetime.utcnow(), precision)
    if date_str in ('now', 'today'):
        return today
    if date_str == 'yesterday':
        return today - datetime.timedelta(days=1)
    match = re.match(
        r'(?P<start>.+)(?P<sign>[+-])(?P<time>\d+)(?P<unit>microsecond|second|minute|hour|day|week|month|year)s?',
        date_str)
    if match is not None:
        start_time = datetime_from_str(match.group('start'), precision, format)
        time = int(match.group('time')) * (-1 if match.group('sign') == '-' else 1)
        unit = match.group('unit')
        if unit == 'month' or unit == 'year':
            new_date = datetime_add_months(start_time, time * 12 if unit == 'year' else time)
            unit = 'day'
        else:
            if unit == 'week':
                unit = 'day'
                time *= 7
            delta = datetime.timedelta(**{unit + 's': time})
            new_date = start_time + delta
        if auto_precision:
            return datetime_round(new_date, unit)
        return new_date

    return datetime_round(datetime.datetime.strptime(date_str, format), precision)


def date_from_str(date_str, format='%Y%m%d', strict=False):
    R"""
    Return a date object from a string using datetime_from_str

    @param strict  Restrict allowed patterns to "YYYYMMDD" and
                   (now|today|yesterday)(-\d+(day|week|month|year)s?)?
    """
    if strict and not re.fullmatch(r'\d{8}|(now|today|yesterday)(-\d+(day|week|month|year)s?)?', date_str):
        raise ValueError(f'Invalid date format "{date_str}"')
    return datetime_from_str(date_str, precision='microsecond', format=format).date()


def datetime_add_months(dt, months):
    """Increment/Decrement a datetime object by months."""
    month = dt.month + months - 1
    year = dt.year + month // 12
    month = month % 12 + 1
    day = min(dt.day, calendar.monthrange(year, month)[1])
    return dt.replace(year, month, day)


def datetime_round(dt, precision='day'):
    """
    Round a datetime object's time to a specific precision
    """
    if precision == 'microsecond':
        return dt

    unit_seconds = {
        'day': 86400,
        'hour': 3600,
        'minute': 60,
        'second': 1,
    }
    roundto = lambda x, n: ((x + n / 2) // n) * n
    timestamp = calendar.timegm(dt.timetuple())
    return datetime.datetime.utcfromtimestamp(roundto(timestamp, unit_seconds[precision]))


def hyphenate_date(date_str):
    """
    Convert a date in 'YYYYMMDD' format to 'YYYY-MM-DD' format"""
    match = re.match(r'^(\d\d\d\d)(\d\d)(\d\d)$', date_str)
    if match is not None:
        return '-'.join(match.groups())
    else:
        return date_str


class DateRange:
    """Represents a time interval between two dates"""

    def __init__(self, start=None, end=None):
        """start and end must be strings in the format accepted by date"""
        if start is not None:
            self.start = date_from_str(start, strict=True)
        else:
            self.start = datetime.datetime.min.date()
        if end is not None:
            self.end = date_from_str(end, strict=True)
        else:
            self.end = datetime.datetime.max.date()
        if self.start > self.end:
            raise ValueError('Date range: "%s" , the start date must be before the end date' % self)

    @classmethod
    def day(cls, day):
        """Returns a range that only contains the given day"""
        return cls(day, day)

    def __contains__(self, date):
        """Check if the date is in the range"""
        if not isinstance(date, datetime.date):
            date = date_from_str(date)
        return self.start <= date <= self.end

    def __str__(self):
        return f'{self.start.isoformat()} - {self.end.isoformat()}'

    def __repr__(self) -> str:
        return 'DateRange({!r}, {!r})'.format(self.start, self.end)

    def __eq__(self, other):
        return (isinstance(other, DateRange)
                and self.start == other.start and self.end == other.end)


def platform_name():
    """ Returns the platform name as a str """
    deprecation_warning(f'"{__name__}.platform_name" is deprecated, use "platform.platform" instead')
    return platform.platform()


@functools.cache
def system_identifier():
    python_implementation = platform.python_implementation()
    if python_implementation == 'PyPy' and hasattr(sys, 'pypy_version_info'):
        python_implementation += ' version %d.%d.%d' % sys.pypy_version_info[:3]
    libc_ver = []
    with contextlib.suppress(OSError):  # We may not have access to the executable
        libc_ver = platform.libc_ver()

    return 'Python %s (%s %s %s) - %s (%s%s)' % (
        platform.python_version(),
        python_implementation,
        platform.machine(),
        platform.architecture()[0],
        platform.platform(),
        ssl.OPENSSL_VERSION,
        format_field(join_nonempty(*libc_ver, delim=' '), None, ', %s'),
    )


@functools.cache
def get_windows_version():
    ''' Get Windows version. returns () if it's not running on Windows '''
    if compat_os_name == 'nt':
        return version_tuple(platform.win32_ver()[1])
    else:
        return ()


def write_string(s, out=None, encoding=None):
    assert isinstance(s, str)
    out = out or sys.stderr

    if compat_os_name == 'nt' and supports_terminal_sequences(out):
        s = re.sub(r'([\r\n]+)', r' \1', s)

    enc, buffer = None, out
    if 'b' in getattr(out, 'mode', ''):
        enc = encoding or preferredencoding()
    elif hasattr(out, 'buffer'):
        buffer = out.buffer
        enc = encoding or getattr(out, 'encoding', None) or preferredencoding()

    buffer.write(s.encode(enc, 'ignore') if enc else s)
    out.flush()


def deprecation_warning(msg, *, printer=None, stacklevel=0, **kwargs):
    from . import _IN_CLI
    if _IN_CLI:
        if msg in deprecation_warning._cache:
            return
        deprecation_warning._cache.add(msg)
        if printer:
            return printer(f'{msg}{bug_reports_message()}', **kwargs)
        return write_string(f'ERROR: {msg}{bug_reports_message()}\n', **kwargs)
    else:
        import warnings
        warnings.warn(DeprecationWarning(msg), stacklevel=stacklevel + 3)


deprecation_warning._cache = set()


def bytes_to_intlist(bs):
    if not bs:
        return []
    if isinstance(bs[0], int):  # Python 3
        return list(bs)
    else:
        return [ord(c) for c in bs]


def intlist_to_bytes(xs):
    if not xs:
        return b''
    return struct.pack('%dB' % len(xs), *xs)


class LockingUnsupportedError(OSError):
    msg = 'File locking is not supported'

    def __init__(self):
        super().__init__(self.msg)


# Cross-platform file locking
if sys.platform == 'win32':
    import ctypes
    import ctypes.wintypes
    import msvcrt

    class OVERLAPPED(ctypes.Structure):
        _fields_ = [
            ('Internal', ctypes.wintypes.LPVOID),
            ('InternalHigh', ctypes.wintypes.LPVOID),
            ('Offset', ctypes.wintypes.DWORD),
            ('OffsetHigh', ctypes.wintypes.DWORD),
            ('hEvent', ctypes.wintypes.HANDLE),
        ]

    kernel32 = ctypes.WinDLL('kernel32')
    LockFileEx = kernel32.LockFileEx
    LockFileEx.argtypes = [
        ctypes.wintypes.HANDLE,     # hFile
        ctypes.wintypes.DWORD,      # dwFlags
        ctypes.wintypes.DWORD,      # dwReserved
        ctypes.wintypes.DWORD,      # nNumberOfBytesToLockLow
        ctypes.wintypes.DWORD,      # nNumberOfBytesToLockHigh
        ctypes.POINTER(OVERLAPPED)  # Overlapped
    ]
    LockFileEx.restype = ctypes.wintypes.BOOL
    UnlockFileEx = kernel32.UnlockFileEx
    UnlockFileEx.argtypes = [
        ctypes.wintypes.HANDLE,     # hFile
        ctypes.wintypes.DWORD,      # dwReserved
        ctypes.wintypes.DWORD,      # nNumberOfBytesToLockLow
        ctypes.wintypes.DWORD,      # nNumberOfBytesToLockHigh
        ctypes.POINTER(OVERLAPPED)  # Overlapped
    ]
    UnlockFileEx.restype = ctypes.wintypes.BOOL
    whole_low = 0xffffffff
    whole_high = 0x7fffffff

    def _lock_file(f, exclusive, block):
        overlapped = OVERLAPPED()
        overlapped.Offset = 0
        overlapped.OffsetHigh = 0
        overlapped.hEvent = 0
        f._lock_file_overlapped_p = ctypes.pointer(overlapped)

        if not LockFileEx(msvcrt.get_osfhandle(f.fileno()),
                          (0x2 if exclusive else 0x0) | (0x0 if block else 0x1),
                          0, whole_low, whole_high, f._lock_file_overlapped_p):
            # NB: No argument form of "ctypes.FormatError" does not work on PyPy
            raise BlockingIOError(f'Locking file failed: {ctypes.FormatError(ctypes.GetLastError())!r}')

    def _unlock_file(f):
        assert f._lock_file_overlapped_p
        handle = msvcrt.get_osfhandle(f.fileno())
        if not UnlockFileEx(handle, 0, whole_low, whole_high, f._lock_file_overlapped_p):
            raise OSError('Unlocking file failed: %r' % ctypes.FormatError())

else:
    try:
        import fcntl

        def _lock_file(f, exclusive, block):
            flags = fcntl.LOCK_EX if exclusive else fcntl.LOCK_SH
            if not block:
                flags |= fcntl.LOCK_NB
            try:
                fcntl.flock(f, flags)
            except BlockingIOError:
                raise
            except OSError:  # AOSP does not have flock()
                fcntl.lockf(f, flags)

        def _unlock_file(f):
            try:
                fcntl.flock(f, fcntl.LOCK_UN)
            except OSError:
                fcntl.lockf(f, fcntl.LOCK_UN)

    except ImportError:

        def _lock_file(f, exclusive, block):
            raise LockingUnsupportedError()

        def _unlock_file(f):
            raise LockingUnsupportedError()


class locked_file:
    locked = False

    def __init__(self, filename, mode, block=True, encoding=None):
        if mode not in {'r', 'rb', 'a', 'ab', 'w', 'wb'}:
            raise NotImplementedError(mode)
        self.mode, self.block = mode, block

        writable = any(f in mode for f in 'wax+')
        readable = any(f in mode for f in 'r+')
        flags = functools.reduce(operator.ior, (
            getattr(os, 'O_CLOEXEC', 0),  # UNIX only
            getattr(os, 'O_BINARY', 0),  # Windows only
            getattr(os, 'O_NOINHERIT', 0),  # Windows only
            os.O_CREAT if writable else 0,  # O_TRUNC only after locking
            os.O_APPEND if 'a' in mode else 0,
            os.O_EXCL if 'x' in mode else 0,
            os.O_RDONLY if not writable else os.O_RDWR if readable else os.O_WRONLY,
        ))

        self.f = os.fdopen(os.open(filename, flags, 0o666), mode, encoding=encoding)

    def __enter__(self):
        exclusive = 'r' not in self.mode
        try:
            _lock_file(self.f, exclusive, self.block)
            self.locked = True
        except OSError:
            self.f.close()
            raise
        if 'w' in self.mode:
            try:
                self.f.truncate()
            except OSError as e:
                if e.errno not in (
                    errno.ESPIPE,  # Illegal seek - expected for FIFO
                    errno.EINVAL,  # Invalid argument - expected for /dev/null
                ):
                    raise
        return self

    def unlock(self):
        if not self.locked:
            return
        try:
            _unlock_file(self.f)
        finally:
            self.locked = False

    def __exit__(self, *_):
        try:
            self.unlock()
        finally:
            self.f.close()

    open = __enter__
    close = __exit__

    def __getattr__(self, attr):
        return getattr(self.f, attr)

    def __iter__(self):
        return iter(self.f)

    @property
    def closed(self):
        return self.f.closed


@functools.cache
def get_filesystem_encoding():
    encoding = sys.getfilesystemencoding()
    return encoding if encoding is not None else 'utf-8'


def shell_quote(args):
    quoted_args = []
    encoding = get_filesystem_encoding()
    for a in args:
        if isinstance(a, bytes):
            # We may get a filename encoded with 'encodeFilename'
            a = a.decode(encoding)
        quoted_args.append(compat_shlex_quote(a))
    return ' '.join(quoted_args)


def smuggle_url(url, data):
    """ Pass additional data in a URL for internal use. """

    url, idata = unsmuggle_url(url, {})
    data.update(idata)
    sdata = urllib.parse.urlencode(
        {'__youtubedl_smuggle': json.dumps(data)})
    return url + '#' + sdata


def unsmuggle_url(smug_url, default=None):
    if '#__youtubedl_smuggle' not in smug_url:
        return smug_url, default
    url, _, sdata = smug_url.rpartition('#')
    jsond = urllib.parse.parse_qs(sdata)['__youtubedl_smuggle'][0]
    data = json.loads(jsond)
    return url, data


def format_decimal_suffix(num, fmt='%d%s', *, factor=1000):
    """ Formats numbers with decimal sufixes like K, M, etc """
    num, factor = float_or_none(num), float(factor)
    if num is None or num < 0:
        return None
    POSSIBLE_SUFFIXES = 'kMGTPEZY'
    exponent = 0 if num == 0 else min(int(math.log(num, factor)), len(POSSIBLE_SUFFIXES))
    suffix = ['', *POSSIBLE_SUFFIXES][exponent]
    if factor == 1024:
        suffix = {'k': 'Ki', '': ''}.get(suffix, f'{suffix}i')
    converted = num / (factor ** exponent)
    return fmt % (converted, suffix)


def format_bytes(bytes):
    return format_decimal_suffix(bytes, '%.2f%sB', factor=1024) or 'N/A'


def lookup_unit_table(unit_table, s, strict=False):
    num_re = NUMBER_RE if strict else NUMBER_RE.replace(R'\.', '[,.]')
    units_re = '|'.join(re.escape(u) for u in unit_table)
    m = (re.fullmatch if strict else re.match)(
        rf'(?P<num>{num_re})\s*(?P<unit>{units_re})\b', s)
    if not m:
        return None

    num = float(m.group('num').replace(',', '.'))
    mult = unit_table[m.group('unit')]
    return round(num * mult)


def parse_bytes(s):
    """Parse a string indicating a byte quantity into an integer"""
    return lookup_unit_table(
        {u: 1024**i for i, u in enumerate(['', *'KMGTPEZY'])},
        s.upper(), strict=True)


def parse_filesize(s):
    if s is None:
        return None

    # The lower-case forms are of course incorrect and unofficial,
    # but we support those too
    _UNIT_TABLE = {
        'B': 1,
        'b': 1,
        'bytes': 1,
        'KiB': 1024,
        'KB': 1000,
        'kB': 1024,
        'Kb': 1000,
        'kb': 1000,
        'kilobytes': 1000,
        'kibibytes': 1024,
        'MiB': 1024 ** 2,
        'MB': 1000 ** 2,
        'mB': 1024 ** 2,
        'Mb': 1000 ** 2,
        'mb': 1000 ** 2,
        'megabytes': 1000 ** 2,
        'mebibytes': 1024 ** 2,
        'GiB': 1024 ** 3,
        'GB': 1000 ** 3,
        'gB': 1024 ** 3,
        'Gb': 1000 ** 3,
        'gb': 1000 ** 3,
        'gigabytes': 1000 ** 3,
        'gibibytes': 1024 ** 3,
        'TiB': 1024 ** 4,
        'TB': 1000 ** 4,
        'tB': 1024 ** 4,
        'Tb': 1000 ** 4,
        'tb': 1000 ** 4,
        'terabytes': 1000 ** 4,
        'tebibytes': 1024 ** 4,
        'PiB': 1024 ** 5,
        'PB': 1000 ** 5,
        'pB': 1024 ** 5,
        'Pb': 1000 ** 5,
        'pb': 1000 ** 5,
        'petabytes': 1000 ** 5,
        'pebibytes': 1024 ** 5,
        'EiB': 1024 ** 6,
        'EB': 1000 ** 6,
        'eB': 1024 ** 6,
        'Eb': 1000 ** 6,
        'eb': 1000 ** 6,
        'exabytes': 1000 ** 6,
        'exbibytes': 1024 ** 6,
        'ZiB': 1024 ** 7,
        'ZB': 1000 ** 7,
        'zB': 1024 ** 7,
        'Zb': 1000 ** 7,
        'zb': 1000 ** 7,
        'zettabytes': 1000 ** 7,
        'zebibytes': 1024 ** 7,
        'YiB': 1024 ** 8,
        'YB': 1000 ** 8,
        'yB': 1024 ** 8,
        'Yb': 1000 ** 8,
        'yb': 1000 ** 8,
        'yottabytes': 1000 ** 8,
        'yobibytes': 1024 ** 8,
    }

    return lookup_unit_table(_UNIT_TABLE, s)


def parse_count(s):
    if s is None:
        return None

    s = re.sub(r'^[^\d]+\s', '', s).strip()

    if re.match(r'^[\d,.]+$', s):
        return str_to_int(s)

    _UNIT_TABLE = {
        'k': 1000,
        'K': 1000,
        'm': 1000 ** 2,
        'M': 1000 ** 2,
        'kk': 1000 ** 2,
        'KK': 1000 ** 2,
        'b': 1000 ** 3,
        'B': 1000 ** 3,
    }

    ret = lookup_unit_table(_UNIT_TABLE, s)
    if ret is not None:
        return ret

    mobj = re.match(r'([\d,.]+)(?:$|\s)', s)
    if mobj:
        return str_to_int(mobj.group(1))


def parse_resolution(s, *, lenient=False):
    if s is None:
        return {}

    if lenient:
        mobj = re.search(r'(?P<w>\d+)\s*[xX×,]\s*(?P<h>\d+)', s)
    else:
        mobj = re.search(r'(?<![a-zA-Z0-9])(?P<w>\d+)\s*[xX×,]\s*(?P<h>\d+)(?![a-zA-Z0-9])', s)
    if mobj:
        return {
            'width': int(mobj.group('w')),
            'height': int(mobj.group('h')),
        }

    mobj = re.search(r'(?<![a-zA-Z0-9])(\d+)[pPiI](?![a-zA-Z0-9])', s)
    if mobj:
        return {'height': int(mobj.group(1))}

    mobj = re.search(r'\b([48])[kK]\b', s)
    if mobj:
        return {'height': int(mobj.group(1)) * 540}

    return {}


def parse_bitrate(s):
    if not isinstance(s, str):
        return
    mobj = re.search(r'\b(\d+)\s*kbps', s)
    if mobj:
        return int(mobj.group(1))


def month_by_name(name, lang='en'):
    """ Return the number of a month by (locale-independently) English name """

    month_names = MONTH_NAMES.get(lang, MONTH_NAMES['en'])

    try:
        return month_names.index(name) + 1
    except ValueError:
        return None


def month_by_abbreviation(abbrev):
    """ Return the number of a month by (locale-independently) English
        abbreviations """

    try:
        return [s[:3] for s in ENGLISH_MONTH_NAMES].index(abbrev) + 1
    except ValueError:
        return None


def fix_xml_ampersands(xml_str):
    """Replace all the '&' by '&amp;' in XML"""
    return re.sub(
        r'&(?!amp;|lt;|gt;|apos;|quot;|#x[0-9a-fA-F]{,4};|#[0-9]{,4};)',
        '&amp;',
        xml_str)


def setproctitle(title):
    assert isinstance(title, str)

    # Workaround for https://github.com/yt-dlp/yt-dlp/issues/4541
    try:
        import ctypes
    except ImportError:
        return

    try:
        libc = ctypes.cdll.LoadLibrary('libc.so.6')
    except OSError:
        return
    except TypeError:
        # LoadLibrary in Windows Python 2.7.13 only expects
        # a bytestring, but since unicode_literals turns
        # every string into a unicode string, it fails.
        return
    title_bytes = title.encode()
    buf = ctypes.create_string_buffer(len(title_bytes))
    buf.value = title_bytes
    try:
        libc.prctl(15, buf, 0, 0, 0)
    except AttributeError:
        return  # Strange libc, just skip this


def remove_start(s, start):
    return s[len(start):] if s is not None and s.startswith(start) else s


def remove_end(s, end):
    return s[:-len(end)] if s is not None and s.endswith(end) else s


def remove_quotes(s):
    if s is None or len(s) < 2:
        return s
    for quote in ('"', "'", ):
        if s[0] == quote and s[-1] == quote:
            return s[1:-1]
    return s


def get_domain(url):
    """
    This implementation is inconsistent, but is kept for compatibility.
    Use this only for "webpage_url_domain"
    """
    return remove_start(urllib.parse.urlparse(url).netloc, 'www.') or None


def url_basename(url):
    path = urllib.parse.urlparse(url).path
    return path.strip('/').split('/')[-1]


def base_url(url):
    return re.match(r'https?://[^?#]+/', url).group()


def urljoin(base, path):
    if isinstance(path, bytes):
        path = path.decode()
    if not isinstance(path, str) or not path:
        return None
    if re.match(r'^(?:[a-zA-Z][a-zA-Z0-9+-.]*:)?//', path):
        return path
    if isinstance(base, bytes):
        base = base.decode()
    if not isinstance(base, str) or not re.match(
            r'^(?:https?:)?//', base):
        return None
    return urllib.parse.urljoin(base, path)


class HEADRequest(urllib.request.Request):
    def get_method(self):
        return 'HEAD'


class PUTRequest(urllib.request.Request):
    def get_method(self):
        return 'PUT'


def int_or_none(v, scale=1, default=None, get_attr=None, invscale=1):
    if get_attr and v is not None:
        v = getattr(v, get_attr, None)
    try:
        return int(v) * invscale // scale
    except (ValueError, TypeError, OverflowError):
        return default


def str_or_none(v, default=None):
    return default if v is None else str(v)


def str_to_int(int_str):
    """ A more relaxed version of int_or_none """
    if isinstance(int_str, int):
        return int_str
    elif isinstance(int_str, str):
        int_str = re.sub(r'[,\.\+]', '', int_str)
        return int_or_none(int_str)


def float_or_none(v, scale=1, invscale=1, default=None):
    if v is None:
        return default
    try:
        return float(v) * invscale / scale
    except (ValueError, TypeError):
        return default


def bool_or_none(v, default=None):
    return v if isinstance(v, bool) else default


def strip_or_none(v, default=None):
    return v.strip() if isinstance(v, str) else default


def url_or_none(url):
    if not url or not isinstance(url, str):
        return None
    url = url.strip()
    return url if re.match(r'^(?:(?:https?|rt(?:m(?:pt?[es]?|fp)|sp[su]?)|mms|ftps?):)?//', url) else None


def request_to_url(req):
    if isinstance(req, urllib.request.Request):
        return req.get_full_url()
    else:
        return req


def strftime_or_none(timestamp, date_format, default=None):
    datetime_object = None
    try:
        if isinstance(timestamp, (int, float)):  # unix timestamp
            # Using naive datetime here can break timestamp() in Windows
            # Ref: https://github.com/yt-dlp/yt-dlp/issues/5185, https://github.com/python/cpython/issues/94414
            datetime_object = datetime.datetime.fromtimestamp(timestamp, datetime.timezone.utc)
        elif isinstance(timestamp, str):  # assume YYYYMMDD
            datetime_object = datetime.datetime.strptime(timestamp, '%Y%m%d')
        date_format = re.sub(  # Support %s on windows
            r'(?<!%)(%%)*%s', rf'\g<1>{int(datetime_object.timestamp())}', date_format)
        return datetime_object.strftime(date_format)
    except (ValueError, TypeError, AttributeError):
        return default


def parse_duration(s):
    if not isinstance(s, str):
        return None
    s = s.strip()
    if not s:
        return None

    days, hours, mins, secs, ms = [None] * 5
    m = re.match(r'''(?x)
            (?P<before_secs>
                (?:(?:(?P<days>[0-9]+):)?(?P<hours>[0-9]+):)?(?P<mins>[0-9]+):)?
            (?P<secs>(?(before_secs)[0-9]{1,2}|[0-9]+))
            (?P<ms>[.:][0-9]+)?Z?$
        ''', s)
    if m:
        days, hours, mins, secs, ms = m.group('days', 'hours', 'mins', 'secs', 'ms')
    else:
        m = re.match(
            r'''(?ix)(?:P?
                (?:
                    [0-9]+\s*y(?:ears?)?,?\s*
                )?
                (?:
                    [0-9]+\s*m(?:onths?)?,?\s*
                )?
                (?:
                    [0-9]+\s*w(?:eeks?)?,?\s*
                )?
                (?:
                    (?P<days>[0-9]+)\s*d(?:ays?)?,?\s*
                )?
                T)?
                (?:
                    (?P<hours>[0-9]+)\s*h(?:ours?)?,?\s*
                )?
                (?:
                    (?P<mins>[0-9]+)\s*m(?:in(?:ute)?s?)?,?\s*
                )?
                (?:
                    (?P<secs>[0-9]+)(?P<ms>\.[0-9]+)?\s*s(?:ec(?:ond)?s?)?\s*
                )?Z?$''', s)
        if m:
            days, hours, mins, secs, ms = m.groups()
        else:
            m = re.match(r'(?i)(?:(?P<hours>[0-9.]+)\s*(?:hours?)|(?P<mins>[0-9.]+)\s*(?:mins?\.?|minutes?)\s*)Z?$', s)
            if m:
                hours, mins = m.groups()
            else:
                return None

    if ms:
        ms = ms.replace(':', '.')
    return sum(float(part or 0) * mult for part, mult in (
        (days, 86400), (hours, 3600), (mins, 60), (secs, 1), (ms, 1)))


def prepend_extension(filename, ext, expected_real_ext=None):
    name, real_ext = os.path.splitext(filename)
    return (
        f'{name}.{ext}{real_ext}'
        if not expected_real_ext or real_ext[1:] == expected_real_ext
        else f'{filename}.{ext}')


def replace_extension(filename, ext, expected_real_ext=None):
    name, real_ext = os.path.splitext(filename)
    return '{}.{}'.format(
        name if not expected_real_ext or real_ext[1:] == expected_real_ext else filename,
        ext)


def check_executable(exe, args=[]):
    """ Checks if the given binary is installed somewhere in PATH, and returns its name.
    args can be a list of arguments for a short output (like -version) """
    try:
        Popen.run([exe] + args, stdout=subprocess.PIPE, stderr=subprocess.PIPE)
    except OSError:
        return False
    return exe


def _get_exe_version_output(exe, args):
    try:
        # STDIN should be redirected too. On UNIX-like systems, ffmpeg triggers
        # SIGTTOU if yt-dlp is run in the background.
        # See https://github.com/ytdl-org/youtube-dl/issues/955#issuecomment-209789656
        stdout, _, ret = Popen.run([encodeArgument(exe)] + args, text=True,
                                   stdin=subprocess.PIPE, stdout=subprocess.PIPE, stderr=subprocess.STDOUT)
        if ret:
            return None
    except OSError:
        return False
    return stdout


def detect_exe_version(output, version_re=None, unrecognized='present'):
    assert isinstance(output, str)
    if version_re is None:
        version_re = r'version\s+([-0-9._a-zA-Z]+)'
    m = re.search(version_re, output)
    if m:
        return m.group(1)
    else:
        return unrecognized


def get_exe_version(exe, args=['--version'],
                    version_re=None, unrecognized=('present', 'broken')):
    """ Returns the version of the specified executable,
    or False if the executable is not present """
    unrecognized = variadic(unrecognized)
    assert len(unrecognized) in (1, 2)
    out = _get_exe_version_output(exe, args)
    if out is None:
        return unrecognized[-1]
    return out and detect_exe_version(out, version_re, unrecognized[0])


def frange(start=0, stop=None, step=1):
    """Float range"""
    if stop is None:
        start, stop = 0, start
    sign = [-1, 1][step > 0] if step else 0
    while sign * start < sign * stop:
        yield start
        start += step


class LazyList(collections.abc.Sequence):
    """Lazy immutable list from an iterable
    Note that slices of a LazyList are lists and not LazyList"""

    class IndexError(IndexError):
        pass

    def __init__(self, iterable, *, reverse=False, _cache=None):
        self._iterable = iter(iterable)
        self._cache = [] if _cache is None else _cache
        self._reversed = reverse

    def __iter__(self):
        if self._reversed:
            # We need to consume the entire iterable to iterate in reverse
            yield from self.exhaust()
            return
        yield from self._cache
        for item in self._iterable:
            self._cache.append(item)
            yield item

    def _exhaust(self):
        self._cache.extend(self._iterable)
        self._iterable = []  # Discard the emptied iterable to make it pickle-able
        return self._cache

    def exhaust(self):
        """Evaluate the entire iterable"""
        return self._exhaust()[::-1 if self._reversed else 1]

    @staticmethod
    def _reverse_index(x):
        return None if x is None else ~x

    def __getitem__(self, idx):
        if isinstance(idx, slice):
            if self._reversed:
                idx = slice(self._reverse_index(idx.start), self._reverse_index(idx.stop), -(idx.step or 1))
            start, stop, step = idx.start, idx.stop, idx.step or 1
        elif isinstance(idx, int):
            if self._reversed:
                idx = self._reverse_index(idx)
            start, stop, step = idx, idx, 0
        else:
            raise TypeError('indices must be integers or slices')
        if ((start or 0) < 0 or (stop or 0) < 0
                or (start is None and step < 0)
                or (stop is None and step > 0)):
            # We need to consume the entire iterable to be able to slice from the end
            # Obviously, never use this with infinite iterables
            self._exhaust()
            try:
                return self._cache[idx]
            except IndexError as e:
                raise self.IndexError(e) from e
        n = max(start or 0, stop or 0) - len(self._cache) + 1
        if n > 0:
            self._cache.extend(itertools.islice(self._iterable, n))
        try:
            return self._cache[idx]
        except IndexError as e:
            raise self.IndexError(e) from e

    def __bool__(self):
        try:
            self[-1] if self._reversed else self[0]
        except self.IndexError:
            return False
        return True

    def __len__(self):
        self._exhaust()
        return len(self._cache)

    def __reversed__(self):
        return type(self)(self._iterable, reverse=not self._reversed, _cache=self._cache)

    def __copy__(self):
        return type(self)(self._iterable, reverse=self._reversed, _cache=self._cache)

    def __repr__(self):
        # repr and str should mimic a list. So we exhaust the iterable
        return repr(self.exhaust())

    def __str__(self):
        return repr(self.exhaust())


class PagedList:

    class IndexError(IndexError):
        pass

    def __len__(self):
        # This is only useful for tests
        return len(self.getslice())

    def __init__(self, pagefunc, pagesize, use_cache=True):
        self._pagefunc = pagefunc
        self._pagesize = pagesize
        self._pagecount = float('inf')
        self._use_cache = use_cache
        self._cache = {}

    def getpage(self, pagenum):
        page_results = self._cache.get(pagenum)
        if page_results is None:
            page_results = [] if pagenum > self._pagecount else list(self._pagefunc(pagenum))
        if self._use_cache:
            self._cache[pagenum] = page_results
        return page_results

    def getslice(self, start=0, end=None):
        return list(self._getslice(start, end))

    def _getslice(self, start, end):
        raise NotImplementedError('This method must be implemented by subclasses')

    def __getitem__(self, idx):
        assert self._use_cache, 'Indexing PagedList requires cache'
        if not isinstance(idx, int) or idx < 0:
            raise TypeError('indices must be non-negative integers')
        entries = self.getslice(idx, idx + 1)
        if not entries:
            raise self.IndexError()
        return entries[0]


class OnDemandPagedList(PagedList):
    """Download pages until a page with less than maximum results"""

    def _getslice(self, start, end):
        for pagenum in itertools.count(start // self._pagesize):
            firstid = pagenum * self._pagesize
            nextfirstid = pagenum * self._pagesize + self._pagesize
            if start >= nextfirstid:
                continue

            startv = (
                start % self._pagesize
                if firstid <= start < nextfirstid
                else 0)
            endv = (
                ((end - 1) % self._pagesize) + 1
                if (end is not None and firstid <= end <= nextfirstid)
                else None)

            try:
                page_results = self.getpage(pagenum)
            except Exception:
                self._pagecount = pagenum - 1
                raise
            if startv != 0 or endv is not None:
                page_results = page_results[startv:endv]
            yield from page_results

            # A little optimization - if current page is not "full", ie. does
            # not contain page_size videos then we can assume that this page
            # is the last one - there are no more ids on further pages -
            # i.e. no need to query again.
            if len(page_results) + startv < self._pagesize:
                break

            # If we got the whole page, but the next page is not interesting,
            # break out early as well
            if end == nextfirstid:
                break


class InAdvancePagedList(PagedList):
    """PagedList with total number of pages known in advance"""

    def __init__(self, pagefunc, pagecount, pagesize):
        PagedList.__init__(self, pagefunc, pagesize, True)
        self._pagecount = pagecount

    def _getslice(self, start, end):
        start_page = start // self._pagesize
        end_page = self._pagecount if end is None else min(self._pagecount, end // self._pagesize + 1)
        skip_elems = start - start_page * self._pagesize
        only_more = None if end is None else end - start
        for pagenum in range(start_page, end_page):
            page_results = self.getpage(pagenum)
            if skip_elems:
                page_results = page_results[skip_elems:]
                skip_elems = None
            if only_more is not None:
                if len(page_results) < only_more:
                    only_more -= len(page_results)
                else:
                    yield from page_results[:only_more]
                    break
            yield from page_results


class PlaylistEntries:
    MissingEntry = object()
    is_exhausted = False

    def __init__(self, ydl, info_dict):
        self.ydl = ydl

        # _entries must be assigned now since infodict can change during iteration
        entries = info_dict.get('entries')
        if entries is None:
            raise EntryNotInPlaylist('There are no entries')
        elif isinstance(entries, list):
            self.is_exhausted = True

        requested_entries = info_dict.get('requested_entries')
        self.is_incomplete = requested_entries is not None
        if self.is_incomplete:
            assert self.is_exhausted
            self._entries = [self.MissingEntry] * max(requested_entries or [0])
            for i, entry in zip(requested_entries, entries):
                self._entries[i - 1] = entry
        elif isinstance(entries, (list, PagedList, LazyList)):
            self._entries = entries
        else:
            self._entries = LazyList(entries)

    PLAYLIST_ITEMS_RE = re.compile(r'''(?x)
        (?P<start>[+-]?\d+)?
        (?P<range>[:-]
            (?P<end>[+-]?\d+|inf(?:inite)?)?
            (?::(?P<step>[+-]?\d+))?
        )?''')

    @classmethod
    def parse_playlist_items(cls, string):
        for segment in string.split(','):
            if not segment:
                raise ValueError('There is two or more consecutive commas')
            mobj = cls.PLAYLIST_ITEMS_RE.fullmatch(segment)
            if not mobj:
                raise ValueError(f'{segment!r} is not a valid specification')
            start, end, step, has_range = mobj.group('start', 'end', 'step', 'range')
            if int_or_none(step) == 0:
                raise ValueError(f'Step in {segment!r} cannot be zero')
            yield slice(int_or_none(start), float_or_none(end), int_or_none(step)) if has_range else int(start)

    def get_requested_items(self):
        playlist_items = self.ydl.params.get('playlist_items')
        playlist_start = self.ydl.params.get('playliststart', 1)
        playlist_end = self.ydl.params.get('playlistend')
        # For backwards compatibility, interpret -1 as whole list
        if playlist_end in (-1, None):
            playlist_end = ''
        if not playlist_items:
            playlist_items = f'{playlist_start}:{playlist_end}'
        elif playlist_start != 1 or playlist_end:
            self.ydl.report_warning('Ignoring playliststart and playlistend because playlistitems was given', only_once=True)

        for index in self.parse_playlist_items(playlist_items):
            for i, entry in self[index]:
                yield i, entry
                if not entry:
                    continue
                try:
                    # TODO: Add auto-generated fields
                    self.ydl._match_entry(entry, incomplete=True, silent=True)
                except (ExistingVideoReached, RejectedVideoReached):
                    return

    def get_full_count(self):
        if self.is_exhausted and not self.is_incomplete:
            return len(self)
        elif isinstance(self._entries, InAdvancePagedList):
            if self._entries._pagesize == 1:
                return self._entries._pagecount

    @functools.cached_property
    def _getter(self):
        if isinstance(self._entries, list):
            def get_entry(i):
                try:
                    entry = self._entries[i]
                except IndexError:
                    entry = self.MissingEntry
                    if not self.is_incomplete:
                        raise self.IndexError()
                if entry is self.MissingEntry:
                    raise EntryNotInPlaylist(f'Entry {i + 1} cannot be found')
                return entry
        else:
            def get_entry(i):
                try:
                    return type(self.ydl)._handle_extraction_exceptions(lambda _, i: self._entries[i])(self.ydl, i)
                except (LazyList.IndexError, PagedList.IndexError):
                    raise self.IndexError()
        return get_entry

    def __getitem__(self, idx):
        if isinstance(idx, int):
            idx = slice(idx, idx)

        # NB: PlaylistEntries[1:10] => (0, 1, ... 9)
        step = 1 if idx.step is None else idx.step
        if idx.start is None:
            start = 0 if step > 0 else len(self) - 1
        else:
            start = idx.start - 1 if idx.start >= 0 else len(self) + idx.start

        # NB: Do not call len(self) when idx == [:]
        if idx.stop is None:
            stop = 0 if step < 0 else float('inf')
        else:
            stop = idx.stop - 1 if idx.stop >= 0 else len(self) + idx.stop
        stop += [-1, 1][step > 0]

        for i in frange(start, stop, step):
            if i < 0:
                continue
            try:
                entry = self._getter(i)
            except self.IndexError:
                self.is_exhausted = True
                if step > 0:
                    break
                continue
            yield i + 1, entry

    def __len__(self):
        return len(tuple(self[:]))

    class IndexError(IndexError):
        pass


def uppercase_escape(s):
    unicode_escape = codecs.getdecoder('unicode_escape')
    return re.sub(
        r'\\U[0-9a-fA-F]{8}',
        lambda m: unicode_escape(m.group(0))[0],
        s)


def lowercase_escape(s):
    unicode_escape = codecs.getdecoder('unicode_escape')
    return re.sub(
        r'\\u[0-9a-fA-F]{4}',
        lambda m: unicode_escape(m.group(0))[0],
        s)


def escape_rfc3986(s):
    """Escape non-ASCII characters as suggested by RFC 3986"""
    return urllib.parse.quote(s, b"%/;:@&=+$,!~*'()?#[]")


def escape_url(url):
    """Escape URL as suggested by RFC 3986"""
    url_parsed = urllib.parse.urlparse(url)
    return url_parsed._replace(
        netloc=url_parsed.netloc.encode('idna').decode('ascii'),
        path=escape_rfc3986(url_parsed.path),
        params=escape_rfc3986(url_parsed.params),
        query=escape_rfc3986(url_parsed.query),
        fragment=escape_rfc3986(url_parsed.fragment)
    ).geturl()


def parse_qs(url, **kwargs):
    return urllib.parse.parse_qs(urllib.parse.urlparse(url).query, **kwargs)


def read_batch_urls(batch_fd):
    def fixup(url):
        if not isinstance(url, str):
            url = url.decode('utf-8', 'replace')
        BOM_UTF8 = ('\xef\xbb\xbf', '\ufeff')
        for bom in BOM_UTF8:
            if url.startswith(bom):
                url = url[len(bom):]
        url = url.lstrip()
        if not url or url.startswith(('#', ';', ']')):
            return False
        # "#" cannot be stripped out since it is part of the URI
        # However, it can be safely stripped out if following a whitespace
        return re.split(r'\s#', url, 1)[0].rstrip()

    with contextlib.closing(batch_fd) as fd:
        return [url for url in map(fixup, fd) if url]


def urlencode_postdata(*args, **kargs):
    return urllib.parse.urlencode(*args, **kargs).encode('ascii')


def update_url_query(url, query):
    if not query:
        return url
    parsed_url = urllib.parse.urlparse(url)
    qs = urllib.parse.parse_qs(parsed_url.query)
    qs.update(query)
    return urllib.parse.urlunparse(parsed_url._replace(
        query=urllib.parse.urlencode(qs, True)))


def update_Request(req, url=None, data=None, headers=None, query=None):
    req_headers = req.headers.copy()
    req_headers.update(headers or {})
    req_data = data or req.data
    req_url = update_url_query(url or req.get_full_url(), query)
    req_get_method = req.get_method()
    if req_get_method == 'HEAD':
        req_type = HEADRequest
    elif req_get_method == 'PUT':
        req_type = PUTRequest
    else:
        req_type = urllib.request.Request
    new_req = req_type(
        req_url, data=req_data, headers=req_headers,
        origin_req_host=req.origin_req_host, unverifiable=req.unverifiable)
    if hasattr(req, 'timeout'):
        new_req.timeout = req.timeout
    return new_req


def _multipart_encode_impl(data, boundary):
    content_type = 'multipart/form-data; boundary=%s' % boundary

    out = b''
    for k, v in data.items():
        out += b'--' + boundary.encode('ascii') + b'\r\n'
        if isinstance(k, str):
            k = k.encode()
        if isinstance(v, str):
            v = v.encode()
        # RFC 2047 requires non-ASCII field names to be encoded, while RFC 7578
        # suggests sending UTF-8 directly. Firefox sends UTF-8, too
        content = b'Content-Disposition: form-data; name="' + k + b'"\r\n\r\n' + v + b'\r\n'
        if boundary.encode('ascii') in content:
            raise ValueError('Boundary overlaps with data')
        out += content

    out += b'--' + boundary.encode('ascii') + b'--\r\n'

    return out, content_type


def multipart_encode(data, boundary=None):
    '''
    Encode a dict to RFC 7578-compliant form-data

    data:
        A dict where keys and values can be either Unicode or bytes-like
        objects.
    boundary:
        If specified a Unicode object, it's used as the boundary. Otherwise
        a random boundary is generated.

    Reference: https://tools.ietf.org/html/rfc7578
    '''
    has_specified_boundary = boundary is not None

    while True:
        if boundary is None:
            boundary = '---------------' + str(random.randrange(0x0fffffff, 0xffffffff))

        try:
            out, content_type = _multipart_encode_impl(data, boundary)
            break
        except ValueError:
            if has_specified_boundary:
                raise
            boundary = None

    return out, content_type


def variadic(x, allowed_types=(str, bytes, dict)):
    return x if isinstance(x, collections.abc.Iterable) and not isinstance(x, allowed_types) else (x,)


def dict_get(d, key_or_keys, default=None, skip_false_values=True):
    for val in map(d.get, variadic(key_or_keys)):
        if val is not None and (val or not skip_false_values):
            return val
    return default


def try_call(*funcs, expected_type=None, args=[], kwargs={}):
    for f in funcs:
        try:
            val = f(*args, **kwargs)
        except (AttributeError, KeyError, TypeError, IndexError, ValueError, ZeroDivisionError):
            pass
        else:
            if expected_type is None or isinstance(val, expected_type):
                return val


def try_get(src, getter, expected_type=None):
    return try_call(*variadic(getter), args=(src,), expected_type=expected_type)


def filter_dict(dct, cndn=lambda _, v: v is not None):
    return {k: v for k, v in dct.items() if cndn(k, v)}


def merge_dicts(*dicts):
    merged = {}
    for a_dict in dicts:
        for k, v in a_dict.items():
            if (v is not None and k not in merged
                    or isinstance(v, str) and merged[k] == ''):
                merged[k] = v
    return merged


def encode_compat_str(string, encoding=preferredencoding(), errors='strict'):
    return string if isinstance(string, str) else str(string, encoding, errors)


US_RATINGS = {
    'G': 0,
    'PG': 10,
    'PG-13': 13,
    'R': 16,
    'NC': 18,
}


TV_PARENTAL_GUIDELINES = {
    'TV-Y': 0,
    'TV-Y7': 7,
    'TV-G': 0,
    'TV-PG': 0,
    'TV-14': 14,
    'TV-MA': 17,
}


def parse_age_limit(s):
    # isinstance(False, int) is True. So type() must be used instead
    if type(s) is int:  # noqa: E721
        return s if 0 <= s <= 21 else None
    elif not isinstance(s, str):
        return None
    m = re.match(r'^(?P<age>\d{1,2})\+?$', s)
    if m:
        return int(m.group('age'))
    s = s.upper()
    if s in US_RATINGS:
        return US_RATINGS[s]
    m = re.match(r'^TV[_-]?(%s)$' % '|'.join(k[3:] for k in TV_PARENTAL_GUIDELINES), s)
    if m:
        return TV_PARENTAL_GUIDELINES['TV-' + m.group(1)]
    return None


def strip_jsonp(code):
    return re.sub(
        r'''(?sx)^
            (?:window\.)?(?P<func_name>[a-zA-Z0-9_.$]*)
            (?:\s*&&\s*(?P=func_name))?
            \s*\(\s*(?P<callback_data>.*)\);?
            \s*?(?://[^\n]*)*$''',
        r'\g<callback_data>', code)


def js_to_json(code, vars={}, *, strict=False):
    # vars is a dict of var, val pairs to substitute
    STRING_QUOTES = '\'"'
    STRING_RE = '|'.join(rf'{q}(?:\\.|[^\\{q}])*{q}' for q in STRING_QUOTES)
    COMMENT_RE = r'/\*(?:(?!\*/).)*?\*/|//[^\n]*\n'
    SKIP_RE = fr'\s*(?:{COMMENT_RE})?\s*'
    INTEGER_TABLE = (
        (fr'(?s)^(0[xX][0-9a-fA-F]+){SKIP_RE}:?$', 16),
        (fr'(?s)^(0+[0-7]+){SKIP_RE}:?$', 8),
    )

    def process_escape(match):
        JSON_PASSTHROUGH_ESCAPES = R'"\bfnrtu'
        escape = match.group(1) or match.group(2)

        return (Rf'\{escape}' if escape in JSON_PASSTHROUGH_ESCAPES
                else R'\u00' if escape == 'x'
                else '' if escape == '\n'
                else escape)

    def fix_kv(m):
        v = m.group(0)
        if v in ('true', 'false', 'null'):
            return v
        elif v in ('undefined', 'void 0'):
            return 'null'
        elif v.startswith('/*') or v.startswith('//') or v.startswith('!') or v == ',':
            return ''

        if v[0] in STRING_QUOTES:
            escaped = re.sub(r'(?s)(")|\\(.)', process_escape, v[1:-1])
            return f'"{escaped}"'

        for regex, base in INTEGER_TABLE:
            im = re.match(regex, v)
            if im:
                i = int(im.group(1), base)
                return f'"{i}":' if v.endswith(':') else str(i)

        if v in vars:
            try:
                if not strict:
                    json.loads(vars[v])
            except json.JSONDecodeError:
                return json.dumps(vars[v])
            else:
                return vars[v]

        if not strict:
            return f'"{v}"'

        raise ValueError(f'Unknown value: {v}')

    def create_map(mobj):
        return json.dumps(dict(json.loads(js_to_json(mobj.group(1) or '[]', vars=vars))))

    code = re.sub(r'new Map\((\[.*?\])?\)', create_map, code)
    if not strict:
        code = re.sub(r'new Date\((".+")\)', r'\g<1>', code)
        code = re.sub(r'new \w+\((.*?)\)', lambda m: json.dumps(m.group(0)), code)

    return re.sub(rf'''(?sx)
        {STRING_RE}|
        {COMMENT_RE}|,(?={SKIP_RE}[\]}}])|
        void\s0|(?:(?<![0-9])[eE]|[a-df-zA-DF-Z_$])[.a-zA-Z_$0-9]*|
        \b(?:0[xX][0-9a-fA-F]+|0+[0-7]+)(?:{SKIP_RE}:)?|
        [0-9]+(?={SKIP_RE}:)|
        !+
        ''', fix_kv, code)


def qualities(quality_ids):
    """ Get a numeric quality value out of a list of possible values """
    def q(qid):
        try:
            return quality_ids.index(qid)
        except ValueError:
            return -1
    return q


POSTPROCESS_WHEN = ('pre_process', 'after_filter', 'video', 'before_dl', 'post_process', 'after_move', 'after_video', 'playlist')


DEFAULT_OUTTMPL = {
    'default': '%(title)s [%(id)s].%(ext)s',
    'chapter': '%(title)s - %(section_number)03d %(section_title)s [%(id)s].%(ext)s',
}
OUTTMPL_TYPES = {
    'chapter': None,
    'subtitle': None,
    'thumbnail': None,
    'description': 'description',
    'annotation': 'annotations.xml',
    'infojson': 'info.json',
    'link': None,
    'pl_video': None,
    'pl_thumbnail': None,
    'pl_description': 'description',
    'pl_infojson': 'info.json',
}

# As of [1] format syntax is:
#  %[mapping_key][conversion_flags][minimum_width][.precision][length_modifier]type
# 1. https://docs.python.org/2/library/stdtypes.html#string-formatting
STR_FORMAT_RE_TMPL = r'''(?x)
    (?<!%)(?P<prefix>(?:%%)*)
    %
    (?P<has_key>\((?P<key>{0})\))?
    (?P<format>
        (?P<conversion>[#0\-+ ]+)?
        (?P<min_width>\d+)?
        (?P<precision>\.\d+)?
        (?P<len_mod>[hlL])?  # unused in python
        {1}  # conversion type
    )
'''


STR_FORMAT_TYPES = 'diouxXeEfFgGcrs'


def limit_length(s, length):
    """ Add ellipses to overly long strings """
    if s is None:
        return None
    ELLIPSES = '...'
    if len(s) > length:
        return s[:length - len(ELLIPSES)] + ELLIPSES
    return s


def version_tuple(v):
    return tuple(int(e) for e in re.split(r'[-.]', v))


def is_outdated_version(version, limit, assume_new=True):
    if not version:
        return not assume_new
    try:
        return version_tuple(version) < version_tuple(limit)
    except ValueError:
        return not assume_new


def ytdl_is_updateable():
    """ Returns if yt-dlp can be updated with -U """

    from .update import is_non_updateable

    return not is_non_updateable()


def args_to_str(args):
    # Get a short string representation for a subprocess command
    return ' '.join(compat_shlex_quote(a) for a in args)


def error_to_compat_str(err):
    return str(err)


def error_to_str(err):
    return f'{type(err).__name__}: {err}'


def mimetype2ext(mt, default=NO_DEFAULT):
    if not isinstance(mt, str):
        if default is not NO_DEFAULT:
            return default
        return None

    MAP = {
        # video
        '3gpp': '3gp',
        'mp2t': 'ts',
        'mp4': 'mp4',
        'mpeg': 'mpeg',
        'mpegurl': 'm3u8',
        'quicktime': 'mov',
        'webm': 'webm',
        'vp9': 'vp9',
        'x-flv': 'flv',
        'x-m4v': 'm4v',
        'x-matroska': 'mkv',
        'x-mng': 'mng',
        'x-mp4-fragmented': 'mp4',
        'x-ms-asf': 'asf',
        'x-ms-wmv': 'wmv',
        'x-msvideo': 'avi',

        # application (streaming playlists)
        'dash+xml': 'mpd',
        'f4m+xml': 'f4m',
        'hds+xml': 'f4m',
        'vnd.apple.mpegurl': 'm3u8',
        'vnd.ms-sstr+xml': 'ism',
        'x-mpegurl': 'm3u8',

        # audio
        'audio/mp4': 'm4a',
        # Per RFC 3003, audio/mpeg can be .mp1, .mp2 or .mp3.
        # Using .mp3 as it's the most popular one
        'audio/mpeg': 'mp3',
        'audio/webm': 'webm',
        'audio/x-matroska': 'mka',
        'audio/x-mpegurl': 'm3u',
        'midi': 'mid',
        'ogg': 'ogg',
        'wav': 'wav',
        'wave': 'wav',
        'x-aac': 'aac',
        'x-flac': 'flac',
        'x-m4a': 'm4a',
        'x-realaudio': 'ra',
        'x-wav': 'wav',

        # image
        'avif': 'avif',
        'bmp': 'bmp',
        'gif': 'gif',
        'jpeg': 'jpg',
        'png': 'png',
        'svg+xml': 'svg',
        'tiff': 'tif',
        'vnd.wap.wbmp': 'wbmp',
        'webp': 'webp',
        'x-icon': 'ico',
        'x-jng': 'jng',
        'x-ms-bmp': 'bmp',

        # caption
        'filmstrip+json': 'fs',
        'smptett+xml': 'tt',
        'ttaf+xml': 'dfxp',
        'ttml+xml': 'ttml',
        'x-ms-sami': 'sami',

        # misc
        'gzip': 'gz',
        'json': 'json',
        'xml': 'xml',
        'zip': 'zip',
    }

    mimetype = mt.partition(';')[0].strip().lower()
    _, _, subtype = mimetype.rpartition('/')

    ext = traverse_obj(MAP, mimetype, subtype, subtype.rsplit('+')[-1])
    if ext:
        return ext
    elif default is not NO_DEFAULT:
        return default
    return subtype.replace('+', '.')


def ext2mimetype(ext_or_url):
    if not ext_or_url:
        return None
    if '.' not in ext_or_url:
        ext_or_url = f'file.{ext_or_url}'
    return mimetypes.guess_type(ext_or_url)[0]


def parse_codecs(codecs_str):
    # http://tools.ietf.org/html/rfc6381
    if not codecs_str:
        return {}
    split_codecs = list(filter(None, map(
        str.strip, codecs_str.strip().strip(',').split(','))))
    vcodec, acodec, scodec, hdr = None, None, None, None
    for full_codec in split_codecs:
        parts = re.sub(r'0+(?=\d)', '', full_codec).split('.')
        if parts[0] in ('avc1', 'avc2', 'avc3', 'avc4', 'vp9', 'vp8', 'hev1', 'hev2',
                        'h263', 'h264', 'mp4v', 'hvc1', 'av1', 'theora', 'dvh1', 'dvhe'):
            if vcodec:
                continue
            vcodec = full_codec
            if parts[0] in ('dvh1', 'dvhe'):
                hdr = 'DV'
            elif parts[0] == 'av1' and traverse_obj(parts, 3) == '10':
                hdr = 'HDR10'
            elif parts[:2] == ['vp9', '2']:
                hdr = 'HDR10'
        elif parts[0] in ('flac', 'mp4a', 'opus', 'vorbis', 'mp3', 'aac', 'ac-4',
                          'ac-3', 'ec-3', 'eac3', 'dtsc', 'dtse', 'dtsh', 'dtsl'):
            acodec = acodec or full_codec
        elif parts[0] in ('stpp', 'wvtt'):
            scodec = scodec or full_codec
        else:
            write_string(f'WARNING: Unknown codec {full_codec}\n')
    if vcodec or acodec or scodec:
        return {
            'vcodec': vcodec or 'none',
            'acodec': acodec or 'none',
            'dynamic_range': hdr,
            **({'scodec': scodec} if scodec is not None else {}),
        }
    elif len(split_codecs) == 2:
        return {
            'vcodec': split_codecs[0],
            'acodec': split_codecs[1],
        }
    return {}


def get_compatible_ext(*, vcodecs, acodecs, vexts, aexts, preferences=None):
    assert len(vcodecs) == len(vexts) and len(acodecs) == len(aexts)

    allow_mkv = not preferences or 'mkv' in preferences

    if allow_mkv and max(len(acodecs), len(vcodecs)) > 1:
        return 'mkv'  # TODO: any other format allows this?

    # TODO: All codecs supported by parse_codecs isn't handled here
    COMPATIBLE_CODECS = {
        'mp4': {
            'av1', 'hevc', 'avc1', 'mp4a', 'ac-4',  # fourcc (m3u8, mpd)
            'h264', 'aacl', 'ec-3',  # Set in ISM
        },
        'webm': {
            'av1', 'vp9', 'vp8', 'opus', 'vrbs',
            'vp9x', 'vp8x',  # in the webm spec
        },
    }

    sanitize_codec = functools.partial(try_get, getter=lambda x: x[0].split('.')[0].replace('0', ''))
    vcodec, acodec = sanitize_codec(vcodecs), sanitize_codec(acodecs)

    for ext in preferences or COMPATIBLE_CODECS.keys():
        codec_set = COMPATIBLE_CODECS.get(ext, set())
        if ext == 'mkv' or codec_set.issuperset((vcodec, acodec)):
            return ext

    COMPATIBLE_EXTS = (
        {'mp3', 'mp4', 'm4a', 'm4p', 'm4b', 'm4r', 'm4v', 'ismv', 'isma', 'mov'},
        {'webm', 'weba'},
    )
    for ext in preferences or vexts:
        current_exts = {ext, *vexts, *aexts}
        if ext == 'mkv' or current_exts == {ext} or any(
                ext_sets.issuperset(current_exts) for ext_sets in COMPATIBLE_EXTS):
            return ext
    return 'mkv' if allow_mkv else preferences[-1]


def urlhandle_detect_ext(url_handle, default=NO_DEFAULT):
    getheader = url_handle.headers.get

    cd = getheader('Content-Disposition')
    if cd:
        m = re.match(r'attachment;\s*filename="(?P<filename>[^"]+)"', cd)
        if m:
            e = determine_ext(m.group('filename'), default_ext=None)
            if e:
                return e

    meta_ext = getheader('x-amz-meta-name')
    if meta_ext:
        e = meta_ext.rpartition('.')[2]
        if e:
            return e

    return mimetype2ext(getheader('Content-Type'), default=default)


def encode_data_uri(data, mime_type):
    return 'data:%s;base64,%s' % (mime_type, base64.b64encode(data).decode('ascii'))


def age_restricted(content_limit, age_limit):
    """ Returns True iff the content should be blocked """

    if age_limit is None:  # No limit set
        return False
    if content_limit is None:
        return False  # Content available for everyone
    return age_limit < content_limit


# List of known byte-order-marks (BOM)
BOMS = [
    (b'\xef\xbb\xbf', 'utf-8'),
    (b'\x00\x00\xfe\xff', 'utf-32-be'),
    (b'\xff\xfe\x00\x00', 'utf-32-le'),
    (b'\xff\xfe', 'utf-16-le'),
    (b'\xfe\xff', 'utf-16-be'),
]


def is_html(first_bytes):
    """ Detect whether a file contains HTML by examining its first bytes. """

    encoding = 'utf-8'
    for bom, enc in BOMS:
        while first_bytes.startswith(bom):
            encoding, first_bytes = enc, first_bytes[len(bom):]

    return re.match(r'^\s*<', first_bytes.decode(encoding, 'replace'))


def determine_protocol(info_dict):
    protocol = info_dict.get('protocol')
    if protocol is not None:
        return protocol

    url = sanitize_url(info_dict['url'])
    if url.startswith('rtmp'):
        return 'rtmp'
    elif url.startswith('mms'):
        return 'mms'
    elif url.startswith('rtsp'):
        return 'rtsp'

    ext = determine_ext(url)
    if ext == 'm3u8':
        return 'm3u8' if info_dict.get('is_live') else 'm3u8_native'
    elif ext == 'f4m':
        return 'f4m'

    return urllib.parse.urlparse(url).scheme


def render_table(header_row, data, delim=False, extra_gap=0, hide_empty=False):
    """ Render a list of rows, each as a list of values.
    Text after a \t will be right aligned """
    def width(string):
        return len(remove_terminal_sequences(string).replace('\t', ''))

    def get_max_lens(table):
        return [max(width(str(v)) for v in col) for col in zip(*table)]

    def filter_using_list(row, filterArray):
        return [col for take, col in itertools.zip_longest(filterArray, row, fillvalue=True) if take]

    max_lens = get_max_lens(data) if hide_empty else []
    header_row = filter_using_list(header_row, max_lens)
    data = [filter_using_list(row, max_lens) for row in data]

    table = [header_row] + data
    max_lens = get_max_lens(table)
    extra_gap += 1
    if delim:
        table = [header_row, [delim * (ml + extra_gap) for ml in max_lens]] + data
        table[1][-1] = table[1][-1][:-extra_gap * len(delim)]  # Remove extra_gap from end of delimiter
    for row in table:
        for pos, text in enumerate(map(str, row)):
            if '\t' in text:
                row[pos] = text.replace('\t', ' ' * (max_lens[pos] - width(text))) + ' ' * extra_gap
            else:
                row[pos] = text + ' ' * (max_lens[pos] - width(text) + extra_gap)
    ret = '\n'.join(''.join(row).rstrip() for row in table)
    return ret


def _match_one(filter_part, dct, incomplete):
    # TODO: Generalize code with YoutubeDL._build_format_filter
    STRING_OPERATORS = {
        '*=': operator.contains,
        '^=': lambda attr, value: attr.startswith(value),
        '$=': lambda attr, value: attr.endswith(value),
        '~=': lambda attr, value: re.search(value, attr),
    }
    COMPARISON_OPERATORS = {
        **STRING_OPERATORS,
        '<=': operator.le,  # "<=" must be defined above "<"
        '<': operator.lt,
        '>=': operator.ge,
        '>': operator.gt,
        '=': operator.eq,
    }

    if isinstance(incomplete, bool):
        is_incomplete = lambda _: incomplete
    else:
        is_incomplete = lambda k: k in incomplete

    operator_rex = re.compile(r'''(?x)
        (?P<key>[a-z_]+)
        \s*(?P<negation>!\s*)?(?P<op>%s)(?P<none_inclusive>\s*\?)?\s*
        (?:
            (?P<quote>["\'])(?P<quotedstrval>.+?)(?P=quote)|
            (?P<strval>.+?)
        )
        ''' % '|'.join(map(re.escape, COMPARISON_OPERATORS.keys())))
    m = operator_rex.fullmatch(filter_part.strip())
    if m:
        m = m.groupdict()
        unnegated_op = COMPARISON_OPERATORS[m['op']]
        if m['negation']:
            op = lambda attr, value: not unnegated_op(attr, value)
        else:
            op = unnegated_op
        comparison_value = m['quotedstrval'] or m['strval'] or m['intval']
        if m['quote']:
            comparison_value = comparison_value.replace(r'\%s' % m['quote'], m['quote'])
        actual_value = dct.get(m['key'])
        numeric_comparison = None
        if isinstance(actual_value, (int, float)):
            # If the original field is a string and matching comparisonvalue is
            # a number we should respect the origin of the original field
            # and process comparison value as a string (see
            # https://github.com/ytdl-org/youtube-dl/issues/11082)
            try:
                numeric_comparison = int(comparison_value)
            except ValueError:
                numeric_comparison = parse_filesize(comparison_value)
                if numeric_comparison is None:
                    numeric_comparison = parse_filesize(f'{comparison_value}B')
                if numeric_comparison is None:
                    numeric_comparison = parse_duration(comparison_value)
        if numeric_comparison is not None and m['op'] in STRING_OPERATORS:
            raise ValueError('Operator %s only supports string values!' % m['op'])
        if actual_value is None:
            return is_incomplete(m['key']) or m['none_inclusive']
        return op(actual_value, comparison_value if numeric_comparison is None else numeric_comparison)

    UNARY_OPERATORS = {
        '': lambda v: (v is True) if isinstance(v, bool) else (v is not None),
        '!': lambda v: (v is False) if isinstance(v, bool) else (v is None),
    }
    operator_rex = re.compile(r'''(?x)
        (?P<op>%s)\s*(?P<key>[a-z_]+)
        ''' % '|'.join(map(re.escape, UNARY_OPERATORS.keys())))
    m = operator_rex.fullmatch(filter_part.strip())
    if m:
        op = UNARY_OPERATORS[m.group('op')]
        actual_value = dct.get(m.group('key'))
        if is_incomplete(m.group('key')) and actual_value is None:
            return True
        return op(actual_value)

    raise ValueError('Invalid filter part %r' % filter_part)


def match_str(filter_str, dct, incomplete=False):
    """ Filter a dictionary with a simple string syntax.
    @returns           Whether the filter passes
    @param incomplete  Set of keys that is expected to be missing from dct.
                       Can be True/False to indicate all/none of the keys may be missing.
                       All conditions on incomplete keys pass if the key is missing
    """
    return all(
        _match_one(filter_part.replace(r'\&', '&'), dct, incomplete)
        for filter_part in re.split(r'(?<!\\)&', filter_str))


def match_filter_func(filters, all_match=False):
    if not filters:
        return None
    filters = set(variadic(filters))
    accumlator, mfstrj = (all, ') & (') if all_match else (any, ') | (')

    interactive = '-' in filters
    if interactive:
        filters.remove('-')

    def _match_func(info_dict, incomplete=False):
        if not filters or accumlator(match_str(f, info_dict, incomplete) for f in filters):
            return NO_DEFAULT if interactive and not incomplete else None
        else:
            video_title = info_dict.get('title') or info_dict.get('id') or 'entry'
            filter_str = mfstrj.join(map(str.strip, filters))
            return f'{video_title} does not pass filter ({filter_str}), skipping ..'
    return _match_func


class download_range_func:
    def __init__(self, chapters, ranges):
        self.chapters, self.ranges = chapters, ranges

    def __call__(self, info_dict, ydl):
        if not self.ranges and not self.chapters:
            yield {}

        warning = ('There are no chapters matching the regex' if info_dict.get('chapters')
                   else 'Cannot match chapters since chapter information is unavailable')
        for regex in self.chapters or []:
            for i, chapter in enumerate(info_dict.get('chapters') or []):
                if re.search(regex, chapter['title']):
                    warning = None
                    yield {**chapter, 'index': i}
        if self.chapters and warning:
            ydl.to_screen(f'[info] {info_dict["id"]}: {warning}')

        yield from ({'start_time': start, 'end_time': end} for start, end in self.ranges or [])

    def __eq__(self, other):
        return (isinstance(other, download_range_func)
                and self.chapters == other.chapters and self.ranges == other.ranges)

    def __repr__(self):
        return f'{type(self).__name__}({repr(self.chapters)}, {repr(self.ranges)})'


def parse_dfxp_time_expr(time_expr):
    if not time_expr:
        return

    mobj = re.match(rf'^(?P<time_offset>{NUMBER_RE})s?$', time_expr)
    if mobj:
        return float(mobj.group('time_offset'))

    mobj = re.match(r'^(\d+):(\d\d):(\d\d(?:(?:\.|:)\d+)?)$', time_expr)
    if mobj:
        return 3600 * int(mobj.group(1)) + 60 * int(mobj.group(2)) + float(mobj.group(3).replace(':', '.'))


def srt_subtitles_timecode(seconds):
    return '%02d:%02d:%02d,%03d' % timetuple_from_msec(seconds * 1000)


def ass_subtitles_timecode(seconds):
    time = timetuple_from_msec(seconds * 1000)
    return '%01d:%02d:%02d.%02d' % (*time[:-1], time.milliseconds / 10)


def dfxp2srt(dfxp_data):
    '''
    @param dfxp_data A bytes-like object containing DFXP data
    @returns A unicode object containing converted SRT data
    '''
    LEGACY_NAMESPACES = (
        (b'http://www.w3.org/ns/ttml', [
            b'http://www.w3.org/2004/11/ttaf1',
            b'http://www.w3.org/2006/04/ttaf1',
            b'http://www.w3.org/2006/10/ttaf1',
        ]),
        (b'http://www.w3.org/ns/ttml#styling', [
            b'http://www.w3.org/ns/ttml#style',
        ]),
    )

    SUPPORTED_STYLING = [
        'color',
        'fontFamily',
        'fontSize',
        'fontStyle',
        'fontWeight',
        'textDecoration'
    ]

    _x = functools.partial(xpath_with_ns, ns_map={
        'xml': 'http://www.w3.org/XML/1998/namespace',
        'ttml': 'http://www.w3.org/ns/ttml',
        'tts': 'http://www.w3.org/ns/ttml#styling',
    })

    styles = {}
    default_style = {}

    class TTMLPElementParser:
        _out = ''
        _unclosed_elements = []
        _applied_styles = []

        def start(self, tag, attrib):
            if tag in (_x('ttml:br'), 'br'):
                self._out += '\n'
            else:
                unclosed_elements = []
                style = {}
                element_style_id = attrib.get('style')
                if default_style:
                    style.update(default_style)
                if element_style_id:
                    style.update(styles.get(element_style_id, {}))
                for prop in SUPPORTED_STYLING:
                    prop_val = attrib.get(_x('tts:' + prop))
                    if prop_val:
                        style[prop] = prop_val
                if style:
                    font = ''
                    for k, v in sorted(style.items()):
                        if self._applied_styles and self._applied_styles[-1].get(k) == v:
                            continue
                        if k == 'color':
                            font += ' color="%s"' % v
                        elif k == 'fontSize':
                            font += ' size="%s"' % v
                        elif k == 'fontFamily':
                            font += ' face="%s"' % v
                        elif k == 'fontWeight' and v == 'bold':
                            self._out += '<b>'
                            unclosed_elements.append('b')
                        elif k == 'fontStyle' and v == 'italic':
                            self._out += '<i>'
                            unclosed_elements.append('i')
                        elif k == 'textDecoration' and v == 'underline':
                            self._out += '<u>'
                            unclosed_elements.append('u')
                    if font:
                        self._out += '<font' + font + '>'
                        unclosed_elements.append('font')
                    applied_style = {}
                    if self._applied_styles:
                        applied_style.update(self._applied_styles[-1])
                    applied_style.update(style)
                    self._applied_styles.append(applied_style)
                self._unclosed_elements.append(unclosed_elements)

        def end(self, tag):
            if tag not in (_x('ttml:br'), 'br'):
                unclosed_elements = self._unclosed_elements.pop()
                for element in reversed(unclosed_elements):
                    self._out += '</%s>' % element
                if unclosed_elements and self._applied_styles:
                    self._applied_styles.pop()

        def data(self, data):
            self._out += data

        def close(self):
            return self._out.strip()

    def parse_node(node):
        target = TTMLPElementParser()
        parser = xml.etree.ElementTree.XMLParser(target=target)
        parser.feed(xml.etree.ElementTree.tostring(node))
        return parser.close()

    for k, v in LEGACY_NAMESPACES:
        for ns in v:
            dfxp_data = dfxp_data.replace(ns, k)

    dfxp = compat_etree_fromstring(dfxp_data)
    out = []
    paras = dfxp.findall(_x('.//ttml:p')) or dfxp.findall('.//p')

    if not paras:
        raise ValueError('Invalid dfxp/TTML subtitle')

    repeat = False
    while True:
        for style in dfxp.findall(_x('.//ttml:style')):
            style_id = style.get('id') or style.get(_x('xml:id'))
            if not style_id:
                continue
            parent_style_id = style.get('style')
            if parent_style_id:
                if parent_style_id not in styles:
                    repeat = True
                    continue
                styles[style_id] = styles[parent_style_id].copy()
            for prop in SUPPORTED_STYLING:
                prop_val = style.get(_x('tts:' + prop))
                if prop_val:
                    styles.setdefault(style_id, {})[prop] = prop_val
        if repeat:
            repeat = False
        else:
            break

    for p in ('body', 'div'):
        ele = xpath_element(dfxp, [_x('.//ttml:' + p), './/' + p])
        if ele is None:
            continue
        style = styles.get(ele.get('style'))
        if not style:
            continue
        default_style.update(style)

    for para, index in zip(paras, itertools.count(1)):
        begin_time = parse_dfxp_time_expr(para.attrib.get('begin'))
        end_time = parse_dfxp_time_expr(para.attrib.get('end'))
        dur = parse_dfxp_time_expr(para.attrib.get('dur'))
        if begin_time is None:
            continue
        if not end_time:
            if not dur:
                continue
            end_time = begin_time + dur
        out.append('%d\n%s --> %s\n%s\n\n' % (
            index,
            srt_subtitles_timecode(begin_time),
            srt_subtitles_timecode(end_time),
            parse_node(para)))

    return ''.join(out)


def cli_option(params, command_option, param, separator=None):
    param = params.get(param)
    return ([] if param is None
            else [command_option, str(param)] if separator is None
            else [f'{command_option}{separator}{param}'])


def cli_bool_option(params, command_option, param, true_value='true', false_value='false', separator=None):
    param = params.get(param)
    assert param in (True, False, None)
    return cli_option({True: true_value, False: false_value}, command_option, param, separator)


def cli_valueless_option(params, command_option, param, expected_value=True):
    return [command_option] if params.get(param) == expected_value else []


def cli_configuration_args(argdict, keys, default=[], use_compat=True):
    if isinstance(argdict, (list, tuple)):  # for backward compatibility
        if use_compat:
            return argdict
        else:
            argdict = None
    if argdict is None:
        return default
    assert isinstance(argdict, dict)

    assert isinstance(keys, (list, tuple))
    for key_list in keys:
        arg_list = list(filter(
            lambda x: x is not None,
            [argdict.get(key.lower()) for key in variadic(key_list)]))
        if arg_list:
            return [arg for args in arg_list for arg in args]
    return default


def _configuration_args(main_key, argdict, exe, keys=None, default=[], use_compat=True):
    main_key, exe = main_key.lower(), exe.lower()
    root_key = exe if main_key == exe else f'{main_key}+{exe}'
    keys = [f'{root_key}{k}' for k in (keys or [''])]
    if root_key in keys:
        if main_key != exe:
            keys.append((main_key, exe))
        keys.append('default')
    else:
        use_compat = False
    return cli_configuration_args(argdict, keys, default, use_compat)


class ISO639Utils:
    # See http://www.loc.gov/standards/iso639-2/ISO-639-2_utf-8.txt
    _lang_map = {
        'aa': 'aar',
        'ab': 'abk',
        'ae': 'ave',
        'af': 'afr',
        'ak': 'aka',
        'am': 'amh',
        'an': 'arg',
        'ar': 'ara',
        'as': 'asm',
        'av': 'ava',
        'ay': 'aym',
        'az': 'aze',
        'ba': 'bak',
        'be': 'bel',
        'bg': 'bul',
        'bh': 'bih',
        'bi': 'bis',
        'bm': 'bam',
        'bn': 'ben',
        'bo': 'bod',
        'br': 'bre',
        'bs': 'bos',
        'ca': 'cat',
        'ce': 'che',
        'ch': 'cha',
        'co': 'cos',
        'cr': 'cre',
        'cs': 'ces',
        'cu': 'chu',
        'cv': 'chv',
        'cy': 'cym',
        'da': 'dan',
        'de': 'deu',
        'dv': 'div',
        'dz': 'dzo',
        'ee': 'ewe',
        'el': 'ell',
        'en': 'eng',
        'eo': 'epo',
        'es': 'spa',
        'et': 'est',
        'eu': 'eus',
        'fa': 'fas',
        'ff': 'ful',
        'fi': 'fin',
        'fj': 'fij',
        'fo': 'fao',
        'fr': 'fra',
        'fy': 'fry',
        'ga': 'gle',
        'gd': 'gla',
        'gl': 'glg',
        'gn': 'grn',
        'gu': 'guj',
        'gv': 'glv',
        'ha': 'hau',
        'he': 'heb',
        'iw': 'heb',  # Replaced by he in 1989 revision
        'hi': 'hin',
        'ho': 'hmo',
        'hr': 'hrv',
        'ht': 'hat',
        'hu': 'hun',
        'hy': 'hye',
        'hz': 'her',
        'ia': 'ina',
        'id': 'ind',
        'in': 'ind',  # Replaced by id in 1989 revision
        'ie': 'ile',
        'ig': 'ibo',
        'ii': 'iii',
        'ik': 'ipk',
        'io': 'ido',
        'is': 'isl',
        'it': 'ita',
        'iu': 'iku',
        'ja': 'jpn',
        'jv': 'jav',
        'ka': 'kat',
        'kg': 'kon',
        'ki': 'kik',
        'kj': 'kua',
        'kk': 'kaz',
        'kl': 'kal',
        'km': 'khm',
        'kn': 'kan',
        'ko': 'kor',
        'kr': 'kau',
        'ks': 'kas',
        'ku': 'kur',
        'kv': 'kom',
        'kw': 'cor',
        'ky': 'kir',
        'la': 'lat',
        'lb': 'ltz',
        'lg': 'lug',
        'li': 'lim',
        'ln': 'lin',
        'lo': 'lao',
        'lt': 'lit',
        'lu': 'lub',
        'lv': 'lav',
        'mg': 'mlg',
        'mh': 'mah',
        'mi': 'mri',
        'mk': 'mkd',
        'ml': 'mal',
        'mn': 'mon',
        'mr': 'mar',
        'ms': 'msa',
        'mt': 'mlt',
        'my': 'mya',
        'na': 'nau',
        'nb': 'nob',
        'nd': 'nde',
        'ne': 'nep',
        'ng': 'ndo',
        'nl': 'nld',
        'nn': 'nno',
        'no': 'nor',
        'nr': 'nbl',
        'nv': 'nav',
        'ny': 'nya',
        'oc': 'oci',
        'oj': 'oji',
        'om': 'orm',
        'or': 'ori',
        'os': 'oss',
        'pa': 'pan',
        'pi': 'pli',
        'pl': 'pol',
        'ps': 'pus',
        'pt': 'por',
        'qu': 'que',
        'rm': 'roh',
        'rn': 'run',
        'ro': 'ron',
        'ru': 'rus',
        'rw': 'kin',
        'sa': 'san',
        'sc': 'srd',
        'sd': 'snd',
        'se': 'sme',
        'sg': 'sag',
        'si': 'sin',
        'sk': 'slk',
        'sl': 'slv',
        'sm': 'smo',
        'sn': 'sna',
        'so': 'som',
        'sq': 'sqi',
        'sr': 'srp',
        'ss': 'ssw',
        'st': 'sot',
        'su': 'sun',
        'sv': 'swe',
        'sw': 'swa',
        'ta': 'tam',
        'te': 'tel',
        'tg': 'tgk',
        'th': 'tha',
        'ti': 'tir',
        'tk': 'tuk',
        'tl': 'tgl',
        'tn': 'tsn',
        'to': 'ton',
        'tr': 'tur',
        'ts': 'tso',
        'tt': 'tat',
        'tw': 'twi',
        'ty': 'tah',
        'ug': 'uig',
        'uk': 'ukr',
        'ur': 'urd',
        'uz': 'uzb',
        've': 'ven',
        'vi': 'vie',
        'vo': 'vol',
        'wa': 'wln',
        'wo': 'wol',
        'xh': 'xho',
        'yi': 'yid',
        'ji': 'yid',  # Replaced by yi in 1989 revision
        'yo': 'yor',
        'za': 'zha',
        'zh': 'zho',
        'zu': 'zul',
    }

    @classmethod
    def short2long(cls, code):
        """Convert language code from ISO 639-1 to ISO 639-2/T"""
        return cls._lang_map.get(code[:2])

    @classmethod
    def long2short(cls, code):
        """Convert language code from ISO 639-2/T to ISO 639-1"""
        for short_name, long_name in cls._lang_map.items():
            if long_name == code:
                return short_name


class ISO3166Utils:
    # From http://data.okfn.org/data/core/country-list
    _country_map = {
        'AF': 'Afghanistan',
        'AX': 'Åland Islands',
        'AL': 'Albania',
        'DZ': 'Algeria',
        'AS': 'American Samoa',
        'AD': 'Andorra',
        'AO': 'Angola',
        'AI': 'Anguilla',
        'AQ': 'Antarctica',
        'AG': 'Antigua and Barbuda',
        'AR': 'Argentina',
        'AM': 'Armenia',
        'AW': 'Aruba',
        'AU': 'Australia',
        'AT': 'Austria',
        'AZ': 'Azerbaijan',
        'BS': 'Bahamas',
        'BH': 'Bahrain',
        'BD': 'Bangladesh',
        'BB': 'Barbados',
        'BY': 'Belarus',
        'BE': 'Belgium',
        'BZ': 'Belize',
        'BJ': 'Benin',
        'BM': 'Bermuda',
        'BT': 'Bhutan',
        'BO': 'Bolivia, Plurinational State of',
        'BQ': 'Bonaire, Sint Eustatius and Saba',
        'BA': 'Bosnia and Herzegovina',
        'BW': 'Botswana',
        'BV': 'Bouvet Island',
        'BR': 'Brazil',
        'IO': 'British Indian Ocean Territory',
        'BN': 'Brunei Darussalam',
        'BG': 'Bulgaria',
        'BF': 'Burkina Faso',
        'BI': 'Burundi',
        'KH': 'Cambodia',
        'CM': 'Cameroon',
        'CA': 'Canada',
        'CV': 'Cape Verde',
        'KY': 'Cayman Islands',
        'CF': 'Central African Republic',
        'TD': 'Chad',
        'CL': 'Chile',
        'CN': 'China',
        'CX': 'Christmas Island',
        'CC': 'Cocos (Keeling) Islands',
        'CO': 'Colombia',
        'KM': 'Comoros',
        'CG': 'Congo',
        'CD': 'Congo, the Democratic Republic of the',
        'CK': 'Cook Islands',
        'CR': 'Costa Rica',
        'CI': 'Côte d\'Ivoire',
        'HR': 'Croatia',
        'CU': 'Cuba',
        'CW': 'Curaçao',
        'CY': 'Cyprus',
        'CZ': 'Czech Republic',
        'DK': 'Denmark',
        'DJ': 'Djibouti',
        'DM': 'Dominica',
        'DO': 'Dominican Republic',
        'EC': 'Ecuador',
        'EG': 'Egypt',
        'SV': 'El Salvador',
        'GQ': 'Equatorial Guinea',
        'ER': 'Eritrea',
        'EE': 'Estonia',
        'ET': 'Ethiopia',
        'FK': 'Falkland Islands (Malvinas)',
        'FO': 'Faroe Islands',
        'FJ': 'Fiji',
        'FI': 'Finland',
        'FR': 'France',
        'GF': 'French Guiana',
        'PF': 'French Polynesia',
        'TF': 'French Southern Territories',
        'GA': 'Gabon',
        'GM': 'Gambia',
        'GE': 'Georgia',
        'DE': 'Germany',
        'GH': 'Ghana',
        'GI': 'Gibraltar',
        'GR': 'Greece',
        'GL': 'Greenland',
        'GD': 'Grenada',
        'GP': 'Guadeloupe',
        'GU': 'Guam',
        'GT': 'Guatemala',
        'GG': 'Guernsey',
        'GN': 'Guinea',
        'GW': 'Guinea-Bissau',
        'GY': 'Guyana',
        'HT': 'Haiti',
        'HM': 'Heard Island and McDonald Islands',
        'VA': 'Holy See (Vatican City State)',
        'HN': 'Honduras',
        'HK': 'Hong Kong',
        'HU': 'Hungary',
        'IS': 'Iceland',
        'IN': 'India',
        'ID': 'Indonesia',
        'IR': 'Iran, Islamic Republic of',
        'IQ': 'Iraq',
        'IE': 'Ireland',
        'IM': 'Isle of Man',
        'IL': 'Israel',
        'IT': 'Italy',
        'JM': 'Jamaica',
        'JP': 'Japan',
        'JE': 'Jersey',
        'JO': 'Jordan',
        'KZ': 'Kazakhstan',
        'KE': 'Kenya',
        'KI': 'Kiribati',
        'KP': 'Korea, Democratic People\'s Republic of',
        'KR': 'Korea, Republic of',
        'KW': 'Kuwait',
        'KG': 'Kyrgyzstan',
        'LA': 'Lao People\'s Democratic Republic',
        'LV': 'Latvia',
        'LB': 'Lebanon',
        'LS': 'Lesotho',
        'LR': 'Liberia',
        'LY': 'Libya',
        'LI': 'Liechtenstein',
        'LT': 'Lithuania',
        'LU': 'Luxembourg',
        'MO': 'Macao',
        'MK': 'Macedonia, the Former Yugoslav Republic of',
        'MG': 'Madagascar',
        'MW': 'Malawi',
        'MY': 'Malaysia',
        'MV': 'Maldives',
        'ML': 'Mali',
        'MT': 'Malta',
        'MH': 'Marshall Islands',
        'MQ': 'Martinique',
        'MR': 'Mauritania',
        'MU': 'Mauritius',
        'YT': 'Mayotte',
        'MX': 'Mexico',
        'FM': 'Micronesia, Federated States of',
        'MD': 'Moldova, Republic of',
        'MC': 'Monaco',
        'MN': 'Mongolia',
        'ME': 'Montenegro',
        'MS': 'Montserrat',
        'MA': 'Morocco',
        'MZ': 'Mozambique',
        'MM': 'Myanmar',
        'NA': 'Namibia',
        'NR': 'Nauru',
        'NP': 'Nepal',
        'NL': 'Netherlands',
        'NC': 'New Caledonia',
        'NZ': 'New Zealand',
        'NI': 'Nicaragua',
        'NE': 'Niger',
        'NG': 'Nigeria',
        'NU': 'Niue',
        'NF': 'Norfolk Island',
        'MP': 'Northern Mariana Islands',
        'NO': 'Norway',
        'OM': 'Oman',
        'PK': 'Pakistan',
        'PW': 'Palau',
        'PS': 'Palestine, State of',
        'PA': 'Panama',
        'PG': 'Papua New Guinea',
        'PY': 'Paraguay',
        'PE': 'Peru',
        'PH': 'Philippines',
        'PN': 'Pitcairn',
        'PL': 'Poland',
        'PT': 'Portugal',
        'PR': 'Puerto Rico',
        'QA': 'Qatar',
        'RE': 'Réunion',
        'RO': 'Romania',
        'RU': 'Russian Federation',
        'RW': 'Rwanda',
        'BL': 'Saint Barthélemy',
        'SH': 'Saint Helena, Ascension and Tristan da Cunha',
        'KN': 'Saint Kitts and Nevis',
        'LC': 'Saint Lucia',
        'MF': 'Saint Martin (French part)',
        'PM': 'Saint Pierre and Miquelon',
        'VC': 'Saint Vincent and the Grenadines',
        'WS': 'Samoa',
        'SM': 'San Marino',
        'ST': 'Sao Tome and Principe',
        'SA': 'Saudi Arabia',
        'SN': 'Senegal',
        'RS': 'Serbia',
        'SC': 'Seychelles',
        'SL': 'Sierra Leone',
        'SG': 'Singapore',
        'SX': 'Sint Maarten (Dutch part)',
        'SK': 'Slovakia',
        'SI': 'Slovenia',
        'SB': 'Solomon Islands',
        'SO': 'Somalia',
        'ZA': 'South Africa',
        'GS': 'South Georgia and the South Sandwich Islands',
        'SS': 'South Sudan',
        'ES': 'Spain',
        'LK': 'Sri Lanka',
        'SD': 'Sudan',
        'SR': 'Suriname',
        'SJ': 'Svalbard and Jan Mayen',
        'SZ': 'Swaziland',
        'SE': 'Sweden',
        'CH': 'Switzerland',
        'SY': 'Syrian Arab Republic',
        'TW': 'Taiwan, Province of China',
        'TJ': 'Tajikistan',
        'TZ': 'Tanzania, United Republic of',
        'TH': 'Thailand',
        'TL': 'Timor-Leste',
        'TG': 'Togo',
        'TK': 'Tokelau',
        'TO': 'Tonga',
        'TT': 'Trinidad and Tobago',
        'TN': 'Tunisia',
        'TR': 'Turkey',
        'TM': 'Turkmenistan',
        'TC': 'Turks and Caicos Islands',
        'TV': 'Tuvalu',
        'UG': 'Uganda',
        'UA': 'Ukraine',
        'AE': 'United Arab Emirates',
        'GB': 'United Kingdom',
        'US': 'United States',
        'UM': 'United States Minor Outlying Islands',
        'UY': 'Uruguay',
        'UZ': 'Uzbekistan',
        'VU': 'Vanuatu',
        'VE': 'Venezuela, Bolivarian Republic of',
        'VN': 'Viet Nam',
        'VG': 'Virgin Islands, British',
        'VI': 'Virgin Islands, U.S.',
        'WF': 'Wallis and Futuna',
        'EH': 'Western Sahara',
        'YE': 'Yemen',
        'ZM': 'Zambia',
        'ZW': 'Zimbabwe',
        # Not ISO 3166 codes, but used for IP blocks
        'AP': 'Asia/Pacific Region',
        'EU': 'Europe',
    }

    @classmethod
    def short2full(cls, code):
        """Convert an ISO 3166-2 country code to the corresponding full name"""
        return cls._country_map.get(code.upper())


class GeoUtils:
    # Major IPv4 address blocks per country
    _country_ip_map = {
        'AD': '46.172.224.0/19',
        'AE': '94.200.0.0/13',
        'AF': '149.54.0.0/17',
        'AG': '209.59.64.0/18',
        'AI': '204.14.248.0/21',
        'AL': '46.99.0.0/16',
        'AM': '46.70.0.0/15',
        'AO': '105.168.0.0/13',
        'AP': '182.50.184.0/21',
        'AQ': '23.154.160.0/24',
        'AR': '181.0.0.0/12',
        'AS': '202.70.112.0/20',
        'AT': '77.116.0.0/14',
        'AU': '1.128.0.0/11',
        'AW': '181.41.0.0/18',
        'AX': '185.217.4.0/22',
        'AZ': '5.197.0.0/16',
        'BA': '31.176.128.0/17',
        'BB': '65.48.128.0/17',
        'BD': '114.130.0.0/16',
        'BE': '57.0.0.0/8',
        'BF': '102.178.0.0/15',
        'BG': '95.42.0.0/15',
        'BH': '37.131.0.0/17',
        'BI': '154.117.192.0/18',
        'BJ': '137.255.0.0/16',
        'BL': '185.212.72.0/23',
        'BM': '196.12.64.0/18',
        'BN': '156.31.0.0/16',
        'BO': '161.56.0.0/16',
        'BQ': '161.0.80.0/20',
        'BR': '191.128.0.0/12',
        'BS': '24.51.64.0/18',
        'BT': '119.2.96.0/19',
        'BW': '168.167.0.0/16',
        'BY': '178.120.0.0/13',
        'BZ': '179.42.192.0/18',
        'CA': '99.224.0.0/11',
        'CD': '41.243.0.0/16',
        'CF': '197.242.176.0/21',
        'CG': '160.113.0.0/16',
        'CH': '85.0.0.0/13',
        'CI': '102.136.0.0/14',
        'CK': '202.65.32.0/19',
        'CL': '152.172.0.0/14',
        'CM': '102.244.0.0/14',
        'CN': '36.128.0.0/10',
        'CO': '181.240.0.0/12',
        'CR': '201.192.0.0/12',
        'CU': '152.206.0.0/15',
        'CV': '165.90.96.0/19',
        'CW': '190.88.128.0/17',
        'CY': '31.153.0.0/16',
        'CZ': '88.100.0.0/14',
        'DE': '53.0.0.0/8',
        'DJ': '197.241.0.0/17',
        'DK': '87.48.0.0/12',
        'DM': '192.243.48.0/20',
        'DO': '152.166.0.0/15',
        'DZ': '41.96.0.0/12',
        'EC': '186.68.0.0/15',
        'EE': '90.190.0.0/15',
        'EG': '156.160.0.0/11',
        'ER': '196.200.96.0/20',
        'ES': '88.0.0.0/11',
        'ET': '196.188.0.0/14',
        'EU': '2.16.0.0/13',
        'FI': '91.152.0.0/13',
        'FJ': '144.120.0.0/16',
        'FK': '80.73.208.0/21',
        'FM': '119.252.112.0/20',
        'FO': '88.85.32.0/19',
        'FR': '90.0.0.0/9',
        'GA': '41.158.0.0/15',
        'GB': '25.0.0.0/8',
        'GD': '74.122.88.0/21',
        'GE': '31.146.0.0/16',
        'GF': '161.22.64.0/18',
        'GG': '62.68.160.0/19',
        'GH': '154.160.0.0/12',
        'GI': '95.164.0.0/16',
        'GL': '88.83.0.0/19',
        'GM': '160.182.0.0/15',
        'GN': '197.149.192.0/18',
        'GP': '104.250.0.0/19',
        'GQ': '105.235.224.0/20',
        'GR': '94.64.0.0/13',
        'GT': '168.234.0.0/16',
        'GU': '168.123.0.0/16',
        'GW': '197.214.80.0/20',
        'GY': '181.41.64.0/18',
        'HK': '113.252.0.0/14',
        'HN': '181.210.0.0/16',
        'HR': '93.136.0.0/13',
        'HT': '148.102.128.0/17',
        'HU': '84.0.0.0/14',
        'ID': '39.192.0.0/10',
        'IE': '87.32.0.0/12',
        'IL': '79.176.0.0/13',
        'IM': '5.62.80.0/20',
        'IN': '117.192.0.0/10',
        'IO': '203.83.48.0/21',
        'IQ': '37.236.0.0/14',
        'IR': '2.176.0.0/12',
        'IS': '82.221.0.0/16',
        'IT': '79.0.0.0/10',
        'JE': '87.244.64.0/18',
        'JM': '72.27.0.0/17',
        'JO': '176.29.0.0/16',
        'JP': '133.0.0.0/8',
        'KE': '105.48.0.0/12',
        'KG': '158.181.128.0/17',
        'KH': '36.37.128.0/17',
        'KI': '103.25.140.0/22',
        'KM': '197.255.224.0/20',
        'KN': '198.167.192.0/19',
        'KP': '175.45.176.0/22',
        'KR': '175.192.0.0/10',
        'KW': '37.36.0.0/14',
        'KY': '64.96.0.0/15',
        'KZ': '2.72.0.0/13',
        'LA': '115.84.64.0/18',
        'LB': '178.135.0.0/16',
        'LC': '24.92.144.0/20',
        'LI': '82.117.0.0/19',
        'LK': '112.134.0.0/15',
        'LR': '102.183.0.0/16',
        'LS': '129.232.0.0/17',
        'LT': '78.56.0.0/13',
        'LU': '188.42.0.0/16',
        'LV': '46.109.0.0/16',
        'LY': '41.252.0.0/14',
        'MA': '105.128.0.0/11',
        'MC': '88.209.64.0/18',
        'MD': '37.246.0.0/16',
        'ME': '178.175.0.0/17',
        'MF': '74.112.232.0/21',
        'MG': '154.126.0.0/17',
        'MH': '117.103.88.0/21',
        'MK': '77.28.0.0/15',
        'ML': '154.118.128.0/18',
        'MM': '37.111.0.0/17',
        'MN': '49.0.128.0/17',
        'MO': '60.246.0.0/16',
        'MP': '202.88.64.0/20',
        'MQ': '109.203.224.0/19',
        'MR': '41.188.64.0/18',
        'MS': '208.90.112.0/22',
        'MT': '46.11.0.0/16',
        'MU': '105.16.0.0/12',
        'MV': '27.114.128.0/18',
        'MW': '102.70.0.0/15',
        'MX': '187.192.0.0/11',
        'MY': '175.136.0.0/13',
        'MZ': '197.218.0.0/15',
        'NA': '41.182.0.0/16',
        'NC': '101.101.0.0/18',
        'NE': '197.214.0.0/18',
        'NF': '203.17.240.0/22',
        'NG': '105.112.0.0/12',
        'NI': '186.76.0.0/15',
        'NL': '145.96.0.0/11',
        'NO': '84.208.0.0/13',
        'NP': '36.252.0.0/15',
        'NR': '203.98.224.0/19',
        'NU': '49.156.48.0/22',
        'NZ': '49.224.0.0/14',
        'OM': '5.36.0.0/15',
        'PA': '186.72.0.0/15',
        'PE': '186.160.0.0/14',
        'PF': '123.50.64.0/18',
        'PG': '124.240.192.0/19',
        'PH': '49.144.0.0/13',
        'PK': '39.32.0.0/11',
        'PL': '83.0.0.0/11',
        'PM': '70.36.0.0/20',
        'PR': '66.50.0.0/16',
        'PS': '188.161.0.0/16',
        'PT': '85.240.0.0/13',
        'PW': '202.124.224.0/20',
        'PY': '181.120.0.0/14',
        'QA': '37.210.0.0/15',
        'RE': '102.35.0.0/16',
        'RO': '79.112.0.0/13',
        'RS': '93.86.0.0/15',
        'RU': '5.136.0.0/13',
        'RW': '41.186.0.0/16',
        'SA': '188.48.0.0/13',
        'SB': '202.1.160.0/19',
        'SC': '154.192.0.0/11',
        'SD': '102.120.0.0/13',
        'SE': '78.64.0.0/12',
        'SG': '8.128.0.0/10',
        'SI': '188.196.0.0/14',
        'SK': '78.98.0.0/15',
        'SL': '102.143.0.0/17',
        'SM': '89.186.32.0/19',
        'SN': '41.82.0.0/15',
        'SO': '154.115.192.0/18',
        'SR': '186.179.128.0/17',
        'SS': '105.235.208.0/21',
        'ST': '197.159.160.0/19',
        'SV': '168.243.0.0/16',
        'SX': '190.102.0.0/20',
        'SY': '5.0.0.0/16',
        'SZ': '41.84.224.0/19',
        'TC': '65.255.48.0/20',
        'TD': '154.68.128.0/19',
        'TG': '196.168.0.0/14',
        'TH': '171.96.0.0/13',
        'TJ': '85.9.128.0/18',
        'TK': '27.96.24.0/21',
        'TL': '180.189.160.0/20',
        'TM': '95.85.96.0/19',
        'TN': '197.0.0.0/11',
        'TO': '175.176.144.0/21',
        'TR': '78.160.0.0/11',
        'TT': '186.44.0.0/15',
        'TV': '202.2.96.0/19',
        'TW': '120.96.0.0/11',
        'TZ': '156.156.0.0/14',
        'UA': '37.52.0.0/14',
        'UG': '102.80.0.0/13',
        'US': '6.0.0.0/8',
        'UY': '167.56.0.0/13',
        'UZ': '84.54.64.0/18',
        'VA': '212.77.0.0/19',
        'VC': '207.191.240.0/21',
        'VE': '186.88.0.0/13',
        'VG': '66.81.192.0/20',
        'VI': '146.226.0.0/16',
        'VN': '14.160.0.0/11',
        'VU': '202.80.32.0/20',
        'WF': '117.20.32.0/21',
        'WS': '202.4.32.0/19',
        'YE': '134.35.0.0/16',
        'YT': '41.242.116.0/22',
        'ZA': '41.0.0.0/11',
        'ZM': '102.144.0.0/13',
        'ZW': '102.177.192.0/18',
    }

    @classmethod
    def random_ipv4(cls, code_or_block):
        if len(code_or_block) == 2:
            block = cls._country_ip_map.get(code_or_block.upper())
            if not block:
                return None
        else:
            block = code_or_block
        addr, preflen = block.split('/')
        addr_min = struct.unpack('!L', socket.inet_aton(addr))[0]
        addr_max = addr_min | (0xffffffff >> int(preflen))
        return str(socket.inet_ntoa(
            struct.pack('!L', random.randint(addr_min, addr_max))))


class PerRequestProxyHandler(urllib.request.ProxyHandler):
    def __init__(self, proxies=None):
        # Set default handlers
        for type in ('http', 'https'):
            setattr(self, '%s_open' % type,
                    lambda r, proxy='__noproxy__', type=type, meth=self.proxy_open:
                        meth(r, proxy, type))
        urllib.request.ProxyHandler.__init__(self, proxies)

    def proxy_open(self, req, proxy, type):
        req_proxy = req.headers.get('Ytdl-request-proxy')
        if req_proxy is not None:
            proxy = req_proxy
            del req.headers['Ytdl-request-proxy']

        if proxy == '__noproxy__':
            return None  # No Proxy
        if urllib.parse.urlparse(proxy).scheme.lower() in ('socks', 'socks4', 'socks4a', 'socks5'):
            req.add_header('Ytdl-socks-proxy', proxy)
            # yt-dlp's http/https handlers do wrapping the socket with socks
            return None
        return urllib.request.ProxyHandler.proxy_open(
            self, req, proxy, type)


# Both long_to_bytes and bytes_to_long are adapted from PyCrypto, which is
# released into Public Domain
# https://github.com/dlitz/pycrypto/blob/master/lib/Crypto/Util/number.py#L387

def long_to_bytes(n, blocksize=0):
    """long_to_bytes(n:long, blocksize:int) : string
    Convert a long integer to a byte string.

    If optional blocksize is given and greater than zero, pad the front of the
    byte string with binary zeros so that the length is a multiple of
    blocksize.
    """
    # after much testing, this algorithm was deemed to be the fastest
    s = b''
    n = int(n)
    while n > 0:
        s = struct.pack('>I', n & 0xffffffff) + s
        n = n >> 32
    # strip off leading zeros
    for i in range(len(s)):
        if s[i] != b'\000'[0]:
            break
    else:
        # only happens when n == 0
        s = b'\000'
        i = 0
    s = s[i:]
    # add back some pad bytes.  this could be done more efficiently w.r.t. the
    # de-padding being done above, but sigh...
    if blocksize > 0 and len(s) % blocksize:
        s = (blocksize - len(s) % blocksize) * b'\000' + s
    return s


def bytes_to_long(s):
    """bytes_to_long(string) : long
    Convert a byte string to a long integer.

    This is (essentially) the inverse of long_to_bytes().
    """
    acc = 0
    length = len(s)
    if length % 4:
        extra = (4 - length % 4)
        s = b'\000' * extra + s
        length = length + extra
    for i in range(0, length, 4):
        acc = (acc << 32) + struct.unpack('>I', s[i:i + 4])[0]
    return acc


def ohdave_rsa_encrypt(data, exponent, modulus):
    '''
    Implement OHDave's RSA algorithm. See http://www.ohdave.com/rsa/

    Input:
        data: data to encrypt, bytes-like object
        exponent, modulus: parameter e and N of RSA algorithm, both integer
    Output: hex string of encrypted data

    Limitation: supports one block encryption only
    '''

    payload = int(binascii.hexlify(data[::-1]), 16)
    encrypted = pow(payload, exponent, modulus)
    return '%x' % encrypted


def pkcs1pad(data, length):
    """
    Padding input data with PKCS#1 scheme

    @param {int[]} data        input data
    @param {int}   length      target length
    @returns {int[]}           padded data
    """
    if len(data) > length - 11:
        raise ValueError('Input data too long for PKCS#1 padding')

    pseudo_random = [random.randint(0, 254) for _ in range(length - len(data) - 3)]
    return [0, 2] + pseudo_random + [0] + data


def _base_n_table(n, table):
    if not table and not n:
        raise ValueError('Either table or n must be specified')
    table = (table or '0123456789abcdefghijklmnopqrstuvwxyzABCDEFGHIJKLMNOPQRSTUVWXYZ')[:n]

    if n and n != len(table):
        raise ValueError(f'base {n} exceeds table length {len(table)}')
    return table


def encode_base_n(num, n=None, table=None):
    """Convert given int to a base-n string"""
    table = _base_n_table(n, table)
    if not num:
        return table[0]

    result, base = '', len(table)
    while num:
        result = table[num % base] + result
        num = num // base
    return result


def decode_base_n(string, n=None, table=None):
    """Convert given base-n string to int"""
    table = {char: index for index, char in enumerate(_base_n_table(n, table))}
    result, base = 0, len(table)
    for char in string:
        result = result * base + table[char]
    return result


def decode_base(value, digits):
    deprecation_warning(f'{__name__}.decode_base is deprecated and may be removed '
                        f'in a future version. Use {__name__}.decode_base_n instead')
    return decode_base_n(value, table=digits)


def decode_packed_codes(code):
    mobj = re.search(PACKED_CODES_RE, code)
    obfuscated_code, base, count, symbols = mobj.groups()
    base = int(base)
    count = int(count)
    symbols = symbols.split('|')
    symbol_table = {}

    while count:
        count -= 1
        base_n_count = encode_base_n(count, base)
        symbol_table[base_n_count] = symbols[count] or base_n_count

    return re.sub(
        r'\b(\w+)\b', lambda mobj: symbol_table[mobj.group(0)],
        obfuscated_code)


def caesar(s, alphabet, shift):
    if shift == 0:
        return s
    l = len(alphabet)
    return ''.join(
        alphabet[(alphabet.index(c) + shift) % l] if c in alphabet else c
        for c in s)


def rot47(s):
    return caesar(s, r'''!"#$%&'()*+,-./0123456789:;<=>?@ABCDEFGHIJKLMNOPQRSTUVWXYZ[\]^_`abcdefghijklmnopqrstuvwxyz{|}~''', 47)


def parse_m3u8_attributes(attrib):
    info = {}
    for (key, val) in re.findall(r'(?P<key>[A-Z0-9-]+)=(?P<val>"[^"]+"|[^",]+)(?:,|$)', attrib):
        if val.startswith('"'):
            val = val[1:-1]
        info[key] = val
    return info


def urshift(val, n):
    return val >> n if val >= 0 else (val + 0x100000000) >> n


# Based on png2str() written by @gdkchan and improved by @yokrysty
# Originally posted at https://github.com/ytdl-org/youtube-dl/issues/9706
def decode_png(png_data):
    # Reference: https://www.w3.org/TR/PNG/
    header = png_data[8:]

    if png_data[:8] != b'\x89PNG\x0d\x0a\x1a\x0a' or header[4:8] != b'IHDR':
        raise OSError('Not a valid PNG file.')

    int_map = {1: '>B', 2: '>H', 4: '>I'}
    unpack_integer = lambda x: struct.unpack(int_map[len(x)], x)[0]

    chunks = []

    while header:
        length = unpack_integer(header[:4])
        header = header[4:]

        chunk_type = header[:4]
        header = header[4:]

        chunk_data = header[:length]
        header = header[length:]

        header = header[4:]  # Skip CRC

        chunks.append({
            'type': chunk_type,
            'length': length,
            'data': chunk_data
        })

    ihdr = chunks[0]['data']

    width = unpack_integer(ihdr[:4])
    height = unpack_integer(ihdr[4:8])

    idat = b''

    for chunk in chunks:
        if chunk['type'] == b'IDAT':
            idat += chunk['data']

    if not idat:
        raise OSError('Unable to read PNG data.')

    decompressed_data = bytearray(zlib.decompress(idat))

    stride = width * 3
    pixels = []

    def _get_pixel(idx):
        x = idx % stride
        y = idx // stride
        return pixels[y][x]

    for y in range(height):
        basePos = y * (1 + stride)
        filter_type = decompressed_data[basePos]

        current_row = []

        pixels.append(current_row)

        for x in range(stride):
            color = decompressed_data[1 + basePos + x]
            basex = y * stride + x
            left = 0
            up = 0

            if x > 2:
                left = _get_pixel(basex - 3)
            if y > 0:
                up = _get_pixel(basex - stride)

            if filter_type == 1:  # Sub
                color = (color + left) & 0xff
            elif filter_type == 2:  # Up
                color = (color + up) & 0xff
            elif filter_type == 3:  # Average
                color = (color + ((left + up) >> 1)) & 0xff
            elif filter_type == 4:  # Paeth
                a = left
                b = up
                c = 0

                if x > 2 and y > 0:
                    c = _get_pixel(basex - stride - 3)

                p = a + b - c

                pa = abs(p - a)
                pb = abs(p - b)
                pc = abs(p - c)

                if pa <= pb and pa <= pc:
                    color = (color + a) & 0xff
                elif pb <= pc:
                    color = (color + b) & 0xff
                else:
                    color = (color + c) & 0xff

            current_row.append(color)

    return width, height, pixels


def write_xattr(path, key, value):
    # Windows: Write xattrs to NTFS Alternate Data Streams:
    # http://en.wikipedia.org/wiki/NTFS#Alternate_data_streams_.28ADS.29
    if compat_os_name == 'nt':
        assert ':' not in key
        assert os.path.exists(path)

        try:
            with open(f'{path}:{key}', 'wb') as f:
                f.write(value)
        except OSError as e:
            raise XAttrMetadataError(e.errno, e.strerror)
        return

    # UNIX Method 1. Use xattrs/pyxattrs modules

    setxattr = None
    if getattr(xattr, '_yt_dlp__identifier', None) == 'pyxattr':
        # Unicode arguments are not supported in pyxattr until version 0.5.0
        # See https://github.com/ytdl-org/youtube-dl/issues/5498
        if version_tuple(xattr.__version__) >= (0, 5, 0):
            setxattr = xattr.set
    elif xattr:
        setxattr = xattr.setxattr

    if setxattr:
        try:
            setxattr(path, key, value)
        except OSError as e:
            raise XAttrMetadataError(e.errno, e.strerror)
        return

    # UNIX Method 2. Use setfattr/xattr executables
    exe = ('setfattr' if check_executable('setfattr', ['--version'])
           else 'xattr' if check_executable('xattr', ['-h']) else None)
    if not exe:
        raise XAttrUnavailableError(
            'Couldn\'t find a tool to set the xattrs. Install either the python "xattr" or "pyxattr" modules or the '
            + ('"xattr" binary' if sys.platform != 'linux' else 'GNU "attr" package (which contains the "setfattr" tool)'))

    value = value.decode()
    try:
        _, stderr, returncode = Popen.run(
            [exe, '-w', key, value, path] if exe == 'xattr' else [exe, '-n', key, '-v', value, path],
            text=True, stdout=subprocess.PIPE, stderr=subprocess.PIPE, stdin=subprocess.PIPE)
    except OSError as e:
        raise XAttrMetadataError(e.errno, e.strerror)
    if returncode:
        raise XAttrMetadataError(returncode, stderr)


def random_birthday(year_field, month_field, day_field):
    start_date = datetime.date(1950, 1, 1)
    end_date = datetime.date(1995, 12, 31)
    offset = random.randint(0, (end_date - start_date).days)
    random_date = start_date + datetime.timedelta(offset)
    return {
        year_field: str(random_date.year),
        month_field: str(random_date.month),
        day_field: str(random_date.day),
    }


def find_available_port(interface='') -> int:
    try:
        with socket.socket() as sock:
            sock.bind((interface, 0))
            return sock.getsockname()[1]
    except OSError:
        return None


# Templates for internet shortcut files, which are plain text files.
DOT_URL_LINK_TEMPLATE = '''\
[InternetShortcut]
URL=%(url)s
'''

DOT_WEBLOC_LINK_TEMPLATE = '''\
<?xml version="1.0" encoding="UTF-8"?>
<!DOCTYPE plist PUBLIC "-//Apple//DTD PLIST 1.0//EN" "http://www.apple.com/DTDs/PropertyList-1.0.dtd">
<plist version="1.0">
<dict>
\t<key>URL</key>
\t<string>%(url)s</string>
</dict>
</plist>
'''

DOT_DESKTOP_LINK_TEMPLATE = '''\
[Desktop Entry]
Encoding=UTF-8
Name=%(filename)s
Type=Link
URL=%(url)s
Icon=text-html
'''

LINK_TEMPLATES = {
    'url': DOT_URL_LINK_TEMPLATE,
    'desktop': DOT_DESKTOP_LINK_TEMPLATE,
    'webloc': DOT_WEBLOC_LINK_TEMPLATE,
}


def iri_to_uri(iri):
    """
    Converts an IRI (Internationalized Resource Identifier, allowing Unicode characters) to a URI (Uniform Resource Identifier, ASCII-only).

    The function doesn't add an additional layer of escaping; e.g., it doesn't escape `%3C` as `%253C`. Instead, it percent-escapes characters with an underlying UTF-8 encoding *besides* those already escaped, leaving the URI intact.
    """

    iri_parts = urllib.parse.urlparse(iri)

    if '[' in iri_parts.netloc:
        raise ValueError('IPv6 URIs are not, yet, supported.')
        # Querying `.netloc`, when there's only one bracket, also raises a ValueError.

    # The `safe` argument values, that the following code uses, contain the characters that should not be percent-encoded. Everything else but letters, digits and '_.-' will be percent-encoded with an underlying UTF-8 encoding. Everything already percent-encoded will be left as is.

    net_location = ''
    if iri_parts.username:
        net_location += urllib.parse.quote(iri_parts.username, safe=r"!$%&'()*+,~")
        if iri_parts.password is not None:
            net_location += ':' + urllib.parse.quote(iri_parts.password, safe=r"!$%&'()*+,~")
        net_location += '@'

    net_location += iri_parts.hostname.encode('idna').decode()  # Punycode for Unicode hostnames.
    # The 'idna' encoding produces ASCII text.
    if iri_parts.port is not None and iri_parts.port != 80:
        net_location += ':' + str(iri_parts.port)

    return urllib.parse.urlunparse(
        (iri_parts.scheme,
            net_location,

            urllib.parse.quote_plus(iri_parts.path, safe=r"!$%&'()*+,/:;=@|~"),

            # Unsure about the `safe` argument, since this is a legacy way of handling parameters.
            urllib.parse.quote_plus(iri_parts.params, safe=r"!$%&'()*+,/:;=@|~"),

            # Not totally sure about the `safe` argument, since the source does not explicitly mention the query URI component.
            urllib.parse.quote_plus(iri_parts.query, safe=r"!$%&'()*+,/:;=?@{|}~"),

            urllib.parse.quote_plus(iri_parts.fragment, safe=r"!#$%&'()*+,/:;=?@{|}~")))

    # Source for `safe` arguments: https://url.spec.whatwg.org/#percent-encoded-bytes.


def to_high_limit_path(path):
    if sys.platform in ['win32', 'cygwin']:
        # Work around MAX_PATH limitation on Windows. The maximum allowed length for the individual path segments may still be quite limited.
        return '\\\\?\\' + os.path.abspath(path)

    return path


def format_field(obj, field=None, template='%s', ignore=NO_DEFAULT, default='', func=IDENTITY):
    val = traverse_obj(obj, *variadic(field))
    if (not val and val != 0) if ignore is NO_DEFAULT else val in variadic(ignore):
        return default
    return template % func(val)


def clean_podcast_url(url):
    return re.sub(r'''(?x)
        (?:
            (?:
                chtbl\.com/track|
                media\.blubrry\.com| # https://create.blubrry.com/resources/podcast-media-download-statistics/getting-started/
                play\.podtrac\.com
            )/[^/]+|
            (?:dts|www)\.podtrac\.com/(?:pts/)?redirect\.[0-9a-z]{3,4}| # http://analytics.podtrac.com/how-to-measure
            flex\.acast\.com|
            pd(?:
                cn\.co| # https://podcorn.com/analytics-prefix/
                st\.fm # https://podsights.com/docs/
            )/e
        )/''', '', url)


_HEX_TABLE = '0123456789abcdef'


def random_uuidv4():
    return re.sub(r'[xy]', lambda x: _HEX_TABLE[random.randint(0, 15)], 'xxxxxxxx-xxxx-4xxx-yxxx-xxxxxxxxxxxx')


def make_dir(path, to_screen=None):
    try:
        dn = os.path.dirname(path)
        if dn and not os.path.exists(dn):
            os.makedirs(dn)
        return True
    except OSError as err:
        if callable(to_screen) is not None:
            to_screen('unable to create directory ' + error_to_compat_str(err))
        return False


def get_executable_path():
    from .update import _get_variant_and_executable_path

    return os.path.dirname(os.path.abspath(_get_variant_and_executable_path()[1]))


def get_user_config_dirs(package_name):
    # .config (e.g. ~/.config/package_name)
    xdg_config_home = os.getenv('XDG_CONFIG_HOME') or compat_expanduser('~/.config')
    yield os.path.join(xdg_config_home, package_name)

    # appdata (%APPDATA%/package_name)
    appdata_dir = os.getenv('appdata')
    if appdata_dir:
        yield os.path.join(appdata_dir, package_name)

    # home (~/.package_name)
    yield os.path.join(compat_expanduser('~'), f'.{package_name}')


def get_system_config_dirs(package_name):
    # /etc/package_name
    yield os.path.join('/etc', package_name)


def traverse_obj(
        obj, *paths, default=NO_DEFAULT, expected_type=None, get_all=True,
        casesense=True, is_user_input=False, traverse_string=False):
    """
    Safely traverse nested `dict`s and `Sequence`s

    >>> obj = [{}, {"key": "value"}]
    >>> traverse_obj(obj, (1, "key"))
    "value"

    Each of the provided `paths` is tested and the first producing a valid result will be returned.
    The next path will also be tested if the path branched but no results could be found.
    Supported values for traversal are `Mapping`, `Sequence` and `re.Match`.
    A value of None is treated as the absence of a value.

    The paths will be wrapped in `variadic`, so that `'key'` is conveniently the same as `('key', )`.

    The keys in the path can be one of:
        - `None`:           Return the current object.
        - `str`/`int`:      Return `obj[key]`. For `re.Match`, return `obj.group(key)`.
        - `slice`:          Branch out and return all values in `obj[key]`.
        - `Ellipsis`:       Branch out and return a list of all values.
        - `tuple`/`list`:   Branch out and return a list of all matching values.
                            Read as: `[traverse_obj(obj, branch) for branch in branches]`.
        - `function`:       Branch out and return values filtered by the function.
                            Read as: `[value for key, value in obj if function(key, value)]`.
                            For `Sequence`s, `key` is the index of the value.
        - `dict`            Transform the current object and return a matching dict.
                            Read as: `{key: traverse_obj(obj, path) for key, path in dct.items()}`.

        `tuple`, `list`, and `dict` all support nested paths and branches.

    @params paths           Paths which to traverse by.
    @param default          Value to return if the paths do not match.
    @param expected_type    If a `type`, only accept final values of this type.
                            If any other callable, try to call the function on each result.
    @param get_all          If `False`, return the first matching result, otherwise all matching ones.
    @param casesense        If `False`, consider string dictionary keys as case insensitive.

    The following are only meant to be used by YoutubeDL.prepare_outtmpl and are not part of the API

    @param is_user_input    Whether the keys are generated from user input.
                            If `True` strings get converted to `int`/`slice` if needed.
    @param traverse_string  Whether to traverse into objects as strings.
                            If `True`, any non-compatible object will first be
                            converted into a string and then traversed into.


    @returns                The result of the object traversal.
                            If successful, `get_all=True`, and the path branches at least once,
                            then a list of results is returned instead.
                            A list is always returned if the last path branches and no `default` is given.
    """
    is_sequence = lambda x: isinstance(x, collections.abc.Sequence) and not isinstance(x, (str, bytes))
    casefold = lambda k: k.casefold() if isinstance(k, str) else k

    if isinstance(expected_type, type):
        type_test = lambda val: val if isinstance(val, expected_type) else None
    else:
        type_test = lambda val: try_call(expected_type or IDENTITY, args=(val,))

    def apply_key(key, obj):
        if obj is None:
            return

        elif key is None:
            yield obj

        elif isinstance(key, (list, tuple)):
            for branch in key:
                _, result = apply_path(obj, branch)
                yield from result

        elif key is ...:
            if isinstance(obj, collections.abc.Mapping):
                yield from obj.values()
            elif is_sequence(obj):
                yield from obj
            elif isinstance(obj, re.Match):
                yield from obj.groups()
            elif traverse_string:
                yield from str(obj)

        elif callable(key):
            if is_sequence(obj):
                iter_obj = enumerate(obj)
            elif isinstance(obj, collections.abc.Mapping):
                iter_obj = obj.items()
            elif isinstance(obj, re.Match):
                iter_obj = enumerate((obj.group(), *obj.groups()))
            elif traverse_string:
                iter_obj = enumerate(str(obj))
            else:
                return
            yield from (v for k, v in iter_obj if try_call(key, args=(k, v)))

        elif isinstance(key, dict):
            iter_obj = ((k, _traverse_obj(obj, v)) for k, v in key.items())
            yield {k: v if v is not None else default for k, v in iter_obj
                   if v is not None or default is not NO_DEFAULT}

        elif isinstance(obj, collections.abc.Mapping):
            yield (obj.get(key) if casesense or (key in obj)
                   else next((v for k, v in obj.items() if casefold(k) == key), None))

        elif isinstance(obj, re.Match):
            if isinstance(key, int) or casesense:
                with contextlib.suppress(IndexError):
                    yield obj.group(key)
                    return

            if not isinstance(key, str):
                return

            yield next((v for k, v in obj.groupdict().items() if casefold(k) == key), None)

        else:
            if is_user_input:
                key = (int_or_none(key) if ':' not in key
                       else slice(*map(int_or_none, key.split(':'))))

            if not isinstance(key, (int, slice)):
                return

            if not is_sequence(obj):
                if not traverse_string:
                    return
                obj = str(obj)

            with contextlib.suppress(IndexError):
                yield obj[key]

    def apply_path(start_obj, path):
        objs = (start_obj,)
        has_branched = False

        for key in variadic(path):
            if is_user_input and key == ':':
                key = ...

            if not casesense and isinstance(key, str):
                key = key.casefold()

            if key is ... or isinstance(key, (list, tuple)) or callable(key):
                has_branched = True

            key_func = functools.partial(apply_key, key)
            objs = itertools.chain.from_iterable(map(key_func, objs))

        return has_branched, objs

    def _traverse_obj(obj, path, use_list=True):
        has_branched, results = apply_path(obj, path)
        results = LazyList(x for x in map(type_test, results) if x is not None)

        if get_all and has_branched:
            return results.exhaust() if results or use_list else None

        return results[0] if results else None

    for index, path in enumerate(paths, 1):
        use_list = default is NO_DEFAULT and index == len(paths)
        result = _traverse_obj(obj, path, use_list)
        if result is not None:
            return result

    return None if default is NO_DEFAULT else default


def traverse_dict(dictn, keys, casesense=True):
    deprecation_warning(f'"{__name__}.traverse_dict" is deprecated and may be removed '
                        f'in a future version. Use "{__name__}.traverse_obj" instead')
    return traverse_obj(dictn, keys, casesense=casesense, is_user_input=True, traverse_string=True)


def get_first(obj, keys, **kwargs):
    return traverse_obj(obj, (..., *variadic(keys)), **kwargs, get_all=False)


def bytes_to_scalar(value):
    if isinstance(value, str):
        value = value.decode('utf8')
    result = 0
    for b in value:
        result *= 256
        result += b
    return result


def scalar_to_bytes(scalar):
    if not scalar:
        return b''
    array = []
    while scalar:
        scalar, idx = divmod(scalar, 256)
        array.insert(0, idx)
    return intlist_to_bytes(array)


def encode_base(scalar, digits):
    # This will convert scalar (long or int) to base-x string
    if not scalar:
        return ''
    base = len(digits)
    result = ''
    while scalar:
        scalar, idx = divmod(scalar, base)
        result = digits[idx] + result
    return result


def char_replace(base, replace, string):
    # character-by-character replacing
    if not string:
        return ''
    assert len(base) == len(replace)
    table = {b: r for b, r in zip(base, replace) if b != r}
    if not table:
        return string
    result = ''
    for i in string:
        result += table.get(i, i)
    return result


def dig_object_type(obj, prefix='', lines=None):
    if lines is None:
        lines = []
    if isinstance(obj, dict):
        for k, v in obj.items():
            dig_object_type(v, prefix + '.' + str(k), lines)
    elif isinstance(obj, tuple(x for x in (list, tuple, map, filter) if isinstance(x, type))):
        for i, v in enumerate(obj):
            dig_object_type(v, prefix + '[' + str(i) + ']', lines)
    else:
        lines.append(prefix + ': ' + str(type(obj)))
    return lines


def to_str(value):
    if isinstance(value, bytes):
        value = value.decode(preferredencoding())
    return value


class PrintJsonEncoder(json.JSONEncoder):
    def default(self, obj):
        if isinstance(obj, bytes):
            try:
                return obj.decode('utf-8')
            except BaseException:
                return None
        else:
            return json.JSONEncoder.default(self, obj)


def time_millis():
    return round(time.time() * 1000)


def time_seconds(**kwargs):
    """
    Returns TZ-aware time in seconds since the epoch (1970-01-01T00:00:00Z)
    """
<<<<<<< HEAD
    t = datetime.datetime.utcnow()
    epoch = datetime.datetime(1970, 1, 1)
    return (t - epoch + datetime.timedelta(**kwargs)).total_seconds()
=======
    return time.time() + datetime.timedelta(**kwargs).total_seconds()
>>>>>>> 8b008d62


# create a JSON Web Signature (jws) with HS256 algorithm
# the resulting format is in JWS Compact Serialization
# implemented following JWT https://www.rfc-editor.org/rfc/rfc7519.html
# implemented following JWS https://www.rfc-editor.org/rfc/rfc7515.html
def jwt_encode_hs256(payload_data, key, headers={}):
    header_data = {
        'alg': 'HS256',
        'typ': 'JWT',
    }
    if headers:
        header_data.update(headers)
    header_b64 = base64.b64encode(json.dumps(header_data).encode())
    payload_b64 = base64.b64encode(json.dumps(payload_data).encode())
    h = hmac.new(key.encode(), header_b64 + b'.' + payload_b64, hashlib.sha256)
    signature_b64 = base64.b64encode(h.digest())
    token = header_b64 + b'.' + payload_b64 + b'.' + signature_b64
    return token


# can be extended in future to verify the signature and parse header and return the algorithm used if it's not HS256
def jwt_decode_hs256(jwt):
    header_b64, payload_b64, signature_b64 = jwt.split('.')
    # add trailing ='s that may have been stripped, superfluous ='s are ignored
    payload_data = json.loads(base64.urlsafe_b64decode(f'{payload_b64}==='))
    return payload_data


WINDOWS_VT_MODE = False if compat_os_name == 'nt' else None


@functools.cache
def supports_terminal_sequences(stream):
    if compat_os_name == 'nt':
        if not WINDOWS_VT_MODE:
            return False
    elif not os.getenv('TERM'):
        return False
    try:
        return stream.isatty()
    except BaseException:
        return False


def windows_enable_vt_mode():
    """Ref: https://bugs.python.org/issue30075 """
    if get_windows_version() < (10, 0, 10586):
        return

    import ctypes
    import ctypes.wintypes
    import msvcrt

    ENABLE_VIRTUAL_TERMINAL_PROCESSING = 0x0004

    dll = ctypes.WinDLL('kernel32', use_last_error=False)
    handle = os.open('CONOUT$', os.O_RDWR)
    try:
        h_out = ctypes.wintypes.HANDLE(msvcrt.get_osfhandle(handle))
        dw_original_mode = ctypes.wintypes.DWORD()
        success = dll.GetConsoleMode(h_out, ctypes.byref(dw_original_mode))
        if not success:
            raise Exception('GetConsoleMode failed')

        success = dll.SetConsoleMode(h_out, ctypes.wintypes.DWORD(
            dw_original_mode.value | ENABLE_VIRTUAL_TERMINAL_PROCESSING))
        if not success:
            raise Exception('SetConsoleMode failed')
    finally:
        os.close(handle)

    global WINDOWS_VT_MODE
    WINDOWS_VT_MODE = True
    supports_terminal_sequences.cache_clear()


_terminal_sequences_re = re.compile('\033\\[[^m]+m')


def remove_terminal_sequences(string):
    return _terminal_sequences_re.sub('', string)


def number_of_digits(number):
    return len('%d' % number)


def join_nonempty(*values, delim='-', from_dict=None):
    if from_dict is not None:
        values = (traverse_obj(from_dict, variadic(v)) for v in values)
    return delim.join(map(str, filter(None, values)))


def scale_thumbnails_to_max_format_width(formats, thumbnails, url_width_re):
    """
    Find the largest format dimensions in terms of video width and, for each thumbnail:
    * Modify the URL: Match the width with the provided regex and replace with the former width
    * Update dimensions

    This function is useful with video services that scale the provided thumbnails on demand
    """
    _keys = ('width', 'height')
    max_dimensions = max(
        (tuple(format.get(k) or 0 for k in _keys) for format in formats),
        default=(0, 0))
    if not max_dimensions[0]:
        return thumbnails
    return [
        merge_dicts(
            {'url': re.sub(url_width_re, str(max_dimensions[0]), thumbnail['url'])},
            dict(zip(_keys, max_dimensions)), thumbnail)
        for thumbnail in thumbnails
    ]


def parse_http_range(range):
    """ Parse value of "Range" or "Content-Range" HTTP header into tuple. """
    if not range:
        return None, None, None
    crg = re.search(r'bytes[ =](\d+)-(\d+)?(?:/(\d+))?', range)
    if not crg:
        return None, None, None
    return int(crg.group(1)), int_or_none(crg.group(2)), int_or_none(crg.group(3))


def read_stdin(what):
    eof = 'Ctrl+Z' if compat_os_name == 'nt' else 'Ctrl+D'
    write_string(f'Reading {what} from STDIN - EOF ({eof}) to end:\n')
    return sys.stdin


def determine_file_encoding(data):
    """
    Detect the text encoding used
    @returns (encoding, bytes to skip)
    """

    # BOM marks are given priority over declarations
    for bom, enc in BOMS:
        if data.startswith(bom):
            return enc, len(bom)

    # Strip off all null bytes to match even when UTF-16 or UTF-32 is used.
    # We ignore the endianness to get a good enough match
    data = data.replace(b'\0', b'')
    mobj = re.match(rb'(?m)^#\s*coding\s*:\s*(\S+)\s*$', data)
    return mobj.group(1).decode() if mobj else None, 0


class Config:
    own_args = None
    parsed_args = None
    filename = None
    package = None
    __initialized = False

    def __init__(self, parser, label=None, package='ytdl-patched'):
        self.parser, self.label, self.package = parser, label, package
        self._loaded_paths, self.configs = set(), []

    def init(self, args=None, filename=None):
        assert not self.__initialized
        self.own_args, self.filename = args, filename
        return self.load_configs()

    def load_configs(self):
        directory = ''
        if self.filename:
            location = os.path.realpath(self.filename)
            directory = os.path.dirname(location)
            if location in self._loaded_paths:
                return False
            self._loaded_paths.add(location)

        self.__initialized = True
        opts, _ = self.parser.parse_known_args(self.own_args)
        self.parsed_args = self.own_args
        for location in opts.config_locations or []:
            if location == '-':
                if location in self._loaded_paths:
                    continue
                self._loaded_paths.add(location)
                self.append_config(shlex.split(read_stdin('options'), comments=True), label='stdin')
                continue
            location = os.path.join(directory, expand_path(location))
            if os.path.isdir(location):
                location = os.path.join(location, f'{self.package}.conf')
            if not os.path.exists(location):
                self.parser.error(f'config location {location} does not exist')
            self.append_config(self.read_file(location), location)
        return True

    def __str__(self):
        label = join_nonempty(
            self.label, 'config', f'"{self.filename}"' if self.filename else '',
            delim=' ')
        return join_nonempty(
            self.own_args is not None and f'{label[0].upper()}{label[1:]}: {self.hide_login_info(self.own_args)}',
            *(f'\n{c}'.replace('\n', '\n| ')[1:] for c in self.configs),
            delim='\n')

    @staticmethod
    def read_file(filename, default=[]):
        try:
            optionf = open(filename, 'rb')
        except OSError:
            return default  # silently skip if file is not present
        try:
            enc, skip = determine_file_encoding(optionf.read(512))
            optionf.seek(skip, io.SEEK_SET)
        except OSError:
            enc = None  # silently skip read errors
        try:
            # FIXME: https://github.com/ytdl-org/youtube-dl/commit/dfe5fa49aed02cf36ba9f743b11b0903554b5e56
            contents = optionf.read().decode(enc or preferredencoding())
            res = shlex.split(contents, comments=True)
        except Exception as err:
            raise ValueError(f'Unable to parse "{filename}": {err}')
        finally:
            optionf.close()
        return res

    @staticmethod
    def hide_login_info(opts):
        PRIVATE_OPTS = {'-p', '--password', '-u', '--username', '--video-password', '--ap-password', '--ap-username'}
        eqre = re.compile('^(?P<key>' + ('|'.join(re.escape(po) for po in PRIVATE_OPTS)) + ')=.+$')

        def _scrub_eq(o):
            m = eqre.match(o)
            if m:
                return m.group('key') + '=PRIVATE'
            else:
                return o

        opts = list(map(_scrub_eq, opts))
        for idx, opt in enumerate(opts):
            if opt in PRIVATE_OPTS and idx + 1 < len(opts):
                opts[idx + 1] = 'PRIVATE'
        return opts

    def append_config(self, *args, label=None):
        config = type(self)(self.parser, label)
        config._loaded_paths = self._loaded_paths
        if config.init(*args):
            self.configs.append(config)

    @property
    def all_args(self):
        for config in reversed(self.configs):
            yield from config.all_args
        yield from self.parsed_args or []

    def parse_known_args(self, **kwargs):
        return self.parser.parse_known_args(self.all_args, **kwargs)

    def parse_args(self):
        return self.parser.parse_args(self.all_args)


def merge_headers(*dicts):
    """Merge dicts of http headers case insensitively, prioritizing the latter ones"""
    return {k.title(): v for k, v in itertools.chain.from_iterable(map(dict.items, dicts))}


def cached_method(f):
    """Cache a method"""
    signature = inspect.signature(f)

    @functools.wraps(f)
    def wrapper(self, *args, **kwargs):
        bound_args = signature.bind(self, *args, **kwargs)
        bound_args.apply_defaults()
        key = tuple(bound_args.arguments.values())[1:]

        cache = vars(self).setdefault('_cached_method__cache', {}).setdefault(f.__name__, {})
        if key not in cache:
            cache[key] = f(self, *args, **kwargs)
        return cache[key]
    return wrapper


def is_windowsfs(path):
    """
    Returns whether the filesystem requires the same sanitization as --windows-filenames
    Always returns True on Windows
    """
    if sys.platform == 'win32':
        return True
    try:
        import psutil
        psutil
    except ImportError:
        return False


class classproperty:
    """property access for class methods with optional caching"""
    def __new__(cls, func=None, *args, **kwargs):
        if not func:
            return functools.partial(cls, *args, **kwargs)
        return super().__new__(cls)

    def __init__(self, func, *, cache=False):
        functools.update_wrapper(self, func)
        self.func = func
        self._cache = {} if cache else None

    def __get__(self, _, cls):
        if self._cache is None:
            return self.func(cls)
        elif cls not in self._cache:
            self._cache[cls] = self.func(cls)
        return self._cache[cls]


def get_argcount(func):
    return try_get(func, lambda x: x.__code__.co_argcount, int)


class Namespace(types.SimpleNamespace):
    """Immutable namespace"""

    def __iter__(self):
        return iter(self.__dict__.values())

    @property
    def items_(self):
        return self.__dict__.items()


MEDIA_EXTENSIONS = Namespace(
    common_video=('avi', 'flv', 'mkv', 'mov', 'mp4', 'webm'),
    video=('3g2', '3gp', 'f4v', 'mk3d', 'divx', 'mpg', 'ogv', 'm4v', 'wmv'),
    common_audio=('aiff', 'alac', 'flac', 'm4a', 'mka', 'mp3', 'ogg', 'opus', 'wav'),
    audio=('aac', 'ape', 'asf', 'f4a', 'f4b', 'm4b', 'm4p', 'm4r', 'oga', 'ogx', 'spx', 'vorbis', 'wma', 'weba'),
    thumbnails=('jpg', 'png', 'webp'),
    storyboards=('mhtml', ),
    subtitles=('srt', 'vtt', 'ass', 'lrc'),
    manifests=('f4f', 'f4m', 'm3u8', 'smil', 'mpd'),
)
MEDIA_EXTENSIONS.video += MEDIA_EXTENSIONS.common_video
MEDIA_EXTENSIONS.audio += MEDIA_EXTENSIONS.common_audio

KNOWN_EXTENSIONS = (*MEDIA_EXTENSIONS.video, *MEDIA_EXTENSIONS.audio, *MEDIA_EXTENSIONS.manifests)


class RetryManager:
    """Usage:
        for retry in RetryManager(...):
            try:
                ...
            except SomeException as err:
                retry.error = err
                continue
    """
    attempt, _error = 0, None

    def __init__(self, _retries, _error_callback, **kwargs):
        self.retries = _retries or 0
        self.error_callback = functools.partial(_error_callback, **kwargs)

    def _should_retry(self):
        return self._error is not NO_DEFAULT and self.attempt <= self.retries

    @property
    def error(self):
        if self._error is NO_DEFAULT:
            return None
        return self._error

    @error.setter
    def error(self, value):
        self._error = value

    def __iter__(self):
        while self._should_retry():
            self.error = NO_DEFAULT
            self.attempt += 1
            yield self
            if self.error:
                self.error_callback(self.error, self.attempt, self.retries)

    @staticmethod
    def report_retry(e, count, retries, *, sleep_func, info, warn, error=None, suffix=None):
        """Utility function for reporting retries"""
        if count > retries:
            if error:
                return error(f'{e}. Giving up after {count - 1} retries') if count > 1 else error(str(e))
            raise e

        if not count:
            return warn(e)
        elif isinstance(e, ExtractorError):
            e = remove_end(str_or_none(e.cause) or e.orig_msg, '.')
        warn(f'{e}. Retrying{format_field(suffix, None, " %s")} ({count}/{retries})...')

        delay = float_or_none(sleep_func(n=count - 1)) if callable(sleep_func) else sleep_func
        if delay:
            info(f'Sleeping {delay:.2f} seconds ...')
            time.sleep(delay)


def make_archive_id(ie, video_id):
    ie_key = ie if isinstance(ie, str) else ie.ie_key()
    return f'{ie_key.lower()} {video_id}'


def truncate_string(s, left, right=0):
    assert left > 3 and right >= 0
    if s is None or len(s) <= left + right:
        return s
    return f'{s[:left-3]}...{s[-right:] if right else ""}'


def get_first_group(match, *groups, default=None):
    for g in groups:
        try:
            m = match.group(g)
            if m:
                return m
        except IndexError:
            continue
    return default


def orderedSet_from_options(options, alias_dict, *, use_regex=False, start=None):
    assert 'all' in alias_dict, '"all" alias is required'
    requested = list(start or [])
    for val in options:
        discard = val.startswith('-')
        if discard:
            val = val[1:]

        if val in alias_dict:
            val = alias_dict[val] if not discard else [
                i[1:] if i.startswith('-') else f'-{i}' for i in alias_dict[val]]
            # NB: Do not allow regex in aliases for performance
            requested = orderedSet_from_options(val, alias_dict, start=requested)
            continue

        current = (filter(re.compile(val, re.I).fullmatch, alias_dict['all']) if use_regex
                   else [val] if val in alias_dict['all'] else None)
        if current is None:
            raise ValueError(val)

        if discard:
            for item in current:
                while item in requested:
                    requested.remove(item)
        else:
            requested.extend(current)

    return orderedSet(requested)


class FormatSorter:
    regex = r' *((?P<reverse>\+)?(?P<field>[a-zA-Z0-9_]+)((?P<separator>[~:])(?P<limit>.*?))?)? *$'

    default = ('hidden', 'aud_or_vid', 'hasvid', 'ie_pref', 'lang', 'quality',
               'res', 'fps', 'hdr:12', 'vcodec:vp9.2', 'channels', 'acodec',
               'size', 'br', 'asr', 'proto', 'ext', 'hasaud', 'source', 'id')  # These must not be aliases
    ytdl_default = ('hasaud', 'lang', 'quality', 'tbr', 'filesize', 'vbr',
                    'height', 'width', 'proto', 'vext', 'abr', 'aext',
                    'fps', 'fs_approx', 'source', 'id')

    settings = {
        'vcodec': {'type': 'ordered', 'regex': True,
                   'order': ['av0?1', 'vp0?9.2', 'vp0?9', '[hx]265|he?vc?', '[hx]264|avc', 'vp0?8', 'mp4v|h263', 'theora', '', None, 'none']},
        'acodec': {'type': 'ordered', 'regex': True,
                   'order': ['[af]lac', 'wav|aiff', 'opus', 'vorbis|ogg', 'aac', 'mp?4a?', 'mp3', 'ac-?4', 'e-?a?c-?3', 'ac-?3', 'dts', '', None, 'none']},
        'hdr': {'type': 'ordered', 'regex': True, 'field': 'dynamic_range',
                'order': ['dv', '(hdr)?12', r'(hdr)?10\+', '(hdr)?10', 'hlg', '', 'sdr', None]},
        'proto': {'type': 'ordered', 'regex': True, 'field': 'protocol',
                  'order': ['(ht|f)tps', '(ht|f)tp$', 'm3u8.*', '.*dash', 'websocket_frag', 'rtmpe?', '', 'mms|rtsp', 'ws|websocket', 'f4']},
        'vext': {'type': 'ordered', 'field': 'video_ext',
                 'order': ('mp4', 'mov', 'webm', 'flv', '', 'none'),
                 'order_free': ('webm', 'mp4', 'mov', 'flv', '', 'none')},
        'aext': {'type': 'ordered', 'regex': True, 'field': 'audio_ext',
                 'order': ('m4a', 'aac', 'mp3', 'ogg', 'opus', 'web[am]', '', 'none'),
                 'order_free': ('ogg', 'opus', 'web[am]', 'mp3', 'm4a', 'aac', '', 'none')},
        'hidden': {'visible': False, 'forced': True, 'type': 'extractor', 'max': -1000},
        'aud_or_vid': {'visible': False, 'forced': True, 'type': 'multiple',
                       'field': ('vcodec', 'acodec'),
                       'function': lambda it: int(any(v != 'none' for v in it))},
        'ie_pref': {'priority': True, 'type': 'extractor'},
        'hasvid': {'priority': True, 'field': 'vcodec', 'type': 'boolean', 'not_in_list': ('none',)},
        'hasaud': {'field': 'acodec', 'type': 'boolean', 'not_in_list': ('none',)},
        'lang': {'convert': 'float', 'field': 'language_preference', 'default': -1},
        'quality': {'convert': 'float', 'default': -1},
        'filesize': {'convert': 'bytes'},
        'fs_approx': {'convert': 'bytes', 'field': 'filesize_approx'},
        'id': {'convert': 'string', 'field': 'format_id'},
        'height': {'convert': 'float_none'},
        'width': {'convert': 'float_none'},
        'fps': {'convert': 'float_none'},
        'channels': {'convert': 'float_none', 'field': 'audio_channels'},
        'tbr': {'convert': 'float_none'},
        'vbr': {'convert': 'float_none'},
        'abr': {'convert': 'float_none'},
        'asr': {'convert': 'float_none'},
        'source': {'convert': 'float', 'field': 'source_preference', 'default': -1},

        'codec': {'type': 'combined', 'field': ('vcodec', 'acodec')},
        'br': {'type': 'combined', 'field': ('tbr', 'vbr', 'abr'), 'same_limit': True},
        'size': {'type': 'combined', 'same_limit': True, 'field': ('filesize', 'fs_approx')},
        'ext': {'type': 'combined', 'field': ('vext', 'aext')},
        'res': {'type': 'multiple', 'field': ('height', 'width'),
                'function': lambda it: (lambda l: min(l) if l else 0)(tuple(filter(None, it)))},

        # Actual field names
        'format_id': {'type': 'alias', 'field': 'id'},
        'preference': {'type': 'alias', 'field': 'ie_pref'},
        'language_preference': {'type': 'alias', 'field': 'lang'},
        'source_preference': {'type': 'alias', 'field': 'source'},
        'protocol': {'type': 'alias', 'field': 'proto'},
        'filesize_approx': {'type': 'alias', 'field': 'fs_approx'},
        'audio_channels': {'type': 'alias', 'field': 'channels'},

        # Deprecated
        'dimension': {'type': 'alias', 'field': 'res', 'deprecated': True},
        'resolution': {'type': 'alias', 'field': 'res', 'deprecated': True},
        'extension': {'type': 'alias', 'field': 'ext', 'deprecated': True},
        'bitrate': {'type': 'alias', 'field': 'br', 'deprecated': True},
        'total_bitrate': {'type': 'alias', 'field': 'tbr', 'deprecated': True},
        'video_bitrate': {'type': 'alias', 'field': 'vbr', 'deprecated': True},
        'audio_bitrate': {'type': 'alias', 'field': 'abr', 'deprecated': True},
        'framerate': {'type': 'alias', 'field': 'fps', 'deprecated': True},
        'filesize_estimate': {'type': 'alias', 'field': 'size', 'deprecated': True},
        'samplerate': {'type': 'alias', 'field': 'asr', 'deprecated': True},
        'video_ext': {'type': 'alias', 'field': 'vext', 'deprecated': True},
        'audio_ext': {'type': 'alias', 'field': 'aext', 'deprecated': True},
        'video_codec': {'type': 'alias', 'field': 'vcodec', 'deprecated': True},
        'audio_codec': {'type': 'alias', 'field': 'acodec', 'deprecated': True},
        'video': {'type': 'alias', 'field': 'hasvid', 'deprecated': True},
        'has_video': {'type': 'alias', 'field': 'hasvid', 'deprecated': True},
        'audio': {'type': 'alias', 'field': 'hasaud', 'deprecated': True},
        'has_audio': {'type': 'alias', 'field': 'hasaud', 'deprecated': True},
        'extractor': {'type': 'alias', 'field': 'ie_pref', 'deprecated': True},
        'extractor_preference': {'type': 'alias', 'field': 'ie_pref', 'deprecated': True},
    }

    def __init__(self, ydl, field_preference):
        self.ydl = ydl
        self._order = []
        self.evaluate_params(self.ydl.params, field_preference)
        if ydl.params.get('verbose'):
            self.print_verbose_info(self.ydl.write_debug)

    def _get_field_setting(self, field, key):
        if field not in self.settings:
            if key in ('forced', 'priority'):
                return False
            self.ydl.deprecated_feature(f'Using arbitrary fields ({field}) for format sorting is '
                                        'deprecated and may be removed in a future version')
            self.settings[field] = {}
        propObj = self.settings[field]
        if key not in propObj:
            type = propObj.get('type')
            if key == 'field':
                default = 'preference' if type == 'extractor' else (field,) if type in ('combined', 'multiple') else field
            elif key == 'convert':
                default = 'order' if type == 'ordered' else 'float_string' if field else 'ignore'
            else:
                default = {'type': 'field', 'visible': True, 'order': [], 'not_in_list': (None,)}.get(key, None)
            propObj[key] = default
        return propObj[key]

    def _resolve_field_value(self, field, value, convertNone=False):
        if value is None:
            if not convertNone:
                return None
        else:
            value = value.lower()
        conversion = self._get_field_setting(field, 'convert')
        if conversion == 'ignore':
            return None
        if conversion == 'string':
            return value
        elif conversion == 'float_none':
            return float_or_none(value)
        elif conversion == 'bytes':
            return parse_bytes(value)
        elif conversion == 'order':
            order_list = (self._use_free_order and self._get_field_setting(field, 'order_free')) or self._get_field_setting(field, 'order')
            use_regex = self._get_field_setting(field, 'regex')
            list_length = len(order_list)
            empty_pos = order_list.index('') if '' in order_list else list_length + 1
            if use_regex and value is not None:
                for i, regex in enumerate(order_list):
                    if regex and re.match(regex, value):
                        return list_length - i
                return list_length - empty_pos  # not in list
            else:  # not regex or  value = None
                return list_length - (order_list.index(value) if value in order_list else empty_pos)
        else:
            if value.isnumeric():
                return float(value)
            else:
                self.settings[field]['convert'] = 'string'
                return value

    def evaluate_params(self, params, sort_extractor):
        self._use_free_order = params.get('prefer_free_formats', False)
        self._sort_user = params.get('format_sort', [])
        self._sort_extractor = sort_extractor

        def add_item(field, reverse, closest, limit_text):
            field = field.lower()
            if field in self._order:
                return
            self._order.append(field)
            limit = self._resolve_field_value(field, limit_text)
            data = {
                'reverse': reverse,
                'closest': False if limit is None else closest,
                'limit_text': limit_text,
                'limit': limit}
            if field in self.settings:
                self.settings[field].update(data)
            else:
                self.settings[field] = data

        sort_list = (
            tuple(field for field in self.default if self._get_field_setting(field, 'forced'))
            + (tuple() if params.get('format_sort_force', False)
                else tuple(field for field in self.default if self._get_field_setting(field, 'priority')))
            + tuple(self._sort_user) + tuple(sort_extractor) + self.default)

        for item in sort_list:
            match = re.match(self.regex, item)
            if match is None:
                raise ExtractorError('Invalid format sort string "%s" given by extractor' % item)
            field = match.group('field')
            if field is None:
                continue
            if self._get_field_setting(field, 'type') == 'alias':
                alias, field = field, self._get_field_setting(field, 'field')
                if self._get_field_setting(alias, 'deprecated'):
                    self.ydl.deprecated_feature(f'Format sorting alias {alias} is deprecated and may '
                                                f'be removed in a future version. Please use {field} instead')
            reverse = match.group('reverse') is not None
            closest = match.group('separator') == '~'
            limit_text = match.group('limit')

            has_limit = limit_text is not None
            has_multiple_fields = self._get_field_setting(field, 'type') == 'combined'
            has_multiple_limits = has_limit and has_multiple_fields and not self._get_field_setting(field, 'same_limit')

            fields = self._get_field_setting(field, 'field') if has_multiple_fields else (field,)
            limits = limit_text.split(':') if has_multiple_limits else (limit_text,) if has_limit else tuple()
            limit_count = len(limits)
            for (i, f) in enumerate(fields):
                add_item(f, reverse, closest,
                         limits[i] if i < limit_count
                         else limits[0] if has_limit and not has_multiple_limits
                         else None)

    def print_verbose_info(self, write_debug):
        if self._sort_user:
            write_debug('Sort order given by user: %s' % ', '.join(self._sort_user))
        if self._sort_extractor:
            write_debug('Sort order given by extractor: %s' % ', '.join(self._sort_extractor))
        write_debug('Formats sorted by: %s' % ', '.join(['%s%s%s' % (
            '+' if self._get_field_setting(field, 'reverse') else '', field,
            '%s%s(%s)' % ('~' if self._get_field_setting(field, 'closest') else ':',
                          self._get_field_setting(field, 'limit_text'),
                          self._get_field_setting(field, 'limit'))
            if self._get_field_setting(field, 'limit_text') is not None else '')
            for field in self._order if self._get_field_setting(field, 'visible')]))

    def _calculate_field_preference_from_value(self, format, field, type, value):
        reverse = self._get_field_setting(field, 'reverse')
        closest = self._get_field_setting(field, 'closest')
        limit = self._get_field_setting(field, 'limit')

        if type == 'extractor':
            maximum = self._get_field_setting(field, 'max')
            if value is None or (maximum is not None and value >= maximum):
                value = -1
        elif type == 'boolean':
            in_list = self._get_field_setting(field, 'in_list')
            not_in_list = self._get_field_setting(field, 'not_in_list')
            value = 0 if ((in_list is None or value in in_list) and (not_in_list is None or value not in not_in_list)) else -1
        elif type == 'ordered':
            value = self._resolve_field_value(field, value, True)

        # try to convert to number
        val_num = float_or_none(value, default=self._get_field_setting(field, 'default'))
        is_num = self._get_field_setting(field, 'convert') != 'string' and val_num is not None
        if is_num:
            value = val_num

        return ((-10, 0) if value is None
                else (1, value, 0) if not is_num  # if a field has mixed strings and numbers, strings are sorted higher
                else (0, -abs(value - limit), value - limit if reverse else limit - value) if closest
                else (0, value, 0) if not reverse and (limit is None or value <= limit)
                else (0, -value, 0) if limit is None or (reverse and value == limit) or value > limit
                else (-1, value, 0))

    def _calculate_field_preference(self, format, field):
        type = self._get_field_setting(field, 'type')  # extractor, boolean, ordered, field, multiple
        get_value = lambda f: format.get(self._get_field_setting(f, 'field'))
        if type == 'multiple':
            type = 'field'  # Only 'field' is allowed in multiple for now
            actual_fields = self._get_field_setting(field, 'field')

            value = self._get_field_setting(field, 'function')(get_value(f) for f in actual_fields)
        else:
            value = get_value(field)
        return self._calculate_field_preference_from_value(format, field, type, value)

    def calculate_preference(self, format):
        # Determine missing protocol
        if not format.get('protocol'):
            format['protocol'] = determine_protocol(format)

        # Determine missing ext
        if not format.get('ext') and 'url' in format:
            format['ext'] = determine_ext(format['url'])
        if format.get('vcodec') == 'none':
            format['audio_ext'] = format['ext'] if format.get('acodec') != 'none' else 'none'
            format['video_ext'] = 'none'
        else:
            format['video_ext'] = format['ext']
            format['audio_ext'] = 'none'
        # if format.get('preference') is None and format.get('ext') in ('f4f', 'f4m'):  # Not supported?
        #    format['preference'] = -1000

        if format.get('preference') is None and format.get('ext') == 'flv' and re.match('[hx]265|he?vc?', format.get('vcodec') or ''):
            # HEVC-over-FLV is out-of-spec by FLV's original spec
            # ref. https://trac.ffmpeg.org/ticket/6389
            # ref. https://github.com/yt-dlp/yt-dlp/pull/5821
            format['preference'] = -100

        # Determine missing bitrates
        if format.get('tbr') is None:
            if format.get('vbr') is not None and format.get('abr') is not None:
                format['tbr'] = format.get('vbr', 0) + format.get('abr', 0)
        else:
            if format.get('vcodec') != 'none' and format.get('vbr') is None:
                format['vbr'] = format.get('tbr') - format.get('abr', 0)
            if format.get('acodec') != 'none' and format.get('abr') is None:
                format['abr'] = format.get('tbr') - format.get('vbr', 0)

        return tuple(self._calculate_field_preference(format, field) for field in self._order)


# Deprecated
has_certifi = bool(certifi)


def load_plugins(name, suffix, namespace):
    from .plugins import load_plugins
    ret = load_plugins(name, suffix)
    namespace.update(ret)
    return ret<|MERGE_RESOLUTION|>--- conflicted
+++ resolved
@@ -5697,13 +5697,7 @@
     """
     Returns TZ-aware time in seconds since the epoch (1970-01-01T00:00:00Z)
     """
-<<<<<<< HEAD
-    t = datetime.datetime.utcnow()
-    epoch = datetime.datetime(1970, 1, 1)
-    return (t - epoch + datetime.timedelta(**kwargs)).total_seconds()
-=======
     return time.time() + datetime.timedelta(**kwargs).total_seconds()
->>>>>>> 8b008d62
 
 
 # create a JSON Web Signature (jws) with HS256 algorithm
