--- conflicted
+++ resolved
@@ -5482,11 +5482,6 @@
     return traverse_obj(obj, (..., *variadic(keys)), **kwargs, get_all=False)
 
 
-<<<<<<< HEAD
-def variadic(x, allowed_types=(str, bytes, dict)):
-    return x if isinstance(x, collections.abc.Iterable) and not isinstance(x, allowed_types) else (x,)
-
-
 def bytes_to_scalar(value):
     if isinstance(value, str):
         value = value.decode('utf8')
@@ -5568,8 +5563,6 @@
     return round(time.time() * 1000)
 
 
-=======
->>>>>>> 1305b659
 def time_seconds(**kwargs):
     t = datetime.datetime.now(datetime.timezone(datetime.timedelta(**kwargs)))
     return t.timestamp()
