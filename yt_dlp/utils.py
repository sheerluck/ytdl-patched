--- conflicted
+++ resolved
@@ -1647,22 +1647,14 @@
     if timezone is None:
         timezone, date_str = extract_timezone(date_str)
 
-<<<<<<< HEAD
     formats = (
         '%Y-%m-%d{0}%H:%M:%S'.format(delimiter),
         '%Y-%m-%d{0}%H:%M'.format(delimiter), )
-    for date_format in formats:
-        try:
+    with contextlib.suppress(ValueError):
+        for date_format in formats:
+            date_format = f'%Y-%m-%d{delimiter}%H:%M:%S'
             dt = datetime.datetime.strptime(date_str, date_format) - timezone
             return calendar.timegm(dt.timetuple())
-        except ValueError:
-            pass
-=======
-    with contextlib.suppress(ValueError):
-        date_format = f'%Y-%m-%d{delimiter}%H:%M:%S'
-        dt = datetime.datetime.strptime(date_str, date_format) - timezone
-        return calendar.timegm(dt.timetuple())
->>>>>>> 43cc91ad
 
 
 def date_formats(day_first=True):
@@ -5365,10 +5357,9 @@
         return self.f(cls)
 
 
-<<<<<<< HEAD
 def get_argcount(func):
     return try_get(func, lambda x: x.__code__.co_argcount, int)
-=======
+
+
 def Namespace(**kwargs):
-    return collections.namedtuple('Namespace', kwargs)(**kwargs)
->>>>>>> 43cc91ad
+    return collections.namedtuple('Namespace', kwargs)(**kwargs)