import base64
import binascii
import calendar
import codecs
import collections
import collections.abc
import contextlib
import datetime
import email.header
import email.utils
import errno
import gzip
import hashlib
import hmac
import html.entities
import html.parser
import http.client
import http.cookiejar
import inspect
import io
import itertools
import json
import locale
import math
import mimetypes
import operator
import os
import platform
import random
import re
import shlex
import socket
import ssl
import struct
import subprocess
import sys
import tempfile
import time
import traceback
import types
import urllib.error
import urllib.parse
import urllib.request
import xml.etree.ElementTree
import zlib
try:
    import dateutil.parser
    HAVE_DATEUTIL = True
except (ImportError, SyntaxError):
    # dateutil is optional
    HAVE_DATEUTIL = False

from .compat import functools  # isort: split
from .compat import (
    compat_etree_fromstring,
    compat_expanduser,
    compat_HTMLParseError,
    compat_os_name,
    compat_shlex_quote,
)

from .dependencies import brotli, certifi, xattr
from .socks import ProxyType, sockssocket
from .chrome_versions import versions as _CHROME_VERSIONS


def register_socks_protocols():
    # "Register" SOCKS protocols
    # In Python < 2.6.5, urlsplit() suffers from bug https://bugs.python.org/issue7904
    # URLs with protocols not in urlparse.uses_netloc are not handled correctly
    for scheme in ('socks', 'socks4', 'socks4a', 'socks5'):
        if scheme not in urllib.parse.uses_netloc:
            urllib.parse.uses_netloc.append(scheme)


# This is not clearly defined otherwise
compiled_regex_type = type(re.compile(''))


def random_user_agent():
    _USER_AGENT_TPL = 'Mozilla/5.0 (Windows NT %s; Win64; x64) AppleWebKit/537.36 (KHTML, like Gecko) Chrome/%s Safari/537.36'
    _WINDOWS_VERSIONS = (
        '6.1',  # 7
        '6.2',  # 8
        '6.3',  # 8.1
        '10.0',
    )
    return _USER_AGENT_TPL % (random.choice(_WINDOWS_VERSIONS), random.choice(_CHROME_VERSIONS))


SUPPORTED_ENCODINGS = [
    'gzip', 'deflate'
]
if brotli:
    SUPPORTED_ENCODINGS.append('br')

std_headers = {
    'User-Agent': random_user_agent(),
    'Accept': 'text/html,application/xhtml+xml,application/xml;q=0.9,*/*;q=0.8',
    'Accept-Language': 'en-us,en;q=0.5',
    'Sec-Fetch-Mode': 'navigate',
}


USER_AGENTS = {
    'Safari': 'Mozilla/5.0 (X11; Linux x86_64; rv:10.0) AppleWebKit/533.20.25 (KHTML, like Gecko) Version/5.0.4 Safari/533.20.27',
}


NO_DEFAULT = object()
IDENTITY = lambda x: x

ENGLISH_MONTH_NAMES = [
    'January', 'February', 'March', 'April', 'May', 'June',
    'July', 'August', 'September', 'October', 'November', 'December']

MONTH_NAMES = {
    'en': ENGLISH_MONTH_NAMES,
    'fr': [
        'janvier', 'février', 'mars', 'avril', 'mai', 'juin',
        'juillet', 'août', 'septembre', 'octobre', 'novembre', 'décembre'],
    # these follow the genitive grammatical case (dopełniacz)
    # some websites might be using nominative, which will require another month list
    # https://en.wikibooks.org/wiki/Polish/Noun_cases
    'pl': ['stycznia', 'lutego', 'marca', 'kwietnia', 'maja', 'czerwca',
           'lipca', 'sierpnia', 'września', 'października', 'listopada', 'grudnia'],
}

# From https://github.com/python/cpython/blob/3.11/Lib/email/_parseaddr.py#L36-L42
TIMEZONE_NAMES = {
    'UT': 0, 'UTC': 0, 'GMT': 0, 'Z': 0,
    'AST': -4, 'ADT': -3,  # Atlantic (used in Canada)
    'EST': -5, 'EDT': -4,  # Eastern
    'CST': -6, 'CDT': -5,  # Central
    'MST': -7, 'MDT': -6,  # Mountain
    'PST': -8, 'PDT': -7   # Pacific
}

# needed for sanitizing filenames in restricted mode
ACCENT_CHARS = dict(zip('ÂÃÄÀÁÅÆÇÈÉÊËÌÍÎÏÐÑÒÓÔÕÖŐØŒÙÚÛÜŰÝÞßàáâãäåæçèéêëìíîïðñòóôõöőøœùúûüűýþÿ',
                        itertools.chain('AAAAAA', ['AE'], 'CEEEEIIIIDNOOOOOOO', ['OE'], 'UUUUUY', ['TH', 'ss'],
                                        'aaaaaa', ['ae'], 'ceeeeiiiionooooooo', ['oe'], 'uuuuuy', ['th'], 'y')))

DATE_FORMATS = (
    '%d %B %Y',
    '%d %b %Y',
    '%B %d %Y',
    '%B %dst %Y',
    '%B %dnd %Y',
    '%B %drd %Y',
    '%B %dth %Y',
    '%b %d %Y',
    '%b %dst %Y',
    '%b %dnd %Y',
    '%b %drd %Y',
    '%b %dth %Y',
    '%b %dst %Y %I:%M',
    '%b %dnd %Y %I:%M',
    '%b %drd %Y %I:%M',
    '%b %dth %Y %I:%M',
    '%Y %m %d',
    '%Y-%m-%d',
    '%Y.%m.%d.',
    '%Y/%m/%d',
    '%Y/%m/%d %H:%M',
    '%Y/%m/%d %H:%M:%S',
    '%Y%m%d%H%M',
    '%Y%m%d%H%M%S',
    '%Y%m%d',
    '%Y-%m-%d %H:%M',
    '%Y-%m-%d %H:%M:%S',
    '%Y-%m-%d %H:%M:%S.%f',
    '%Y-%m-%d %H:%M:%S:%f',
    '%d.%m.%Y %H:%M',
    '%d.%m.%Y %H.%M',
    '%Y-%m-%dT%H:%M:%SZ',
    '%Y-%m-%dT%H:%M:%S.%fZ',
    '%Y-%m-%dT%H:%M:%S.%f0Z',
    '%Y-%m-%dT%H:%M:%S',
    '%Y-%m-%dT%H:%M:%S.%f',
    '%Y-%m-%dT%H:%M',
    '%b %d %Y at %H:%M',
    '%b %d %Y at %H:%M:%S',
    '%B %d %Y at %H:%M',
    '%B %d %Y at %H:%M:%S',
    '%H:%M %d-%b-%Y',
)

DATE_FORMATS_DAY_FIRST = list(DATE_FORMATS)
DATE_FORMATS_DAY_FIRST.extend([
    '%d-%m-%Y',
    '%d.%m.%Y',
    '%d.%m.%y',
    '%d/%m/%Y',
    '%d/%m/%y',
    '%d/%m/%Y %H:%M:%S',
    '%d-%m-%Y %H:%M',
])

DATE_FORMATS_MONTH_FIRST = list(DATE_FORMATS)
DATE_FORMATS_MONTH_FIRST.extend([
    '%m-%d-%Y',
    '%m.%d.%Y',
    '%m/%d/%Y',
    '%m/%d/%y',
    '%m/%d/%Y %H:%M:%S',
])

PACKED_CODES_RE = r"}\('(.+)',(\d+),(\d+),'([^']+)'\.split\('\|'\)"
JSON_LD_RE = r'(?is)<script[^>]+type=(["\']?)application/ld\+json\1[^>]*>\s*(?P<json_ld>{.+?}|\[.+?\])\s*</script>'

NUMBER_RE = r'\d+(?:\.\d+)?'


@functools.cache
def preferredencoding():
    """Get preferred encoding.

    Returns the best encoding scheme for the system, based on
    locale.getpreferredencoding() and some further tweaks.
    """
    try:
        pref = locale.getpreferredencoding()
        'TEST'.encode(pref)
    except Exception:
        pref = 'UTF-8'

    return pref


def write_json_file(obj, fn):
    """ Encode obj as JSON and write it to fn, atomically if possible """

    tf = tempfile.NamedTemporaryFile(
        prefix=f'{os.path.basename(fn)}.', dir=os.path.dirname(fn),
        suffix='.tmp', delete=False, mode='w', encoding='utf-8')

    try:
        with tf:
            json.dump(obj, tf, ensure_ascii=False)
        if sys.platform == 'win32':
            # Need to remove existing file on Windows, else os.rename raises
            # WindowsError or FileExistsError.
            with contextlib.suppress(OSError):
                os.unlink(fn)
        with contextlib.suppress(OSError):
            mask = os.umask(0)
            os.umask(mask)
            os.chmod(tf.name, 0o666 & ~mask)
        os.rename(tf.name, fn)
    except Exception:
        with contextlib.suppress(OSError):
            os.remove(tf.name)
        raise


def find_xpath_attr(node, xpath, key, val=None):
    """ Find the xpath xpath[@key=val] """
    assert re.match(r'^[a-zA-Z_-]+$', key)
    expr = xpath + ('[@%s]' % key if val is None else f"[@{key}='{val}']")
    return node.find(expr)

# On python2.6 the xml.etree.ElementTree.Element methods don't support
# the namespace parameter


def xpath_with_ns(path, ns_map):
    components = [c.split(':') for c in path.split('/')]
    replaced = []
    for c in components:
        if len(c) == 1:
            replaced.append(c[0])
        else:
            ns, tag = c
            replaced.append('{%s}%s' % (ns_map[ns], tag))
    return '/'.join(replaced)


def xpath_element(node, xpath, name=None, fatal=False, default=NO_DEFAULT):
    def _find_xpath(xpath):
        return node.find(xpath)

    if isinstance(xpath, str):
        n = _find_xpath(xpath)
    else:
        for xp in xpath:
            n = _find_xpath(xp)
            if n is not None:
                break

    if n is None:
        if default is not NO_DEFAULT:
            return default
        elif fatal:
            name = xpath if name is None else name
            raise ExtractorError('Could not find XML element %s' % name)
        else:
            return None
    return n


def xpath_text(node, xpath, name=None, fatal=False, default=NO_DEFAULT):
    n = xpath_element(node, xpath, name, fatal=fatal, default=default)
    if n is None or n == default:
        return n
    if n.text is None:
        if default is not NO_DEFAULT:
            return default
        elif fatal:
            name = xpath if name is None else name
            raise ExtractorError('Could not find XML element\'s text %s' % name)
        else:
            return None
    return n.text


def xpath_attr(node, xpath, key, name=None, fatal=False, default=NO_DEFAULT):
    n = find_xpath_attr(node, xpath, key)
    if n is None:
        if default is not NO_DEFAULT:
            return default
        elif fatal:
            name = f'{xpath}[@{key}]' if name is None else name
            raise ExtractorError('Could not find XML attribute %s' % name)
        else:
            return None
    return n.attrib[key]


def get_element_by_id(id, html, **kwargs):
    """Return the content of the tag with the specified ID in the passed HTML document"""
    return get_element_by_attribute('id', id, html, **kwargs)


def get_element_html_by_id(id, html, **kwargs):
    """Return the html of the tag with the specified ID in the passed HTML document"""
    return get_element_html_by_attribute('id', id, html, **kwargs)


def get_element_by_class(class_name, html):
    """Return the content of the first tag with the specified class in the passed HTML document"""
    retval = get_elements_by_class(class_name, html)
    return retval[0] if retval else None


def get_element_html_by_class(class_name, html):
    """Return the html of the first tag with the specified class in the passed HTML document"""
    retval = get_elements_html_by_class(class_name, html)
    return retval[0] if retval else None


def get_element_by_attribute(attribute, value, html, **kwargs):
    retval = get_elements_by_attribute(attribute, value, html, **kwargs)
    return retval[0] if retval else None


def get_element_html_by_attribute(attribute, value, html, **kargs):
    retval = get_elements_html_by_attribute(attribute, value, html, **kargs)
    return retval[0] if retval else None


def get_elements_by_class(class_name, html, **kargs):
    """Return the content of all tags with the specified class in the passed HTML document as a list"""
    return get_elements_by_attribute(
        'class', r'[^\'"]*(?<=[\'"\s])%s(?=[\'"\s])[^\'"]*' % re.escape(class_name),
        html, escape_value=False)


def get_elements_html_by_class(class_name, html):
    """Return the html of all tags with the specified class in the passed HTML document as a list"""
    return get_elements_html_by_attribute(
        'class', r'[^\'"]*(?<=[\'"\s])%s(?=[\'"\s])[^\'"]*' % re.escape(class_name),
        html, escape_value=False)


def get_elements_by_attribute(*args, **kwargs):
    """Return the content of the tag with the specified attribute in the passed HTML document"""
    return [content for content, _ in get_elements_text_and_html_by_attribute(*args, **kwargs)]


def get_elements_html_by_attribute(*args, **kwargs):
    """Return the html of the tag with the specified attribute in the passed HTML document"""
    return [whole for _, whole in get_elements_text_and_html_by_attribute(*args, **kwargs)]


def get_elements_text_and_html_by_attribute(attribute, value, html, *, tag=r'[\w:.-]+', escape_value=True):
    """
    Return the text (content) and the html (whole) of the tag with the specified
    attribute in the passed HTML document
    """
    if not value:
        return

    quote = '' if re.match(r'''[\s"'`=<>]''', value) else '?'

    value = re.escape(value) if escape_value else value

    partial_element_re = rf'''(?x)
        <(?P<tag>{tag})
         (?:\s(?:[^>"']|"[^"]*"|'[^']*')*)?
         \s{re.escape(attribute)}\s*=\s*(?P<_q>['"]{quote})(?-x:{value})(?P=_q)
        '''

    for m in re.finditer(partial_element_re, html):
        content, whole = get_element_text_and_html_by_tag(m.group('tag'), html[m.start():])

        yield (
            unescapeHTML(re.sub(r'^(?P<q>["\'])(?P<content>.*)(?P=q)$', r'\g<content>', content, flags=re.DOTALL)),
            whole
        )


class HTMLBreakOnClosingTagParser(html.parser.HTMLParser):
    """
    HTML parser which raises HTMLBreakOnClosingTagException upon reaching the
    closing tag for the first opening tag it has encountered, and can be used
    as a context manager
    """

    class HTMLBreakOnClosingTagException(Exception):
        pass

    def __init__(self):
        self.tagstack = collections.deque()
        html.parser.HTMLParser.__init__(self)

    def __enter__(self):
        return self

    def __exit__(self, *_):
        self.close()

    def close(self):
        # handle_endtag does not return upon raising HTMLBreakOnClosingTagException,
        # so data remains buffered; we no longer have any interest in it, thus
        # override this method to discard it
        pass

    def handle_starttag(self, tag, _):
        self.tagstack.append(tag)

    def handle_endtag(self, tag):
        if not self.tagstack:
            raise compat_HTMLParseError('no tags in the stack')
        while self.tagstack:
            inner_tag = self.tagstack.pop()
            if inner_tag == tag:
                break
        else:
            raise compat_HTMLParseError(f'matching opening tag for closing {tag} tag not found')
        if not self.tagstack:
            raise self.HTMLBreakOnClosingTagException()


# XXX: This should be far less strict
def get_element_text_and_html_by_tag(tag, html):
    """
    For the first element with the specified tag in the passed HTML document
    return its' content (text) and the whole element (html)
    """
    def find_or_raise(haystack, needle, exc):
        try:
            return haystack.index(needle)
        except ValueError:
            raise exc
    closing_tag = f'</{tag}>'
    whole_start = find_or_raise(
        html, f'<{tag}', compat_HTMLParseError(f'opening {tag} tag not found'))
    content_start = find_or_raise(
        html[whole_start:], '>', compat_HTMLParseError(f'malformed opening {tag} tag'))
    content_start += whole_start + 1
    with HTMLBreakOnClosingTagParser() as parser:
        parser.feed(html[whole_start:content_start])
        if not parser.tagstack or parser.tagstack[0] != tag:
            raise compat_HTMLParseError(f'parser did not match opening {tag} tag')
        offset = content_start
        while offset < len(html):
            next_closing_tag_start = find_or_raise(
                html[offset:], closing_tag,
                compat_HTMLParseError(f'closing {tag} tag not found'))
            next_closing_tag_end = next_closing_tag_start + len(closing_tag)
            try:
                parser.feed(html[offset:offset + next_closing_tag_end])
                offset += next_closing_tag_end
            except HTMLBreakOnClosingTagParser.HTMLBreakOnClosingTagException:
                return html[content_start:offset + next_closing_tag_start], \
                    html[whole_start:offset + next_closing_tag_end]
        raise compat_HTMLParseError('unexpected end of html')


class HTMLAttributeParser(html.parser.HTMLParser):
    """Trivial HTML parser to gather the attributes for a single element"""

    def __init__(self):
        self.attrs = {}
        html.parser.HTMLParser.__init__(self)

    def handle_starttag(self, tag, attrs):
        self.attrs = dict(attrs)
        raise compat_HTMLParseError('done')


class HTMLListAttrsParser(html.parser.HTMLParser):
    """HTML parser to gather the attributes for the elements of a list"""

    def __init__(self):
        html.parser.HTMLParser.__init__(self)
        self.items = []
        self._level = 0

    def handle_starttag(self, tag, attrs):
        if tag == 'li' and self._level == 0:
            self.items.append(dict(attrs))
        self._level += 1

    def handle_endtag(self, tag):
        self._level -= 1


def extract_attributes(html_element):
    """Given a string for an HTML element such as
    <el
         a="foo" B="bar" c="&98;az" d=boz
         empty= noval entity="&amp;"
         sq='"' dq="'"
    >
    Decode and return a dictionary of attributes.
    {
        'a': 'foo', 'b': 'bar', c: 'baz', d: 'boz',
        'empty': '', 'noval': None, 'entity': '&',
        'sq': '"', 'dq': '\''
    }.
    """
    parser = HTMLAttributeParser()
    with contextlib.suppress(compat_HTMLParseError):
        parser.feed(html_element)
        parser.close()
    return parser.attrs


def parse_list(webpage):
    """Given a string for an series of HTML <li> elements,
    return a dictionary of their attributes"""
    parser = HTMLListAttrsParser()
    parser.feed(webpage)
    parser.close()
    return parser.items


def clean_html(html):
    """Clean an HTML snippet into a readable string"""

    if html is None:  # Convenience for sanitizing descriptions etc.
        return html

    html = re.sub(r'\s+', ' ', html)
    html = re.sub(r'(?u)\s?<\s?br\s?/?\s?>\s?', '\n', html)
    html = re.sub(r'(?u)<\s?/\s?p\s?>\s?<\s?p[^>]*>', '\n', html)
    # Strip html tags
    html = re.sub('<.*?>', '', html)
    # Replace html entities
    html = unescapeHTML(html)
    return html.strip()


class LenientJSONDecoder(json.JSONDecoder):
    def __init__(self, *args, transform_source=None, ignore_extra=False, **kwargs):
        self.transform_source, self.ignore_extra = transform_source, ignore_extra
        super().__init__(*args, **kwargs)

    def decode(self, s):
        if self.transform_source:
            s = self.transform_source(s)
        try:
            if self.ignore_extra:
                return self.raw_decode(s.lstrip())[0]
            return super().decode(s)
        except json.JSONDecodeError as e:
            if e.pos is not None:
                raise type(e)(f'{e.msg} in {s[e.pos-10:e.pos+10]!r}', s, e.pos)
            raise


def sanitize_open(filename, open_mode):
    """Try to open the given filename, and slightly tweak it if this fails.

    Attempts to open the given filename. If this fails, it tries to change
    the filename slightly, step by step, until it's either able to open it
    or it fails and raises a final exception, like the standard open()
    function.

    It returns the tuple (stream, definitive_file_name).
    """
    if filename == '-':
        if sys.platform == 'win32':
            import msvcrt

            # stdout may be any IO stream, e.g. when using contextlib.redirect_stdout
            with contextlib.suppress(io.UnsupportedOperation):
                msvcrt.setmode(sys.stdout.fileno(), os.O_BINARY)
        return (sys.stdout.buffer if hasattr(sys.stdout, 'buffer') else sys.stdout, filename)

    for attempt in range(2):
        try:
            try:
                if sys.platform == 'win32':
                    # FIXME: An exclusive lock also locks the file from being read.
                    # Since windows locks are mandatory, don't lock the file on windows (for now).
                    # Ref: https://github.com/yt-dlp/yt-dlp/issues/3124
                    raise LockingUnsupportedError()
                stream = locked_file(filename, open_mode, block=False).__enter__()
            except OSError:
                stream = open(filename, open_mode)
            return stream, filename
        except OSError as err:
            if attempt or err.errno in (errno.EACCES,):
                raise
            old_filename, filename = filename, sanitize_path(filename)
            if old_filename == filename:
                raise


def timeconvert(timestr):
    """Convert RFC 2822 defined time string into system timestamp"""
    timestamp = None
    timetuple = email.utils.parsedate_tz(timestr)
    if timetuple is not None:
        timestamp = email.utils.mktime_tz(timetuple)
    return timestamp


def sanitize_filename(s, restricted=False, is_id=NO_DEFAULT, windows=True):
    """Sanitizes a string so it could be used as part of a filename.
    @param restricted   Use a stricter subset of allowed characters
    @param windows      Sanitize filenames for Windows. For non-Windows systems, it can be False
    @param is_id        Whether this is an ID that should be kept unchanged if possible.
                        If unset, yt-dlp's new sanitization rules are in effect
    """
    if s == '':
        return ''

    # restricted=True implies windows=True
    windows |= bool(restricted)

    def replace_insane(char):
        if restricted and char in ACCENT_CHARS:
            return ACCENT_CHARS[char]
        elif not restricted and char == '\n':
            return '\0 '
        elif ord(char) < 32 or ord(char) == 127:
            return ''
        elif char == '?' and windows:
            return ''
        elif char == '"' and windows:
            return '' if restricted else '\''
        elif char == ':' and windows:
            return '\0_\0-' if restricted else '\0 \0-'
        elif char == '/':  # the slash doesn't matter
            return '\0_'
        elif char in '\\|*<>' and windows:  # while others do
            return '\0_'
        if restricted and (char in '!&\'()[]{}$;`^,#' or char.isspace() or ord(char) > 127):
            return '\0_'
        return char

    if windows:
        s = re.sub(r'[0-9]+(?::[0-9]+)+', lambda m: m.group(0).replace(':', '_'), s)  # Handle timestamps
    result = ''.join(map(replace_insane, s))
    if is_id is NO_DEFAULT:
        result = re.sub(r'(\0.)(?:(?=\1)..)+', r'\1', result)  # Remove repeated substitute chars
        STRIP_RE = r'(?:\0.|[ _-])*'
        result = re.sub(f'^\0.{STRIP_RE}|{STRIP_RE}\0.$', '', result)  # Remove substitute chars from start/end
    result = result.replace('\0', '') or '_'

    if not is_id:
        while '__' in result:
            result = result.replace('__', '_')
        result = result.strip('_')
        # Common case of "Foreign band name - English song title"
        if restricted and result.startswith('-_'):
            result = result[2:]
        if result.startswith('-'):
            result = '_' + result[len('-'):]
        result = result.lstrip('.')
        if not result:
            result = '_'
    return result


def sanitize_path(s, force=False):
    """Sanitizes and normalizes path on Windows"""
    if sys.platform == 'win32':
        force = False
        drive_or_unc, _ = os.path.splitdrive(s)
    elif force:
        drive_or_unc = ''
    else:
        return s

    norm_path = os.path.normpath(remove_start(s, drive_or_unc)).split(os.path.sep)
    if drive_or_unc:
        norm_path.pop(0)
    sanitized_path = [
        path_part if path_part in ['.', '..'] else re.sub(r'(?:[/<>:"\|\\?\*]|[\s.]$)', '#', path_part)
        for path_part in norm_path]
    if drive_or_unc:
        sanitized_path.insert(0, drive_or_unc + os.path.sep)
    elif force and s and s[0] == os.path.sep:
        sanitized_path.insert(0, os.path.sep)
    return os.path.join(*sanitized_path)


def sanitize_url(url, *, scheme='http'):
    # Prepend protocol-less URLs with `http:` scheme in order to mitigate
    # the number of unwanted failures due to missing protocol
    if url is None:
        return
    elif url.startswith('//'):
        return f'{scheme}:{url}'
    # Fix some common typos seen so far
    COMMON_TYPOS = (
        # https://github.com/ytdl-org/youtube-dl/issues/15649
        (r'^httpss://', r'https://'),
        # https://bx1.be/lives/direct-tv/
        (r'^rmtp([es]?)://', r'rtmp\1://'),
    )
    for mistake, fixup in COMMON_TYPOS:
        if re.match(mistake, url):
            return re.sub(mistake, fixup, url)
    return url


def extract_basic_auth(url):
    parts = urllib.parse.urlsplit(url)
    if parts.username is None:
        return url, None
    url = urllib.parse.urlunsplit(parts._replace(netloc=(
        parts.hostname if parts.port is None
        else '%s:%d' % (parts.hostname, parts.port))))
    auth_payload = base64.b64encode(
        ('%s:%s' % (parts.username, parts.password or '')).encode())
    return url, f'Basic {auth_payload.decode()}'


def sanitized_Request(url, *args, **kwargs):
    url, auth_header = extract_basic_auth(escape_url(sanitize_url(url)))
    if auth_header is not None:
        headers = args[1] if len(args) >= 2 else kwargs.setdefault('headers', {})
        headers['Authorization'] = auth_header
    return urllib.request.Request(url, *args, **kwargs)


def expand_path(s):
    """Expand shell variables and ~"""
    return os.path.expandvars(compat_expanduser(s))


def orderedSet(iterable, *, lazy=False):
    """Remove all duplicates from the input iterable"""
    def _iter():
        seen = []  # Do not use set since the items can be unhashable
        for x in iterable:
            if x not in seen:
                seen.append(x)
                yield x

    return _iter() if lazy else list(_iter())


def _htmlentity_transform(entity_with_semicolon):
    """Transforms an HTML entity to a character."""
    entity = entity_with_semicolon[:-1]

    # Known non-numeric HTML entity
    if entity in html.entities.name2codepoint:
        return chr(html.entities.name2codepoint[entity])

    # TODO: HTML5 allows entities without a semicolon.
    # E.g. '&Eacuteric' should be decoded as 'Éric'.
    if entity_with_semicolon in html.entities.html5:
        return html.entities.html5[entity_with_semicolon]

    mobj = re.match(r'#(x[0-9a-fA-F]+|[0-9]+)', entity)
    if mobj is not None:
        numstr = mobj.group(1)
        if numstr.startswith('x'):
            base = 16
            numstr = '0%s' % numstr
        else:
            base = 10
        # See https://github.com/ytdl-org/youtube-dl/issues/7518
        with contextlib.suppress(ValueError):
            return chr(int(numstr, base))

    # Unknown entity in name, return its literal representation
    return '&%s;' % entity


def unescapeHTML(s):
    if s is None:
        return None
    assert isinstance(s, str)

    return re.sub(
        r'&([^&;]+;)', lambda m: _htmlentity_transform(m.group(1)), s)


def escapeHTML(text):
    return (
        text
        .replace('&', '&amp;')
        .replace('<', '&lt;')
        .replace('>', '&gt;')
        .replace('"', '&quot;')
        .replace("'", '&#39;')
    )


def process_communicate_or_kill(p, *args, **kwargs):
    deprecation_warning(f'"{__name__}.process_communicate_or_kill" is deprecated and may be removed '
                        f'in a future version. Use "{__name__}.Popen.communicate_or_kill" instead')
    return Popen.communicate_or_kill(p, *args, **kwargs)


class Popen(subprocess.Popen):
    if sys.platform == 'win32':
        _startupinfo = subprocess.STARTUPINFO()
        _startupinfo.dwFlags |= subprocess.STARTF_USESHOWWINDOW
    else:
        _startupinfo = None

    @staticmethod
    def _fix_pyinstaller_ld_path(env):
        """Restore LD_LIBRARY_PATH when using PyInstaller
            Ref: https://github.com/pyinstaller/pyinstaller/blob/develop/doc/runtime-information.rst#ld_library_path--libpath-considerations
                 https://github.com/yt-dlp/yt-dlp/issues/4573
        """
        if not hasattr(sys, '_MEIPASS'):
            return

        def _fix(key):
            orig = env.get(f'{key}_ORIG')
            if orig is None:
                env.pop(key, None)
            else:
                env[key] = orig

        _fix('LD_LIBRARY_PATH')  # Linux
        _fix('DYLD_LIBRARY_PATH')  # macOS

    def __init__(self, *args, env=None, text=False, **kwargs):
        if env is None:
            env = os.environ.copy()
        self._fix_pyinstaller_ld_path(env)

        if text is True:
            kwargs['universal_newlines'] = True  # For 3.6 compatibility
            kwargs.setdefault('encoding', 'utf-8')
            kwargs.setdefault('errors', 'replace')
        super().__init__(*args, env=env, **kwargs, startupinfo=self._startupinfo)

        self.textmode = bool(
            kwargs.get('universal_newlines')
            or kwargs.get('encoding')
            or kwargs.get('errors')
            or kwargs.get('text')
            or isinstance(self.stdout, io.TextIOWrapper)
            or isinstance(self.stderr, io.TextIOWrapper)
            or isinstance(self.stdin, io.TextIOWrapper))

    def communicate_or_kill(self, *args, **kwargs):
        if self.textmode and args and isinstance(args[0], bytes):
            if isinstance(args, tuple):
                args = list(args)
            args[0] = args[0].decode()
        try:
            return self.communicate(*args, **kwargs)
        except BaseException:  # Including KeyboardInterrupt
            self.kill(timeout=None)
            raise

    def kill(self, *, timeout=0):
        super().kill()
        if timeout != 0:
            self.wait(timeout=timeout)

    @classmethod
    def run(cls, *args, timeout=None, **kwargs):
        with cls(*args, **kwargs) as proc:
            default = '' if proc.text_mode else b''
            stdout, stderr = proc.communicate_or_kill(timeout=timeout)
            return stdout or default, stderr or default, proc.returncode


def get_subprocess_encoding():
    if sys.platform == 'win32' and sys.getwindowsversion()[0] >= 5:
        # For subprocess calls, encode with locale encoding
        # Refer to http://stackoverflow.com/a/9951851/35070
        encoding = preferredencoding()
    else:
        encoding = sys.getfilesystemencoding()
    if encoding is None:
        encoding = 'utf-8'
    return encoding


def encodeFilename(s, for_subprocess=False):
    assert isinstance(s, str)
    return s


def decodeFilename(b, for_subprocess=False):
    return b


def encodeArgument(s):
    # Legacy code that uses byte strings
    # Uncomment the following line after fixing all post processors
    # assert isinstance(s, str), 'Internal error: %r should be of type %r, is %r' % (s, str, type(s))
    return s if isinstance(s, str) else s.decode('ascii')


def decodeArgument(b):
    return b


def decodeOption(optval):
    if optval is None:
        return optval
    if isinstance(optval, bytes):
        optval = optval.decode(preferredencoding())

    assert isinstance(optval, str)
    return optval


_timetuple = collections.namedtuple('Time', ('hours', 'minutes', 'seconds', 'milliseconds'))


def timetuple_from_msec(msec):
    secs, msec = divmod(msec, 1000)
    mins, secs = divmod(secs, 60)
    hrs, mins = divmod(mins, 60)
    return _timetuple(hrs, mins, secs, msec)


def formatSeconds(secs, delim=':', msec=False):
    time = timetuple_from_msec(secs * 1000)
    if time.hours:
        ret = '%d%s%02d%s%02d' % (time.hours, delim, time.minutes, delim, time.seconds)
    elif time.minutes:
        ret = '%d%s%02d' % (time.minutes, delim, time.seconds)
    else:
        ret = '%d' % time.seconds
    return '%s.%03d' % (ret, time.milliseconds) if msec else ret


def _ssl_load_windows_store_certs(ssl_context, storename):
    # Code adapted from _load_windows_store_certs in https://github.com/python/cpython/blob/main/Lib/ssl.py
    try:
        certs = [cert for cert, encoding, trust in ssl.enum_certificates(storename)
                 if encoding == 'x509_asn' and (
                     trust is True or ssl.Purpose.SERVER_AUTH.oid in trust)]
    except PermissionError:
        return
    for cert in certs:
        with contextlib.suppress(ssl.SSLError):
            ssl_context.load_verify_locations(cadata=cert)


def make_HTTPS_handler(params, **kwargs):
    opts_check_certificate = not params.get('nocheckcertificate')
    opts_modern_tls_cipher = params.get('use_modern_tls_cipher')
    context = ssl.SSLContext(ssl.PROTOCOL_TLS_CLIENT)
    if opts_modern_tls_cipher:
        context.set_ciphers('ECDHE-RSA-AES256-GCM-SHA384:ECDHE-ECDSA-AES256-GCM-SHA384:ECDHE-RSA-AES256-SHA384:ECDHE-ECDSA-AES256-SHA384:ECDHE-RSA-AES128-GCM-SHA256:ECDHE-RSA-AES128-SHA256:AES256-SHA')
    context.check_hostname = opts_check_certificate
    if params.get('legacyserverconnect'):
        context.options |= 4  # SSL_OP_LEGACY_SERVER_CONNECT
        # Allow use of weaker ciphers in Python 3.10+. See https://bugs.python.org/issue43998
        context.set_ciphers('DEFAULT')
    elif (
        sys.version_info < (3, 10)
        and ssl.OPENSSL_VERSION_INFO >= (1, 1, 1)
        and not ssl.OPENSSL_VERSION.startswith('LibreSSL')
    ):
        # Backport the default SSL ciphers and minimum TLS version settings from Python 3.10 [1].
        # This is to ensure consistent behavior across Python versions, and help avoid fingerprinting
        # in some situations [2][3].
        # Python 3.10 only supports OpenSSL 1.1.1+ [4]. Because this change is likely
        # untested on older versions, we only apply this to OpenSSL 1.1.1+ to be safe.
        # LibreSSL is excluded until further investigation due to cipher support issues [5][6].
        # 1. https://github.com/python/cpython/commit/e983252b516edb15d4338b0a47631b59ef1e2536
        # 2. https://github.com/yt-dlp/yt-dlp/issues/4627
        # 3. https://github.com/yt-dlp/yt-dlp/pull/5294
        # 4. https://peps.python.org/pep-0644/
        # 5. https://peps.python.org/pep-0644/#libressl-support
        # 6. https://github.com/yt-dlp/yt-dlp/commit/5b9f253fa0aee996cf1ed30185d4b502e00609c4#commitcomment-89054368
        context.set_ciphers('@SECLEVEL=2:ECDH+AESGCM:ECDH+CHACHA20:ECDH+AES:DHE+AES:!aNULL:!eNULL:!aDSS:!SHA1:!AESCCM')
        context.minimum_version = ssl.TLSVersion.TLSv1_2

    context.verify_mode = ssl.CERT_REQUIRED if opts_check_certificate else ssl.CERT_NONE
    if opts_check_certificate:
        if has_certifi and 'no-certifi' not in params.get('compat_opts', []):
            context.load_verify_locations(cafile=certifi.where())
        else:
            try:
                context.load_default_certs()
                # Work around the issue in load_default_certs when there are bad certificates. See:
                # https://github.com/yt-dlp/yt-dlp/issues/1060,
                # https://bugs.python.org/issue35665, https://bugs.python.org/issue45312
            except ssl.SSLError:
                # enum_certificates is not present in mingw python. See https://github.com/yt-dlp/yt-dlp/issues/1151
                if sys.platform == 'win32' and hasattr(ssl, 'enum_certificates'):
                    for storename in ('CA', 'ROOT'):
                        _ssl_load_windows_store_certs(context, storename)
                context.set_default_verify_paths()

    client_certfile = params.get('client_certificate')
    if client_certfile:
        try:
            context.load_cert_chain(
                client_certfile, keyfile=params.get('client_certificate_key'),
                password=params.get('client_certificate_password'))
        except ssl.SSLError:
            raise YoutubeDLError('Unable to load client certificate')

    # Some servers may reject requests if ALPN extension is not sent. See:
    # https://github.com/python/cpython/issues/85140
    # https://github.com/yt-dlp/yt-dlp/issues/3878
    with contextlib.suppress(NotImplementedError):
        context.set_alpn_protocols(['http/1.1'])

    return YoutubeDLHTTPSHandler(params, context=context, **kwargs)


def bug_reports_message(before=';'):
    from .update import REPOSITORY

    msg = (f'please report this issue on  https://github.com/{REPOSITORY}/issues?q= , '
           'filling out the appropriate issue template. Confirm you are on the latest version using  yt-dlp -U')

    before = before.rstrip()
    if not before or before.endswith(('.', '!', '?')):
        msg = msg[0].title() + msg[1:]

    return (before + ' ' if before else '') + msg


class YoutubeDLError(Exception):
    """Base exception for YoutubeDL errors."""
    msg = None

    def __init__(self, msg=None):
        if msg is not None:
            self.msg = msg
        elif self.msg is None:
            self.msg = type(self).__name__
        super().__init__(self.msg)


network_exceptions = [urllib.error.URLError, http.client.HTTPException, socket.error]
if hasattr(ssl, 'CertificateError'):
    network_exceptions.append(ssl.CertificateError)
network_exceptions = tuple(network_exceptions)


class ExtractorError(YoutubeDLError):
    """Error during info extraction."""

    def __init__(self, msg, tb=None, expected=False, cause=None, video_id=None, ie=None):
        """ tb, if given, is the original traceback (so that it can be printed out).
        If expected is set, this is a normal error message and most likely not a bug in yt-dlp.
        """
        if sys.exc_info()[0] in network_exceptions:
            expected = True

        self.orig_msg = str(msg)
        self.traceback = tb
        self.expected = expected
        self.cause = cause
        self.video_id = video_id
        self.ie = ie
        self.exc_info = sys.exc_info()  # preserve original exception
        if isinstance(self.exc_info[1], ExtractorError):
            self.exc_info = self.exc_info[1].exc_info
        super().__init__(self.__msg)

    @property
    def __msg(self):
        return ''.join((
            format_field(self.ie, None, '[%s] '),
            format_field(self.video_id, None, '%s: '),
            self.orig_msg,
            format_field(self.cause, None, ' (caused by %r)'),
            '' if self.expected else bug_reports_message()))

    def format_traceback(self):
        return join_nonempty(
            self.traceback and ''.join(traceback.format_tb(self.traceback)),
            self.cause and ''.join(traceback.format_exception(None, self.cause, self.cause.__traceback__)[1:]),
            delim='\n') or None

    def __setattr__(self, name, value):
        super().__setattr__(name, value)
        if getattr(self, 'msg', None) and name not in ('msg', 'args'):
            self.msg = self.__msg or type(self).__name__
            self.args = (self.msg, )  # Cannot be property


class UnsupportedError(ExtractorError):
    def __init__(self, url):
        super().__init__(
            'Unsupported URL: %s' % url, expected=True)
        self.url = url


class RegexNotFoundError(ExtractorError):
    """Error when a regex didn't match"""
    pass


class GeoRestrictedError(ExtractorError):
    """Geographic restriction Error exception.

    This exception may be thrown when a video is not available from your
    geographic location due to geographic restrictions imposed by a website.
    """

    def __init__(self, msg, countries=None, **kwargs):
        kwargs['expected'] = True
        super().__init__(msg, **kwargs)
        self.countries = countries


class UserNotLive(ExtractorError):
    """Error when a channel/user is not live"""

    def __init__(self, msg=None, **kwargs):
        kwargs['expected'] = True
        super().__init__(msg or 'The channel is not currently live', **kwargs)


class DownloadError(YoutubeDLError):
    """Download Error exception.

    This exception may be thrown by FileDownloader objects if they are not
    configured to continue on errors. They will contain the appropriate
    error message.
    """

    def __init__(self, msg, exc_info=None):
        """ exc_info, if given, is the original exception that caused the trouble (as returned by sys.exc_info()). """
        super().__init__(msg)
        self.exc_info = exc_info


class EntryNotInPlaylist(YoutubeDLError):
    """Entry not in playlist exception.

    This exception will be thrown by YoutubeDL when a requested entry
    is not found in the playlist info_dict
    """
    msg = 'Entry not found in info'


class SameFileError(YoutubeDLError):
    """Same File exception.

    This exception will be thrown by FileDownloader objects if they detect
    multiple files would have to be downloaded to the same file on disk.
    """
    msg = 'Fixed output name but more than one file to download'

    def __init__(self, filename=None):
        if filename is not None:
            self.msg += f': {filename}'
        super().__init__(self.msg)


class ExclusivelyLockedError(YoutubeDLError):
    """Exclusively locked exception.

    This exception will be thrown by FileDownloader objects if they detect
    multiple files would have to be downloaded to the same file on disk.
    """
    pass


class PostProcessingError(YoutubeDLError):
    """Post Processing exception.

    This exception may be raised by PostProcessor's .run() method to
    indicate an error in the postprocessing task.
    """


class DownloadCancelled(YoutubeDLError):
    """ Exception raised when the download queue should be interrupted """
    msg = 'The download was cancelled'


class ExistingVideoReached(DownloadCancelled):
    """ --break-on-existing triggered """
    msg = 'Encountered a video that is already in the archive, stopping due to --break-on-existing'


class RejectedVideoReached(DownloadCancelled):
    """ --break-on-reject triggered """
    msg = 'Encountered a video that did not match filter, stopping due to --break-on-reject'


class MaxDownloadsReached(DownloadCancelled):
    """ --max-downloads limit has been reached. """
    msg = 'Maximum number of downloads reached, stopping due to --max-downloads'


class ReExtractInfo(YoutubeDLError):
    """ Request re-extraction in any reason. """
    msg = 'Re-extraction requested'
    expected = True

    def __init__(self):
        super().__init__(self.msg)


class ThrottledDownload(ReExtractInfo):
    """ Download speed below --throttled-rate. """
    msg = 'The download speed is below throttle limit'
    expected = False


class UnrecoverableHttpError(ReExtractInfo):
    """ Unrecoverable errors defined by each format has been reported by downloader. """
    msg = 'An unrecoverable error has been detected'
    expected = False


class UnavailableVideoError(YoutubeDLError):
    """Unavailable Format exception.

    This exception will be thrown when a video is requested
    in a format that is not available for that video.
    """
    msg = 'Unable to download video'

    def __init__(self, err=None):
        if err is not None:
            self.msg += f': {err}'
        super().__init__(self.msg)


class ContentTooShortError(YoutubeDLError):
    """Content Too Short exception.

    This exception may be raised by FileDownloader objects when a file they
    download is too small for what the server announced first, indicating
    the connection was probably interrupted.
    """

    def __init__(self, downloaded, expected):
        super().__init__(f'Downloaded {downloaded} bytes, expected {expected} bytes')
        # Both in bytes
        self.downloaded = downloaded
        self.expected = expected


class XAttrMetadataError(YoutubeDLError):
    def __init__(self, code=None, msg='Unknown error'):
        super().__init__(msg)
        self.code = code
        self.msg = msg

        # Parsing code and msg
        if (self.code in (errno.ENOSPC, errno.EDQUOT)
                or 'No space left' in self.msg or 'Disk quota exceeded' in self.msg):
            self.reason = 'NO_SPACE'
        elif self.code == errno.E2BIG or 'Argument list too long' in self.msg:
            self.reason = 'VALUE_TOO_LONG'
        else:
            self.reason = 'NOT_SUPPORTED'


class XAttrUnavailableError(YoutubeDLError):
    pass


class DummyError(YoutubeDLError):
    pass


def _create_http_connection(ydl_handler, http_class, is_https, *args, **kwargs):
    hc = http_class(*args, **kwargs)
    source_address = ydl_handler._params.get('source_address')

    if source_address is not None:
        # This is to workaround _create_connection() from socket where it will try all
        # address data from getaddrinfo() including IPv6. This filters the result from
        # getaddrinfo() based on the source_address value.
        # This is based on the cpython socket.create_connection() function.
        # https://github.com/python/cpython/blob/master/Lib/socket.py#L691
        def _create_connection(address, timeout=socket._GLOBAL_DEFAULT_TIMEOUT, source_address=None):
            host, port = address
            err = None
            addrs = socket.getaddrinfo(host, port, 0, socket.SOCK_STREAM)
            af = socket.AF_INET if '.' in source_address[0] else socket.AF_INET6
            ip_addrs = [addr for addr in addrs if addr[0] == af]
            if addrs and not ip_addrs:
                ip_version = 'v4' if af == socket.AF_INET else 'v6'
                raise OSError(
                    "No remote IP%s addresses available for connect, can't use '%s' as source address"
                    % (ip_version, source_address[0]))
            for res in ip_addrs:
                af, socktype, proto, canonname, sa = res
                sock = None
                try:
                    sock = socket.socket(af, socktype, proto)
                    if timeout is not socket._GLOBAL_DEFAULT_TIMEOUT:
                        sock.settimeout(timeout)
                    sock.bind(source_address)
                    sock.connect(sa)
                    err = None  # Explicitly break reference cycle
                    return sock
                except OSError as _:
                    err = _
                    if sock is not None:
                        sock.close()
            if err is not None:
                raise err
            else:
                raise OSError('getaddrinfo returns an empty list')
        if hasattr(hc, '_create_connection'):
            hc._create_connection = _create_connection
        hc.source_address = (source_address, 0)

    return hc


def handle_youtubedl_headers(headers):
    filtered_headers = headers

    if 'Youtubedl-no-compression' in filtered_headers:
        filtered_headers = {k: v for k, v in filtered_headers.items() if k.lower() != 'accept-encoding'}
        del filtered_headers['Youtubedl-no-compression']

    return filtered_headers


class YoutubeDLHandler(urllib.request.HTTPHandler):
    """Handler for HTTP requests and responses.

    This class, when installed with an OpenerDirector, automatically adds
    the standard headers to every HTTP request and handles gzipped and
    deflated responses from web servers. If compression is to be avoided in
    a particular request, the original request in the program code only has
    to include the HTTP header "Youtubedl-no-compression", which will be
    removed before making the real request.

    Part of this code was copied from:

    http://techknack.net/python-urllib2-handlers/

    Andrew Rowls, the author of that code, agreed to release it to the
    public domain.
    """

    def __init__(self, params, *args, **kwargs):
        urllib.request.HTTPHandler.__init__(self, *args, **kwargs)
        self._params = params

    def http_open(self, req):
        conn_class = http.client.HTTPConnection

        socks_proxy = req.headers.get('Ytdl-socks-proxy')
        if socks_proxy:
            conn_class = make_socks_conn_class(conn_class, socks_proxy)
            del req.headers['Ytdl-socks-proxy']

        return self.do_open(functools.partial(
            _create_http_connection, self, conn_class, False),
            req)

    @staticmethod
    def deflate(data):
        if not data:
            return data
        try:
            return zlib.decompress(data, -zlib.MAX_WBITS)
        except zlib.error:
            return zlib.decompress(data)

    @staticmethod
    def brotli(data):
        if not data:
            return data
        return brotli.decompress(data)

    def http_request(self, req):
        # According to RFC 3986, URLs can not contain non-ASCII characters, however this is not
        # always respected by websites, some tend to give out URLs with non percent-encoded
        # non-ASCII characters (see telemb.py, ard.py [#3412])
        # urllib chokes on URLs with non-ASCII characters (see http://bugs.python.org/issue3991)
        # To work around aforementioned issue we will replace request's original URL with
        # percent-encoded one
        # Since redirects are also affected (e.g. http://www.southpark.de/alle-episoden/s18e09)
        # the code of this workaround has been moved here from YoutubeDL.urlopen()
        url = req.get_full_url()
        url_escaped = escape_url(url)

        # Substitute URL if any change after escaping
        if url != url_escaped:
            req = update_Request(req, url=url_escaped)

        for h, v in self._params.get('http_headers', std_headers).items():
            # Capitalize is needed because of Python bug 2275: http://bugs.python.org/issue2275
            # The dict keys are capitalized because of this bug by urllib
            if h.capitalize() not in req.headers:
                req.add_header(h, v)

        if 'Accept-encoding' not in req.headers:
            req.add_header('Accept-encoding', ', '.join(SUPPORTED_ENCODINGS))

        req.headers = handle_youtubedl_headers(req.headers)

        return super().do_request_(req)

    def http_response(self, req, resp):
        old_resp = resp
        # gzip
        if resp.headers.get('Content-encoding', '') == 'gzip':
            content = resp.read()
            gz = gzip.GzipFile(fileobj=io.BytesIO(content), mode='rb')
            try:
                uncompressed = io.BytesIO(gz.read())
            except OSError as original_ioerror:
                # There may be junk add the end of the file
                # See http://stackoverflow.com/q/4928560/35070 for details
                for i in range(1, 1024):
                    try:
                        gz = gzip.GzipFile(fileobj=io.BytesIO(content[:-i]), mode='rb')
                        uncompressed = io.BytesIO(gz.read())
                    except OSError:
                        continue
                    break
                else:
                    raise original_ioerror
            resp = urllib.request.addinfourl(uncompressed, old_resp.headers, old_resp.url, old_resp.code)
            resp.msg = old_resp.msg
<<<<<<< HEAD
            del resp.headers['Content-encoding']
            old_resp.close()
        # deflate
        if resp.headers.get('Content-encoding', '') == 'deflate':
            with old_resp:
                gz = io.BytesIO(self.deflate(resp.read()))
                resp = urllib.request.addinfourl(gz, old_resp.headers, old_resp.url, old_resp.code)
                resp.msg = old_resp.msg
            del resp.headers['Content-encoding']
=======
        # deflate
        if resp.headers.get('Content-encoding', '') == 'deflate':
            gz = io.BytesIO(self.deflate(resp.read()))
            resp = urllib.request.addinfourl(gz, old_resp.headers, old_resp.url, old_resp.code)
            resp.msg = old_resp.msg
>>>>>>> 41bd0dc4
        # brotli
        if resp.headers.get('Content-encoding', '') == 'br':
            resp = urllib.request.addinfourl(
                io.BytesIO(self.brotli(resp.read())), old_resp.headers, old_resp.url, old_resp.code)
            resp.msg = old_resp.msg
        # Percent-encode redirect URL of Location HTTP header to satisfy RFC 3986 (see
        # https://github.com/ytdl-org/youtube-dl/issues/6457).
        if 300 <= resp.code < 400:
            location = resp.headers.get('Location')
            if location:
                # As of RFC 2616 default charset is iso-8859-1 that is respected by python 3
                location = location.encode('iso-8859-1').decode()
                location_escaped = escape_url(location)
                if location != location_escaped:
                    del resp.headers['Location']
                    resp.headers['Location'] = location_escaped
        return resp

    https_request = http_request
    https_response = http_response


def make_socks_conn_class(base_class, socks_proxy):
    assert issubclass(base_class, (
        http.client.HTTPConnection, http.client.HTTPSConnection))

    url_components = urllib.parse.urlparse(socks_proxy)
    if url_components.scheme.lower() == 'socks5':
        socks_type = ProxyType.SOCKS5
    elif url_components.scheme.lower() in ('socks', 'socks4'):
        socks_type = ProxyType.SOCKS4
    elif url_components.scheme.lower() == 'socks4a':
        socks_type = ProxyType.SOCKS4A

    def unquote_if_non_empty(s):
        if not s:
            return s
        return urllib.parse.unquote_plus(s)

    proxy_args = (
        socks_type,
        url_components.hostname, url_components.port or 1080,
        True,  # Remote DNS
        unquote_if_non_empty(url_components.username),
        unquote_if_non_empty(url_components.password),
    )

    class SocksConnection(base_class):
        def connect(self):
            self.sock = sockssocket()
            self.sock.setproxy(*proxy_args)
            if isinstance(self.timeout, (int, float)):
                self.sock.settimeout(self.timeout)
            self.sock.connect((self.host, self.port))

            if isinstance(self, http.client.HTTPSConnection):
                if hasattr(self, '_context'):  # Python > 2.6
                    self.sock = self._context.wrap_socket(
                        self.sock, server_hostname=self.host)
                else:
                    self.sock = ssl.wrap_socket(self.sock)

    return SocksConnection


class YoutubeDLHTTPSHandler(urllib.request.HTTPSHandler):
    def __init__(self, params, https_conn_class=None, *args, **kwargs):
        urllib.request.HTTPSHandler.__init__(self, *args, **kwargs)
        self._https_conn_class = https_conn_class or http.client.HTTPSConnection
        self._params = params

    def https_open(self, req):
        kwargs = {}
        conn_class = self._https_conn_class

        if hasattr(self, '_context'):  # python > 2.6
            kwargs['context'] = self._context
        if hasattr(self, '_check_hostname'):  # python 3.x
            kwargs['check_hostname'] = self._check_hostname

        socks_proxy = req.headers.get('Ytdl-socks-proxy')
        if socks_proxy:
            conn_class = make_socks_conn_class(conn_class, socks_proxy)
            del req.headers['Ytdl-socks-proxy']

        try:
            return self.do_open(
                functools.partial(_create_http_connection, self, conn_class, True), req, **kwargs)
        except urllib.error.URLError as e:
            if (isinstance(e.reason, ssl.SSLError)
                    and getattr(e.reason, 'reason', None) == 'SSLV3_ALERT_HANDSHAKE_FAILURE'):
                raise YoutubeDLError('SSLV3_ALERT_HANDSHAKE_FAILURE: Try using --legacy-server-connect')
            raise


def is_path_like(f):
    return isinstance(f, (str, bytes, os.PathLike))


class YoutubeDLCookieJar(http.cookiejar.MozillaCookieJar):
    """
    See [1] for cookie file format.

    1. https://curl.haxx.se/docs/http-cookies.html
    """
    _HTTPONLY_PREFIX = '#HttpOnly_'
    _ENTRY_LEN = 7
    _HEADER = '''# Netscape HTTP Cookie File
# This file is generated by yt-dlp.  Do not edit.

'''
    _CookieFileEntry = collections.namedtuple(
        'CookieFileEntry',
        ('domain_name', 'include_subdomains', 'path', 'https_only', 'expires_at', 'name', 'value'))

    def __init__(self, filename=None, *args, **kwargs):
        super().__init__(None, *args, **kwargs)
        if is_path_like(filename):
            filename = os.fspath(filename)
        self.filename = filename

    @staticmethod
    def _true_or_false(cndn):
        return 'TRUE' if cndn else 'FALSE'

    @contextlib.contextmanager
    def open(self, file, *, write=False):
        if is_path_like(file):
            with open(file, 'w' if write else 'r', encoding='utf-8') as f:
                yield f
        else:
            if write:
                file.truncate(0)
            yield file

    def _really_save(self, f, ignore_discard=False, ignore_expires=False):
        now = time.time()
        for cookie in self:
            if (not ignore_discard and cookie.discard
                    or not ignore_expires and cookie.is_expired(now)):
                continue
            name, value = cookie.name, cookie.value
            if value is None:
                # cookies.txt regards 'Set-Cookie: foo' as a cookie
                # with no name, whereas http.cookiejar regards it as a
                # cookie with no value.
                name, value = '', name
            f.write('%s\n' % '\t'.join((
                cookie.domain,
                self._true_or_false(cookie.domain.startswith('.')),
                cookie.path,
                self._true_or_false(cookie.secure),
                str_or_none(cookie.expires, default=''),
                name, value
            )))

    def save(self, filename=None, *args, **kwargs):
        """
        Save cookies to a file.
        Code is taken from CPython 3.6
        https://github.com/python/cpython/blob/8d999cbf4adea053be6dbb612b9844635c4dfb8e/Lib/http/cookiejar.py#L2091-L2117 """

        if filename is None:
            if self.filename is not None:
                filename = self.filename
            else:
                raise ValueError(http.cookiejar.MISSING_FILENAME_TEXT)

        # Store session cookies with `expires` set to 0 instead of an empty string
        for cookie in self:
            if cookie.expires is None:
                cookie.expires = 0

        with self.open(filename, write=True) as f:
            f.write(self._HEADER)
            self._really_save(f, *args, **kwargs)

    def load(self, filename=None, ignore_discard=False, ignore_expires=False):
        """Load cookies from a file."""
        if filename is None:
            if self.filename is not None:
                filename = self.filename
            else:
                raise ValueError(http.cookiejar.MISSING_FILENAME_TEXT)

        def prepare_line(line):
            if line.startswith(self._HTTPONLY_PREFIX):
                line = line[len(self._HTTPONLY_PREFIX):]
            # comments and empty lines are fine
            if line.startswith('#') or not line.strip():
                return line
            cookie_list = line.split('\t')
            if len(cookie_list) != self._ENTRY_LEN:
                raise http.cookiejar.LoadError('invalid length %d' % len(cookie_list))
            cookie = self._CookieFileEntry(*cookie_list)
            if cookie.expires_at and not cookie.expires_at.isdigit():
                raise http.cookiejar.LoadError('invalid expires at %s' % cookie.expires_at)
            return line

        cf = io.StringIO()
        with self.open(filename) as f:
            for line in f:
                try:
                    cf.write(prepare_line(line))
                except http.cookiejar.LoadError as e:
                    if f'{line.strip()} '[0] in '[{"':
                        raise http.cookiejar.LoadError(
                            'Cookies file must be Netscape formatted, not JSON. See  '
                            'https://github.com/yt-dlp/yt-dlp/wiki/FAQ#how-do-i-pass-cookies-to-yt-dlp')
                    write_string(f'WARNING: skipping cookie file entry due to {e}: {line!r}\n')
                    continue
        cf.seek(0)
        self._really_load(cf, filename, ignore_discard, ignore_expires)
        # Session cookies are denoted by either `expires` field set to
        # an empty string or 0. MozillaCookieJar only recognizes the former
        # (see [1]). So we need force the latter to be recognized as session
        # cookies on our own.
        # Session cookies may be important for cookies-based authentication,
        # e.g. usually, when user does not check 'Remember me' check box while
        # logging in on a site, some important cookies are stored as session
        # cookies so that not recognizing them will result in failed login.
        # 1. https://bugs.python.org/issue17164
        for cookie in self:
            # Treat `expires=0` cookies as session cookies
            if cookie.expires == 0:
                cookie.expires = None
                cookie.discard = True


class YoutubeDLCookieProcessor(urllib.request.HTTPCookieProcessor):
    def __init__(self, cookiejar=None):
        urllib.request.HTTPCookieProcessor.__init__(self, cookiejar)

    def http_response(self, request, response):
        return urllib.request.HTTPCookieProcessor.http_response(self, request, response)

    https_request = urllib.request.HTTPCookieProcessor.http_request
    https_response = http_response


class YoutubeDLRedirectHandler(urllib.request.HTTPRedirectHandler):
    """YoutubeDL redirect handler

    The code is based on HTTPRedirectHandler implementation from CPython [1].

    This redirect handler solves two issues:
     - ensures redirect URL is always unicode under python 2
     - introduces support for experimental HTTP response status code
       308 Permanent Redirect [2] used by some sites [3]

    1. https://github.com/python/cpython/blob/master/Lib/urllib/request.py
    2. https://developer.mozilla.org/en-US/docs/Web/HTTP/Status/308
    3. https://github.com/ytdl-org/youtube-dl/issues/28768
    """

    http_error_301 = http_error_303 = http_error_307 = http_error_308 = urllib.request.HTTPRedirectHandler.http_error_302

    def redirect_request(self, req, fp, code, msg, headers, newurl):
        """Return a Request or None in response to a redirect.

        This is called by the http_error_30x methods when a
        redirection response is received.  If a redirection should
        take place, return a new Request to allow http_error_30x to
        perform the redirect.  Otherwise, raise HTTPError if no-one
        else should try to handle this url.  Return None if you can't
        but another Handler might.
        """
        m = req.get_method()
        if (not (code in (301, 302, 303, 307, 308) and m in ("GET", "HEAD")
                 or code in (301, 302, 303) and m == "POST")):
            raise urllib.error.HTTPError(req.full_url, code, msg, headers, fp)
        # Strictly (according to RFC 2616), 301 or 302 in response to
        # a POST MUST NOT cause a redirection without confirmation
        # from the user (of urllib.request, in this case).  In practice,
        # essentially all clients do redirect in this case, so we do
        # the same.

        # Be conciliant with URIs containing a space.  This is mainly
        # redundant with the more complete encoding done in http_error_302(),
        # but it is kept for compatibility with other callers.
        newurl = newurl.replace(' ', '%20')

        CONTENT_HEADERS = ("content-length", "content-type")
        # NB: don't use dict comprehension for python 2.6 compatibility
        newheaders = {k: v for k, v in req.headers.items() if k.lower() not in CONTENT_HEADERS}

        # A 303 must either use GET or HEAD for subsequent request
        # https://datatracker.ietf.org/doc/html/rfc7231#section-6.4.4
        if code == 303 and m != 'HEAD':
            m = 'GET'
        # 301 and 302 redirects are commonly turned into a GET from a POST
        # for subsequent requests by browsers, so we'll do the same.
        # https://datatracker.ietf.org/doc/html/rfc7231#section-6.4.2
        # https://datatracker.ietf.org/doc/html/rfc7231#section-6.4.3
        if code in (301, 302) and m == 'POST':
            m = 'GET'

        return urllib.request.Request(
            newurl, headers=newheaders, origin_req_host=req.origin_req_host,
            unverifiable=True, method=m)


def extract_timezone(date_str):
    m = re.search(
        r'''(?x)
            ^.{8,}?                                              # >=8 char non-TZ prefix, if present
            (?P<tz>Z|                                            # just the UTC Z, or
                (?:(?<=.\b\d{4}|\b\d{2}:\d\d)|                   # preceded by 4 digits or hh:mm or
                   (?<!.\b[a-zA-Z]{3}|[a-zA-Z]{4}|..\b\d\d))     # not preceded by 3 alpha word or >= 4 alpha or 2 digits
                   [ ]?                                          # optional space
                (?P<sign>\+|-)                                   # +/-
                (?P<hours>[0-9]{2}):?(?P<minutes>[0-9]{2})       # hh[:]mm
            $)
        ''', date_str)
    if not m:
        m = re.search(r'\d{1,2}:\d{1,2}(?:\.\d+)?(?P<tz>\s*[A-Z]+)$', date_str)
        timezone = TIMEZONE_NAMES.get(m and m.group('tz').strip())
        if timezone is not None:
            date_str = date_str[:-len(m.group('tz'))]
        timezone = datetime.timedelta(hours=timezone or 0)
    else:
        date_str = date_str[:-len(m.group('tz'))]
        if not m.group('sign'):
            timezone = datetime.timedelta()
        else:
            sign = 1 if m.group('sign') == '+' else -1
            timezone = datetime.timedelta(
                hours=sign * int(m.group('hours')),
                minutes=sign * int(m.group('minutes')))
    return timezone, date_str


def parse_iso8601(date_str, delimiter='T', timezone=None):
    """ Return a UNIX timestamp from the given date """

    if date_str is None:
        return None

    if HAVE_DATEUTIL and timezone is None:
        try:
            return math.floor(dateutil.parser.parse(date_str).timestamp())
        except ValueError:
            pass

    date_str = re.sub(r'\.[0-9]+', '', date_str)

    if timezone is None:
        timezone, date_str = extract_timezone(date_str)

    formats = (
        '%Y-%m-%d{0}%H:%M:%S'.format(delimiter),
        '%Y-%m-%d{0}%H:%M'.format(delimiter), )
    with contextlib.suppress(ValueError):
        for date_format in formats:
            date_format = f'%Y-%m-%d{delimiter}%H:%M:%S'
            dt = datetime.datetime.strptime(date_str, date_format) - timezone
            return calendar.timegm(dt.timetuple())


def date_formats(day_first=True):
    return DATE_FORMATS_DAY_FIRST if day_first else DATE_FORMATS_MONTH_FIRST


def unified_strdate(date_str, day_first=True):
    """Return a string with the date in the format YYYYMMDD"""

    if date_str is None:
        return None
    upload_date = None
    # Replace commas
    date_str = date_str.replace(',', ' ')
    # Remove AM/PM + timezone
    date_str = re.sub(r'(?i)\s*(?:AM|PM)(?:\s+[A-Z]+)?', '', date_str)
    _, date_str = extract_timezone(date_str)

    for expression in date_formats(day_first):
        with contextlib.suppress(ValueError):
            upload_date = datetime.datetime.strptime(date_str, expression).strftime('%Y%m%d')
    if upload_date is None:
        timetuple = email.utils.parsedate_tz(date_str)
        if timetuple:
            with contextlib.suppress(ValueError):
                upload_date = datetime.datetime(*timetuple[:6]).strftime('%Y%m%d')
    if upload_date is not None:
        return str(upload_date)


def unified_timestamp(date_str, day_first=True):
    if date_str is None:
        return None

    date_str = re.sub(r'\s+', ' ', re.sub(
        r'(?i)[,|]|(mon|tues?|wed(nes)?|thu(rs)?|fri|sat(ur)?)(day)?', '', date_str))

    pm_delta = 12 if re.search(r'(?i)PM', date_str) else 0
    timezone, date_str = extract_timezone(date_str)

    # Remove AM/PM + timezone
    date_str = re.sub(r'(?i)\s*(?:AM|PM)(?:\s+[A-Z]+)?', '', date_str)

    # Remove unrecognized timezones from ISO 8601 alike timestamps
    m = re.search(r'\d{1,2}:\d{1,2}(?:\.\d+)?(?P<tz>\s*[A-Z]+)$', date_str)
    if m:
        date_str = date_str[:-len(m.group('tz'))]

    # Python only supports microseconds, so remove nanoseconds
    m = re.search(r'^([0-9]{4,}-[0-9]{1,2}-[0-9]{1,2}T[0-9]{1,2}:[0-9]{1,2}:[0-9]{1,2}\.[0-9]{6})[0-9]+$', date_str)
    if m:
        date_str = m.group(1)

    for expression in date_formats(day_first):
        with contextlib.suppress(ValueError):
            dt = datetime.datetime.strptime(date_str, expression) - timezone + datetime.timedelta(hours=pm_delta)
            return calendar.timegm(dt.timetuple())

    timetuple = email.utils.parsedate_tz(date_str)
    if timetuple:
        return calendar.timegm(timetuple) + pm_delta * 3600 - timezone.total_seconds()


def determine_ext(url, default_ext='unknown_video'):
    if url is None or '.' not in url:
        return default_ext
    guess = url.partition('?')[0].rpartition('.')[2]
    if re.match(r'^[A-Za-z0-9]+$', guess):
        return guess
    # Try extract ext from URLs like http://example.com/foo/bar.mp4/?download
    elif guess.rstrip('/') in KNOWN_EXTENSIONS:
        return guess.rstrip('/')
    else:
        return default_ext


def subtitles_filename(filename, sub_lang, sub_format, expected_real_ext=None):
    return replace_extension(filename, sub_lang + '.' + sub_format, expected_real_ext)


def datetime_from_str(date_str, precision='auto', format='%Y%m%d'):
    R"""
    Return a datetime object from a string.
    Supported format:
        (now|today|yesterday|DATE)([+-]\d+(microsecond|second|minute|hour|day|week|month|year)s?)?

    @param format       strftime format of DATE
    @param precision    Round the datetime object: auto|microsecond|second|minute|hour|day
                        auto: round to the unit provided in date_str (if applicable).
    """
    auto_precision = False
    if precision == 'auto':
        auto_precision = True
        precision = 'microsecond'
    today = datetime_round(datetime.datetime.utcnow(), precision)
    if date_str in ('now', 'today'):
        return today
    if date_str == 'yesterday':
        return today - datetime.timedelta(days=1)
    match = re.match(
        r'(?P<start>.+)(?P<sign>[+-])(?P<time>\d+)(?P<unit>microsecond|second|minute|hour|day|week|month|year)s?',
        date_str)
    if match is not None:
        start_time = datetime_from_str(match.group('start'), precision, format)
        time = int(match.group('time')) * (-1 if match.group('sign') == '-' else 1)
        unit = match.group('unit')
        if unit == 'month' or unit == 'year':
            new_date = datetime_add_months(start_time, time * 12 if unit == 'year' else time)
            unit = 'day'
        else:
            if unit == 'week':
                unit = 'day'
                time *= 7
            delta = datetime.timedelta(**{unit + 's': time})
            new_date = start_time + delta
        if auto_precision:
            return datetime_round(new_date, unit)
        return new_date

    return datetime_round(datetime.datetime.strptime(date_str, format), precision)


def date_from_str(date_str, format='%Y%m%d', strict=False):
    R"""
    Return a date object from a string using datetime_from_str

    @param strict  Restrict allowed patterns to "YYYYMMDD" and
                   (now|today|yesterday)(-\d+(day|week|month|year)s?)?
    """
    if strict and not re.fullmatch(r'\d{8}|(now|today|yesterday)(-\d+(day|week|month|year)s?)?', date_str):
        raise ValueError(f'Invalid date format "{date_str}"')
    return datetime_from_str(date_str, precision='microsecond', format=format).date()


def datetime_add_months(dt, months):
    """Increment/Decrement a datetime object by months."""
    month = dt.month + months - 1
    year = dt.year + month // 12
    month = month % 12 + 1
    day = min(dt.day, calendar.monthrange(year, month)[1])
    return dt.replace(year, month, day)


def datetime_round(dt, precision='day'):
    """
    Round a datetime object's time to a specific precision
    """
    if precision == 'microsecond':
        return dt

    unit_seconds = {
        'day': 86400,
        'hour': 3600,
        'minute': 60,
        'second': 1,
    }
    roundto = lambda x, n: ((x + n / 2) // n) * n
    timestamp = calendar.timegm(dt.timetuple())
    return datetime.datetime.utcfromtimestamp(roundto(timestamp, unit_seconds[precision]))


def hyphenate_date(date_str):
    """
    Convert a date in 'YYYYMMDD' format to 'YYYY-MM-DD' format"""
    match = re.match(r'^(\d\d\d\d)(\d\d)(\d\d)$', date_str)
    if match is not None:
        return '-'.join(match.groups())
    else:
        return date_str


class DateRange:
    """Represents a time interval between two dates"""

    def __init__(self, start=None, end=None):
        """start and end must be strings in the format accepted by date"""
        if start is not None:
            self.start = date_from_str(start, strict=True)
        else:
            self.start = datetime.datetime.min.date()
        if end is not None:
            self.end = date_from_str(end, strict=True)
        else:
            self.end = datetime.datetime.max.date()
        if self.start > self.end:
            raise ValueError('Date range: "%s" , the start date must be before the end date' % self)

    @classmethod
    def day(cls, day):
        """Returns a range that only contains the given day"""
        return cls(day, day)

    def __contains__(self, date):
        """Check if the date is in the range"""
        if not isinstance(date, datetime.date):
            date = date_from_str(date)
        return self.start <= date <= self.end

    def __str__(self):
        return f'{self.start.isoformat()} - {self.end.isoformat()}'

    def __repr__(self) -> str:
        return 'DateRange({!r}, {!r})'.format(self.start, self.end)

    def __eq__(self, other):
        return (isinstance(other, DateRange)
                and self.start == other.start and self.end == other.end)


def platform_name():
    """ Returns the platform name as a str """
    deprecation_warning(f'"{__name__}.platform_name" is deprecated, use "platform.platform" instead')
    return platform.platform()


@functools.cache
def system_identifier():
    python_implementation = platform.python_implementation()
    if python_implementation == 'PyPy' and hasattr(sys, 'pypy_version_info'):
        python_implementation += ' version %d.%d.%d' % sys.pypy_version_info[:3]
    libc_ver = []
    with contextlib.suppress(OSError):  # We may not have access to the executable
        libc_ver = platform.libc_ver()

    return 'Python %s (%s %s %s) - %s (%s%s)' % (
        platform.python_version(),
        python_implementation,
        platform.machine(),
        platform.architecture()[0],
        platform.platform(),
        ssl.OPENSSL_VERSION,
        format_field(join_nonempty(*libc_ver, delim=' '), None, ', %s'),
    )


@functools.cache
def get_windows_version():
    ''' Get Windows version. returns () if it's not running on Windows '''
    if compat_os_name == 'nt':
        return version_tuple(platform.win32_ver()[1])
    else:
        return ()


def write_string(s, out=None, encoding=None):
    assert isinstance(s, str)
    out = out or sys.stderr

    if compat_os_name == 'nt' and supports_terminal_sequences(out):
        s = re.sub(r'([\r\n]+)', r' \1', s)

    enc, buffer = None, out
    if 'b' in getattr(out, 'mode', ''):
        enc = encoding or preferredencoding()
    elif hasattr(out, 'buffer'):
        buffer = out.buffer
        enc = encoding or getattr(out, 'encoding', None) or preferredencoding()

    buffer.write(s.encode(enc, 'ignore') if enc else s)
    out.flush()


def deprecation_warning(msg, *, printer=None, stacklevel=0, **kwargs):
    from . import _IN_CLI
    if _IN_CLI:
        if msg in deprecation_warning._cache:
            return
        deprecation_warning._cache.add(msg)
        if printer:
            return printer(f'{msg}{bug_reports_message()}', **kwargs)
        return write_string(f'ERROR: {msg}{bug_reports_message()}\n', **kwargs)
    else:
        import warnings
        warnings.warn(DeprecationWarning(msg), stacklevel=stacklevel + 3)


deprecation_warning._cache = set()


def bytes_to_intlist(bs):
    if not bs:
        return []
    if isinstance(bs[0], int):  # Python 3
        return list(bs)
    else:
        return [ord(c) for c in bs]


def intlist_to_bytes(xs):
    if not xs:
        return b''
    return struct.pack('%dB' % len(xs), *xs)


class LockingUnsupportedError(OSError):
    msg = 'File locking is not supported'

    def __init__(self):
        super().__init__(self.msg)


# Cross-platform file locking
if sys.platform == 'win32':
    import ctypes
    import ctypes.wintypes
    import msvcrt

    class OVERLAPPED(ctypes.Structure):
        _fields_ = [
            ('Internal', ctypes.wintypes.LPVOID),
            ('InternalHigh', ctypes.wintypes.LPVOID),
            ('Offset', ctypes.wintypes.DWORD),
            ('OffsetHigh', ctypes.wintypes.DWORD),
            ('hEvent', ctypes.wintypes.HANDLE),
        ]

    kernel32 = ctypes.WinDLL('kernel32')
    LockFileEx = kernel32.LockFileEx
    LockFileEx.argtypes = [
        ctypes.wintypes.HANDLE,     # hFile
        ctypes.wintypes.DWORD,      # dwFlags
        ctypes.wintypes.DWORD,      # dwReserved
        ctypes.wintypes.DWORD,      # nNumberOfBytesToLockLow
        ctypes.wintypes.DWORD,      # nNumberOfBytesToLockHigh
        ctypes.POINTER(OVERLAPPED)  # Overlapped
    ]
    LockFileEx.restype = ctypes.wintypes.BOOL
    UnlockFileEx = kernel32.UnlockFileEx
    UnlockFileEx.argtypes = [
        ctypes.wintypes.HANDLE,     # hFile
        ctypes.wintypes.DWORD,      # dwReserved
        ctypes.wintypes.DWORD,      # nNumberOfBytesToLockLow
        ctypes.wintypes.DWORD,      # nNumberOfBytesToLockHigh
        ctypes.POINTER(OVERLAPPED)  # Overlapped
    ]
    UnlockFileEx.restype = ctypes.wintypes.BOOL
    whole_low = 0xffffffff
    whole_high = 0x7fffffff

    def _lock_file(f, exclusive, block):
        overlapped = OVERLAPPED()
        overlapped.Offset = 0
        overlapped.OffsetHigh = 0
        overlapped.hEvent = 0
        f._lock_file_overlapped_p = ctypes.pointer(overlapped)

        if not LockFileEx(msvcrt.get_osfhandle(f.fileno()),
                          (0x2 if exclusive else 0x0) | (0x0 if block else 0x1),
                          0, whole_low, whole_high, f._lock_file_overlapped_p):
            # NB: No argument form of "ctypes.FormatError" does not work on PyPy
            raise BlockingIOError(f'Locking file failed: {ctypes.FormatError(ctypes.GetLastError())!r}')

    def _unlock_file(f):
        assert f._lock_file_overlapped_p
        handle = msvcrt.get_osfhandle(f.fileno())
        if not UnlockFileEx(handle, 0, whole_low, whole_high, f._lock_file_overlapped_p):
            raise OSError('Unlocking file failed: %r' % ctypes.FormatError())

else:
    try:
        import fcntl

        def _lock_file(f, exclusive, block):
            flags = fcntl.LOCK_EX if exclusive else fcntl.LOCK_SH
            if not block:
                flags |= fcntl.LOCK_NB
            try:
                fcntl.flock(f, flags)
            except BlockingIOError:
                raise
            except OSError:  # AOSP does not have flock()
                fcntl.lockf(f, flags)

        def _unlock_file(f):
            try:
                fcntl.flock(f, fcntl.LOCK_UN)
            except OSError:
                fcntl.lockf(f, fcntl.LOCK_UN)

    except ImportError:

        def _lock_file(f, exclusive, block):
            raise LockingUnsupportedError()

        def _unlock_file(f):
            raise LockingUnsupportedError()


class locked_file:
    locked = False

    def __init__(self, filename, mode, block=True, encoding=None):
        if mode not in {'r', 'rb', 'a', 'ab', 'w', 'wb'}:
            raise NotImplementedError(mode)
        self.mode, self.block = mode, block

        writable = any(f in mode for f in 'wax+')
        readable = any(f in mode for f in 'r+')
        flags = functools.reduce(operator.ior, (
            getattr(os, 'O_CLOEXEC', 0),  # UNIX only
            getattr(os, 'O_BINARY', 0),  # Windows only
            getattr(os, 'O_NOINHERIT', 0),  # Windows only
            os.O_CREAT if writable else 0,  # O_TRUNC only after locking
            os.O_APPEND if 'a' in mode else 0,
            os.O_EXCL if 'x' in mode else 0,
            os.O_RDONLY if not writable else os.O_RDWR if readable else os.O_WRONLY,
        ))

        self.f = os.fdopen(os.open(filename, flags, 0o666), mode, encoding=encoding)

    def __enter__(self):
        exclusive = 'r' not in self.mode
        try:
            _lock_file(self.f, exclusive, self.block)
            self.locked = True
        except OSError:
            self.f.close()
            raise
        if 'w' in self.mode:
            try:
                self.f.truncate()
            except OSError as e:
                if e.errno not in (
                    errno.ESPIPE,  # Illegal seek - expected for FIFO
                    errno.EINVAL,  # Invalid argument - expected for /dev/null
                ):
                    raise
        return self

    def unlock(self):
        if not self.locked:
            return
        try:
            _unlock_file(self.f)
        finally:
            self.locked = False

    def __exit__(self, *_):
        try:
            self.unlock()
        finally:
            self.f.close()

    open = __enter__
    close = __exit__

    def __getattr__(self, attr):
        return getattr(self.f, attr)

    def __iter__(self):
        return iter(self.f)

    @property
    def closed(self):
        return self.f.closed


@functools.cache
def get_filesystem_encoding():
    encoding = sys.getfilesystemencoding()
    return encoding if encoding is not None else 'utf-8'


def shell_quote(args):
    quoted_args = []
    encoding = get_filesystem_encoding()
    for a in args:
        if isinstance(a, bytes):
            # We may get a filename encoded with 'encodeFilename'
            a = a.decode(encoding)
        quoted_args.append(compat_shlex_quote(a))
    return ' '.join(quoted_args)


def smuggle_url(url, data):
    """ Pass additional data in a URL for internal use. """

    url, idata = unsmuggle_url(url, {})
    data.update(idata)
    sdata = urllib.parse.urlencode(
        {'__youtubedl_smuggle': json.dumps(data)})
    return url + '#' + sdata


def unsmuggle_url(smug_url, default=None):
    if '#__youtubedl_smuggle' not in smug_url:
        return smug_url, default
    url, _, sdata = smug_url.rpartition('#')
    jsond = urllib.parse.parse_qs(sdata)['__youtubedl_smuggle'][0]
    data = json.loads(jsond)
    return url, data


def format_decimal_suffix(num, fmt='%d%s', *, factor=1000):
    """ Formats numbers with decimal sufixes like K, M, etc """
    num, factor = float_or_none(num), float(factor)
    if num is None or num < 0:
        return None
    POSSIBLE_SUFFIXES = 'kMGTPEZY'
    exponent = 0 if num == 0 else min(int(math.log(num, factor)), len(POSSIBLE_SUFFIXES))
    suffix = ['', *POSSIBLE_SUFFIXES][exponent]
    if factor == 1024:
        suffix = {'k': 'Ki', '': ''}.get(suffix, f'{suffix}i')
    converted = num / (factor ** exponent)
    return fmt % (converted, suffix)


def format_bytes(bytes):
    return format_decimal_suffix(bytes, '%.2f%sB', factor=1024) or 'N/A'


def lookup_unit_table(unit_table, s, strict=False):
    num_re = NUMBER_RE if strict else NUMBER_RE.replace(R'\.', '[,.]')
    units_re = '|'.join(re.escape(u) for u in unit_table)
    m = (re.fullmatch if strict else re.match)(
        rf'(?P<num>{num_re})\s*(?P<unit>{units_re})\b', s)
    if not m:
        return None

    num = float(m.group('num').replace(',', '.'))
    mult = unit_table[m.group('unit')]
    return round(num * mult)


def parse_bytes(s):
    """Parse a string indicating a byte quantity into an integer"""
    return lookup_unit_table(
        {u: 1024**i for i, u in enumerate(['', *'KMGTPEZY'])},
        s.upper(), strict=True)


def parse_filesize(s):
    if s is None:
        return None

    # The lower-case forms are of course incorrect and unofficial,
    # but we support those too
    _UNIT_TABLE = {
        'B': 1,
        'b': 1,
        'bytes': 1,
        'KiB': 1024,
        'KB': 1000,
        'kB': 1024,
        'Kb': 1000,
        'kb': 1000,
        'kilobytes': 1000,
        'kibibytes': 1024,
        'MiB': 1024 ** 2,
        'MB': 1000 ** 2,
        'mB': 1024 ** 2,
        'Mb': 1000 ** 2,
        'mb': 1000 ** 2,
        'megabytes': 1000 ** 2,
        'mebibytes': 1024 ** 2,
        'GiB': 1024 ** 3,
        'GB': 1000 ** 3,
        'gB': 1024 ** 3,
        'Gb': 1000 ** 3,
        'gb': 1000 ** 3,
        'gigabytes': 1000 ** 3,
        'gibibytes': 1024 ** 3,
        'TiB': 1024 ** 4,
        'TB': 1000 ** 4,
        'tB': 1024 ** 4,
        'Tb': 1000 ** 4,
        'tb': 1000 ** 4,
        'terabytes': 1000 ** 4,
        'tebibytes': 1024 ** 4,
        'PiB': 1024 ** 5,
        'PB': 1000 ** 5,
        'pB': 1024 ** 5,
        'Pb': 1000 ** 5,
        'pb': 1000 ** 5,
        'petabytes': 1000 ** 5,
        'pebibytes': 1024 ** 5,
        'EiB': 1024 ** 6,
        'EB': 1000 ** 6,
        'eB': 1024 ** 6,
        'Eb': 1000 ** 6,
        'eb': 1000 ** 6,
        'exabytes': 1000 ** 6,
        'exbibytes': 1024 ** 6,
        'ZiB': 1024 ** 7,
        'ZB': 1000 ** 7,
        'zB': 1024 ** 7,
        'Zb': 1000 ** 7,
        'zb': 1000 ** 7,
        'zettabytes': 1000 ** 7,
        'zebibytes': 1024 ** 7,
        'YiB': 1024 ** 8,
        'YB': 1000 ** 8,
        'yB': 1024 ** 8,
        'Yb': 1000 ** 8,
        'yb': 1000 ** 8,
        'yottabytes': 1000 ** 8,
        'yobibytes': 1024 ** 8,
    }

    return lookup_unit_table(_UNIT_TABLE, s)


def parse_count(s):
    if s is None:
        return None

    s = re.sub(r'^[^\d]+\s', '', s).strip()

    if re.match(r'^[\d,.]+$', s):
        return str_to_int(s)

    _UNIT_TABLE = {
        'k': 1000,
        'K': 1000,
        'm': 1000 ** 2,
        'M': 1000 ** 2,
        'kk': 1000 ** 2,
        'KK': 1000 ** 2,
        'b': 1000 ** 3,
        'B': 1000 ** 3,
    }

    ret = lookup_unit_table(_UNIT_TABLE, s)
    if ret is not None:
        return ret

    mobj = re.match(r'([\d,.]+)(?:$|\s)', s)
    if mobj:
        return str_to_int(mobj.group(1))


def parse_resolution(s, *, lenient=False):
    if s is None:
        return {}

    if lenient:
        mobj = re.search(r'(?P<w>\d+)\s*[xX×,]\s*(?P<h>\d+)', s)
    else:
        mobj = re.search(r'(?<![a-zA-Z0-9])(?P<w>\d+)\s*[xX×,]\s*(?P<h>\d+)(?![a-zA-Z0-9])', s)
    if mobj:
        return {
            'width': int(mobj.group('w')),
            'height': int(mobj.group('h')),
        }

    mobj = re.search(r'(?<![a-zA-Z0-9])(\d+)[pPiI](?![a-zA-Z0-9])', s)
    if mobj:
        return {'height': int(mobj.group(1))}

    mobj = re.search(r'\b([48])[kK]\b', s)
    if mobj:
        return {'height': int(mobj.group(1)) * 540}

    return {}


def parse_bitrate(s):
    if not isinstance(s, str):
        return
    mobj = re.search(r'\b(\d+)\s*kbps', s)
    if mobj:
        return int(mobj.group(1))


def month_by_name(name, lang='en'):
    """ Return the number of a month by (locale-independently) English name """

    month_names = MONTH_NAMES.get(lang, MONTH_NAMES['en'])

    try:
        return month_names.index(name) + 1
    except ValueError:
        return None


def month_by_abbreviation(abbrev):
    """ Return the number of a month by (locale-independently) English
        abbreviations """

    try:
        return [s[:3] for s in ENGLISH_MONTH_NAMES].index(abbrev) + 1
    except ValueError:
        return None


def fix_xml_ampersands(xml_str):
    """Replace all the '&' by '&amp;' in XML"""
    return re.sub(
        r'&(?!amp;|lt;|gt;|apos;|quot;|#x[0-9a-fA-F]{,4};|#[0-9]{,4};)',
        '&amp;',
        xml_str)


def setproctitle(title):
    assert isinstance(title, str)

    # Workaround for https://github.com/yt-dlp/yt-dlp/issues/4541
    try:
        import ctypes
    except ImportError:
        return

    try:
        libc = ctypes.cdll.LoadLibrary('libc.so.6')
    except OSError:
        return
    except TypeError:
        # LoadLibrary in Windows Python 2.7.13 only expects
        # a bytestring, but since unicode_literals turns
        # every string into a unicode string, it fails.
        return
    title_bytes = title.encode()
    buf = ctypes.create_string_buffer(len(title_bytes))
    buf.value = title_bytes
    try:
        libc.prctl(15, buf, 0, 0, 0)
    except AttributeError:
        return  # Strange libc, just skip this


def remove_start(s, start):
    return s[len(start):] if s is not None and s.startswith(start) else s


def remove_end(s, end):
    return s[:-len(end)] if s is not None and s.endswith(end) else s


def remove_quotes(s):
    if s is None or len(s) < 2:
        return s
    for quote in ('"', "'", ):
        if s[0] == quote and s[-1] == quote:
            return s[1:-1]
    return s


def get_domain(url):
    """
    This implementation is inconsistent, but is kept for compatibility.
    Use this only for "webpage_url_domain"
    """
    return remove_start(urllib.parse.urlparse(url).netloc, 'www.') or None


def url_basename(url):
    path = urllib.parse.urlparse(url).path
    return path.strip('/').split('/')[-1]


def base_url(url):
    return re.match(r'https?://[^?#]+/', url).group()


def urljoin(base, path):
    if isinstance(path, bytes):
        path = path.decode()
    if not isinstance(path, str) or not path:
        return None
    if re.match(r'^(?:[a-zA-Z][a-zA-Z0-9+-.]*:)?//', path):
        return path
    if isinstance(base, bytes):
        base = base.decode()
    if not isinstance(base, str) or not re.match(
            r'^(?:https?:)?//', base):
        return None
    return urllib.parse.urljoin(base, path)


class HEADRequest(urllib.request.Request):
    def get_method(self):
        return 'HEAD'


class PUTRequest(urllib.request.Request):
    def get_method(self):
        return 'PUT'


def int_or_none(v, scale=1, default=None, get_attr=None, invscale=1):
    if get_attr and v is not None:
        v = getattr(v, get_attr, None)
    try:
        return int(v) * invscale // scale
    except (ValueError, TypeError, OverflowError):
        return default


def str_or_none(v, default=None):
    return default if v is None else str(v)


def str_to_int(int_str):
    """ A more relaxed version of int_or_none """
    if isinstance(int_str, int):
        return int_str
    elif isinstance(int_str, str):
        int_str = re.sub(r'[,\.\+]', '', int_str)
        return int_or_none(int_str)


def float_or_none(v, scale=1, invscale=1, default=None):
    if v is None:
        return default
    try:
        return float(v) * invscale / scale
    except (ValueError, TypeError):
        return default


def bool_or_none(v, default=None):
    return v if isinstance(v, bool) else default


def strip_or_none(v, default=None):
    return v.strip() if isinstance(v, str) else default


def url_or_none(url):
    if not url or not isinstance(url, str):
        return None
    url = url.strip()
    return url if re.match(r'^(?:(?:https?|rt(?:m(?:pt?[es]?|fp)|sp[su]?)|mms|ftps?):)?//', url) else None


def request_to_url(req):
    if isinstance(req, urllib.request.Request):
        return req.get_full_url()
    else:
        return req


def strftime_or_none(timestamp, date_format, default=None):
    datetime_object = None
    try:
        if isinstance(timestamp, (int, float)):  # unix timestamp
            # Using naive datetime here can break timestamp() in Windows
            # Ref: https://github.com/yt-dlp/yt-dlp/issues/5185, https://github.com/python/cpython/issues/94414
            datetime_object = datetime.datetime.fromtimestamp(timestamp, datetime.timezone.utc)
        elif isinstance(timestamp, str):  # assume YYYYMMDD
            datetime_object = datetime.datetime.strptime(timestamp, '%Y%m%d')
        date_format = re.sub(  # Support %s on windows
            r'(?<!%)(%%)*%s', rf'\g<1>{int(datetime_object.timestamp())}', date_format)
        return datetime_object.strftime(date_format)
    except (ValueError, TypeError, AttributeError):
        return default


def parse_duration(s):
    if not isinstance(s, str):
        return None
    s = s.strip()
    if not s:
        return None

    days, hours, mins, secs, ms = [None] * 5
    m = re.match(r'''(?x)
            (?P<before_secs>
                (?:(?:(?P<days>[0-9]+):)?(?P<hours>[0-9]+):)?(?P<mins>[0-9]+):)?
            (?P<secs>(?(before_secs)[0-9]{1,2}|[0-9]+))
            (?P<ms>[.:][0-9]+)?Z?$
        ''', s)
    if m:
        days, hours, mins, secs, ms = m.group('days', 'hours', 'mins', 'secs', 'ms')
    else:
        m = re.match(
            r'''(?ix)(?:P?
                (?:
                    [0-9]+\s*y(?:ears?)?,?\s*
                )?
                (?:
                    [0-9]+\s*m(?:onths?)?,?\s*
                )?
                (?:
                    [0-9]+\s*w(?:eeks?)?,?\s*
                )?
                (?:
                    (?P<days>[0-9]+)\s*d(?:ays?)?,?\s*
                )?
                T)?
                (?:
                    (?P<hours>[0-9]+)\s*h(?:ours?)?,?\s*
                )?
                (?:
                    (?P<mins>[0-9]+)\s*m(?:in(?:ute)?s?)?,?\s*
                )?
                (?:
                    (?P<secs>[0-9]+)(?P<ms>\.[0-9]+)?\s*s(?:ec(?:ond)?s?)?\s*
                )?Z?$''', s)
        if m:
            days, hours, mins, secs, ms = m.groups()
        else:
            m = re.match(r'(?i)(?:(?P<hours>[0-9.]+)\s*(?:hours?)|(?P<mins>[0-9.]+)\s*(?:mins?\.?|minutes?)\s*)Z?$', s)
            if m:
                hours, mins = m.groups()
            else:
                return None

    if ms:
        ms = ms.replace(':', '.')
    return sum(float(part or 0) * mult for part, mult in (
        (days, 86400), (hours, 3600), (mins, 60), (secs, 1), (ms, 1)))


def prepend_extension(filename, ext, expected_real_ext=None):
    name, real_ext = os.path.splitext(filename)
    return (
        f'{name}.{ext}{real_ext}'
        if not expected_real_ext or real_ext[1:] == expected_real_ext
        else f'{filename}.{ext}')


def replace_extension(filename, ext, expected_real_ext=None):
    name, real_ext = os.path.splitext(filename)
    return '{}.{}'.format(
        name if not expected_real_ext or real_ext[1:] == expected_real_ext else filename,
        ext)


def check_executable(exe, args=[]):
    """ Checks if the given binary is installed somewhere in PATH, and returns its name.
    args can be a list of arguments for a short output (like -version) """
    try:
        Popen.run([exe] + args, stdout=subprocess.PIPE, stderr=subprocess.PIPE)
    except OSError:
        return False
    return exe


def _get_exe_version_output(exe, args):
    try:
        # STDIN should be redirected too. On UNIX-like systems, ffmpeg triggers
        # SIGTTOU if yt-dlp is run in the background.
        # See https://github.com/ytdl-org/youtube-dl/issues/955#issuecomment-209789656
        stdout, _, ret = Popen.run([encodeArgument(exe)] + args, text=True,
                                   stdin=subprocess.PIPE, stdout=subprocess.PIPE, stderr=subprocess.STDOUT)
        if ret:
            return None
    except OSError:
        return False
    return stdout


def detect_exe_version(output, version_re=None, unrecognized='present'):
    assert isinstance(output, str)
    if version_re is None:
        version_re = r'version\s+([-0-9._a-zA-Z]+)'
    m = re.search(version_re, output)
    if m:
        return m.group(1)
    else:
        return unrecognized


def get_exe_version(exe, args=['--version'],
                    version_re=None, unrecognized=('present', 'broken')):
    """ Returns the version of the specified executable,
    or False if the executable is not present """
    unrecognized = variadic(unrecognized)
    assert len(unrecognized) in (1, 2)
    out = _get_exe_version_output(exe, args)
    if out is None:
        return unrecognized[-1]
    return out and detect_exe_version(out, version_re, unrecognized[0])


def frange(start=0, stop=None, step=1):
    """Float range"""
    if stop is None:
        start, stop = 0, start
    sign = [-1, 1][step > 0] if step else 0
    while sign * start < sign * stop:
        yield start
        start += step


class LazyList(collections.abc.Sequence):
    """Lazy immutable list from an iterable
    Note that slices of a LazyList are lists and not LazyList"""

    class IndexError(IndexError):
        pass

    def __init__(self, iterable, *, reverse=False, _cache=None):
        self._iterable = iter(iterable)
        self._cache = [] if _cache is None else _cache
        self._reversed = reverse

    def __iter__(self):
        if self._reversed:
            # We need to consume the entire iterable to iterate in reverse
            yield from self.exhaust()
            return
        yield from self._cache
        for item in self._iterable:
            self._cache.append(item)
            yield item

    def _exhaust(self):
        self._cache.extend(self._iterable)
        self._iterable = []  # Discard the emptied iterable to make it pickle-able
        return self._cache

    def exhaust(self):
        """Evaluate the entire iterable"""
        return self._exhaust()[::-1 if self._reversed else 1]

    @staticmethod
    def _reverse_index(x):
        return None if x is None else ~x

    def __getitem__(self, idx):
        if isinstance(idx, slice):
            if self._reversed:
                idx = slice(self._reverse_index(idx.start), self._reverse_index(idx.stop), -(idx.step or 1))
            start, stop, step = idx.start, idx.stop, idx.step or 1
        elif isinstance(idx, int):
            if self._reversed:
                idx = self._reverse_index(idx)
            start, stop, step = idx, idx, 0
        else:
            raise TypeError('indices must be integers or slices')
        if ((start or 0) < 0 or (stop or 0) < 0
                or (start is None and step < 0)
                or (stop is None and step > 0)):
            # We need to consume the entire iterable to be able to slice from the end
            # Obviously, never use this with infinite iterables
            self._exhaust()
            try:
                return self._cache[idx]
            except IndexError as e:
                raise self.IndexError(e) from e
        n = max(start or 0, stop or 0) - len(self._cache) + 1
        if n > 0:
            self._cache.extend(itertools.islice(self._iterable, n))
        try:
            return self._cache[idx]
        except IndexError as e:
            raise self.IndexError(e) from e

    def __bool__(self):
        try:
            self[-1] if self._reversed else self[0]
        except self.IndexError:
            return False
        return True

    def __len__(self):
        self._exhaust()
        return len(self._cache)

    def __reversed__(self):
        return type(self)(self._iterable, reverse=not self._reversed, _cache=self._cache)

    def __copy__(self):
        return type(self)(self._iterable, reverse=self._reversed, _cache=self._cache)

    def __repr__(self):
        # repr and str should mimic a list. So we exhaust the iterable
        return repr(self.exhaust())

    def __str__(self):
        return repr(self.exhaust())


class PagedList:

    class IndexError(IndexError):
        pass

    def __len__(self):
        # This is only useful for tests
        return len(self.getslice())

    def __init__(self, pagefunc, pagesize, use_cache=True):
        self._pagefunc = pagefunc
        self._pagesize = pagesize
        self._pagecount = float('inf')
        self._use_cache = use_cache
        self._cache = {}

    def getpage(self, pagenum):
        page_results = self._cache.get(pagenum)
        if page_results is None:
            page_results = [] if pagenum > self._pagecount else list(self._pagefunc(pagenum))
        if self._use_cache:
            self._cache[pagenum] = page_results
        return page_results

    def getslice(self, start=0, end=None):
        return list(self._getslice(start, end))

    def _getslice(self, start, end):
        raise NotImplementedError('This method must be implemented by subclasses')

    def __getitem__(self, idx):
        assert self._use_cache, 'Indexing PagedList requires cache'
        if not isinstance(idx, int) or idx < 0:
            raise TypeError('indices must be non-negative integers')
        entries = self.getslice(idx, idx + 1)
        if not entries:
            raise self.IndexError()
        return entries[0]


class OnDemandPagedList(PagedList):
    """Download pages until a page with less than maximum results"""

    def _getslice(self, start, end):
        for pagenum in itertools.count(start // self._pagesize):
            firstid = pagenum * self._pagesize
            nextfirstid = pagenum * self._pagesize + self._pagesize
            if start >= nextfirstid:
                continue

            startv = (
                start % self._pagesize
                if firstid <= start < nextfirstid
                else 0)
            endv = (
                ((end - 1) % self._pagesize) + 1
                if (end is not None and firstid <= end <= nextfirstid)
                else None)

            try:
                page_results = self.getpage(pagenum)
            except Exception:
                self._pagecount = pagenum - 1
                raise
            if startv != 0 or endv is not None:
                page_results = page_results[startv:endv]
            yield from page_results

            # A little optimization - if current page is not "full", ie. does
            # not contain page_size videos then we can assume that this page
            # is the last one - there are no more ids on further pages -
            # i.e. no need to query again.
            if len(page_results) + startv < self._pagesize:
                break

            # If we got the whole page, but the next page is not interesting,
            # break out early as well
            if end == nextfirstid:
                break


class InAdvancePagedList(PagedList):
    """PagedList with total number of pages known in advance"""

    def __init__(self, pagefunc, pagecount, pagesize):
        PagedList.__init__(self, pagefunc, pagesize, True)
        self._pagecount = pagecount

    def _getslice(self, start, end):
        start_page = start // self._pagesize
        end_page = self._pagecount if end is None else min(self._pagecount, end // self._pagesize + 1)
        skip_elems = start - start_page * self._pagesize
        only_more = None if end is None else end - start
        for pagenum in range(start_page, end_page):
            page_results = self.getpage(pagenum)
            if skip_elems:
                page_results = page_results[skip_elems:]
                skip_elems = None
            if only_more is not None:
                if len(page_results) < only_more:
                    only_more -= len(page_results)
                else:
                    yield from page_results[:only_more]
                    break
            yield from page_results


class PlaylistEntries:
    MissingEntry = object()
    is_exhausted = False

    def __init__(self, ydl, info_dict):
        self.ydl = ydl

        # _entries must be assigned now since infodict can change during iteration
        entries = info_dict.get('entries')
        if entries is None:
            raise EntryNotInPlaylist('There are no entries')
        elif isinstance(entries, list):
            self.is_exhausted = True

        requested_entries = info_dict.get('requested_entries')
        self.is_incomplete = requested_entries is not None
        if self.is_incomplete:
            assert self.is_exhausted
            self._entries = [self.MissingEntry] * max(requested_entries or [0])
            for i, entry in zip(requested_entries, entries):
                self._entries[i - 1] = entry
        elif isinstance(entries, (list, PagedList, LazyList)):
            self._entries = entries
        else:
            self._entries = LazyList(entries)

    PLAYLIST_ITEMS_RE = re.compile(r'''(?x)
        (?P<start>[+-]?\d+)?
        (?P<range>[:-]
            (?P<end>[+-]?\d+|inf(?:inite)?)?
            (?::(?P<step>[+-]?\d+))?
        )?''')

    @classmethod
    def parse_playlist_items(cls, string):
        for segment in string.split(','):
            if not segment:
                raise ValueError('There is two or more consecutive commas')
            mobj = cls.PLAYLIST_ITEMS_RE.fullmatch(segment)
            if not mobj:
                raise ValueError(f'{segment!r} is not a valid specification')
            start, end, step, has_range = mobj.group('start', 'end', 'step', 'range')
            if int_or_none(step) == 0:
                raise ValueError(f'Step in {segment!r} cannot be zero')
            yield slice(int_or_none(start), float_or_none(end), int_or_none(step)) if has_range else int(start)

    def get_requested_items(self):
        playlist_items = self.ydl.params.get('playlist_items')
        playlist_start = self.ydl.params.get('playliststart', 1)
        playlist_end = self.ydl.params.get('playlistend')
        # For backwards compatibility, interpret -1 as whole list
        if playlist_end in (-1, None):
            playlist_end = ''
        if not playlist_items:
            playlist_items = f'{playlist_start}:{playlist_end}'
        elif playlist_start != 1 or playlist_end:
            self.ydl.report_warning('Ignoring playliststart and playlistend because playlistitems was given', only_once=True)

        for index in self.parse_playlist_items(playlist_items):
            for i, entry in self[index]:
                yield i, entry
                if not entry:
                    continue
                try:
                    # TODO: Add auto-generated fields
                    self.ydl._match_entry(entry, incomplete=True, silent=True)
                except (ExistingVideoReached, RejectedVideoReached):
                    return

    def get_full_count(self):
        if self.is_exhausted and not self.is_incomplete:
            return len(self)
        elif isinstance(self._entries, InAdvancePagedList):
            if self._entries._pagesize == 1:
                return self._entries._pagecount

    @functools.cached_property
    def _getter(self):
        if isinstance(self._entries, list):
            def get_entry(i):
                try:
                    entry = self._entries[i]
                except IndexError:
                    entry = self.MissingEntry
                    if not self.is_incomplete:
                        raise self.IndexError()
                if entry is self.MissingEntry:
                    raise EntryNotInPlaylist(f'Entry {i + 1} cannot be found')
                return entry
        else:
            def get_entry(i):
                try:
                    return type(self.ydl)._handle_extraction_exceptions(lambda _, i: self._entries[i])(self.ydl, i)
                except (LazyList.IndexError, PagedList.IndexError):
                    raise self.IndexError()
        return get_entry

    def __getitem__(self, idx):
        if isinstance(idx, int):
            idx = slice(idx, idx)

        # NB: PlaylistEntries[1:10] => (0, 1, ... 9)
        step = 1 if idx.step is None else idx.step
        if idx.start is None:
            start = 0 if step > 0 else len(self) - 1
        else:
            start = idx.start - 1 if idx.start >= 0 else len(self) + idx.start

        # NB: Do not call len(self) when idx == [:]
        if idx.stop is None:
            stop = 0 if step < 0 else float('inf')
        else:
            stop = idx.stop - 1 if idx.stop >= 0 else len(self) + idx.stop
        stop += [-1, 1][step > 0]

        for i in frange(start, stop, step):
            if i < 0:
                continue
            try:
                entry = self._getter(i)
            except self.IndexError:
                self.is_exhausted = True
                if step > 0:
                    break
                continue
            yield i + 1, entry

    def __len__(self):
        return len(tuple(self[:]))

    class IndexError(IndexError):
        pass


def uppercase_escape(s):
    unicode_escape = codecs.getdecoder('unicode_escape')
    return re.sub(
        r'\\U[0-9a-fA-F]{8}',
        lambda m: unicode_escape(m.group(0))[0],
        s)


def lowercase_escape(s):
    unicode_escape = codecs.getdecoder('unicode_escape')
    return re.sub(
        r'\\u[0-9a-fA-F]{4}',
        lambda m: unicode_escape(m.group(0))[0],
        s)


def escape_rfc3986(s):
    """Escape non-ASCII characters as suggested by RFC 3986"""
    return urllib.parse.quote(s, b"%/;:@&=+$,!~*'()?#[]")


def escape_url(url):
    """Escape URL as suggested by RFC 3986"""
    url_parsed = urllib.parse.urlparse(url)
    return url_parsed._replace(
        netloc=url_parsed.netloc.encode('idna').decode('ascii'),
        path=escape_rfc3986(url_parsed.path),
        params=escape_rfc3986(url_parsed.params),
        query=escape_rfc3986(url_parsed.query),
        fragment=escape_rfc3986(url_parsed.fragment)
    ).geturl()


def parse_qs(url, **kwargs):
    return urllib.parse.parse_qs(urllib.parse.urlparse(url).query, **kwargs)


def read_batch_urls(batch_fd):
    def fixup(url):
        if not isinstance(url, str):
            url = url.decode('utf-8', 'replace')
        BOM_UTF8 = ('\xef\xbb\xbf', '\ufeff')
        for bom in BOM_UTF8:
            if url.startswith(bom):
                url = url[len(bom):]
        url = url.lstrip()
        if not url or url.startswith(('#', ';', ']')):
            return False
        # "#" cannot be stripped out since it is part of the URI
        # However, it can be safely stripped out if following a whitespace
        return re.split(r'\s#', url, 1)[0].rstrip()

    with contextlib.closing(batch_fd) as fd:
        return [url for url in map(fixup, fd) if url]


def urlencode_postdata(*args, **kargs):
    return urllib.parse.urlencode(*args, **kargs).encode('ascii')


def update_url(url, *, query_update=None, **kwargs):
    """Replace URL components specified by kwargs
       @param url           str or parse url tuple
       @param query_update  update query
       @returns             str
    """
    if isinstance(url, str):
        if not kwargs and not query_update:
            return url
        else:
            url = urllib.parse.urlparse(url)
    if query_update:
        assert 'query' not in kwargs, 'query_update and query cannot be specified at the same time'
        kwargs['query'] = urllib.parse.urlencode({
            **urllib.parse.parse_qs(url.query),
            **query_update
        }, True)
    return urllib.parse.urlunparse(url._replace(**kwargs))


def update_url_query(url, query):
    return update_url(url, query_update=query)


def update_Request(req, url=None, data=None, headers=None, query=None):
    req_headers = req.headers.copy()
    req_headers.update(headers or {})
    req_data = data or req.data
    req_url = update_url_query(url or req.get_full_url(), query)
    req_get_method = req.get_method()
    if req_get_method == 'HEAD':
        req_type = HEADRequest
    elif req_get_method == 'PUT':
        req_type = PUTRequest
    else:
        req_type = urllib.request.Request
    new_req = req_type(
        req_url, data=req_data, headers=req_headers,
        origin_req_host=req.origin_req_host, unverifiable=req.unverifiable)
    if hasattr(req, 'timeout'):
        new_req.timeout = req.timeout
    return new_req


def _multipart_encode_impl(data, boundary):
    content_type = 'multipart/form-data; boundary=%s' % boundary

    out = b''
    for k, v in data.items():
        out += b'--' + boundary.encode('ascii') + b'\r\n'
        if isinstance(k, str):
            k = k.encode()
        if isinstance(v, str):
            v = v.encode()
        # RFC 2047 requires non-ASCII field names to be encoded, while RFC 7578
        # suggests sending UTF-8 directly. Firefox sends UTF-8, too
        content = b'Content-Disposition: form-data; name="' + k + b'"\r\n\r\n' + v + b'\r\n'
        if boundary.encode('ascii') in content:
            raise ValueError('Boundary overlaps with data')
        out += content

    out += b'--' + boundary.encode('ascii') + b'--\r\n'

    return out, content_type


def multipart_encode(data, boundary=None):
    '''
    Encode a dict to RFC 7578-compliant form-data

    data:
        A dict where keys and values can be either Unicode or bytes-like
        objects.
    boundary:
        If specified a Unicode object, it's used as the boundary. Otherwise
        a random boundary is generated.

    Reference: https://tools.ietf.org/html/rfc7578
    '''
    has_specified_boundary = boundary is not None

    while True:
        if boundary is None:
            boundary = '---------------' + str(random.randrange(0x0fffffff, 0xffffffff))

        try:
            out, content_type = _multipart_encode_impl(data, boundary)
            break
        except ValueError:
            if has_specified_boundary:
                raise
            boundary = None

    return out, content_type


def variadic(x, allowed_types=(str, bytes, dict)):
    return x if isinstance(x, collections.abc.Iterable) and not isinstance(x, allowed_types) else (x,)


def dict_get(d, key_or_keys, default=None, skip_false_values=True):
    for val in map(d.get, variadic(key_or_keys)):
        if val is not None and (val or not skip_false_values):
            return val
    return default


def try_call(*funcs, expected_type=None, args=[], kwargs={}):
    for f in funcs:
        try:
            val = f(*args, **kwargs)
        except (AttributeError, KeyError, TypeError, IndexError, ValueError, ZeroDivisionError):
            pass
        else:
            if expected_type is None or isinstance(val, expected_type):
                return val


def try_get(src, getter, expected_type=None):
    return try_call(*variadic(getter), args=(src,), expected_type=expected_type)


def filter_dict(dct, cndn=lambda _, v: v is not None):
    return {k: v for k, v in dct.items() if cndn(k, v)}


def merge_dicts(*dicts):
    merged = {}
    for a_dict in dicts:
        for k, v in a_dict.items():
            if (v is not None and k not in merged
                    or isinstance(v, str) and merged[k] == ''):
                merged[k] = v
    return merged


def encode_compat_str(string, encoding=preferredencoding(), errors='strict'):
    return string if isinstance(string, str) else str(string, encoding, errors)


US_RATINGS = {
    'G': 0,
    'PG': 10,
    'PG-13': 13,
    'R': 16,
    'NC': 18,
}


TV_PARENTAL_GUIDELINES = {
    'TV-Y': 0,
    'TV-Y7': 7,
    'TV-G': 0,
    'TV-PG': 0,
    'TV-14': 14,
    'TV-MA': 17,
}


def parse_age_limit(s):
    # isinstance(False, int) is True. So type() must be used instead
    if type(s) is int:  # noqa: E721
        return s if 0 <= s <= 21 else None
    elif not isinstance(s, str):
        return None
    m = re.match(r'^(?P<age>\d{1,2})\+?$', s)
    if m:
        return int(m.group('age'))
    s = s.upper()
    if s in US_RATINGS:
        return US_RATINGS[s]
    m = re.match(r'^TV[_-]?(%s)$' % '|'.join(k[3:] for k in TV_PARENTAL_GUIDELINES), s)
    if m:
        return TV_PARENTAL_GUIDELINES['TV-' + m.group(1)]
    return None


def strip_jsonp(code):
    return re.sub(
        r'''(?sx)^
            (?:window\.)?(?P<func_name>[a-zA-Z0-9_.$]*)
            (?:\s*&&\s*(?P=func_name))?
            \s*\(\s*(?P<callback_data>.*)\);?
            \s*?(?://[^\n]*)*$''',
        r'\g<callback_data>', code)


def js_to_json(code, vars={}, *, strict=False):
    # vars is a dict of var, val pairs to substitute
    STRING_QUOTES = '\'"'
    STRING_RE = '|'.join(rf'{q}(?:\\.|[^\\{q}])*{q}' for q in STRING_QUOTES)
    COMMENT_RE = r'/\*(?:(?!\*/).)*?\*/|//[^\n]*\n'
    SKIP_RE = fr'\s*(?:{COMMENT_RE})?\s*'
    INTEGER_TABLE = (
        (fr'(?s)^(0[xX][0-9a-fA-F]+){SKIP_RE}:?$', 16),
        (fr'(?s)^(0+[0-7]+){SKIP_RE}:?$', 8),
    )

    def process_escape(match):
        JSON_PASSTHROUGH_ESCAPES = R'"\bfnrtu'
        escape = match.group(1) or match.group(2)

        return (Rf'\{escape}' if escape in JSON_PASSTHROUGH_ESCAPES
                else R'\u00' if escape == 'x'
                else '' if escape == '\n'
                else escape)

    def fix_kv(m):
        v = m.group(0)
        if v in ('true', 'false', 'null'):
            return v
        elif v in ('undefined', 'void 0'):
            return 'null'
        elif v.startswith('/*') or v.startswith('//') or v.startswith('!') or v == ',':
            return ''

        if v[0] in STRING_QUOTES:
            escaped = re.sub(r'(?s)(")|\\(.)', process_escape, v[1:-1])
            return f'"{escaped}"'

        for regex, base in INTEGER_TABLE:
            im = re.match(regex, v)
            if im:
                i = int(im.group(1), base)
                return f'"{i}":' if v.endswith(':') else str(i)

        if v in vars:
            try:
                if not strict:
                    json.loads(vars[v])
            except json.JSONDecodeError:
                return json.dumps(vars[v])
            else:
                return vars[v]

        if not strict:
            return f'"{v}"'

        raise ValueError(f'Unknown value: {v}')

    def create_map(mobj):
        return json.dumps(dict(json.loads(js_to_json(mobj.group(1) or '[]', vars=vars))))

    code = re.sub(r'new Map\((\[.*?\])?\)', create_map, code)
    if not strict:
        code = re.sub(r'new Date\((".+")\)', r'\g<1>', code)
        code = re.sub(r'new \w+\((.*?)\)', lambda m: json.dumps(m.group(0)), code)
        code = re.sub(r'parseInt\([^\d]+(\d+)[^\d]+\)', r'\1', code)
        code = re.sub(r'\(function\([^)]*\)\s*\{[^}]*\}\s*\)\s*\(\s*(["\'][^)]*["\'])\s*\)', r'\1', code)

    return re.sub(rf'''(?sx)
        {STRING_RE}|
        {COMMENT_RE}|,(?={SKIP_RE}[\]}}])|
        void\s0|(?:(?<![0-9])[eE]|[a-df-zA-DF-Z_$])[.a-zA-Z_$0-9]*|
        \b(?:0[xX][0-9a-fA-F]+|0+[0-7]+)(?:{SKIP_RE}:)?|
        [0-9]+(?={SKIP_RE}:)|
        !+
        ''', fix_kv, code)


def qualities(quality_ids):
    """ Get a numeric quality value out of a list of possible values """
    def q(qid):
        try:
            return quality_ids.index(qid)
        except ValueError:
            return -1
    return q


POSTPROCESS_WHEN = ('pre_process', 'after_filter', 'video', 'before_dl', 'post_process', 'after_move', 'after_video', 'playlist')


DEFAULT_OUTTMPL = {
    'default': '%(title)s [%(id)s].%(ext)s',
    'chapter': '%(title)s - %(section_number)03d %(section_title)s [%(id)s].%(ext)s',
}
OUTTMPL_TYPES = {
    'chapter': None,
    'subtitle': None,
    'thumbnail': None,
    'description': 'description',
    'annotation': 'annotations.xml',
    'infojson': 'info.json',
    'link': None,
    'pl_video': None,
    'pl_thumbnail': None,
    'pl_description': 'description',
    'pl_infojson': 'info.json',
}

# As of [1] format syntax is:
#  %[mapping_key][conversion_flags][minimum_width][.precision][length_modifier]type
# 1. https://docs.python.org/2/library/stdtypes.html#string-formatting
STR_FORMAT_RE_TMPL = r'''(?x)
    (?<!%)(?P<prefix>(?:%%)*)
    %
    (?P<has_key>\((?P<key>{0})\))?
    (?P<format>
        (?P<conversion>[#0\-+ ]+)?
        (?P<min_width>\d+)?
        (?P<precision>\.\d+)?
        (?P<len_mod>[hlL])?  # unused in python
        {1}  # conversion type
    )
'''


STR_FORMAT_TYPES = 'diouxXeEfFgGcrs'


def limit_length(s, length):
    """ Add ellipses to overly long strings """
    if s is None:
        return None
    ELLIPSES = '...'
    if len(s) > length:
        return s[:length - len(ELLIPSES)] + ELLIPSES
    return s


def version_tuple(v):
    return tuple(int(e) for e in re.split(r'[-.]', v))


def is_outdated_version(version, limit, assume_new=True):
    if not version:
        return not assume_new
    try:
        return version_tuple(version) < version_tuple(limit)
    except ValueError:
        return not assume_new


def ytdl_is_updateable():
    """ Returns if yt-dlp can be updated with -U """

    from .update import is_non_updateable

    return not is_non_updateable()


def args_to_str(args):
    # Get a short string representation for a subprocess command
    return ' '.join(compat_shlex_quote(a) for a in args)


def error_to_compat_str(err):
    return str(err)


def error_to_str(err):
    return f'{type(err).__name__}: {err}'


def mimetype2ext(mt, default=NO_DEFAULT):
    if not isinstance(mt, str):
        if default is not NO_DEFAULT:
            return default
        return None

    MAP = {
        # video
        '3gpp': '3gp',
        'mp2t': 'ts',
        'mp4': 'mp4',
        'mpeg': 'mpeg',
        'mpegurl': 'm3u8',
        'quicktime': 'mov',
        'webm': 'webm',
        'vp9': 'vp9',
        'x-flv': 'flv',
        'x-m4v': 'm4v',
        'x-matroska': 'mkv',
        'x-mng': 'mng',
        'x-mp4-fragmented': 'mp4',
        'x-ms-asf': 'asf',
        'x-ms-wmv': 'wmv',
        'x-msvideo': 'avi',

        # application (streaming playlists)
        'dash+xml': 'mpd',
        'f4m+xml': 'f4m',
        'hds+xml': 'f4m',
        'vnd.apple.mpegurl': 'm3u8',
        'vnd.ms-sstr+xml': 'ism',
        'x-mpegurl': 'm3u8',

        # audio
        'audio/mp4': 'm4a',
        # Per RFC 3003, audio/mpeg can be .mp1, .mp2 or .mp3.
        # Using .mp3 as it's the most popular one
        'audio/mpeg': 'mp3',
        'audio/webm': 'webm',
        'audio/x-matroska': 'mka',
        'audio/x-mpegurl': 'm3u',
        'midi': 'mid',
        'ogg': 'ogg',
        'wav': 'wav',
        'wave': 'wav',
        'x-aac': 'aac',
        'x-flac': 'flac',
        'x-m4a': 'm4a',
        'x-realaudio': 'ra',
        'x-wav': 'wav',

        # image
        'avif': 'avif',
        'bmp': 'bmp',
        'gif': 'gif',
        'jpeg': 'jpg',
        'png': 'png',
        'svg+xml': 'svg',
        'tiff': 'tif',
        'vnd.wap.wbmp': 'wbmp',
        'webp': 'webp',
        'x-icon': 'ico',
        'x-jng': 'jng',
        'x-ms-bmp': 'bmp',

        # caption
        'filmstrip+json': 'fs',
        'smptett+xml': 'tt',
        'ttaf+xml': 'dfxp',
        'ttml+xml': 'ttml',
        'x-ms-sami': 'sami',

        # misc
        'gzip': 'gz',
        'json': 'json',
        'xml': 'xml',
        'zip': 'zip',
    }

    mimetype = mt.partition(';')[0].strip().lower()
    _, _, subtype = mimetype.rpartition('/')

    ext = traverse_obj(MAP, mimetype, subtype, subtype.rsplit('+')[-1])
    if ext:
        return ext
    elif default is not NO_DEFAULT:
        return default
    return subtype.replace('+', '.')


def ext2mimetype(ext_or_url):
    if not ext_or_url:
        return None
    if '.' not in ext_or_url:
        ext_or_url = f'file.{ext_or_url}'
    return mimetypes.guess_type(ext_or_url)[0]


def parse_codecs(codecs_str):
    # http://tools.ietf.org/html/rfc6381
    if not codecs_str:
        return {}
    split_codecs = list(filter(None, map(
        str.strip, codecs_str.strip().strip(',').split(','))))
    vcodec, acodec, scodec, hdr = None, None, None, None
    for full_codec in split_codecs:
        parts = re.sub(r'0+(?=\d)', '', full_codec).split('.')
        if parts[0] in ('avc1', 'avc2', 'avc3', 'avc4', 'vp9', 'vp8', 'hev1', 'hev2',
                        'h263', 'h264', 'mp4v', 'hvc1', 'av1', 'theora', 'dvh1', 'dvhe'):
            if vcodec:
                continue
            vcodec = full_codec
            if parts[0] in ('dvh1', 'dvhe'):
                hdr = 'DV'
            elif parts[0] == 'av1' and traverse_obj(parts, 3) == '10':
                hdr = 'HDR10'
            elif parts[:2] == ['vp9', '2']:
                hdr = 'HDR10'
        elif parts[0] in ('flac', 'mp4a', 'opus', 'vorbis', 'mp3', 'aac', 'ac-4',
                          'ac-3', 'ec-3', 'eac3', 'dtsc', 'dtse', 'dtsh', 'dtsl'):
            acodec = acodec or full_codec
        elif parts[0] in ('stpp', 'wvtt'):
            scodec = scodec or full_codec
        else:
            write_string(f'WARNING: Unknown codec {full_codec}\n')
    if vcodec or acodec or scodec:
        return {
            'vcodec': vcodec or 'none',
            'acodec': acodec or 'none',
            'dynamic_range': hdr,
            **({'scodec': scodec} if scodec is not None else {}),
        }
    elif len(split_codecs) == 2:
        return {
            'vcodec': split_codecs[0],
            'acodec': split_codecs[1],
        }
    return {}


def get_compatible_ext(*, vcodecs, acodecs, vexts, aexts, preferences=None):
    assert len(vcodecs) == len(vexts) and len(acodecs) == len(aexts)

    allow_mkv = not preferences or 'mkv' in preferences

    if allow_mkv and max(len(acodecs), len(vcodecs)) > 1:
        return 'mkv'  # TODO: any other format allows this?

    # TODO: All codecs supported by parse_codecs isn't handled here
    COMPATIBLE_CODECS = {
        'mp4': {
            'av1', 'hevc', 'avc1', 'mp4a', 'ac-4',  # fourcc (m3u8, mpd)
            'h264', 'aacl', 'ec-3',  # Set in ISM
        },
        'webm': {
            'av1', 'vp9', 'vp8', 'opus', 'vrbs',
            'vp9x', 'vp8x',  # in the webm spec
        },
    }

    sanitize_codec = functools.partial(
        try_get, getter=lambda x: x[0].split('.')[0].replace('0', '').lower())
    vcodec, acodec = sanitize_codec(vcodecs), sanitize_codec(acodecs)

    for ext in preferences or COMPATIBLE_CODECS.keys():
        codec_set = COMPATIBLE_CODECS.get(ext, set())
        if ext == 'mkv' or codec_set.issuperset((vcodec, acodec)):
            return ext

    COMPATIBLE_EXTS = (
        {'mp3', 'mp4', 'm4a', 'm4p', 'm4b', 'm4r', 'm4v', 'ismv', 'isma', 'mov'},
        {'webm', 'weba'},
    )
    for ext in preferences or vexts:
        current_exts = {ext, *vexts, *aexts}
        if ext == 'mkv' or current_exts == {ext} or any(
                ext_sets.issuperset(current_exts) for ext_sets in COMPATIBLE_EXTS):
            return ext
    return 'mkv' if allow_mkv else preferences[-1]


def urlhandle_detect_ext(url_handle, default=NO_DEFAULT):
    getheader = url_handle.headers.get

    cd = getheader('Content-Disposition')
    if cd:
        m = re.match(r'attachment;\s*filename="(?P<filename>[^"]+)"', cd)
        if m:
            e = determine_ext(m.group('filename'), default_ext=None)
            if e:
                return e

    meta_ext = getheader('x-amz-meta-name')
    if meta_ext:
        e = meta_ext.rpartition('.')[2]
        if e:
            return e

    return mimetype2ext(getheader('Content-Type'), default=default)


def encode_data_uri(data, mime_type):
    return 'data:%s;base64,%s' % (mime_type, base64.b64encode(data).decode('ascii'))


def age_restricted(content_limit, age_limit):
    """ Returns True iff the content should be blocked """

    if age_limit is None:  # No limit set
        return False
    if content_limit is None:
        return False  # Content available for everyone
    return age_limit < content_limit


# List of known byte-order-marks (BOM)
BOMS = [
    (b'\xef\xbb\xbf', 'utf-8'),
    (b'\x00\x00\xfe\xff', 'utf-32-be'),
    (b'\xff\xfe\x00\x00', 'utf-32-le'),
    (b'\xff\xfe', 'utf-16-le'),
    (b'\xfe\xff', 'utf-16-be'),
]


def is_html(first_bytes):
    """ Detect whether a file contains HTML by examining its first bytes. """

    encoding = 'utf-8'
    for bom, enc in BOMS:
        while first_bytes.startswith(bom):
            encoding, first_bytes = enc, first_bytes[len(bom):]

    return re.match(r'^\s*<', first_bytes.decode(encoding, 'replace'))


def determine_protocol(info_dict):
    protocol = info_dict.get('protocol')
    if protocol is not None:
        return protocol

    url = sanitize_url(info_dict['url'])
    if url.startswith('rtmp'):
        return 'rtmp'
    elif url.startswith('mms'):
        return 'mms'
    elif url.startswith('rtsp'):
        return 'rtsp'

    ext = determine_ext(url)
    if ext == 'm3u8':
        return 'm3u8' if info_dict.get('is_live') else 'm3u8_native'
    elif ext == 'f4m':
        return 'f4m'

    return urllib.parse.urlparse(url).scheme


def render_table(header_row, data, delim=False, extra_gap=0, hide_empty=False):
    """ Render a list of rows, each as a list of values.
    Text after a \t will be right aligned """
    def width(string):
        return len(remove_terminal_sequences(string).replace('\t', ''))

    def get_max_lens(table):
        return [max(width(str(v)) for v in col) for col in zip(*table)]

    def filter_using_list(row, filterArray):
        return [col for take, col in itertools.zip_longest(filterArray, row, fillvalue=True) if take]

    max_lens = get_max_lens(data) if hide_empty else []
    header_row = filter_using_list(header_row, max_lens)
    data = [filter_using_list(row, max_lens) for row in data]

    table = [header_row] + data
    max_lens = get_max_lens(table)
    extra_gap += 1
    if delim:
        table = [header_row, [delim * (ml + extra_gap) for ml in max_lens]] + data
        table[1][-1] = table[1][-1][:-extra_gap * len(delim)]  # Remove extra_gap from end of delimiter
    for row in table:
        for pos, text in enumerate(map(str, row)):
            if '\t' in text:
                row[pos] = text.replace('\t', ' ' * (max_lens[pos] - width(text))) + ' ' * extra_gap
            else:
                row[pos] = text + ' ' * (max_lens[pos] - width(text) + extra_gap)
    ret = '\n'.join(''.join(row).rstrip() for row in table)
    return ret


def _match_one(filter_part, dct, incomplete):
    # TODO: Generalize code with YoutubeDL._build_format_filter
    STRING_OPERATORS = {
        '*=': operator.contains,
        '^=': lambda attr, value: attr.startswith(value),
        '$=': lambda attr, value: attr.endswith(value),
        '~=': lambda attr, value: re.search(value, attr),
    }
    COMPARISON_OPERATORS = {
        **STRING_OPERATORS,
        '<=': operator.le,  # "<=" must be defined above "<"
        '<': operator.lt,
        '>=': operator.ge,
        '>': operator.gt,
        '=': operator.eq,
    }

    if isinstance(incomplete, bool):
        is_incomplete = lambda _: incomplete
    else:
        is_incomplete = lambda k: k in incomplete

    operator_rex = re.compile(r'''(?x)
        (?P<key>[a-z_]+)
        \s*(?P<negation>!\s*)?(?P<op>%s)(?P<none_inclusive>\s*\?)?\s*
        (?:
            (?P<quote>["\'])(?P<quotedstrval>.+?)(?P=quote)|
            (?P<strval>.+?)
        )
        ''' % '|'.join(map(re.escape, COMPARISON_OPERATORS.keys())))
    m = operator_rex.fullmatch(filter_part.strip())
    if m:
        m = m.groupdict()
        unnegated_op = COMPARISON_OPERATORS[m['op']]
        if m['negation']:
            op = lambda attr, value: not unnegated_op(attr, value)
        else:
            op = unnegated_op
        comparison_value = m['quotedstrval'] or m['strval'] or m['intval']
        if m['quote']:
            comparison_value = comparison_value.replace(r'\%s' % m['quote'], m['quote'])
        actual_value = dct.get(m['key'])
        numeric_comparison = None
        if isinstance(actual_value, (int, float)):
            # If the original field is a string and matching comparisonvalue is
            # a number we should respect the origin of the original field
            # and process comparison value as a string (see
            # https://github.com/ytdl-org/youtube-dl/issues/11082)
            try:
                numeric_comparison = int(comparison_value)
            except ValueError:
                numeric_comparison = parse_filesize(comparison_value)
                if numeric_comparison is None:
                    numeric_comparison = parse_filesize(f'{comparison_value}B')
                if numeric_comparison is None:
                    numeric_comparison = parse_duration(comparison_value)
        if numeric_comparison is not None and m['op'] in STRING_OPERATORS:
            raise ValueError('Operator %s only supports string values!' % m['op'])
        if actual_value is None:
            return is_incomplete(m['key']) or m['none_inclusive']
        return op(actual_value, comparison_value if numeric_comparison is None else numeric_comparison)

    UNARY_OPERATORS = {
        '': lambda v: (v is True) if isinstance(v, bool) else (v is not None),
        '!': lambda v: (v is False) if isinstance(v, bool) else (v is None),
    }
    operator_rex = re.compile(r'''(?x)
        (?P<op>%s)\s*(?P<key>[a-z_]+)
        ''' % '|'.join(map(re.escape, UNARY_OPERATORS.keys())))
    m = operator_rex.fullmatch(filter_part.strip())
    if m:
        op = UNARY_OPERATORS[m.group('op')]
        actual_value = dct.get(m.group('key'))
        if is_incomplete(m.group('key')) and actual_value is None:
            return True
        return op(actual_value)

    raise ValueError('Invalid filter part %r' % filter_part)


def match_str(filter_str, dct, incomplete=False):
    """ Filter a dictionary with a simple string syntax.
    @returns           Whether the filter passes
    @param incomplete  Set of keys that is expected to be missing from dct.
                       Can be True/False to indicate all/none of the keys may be missing.
                       All conditions on incomplete keys pass if the key is missing
    """
    return all(
        _match_one(filter_part.replace(r'\&', '&'), dct, incomplete)
        for filter_part in re.split(r'(?<!\\)&', filter_str))


def match_filter_func(filters, all_match=False):
    if not filters:
        return None
    filters = set(variadic(filters))
    accumlator, mfstrj = (all, ') & (') if all_match else (any, ') | (')

    interactive = '-' in filters
    if interactive:
        filters.remove('-')

    def _match_func(info_dict, incomplete=False):
        if not filters or accumlator(match_str(f, info_dict, incomplete) for f in filters):
            return NO_DEFAULT if interactive and not incomplete else None
        else:
            video_title = info_dict.get('title') or info_dict.get('id') or 'entry'
            filter_str = mfstrj.join(map(str.strip, filters))
            return f'{video_title} does not pass filter ({filter_str}), skipping ..'
    return _match_func


class download_range_func:
    def __init__(self, chapters, ranges):
        self.chapters, self.ranges = chapters, ranges

    def __call__(self, info_dict, ydl):
        if not self.ranges and not self.chapters:
            yield {}

        warning = ('There are no chapters matching the regex' if info_dict.get('chapters')
                   else 'Cannot match chapters since chapter information is unavailable')
        for regex in self.chapters or []:
            for i, chapter in enumerate(info_dict.get('chapters') or []):
                if re.search(regex, chapter['title']):
                    warning = None
                    yield {**chapter, 'index': i}
        if self.chapters and warning:
            ydl.to_screen(f'[info] {info_dict["id"]}: {warning}')

        yield from ({'start_time': start, 'end_time': end} for start, end in self.ranges or [])

    def __eq__(self, other):
        return (isinstance(other, download_range_func)
                and self.chapters == other.chapters and self.ranges == other.ranges)

    def __repr__(self):
<<<<<<< HEAD
        return f'{type(self).__name__}({repr(self.chapters)}, {repr(self.ranges)})'
=======
        return f'{__name__}.{type(self).__name__}({self.chapters}, {self.ranges})'
>>>>>>> 41bd0dc4


def parse_dfxp_time_expr(time_expr):
    if not time_expr:
        return

    mobj = re.match(rf'^(?P<time_offset>{NUMBER_RE})s?$', time_expr)
    if mobj:
        return float(mobj.group('time_offset'))

    mobj = re.match(r'^(\d+):(\d\d):(\d\d(?:(?:\.|:)\d+)?)$', time_expr)
    if mobj:
        return 3600 * int(mobj.group(1)) + 60 * int(mobj.group(2)) + float(mobj.group(3).replace(':', '.'))


def srt_subtitles_timecode(seconds):
    return '%02d:%02d:%02d,%03d' % timetuple_from_msec(seconds * 1000)


def ass_subtitles_timecode(seconds):
    time = timetuple_from_msec(seconds * 1000)
    return '%01d:%02d:%02d.%02d' % (*time[:-1], time.milliseconds / 10)


def dfxp2srt(dfxp_data):
    '''
    @param dfxp_data A bytes-like object containing DFXP data
    @returns A unicode object containing converted SRT data
    '''
    LEGACY_NAMESPACES = (
        (b'http://www.w3.org/ns/ttml', [
            b'http://www.w3.org/2004/11/ttaf1',
            b'http://www.w3.org/2006/04/ttaf1',
            b'http://www.w3.org/2006/10/ttaf1',
        ]),
        (b'http://www.w3.org/ns/ttml#styling', [
            b'http://www.w3.org/ns/ttml#style',
        ]),
    )

    SUPPORTED_STYLING = [
        'color',
        'fontFamily',
        'fontSize',
        'fontStyle',
        'fontWeight',
        'textDecoration'
    ]

    _x = functools.partial(xpath_with_ns, ns_map={
        'xml': 'http://www.w3.org/XML/1998/namespace',
        'ttml': 'http://www.w3.org/ns/ttml',
        'tts': 'http://www.w3.org/ns/ttml#styling',
    })

    styles = {}
    default_style = {}

    class TTMLPElementParser:
        _out = ''
        _unclosed_elements = []
        _applied_styles = []

        def start(self, tag, attrib):
            if tag in (_x('ttml:br'), 'br'):
                self._out += '\n'
            else:
                unclosed_elements = []
                style = {}
                element_style_id = attrib.get('style')
                if default_style:
                    style.update(default_style)
                if element_style_id:
                    style.update(styles.get(element_style_id, {}))
                for prop in SUPPORTED_STYLING:
                    prop_val = attrib.get(_x('tts:' + prop))
                    if prop_val:
                        style[prop] = prop_val
                if style:
                    font = ''
                    for k, v in sorted(style.items()):
                        if self._applied_styles and self._applied_styles[-1].get(k) == v:
                            continue
                        if k == 'color':
                            font += ' color="%s"' % v
                        elif k == 'fontSize':
                            font += ' size="%s"' % v
                        elif k == 'fontFamily':
                            font += ' face="%s"' % v
                        elif k == 'fontWeight' and v == 'bold':
                            self._out += '<b>'
                            unclosed_elements.append('b')
                        elif k == 'fontStyle' and v == 'italic':
                            self._out += '<i>'
                            unclosed_elements.append('i')
                        elif k == 'textDecoration' and v == 'underline':
                            self._out += '<u>'
                            unclosed_elements.append('u')
                    if font:
                        self._out += '<font' + font + '>'
                        unclosed_elements.append('font')
                    applied_style = {}
                    if self._applied_styles:
                        applied_style.update(self._applied_styles[-1])
                    applied_style.update(style)
                    self._applied_styles.append(applied_style)
                self._unclosed_elements.append(unclosed_elements)

        def end(self, tag):
            if tag not in (_x('ttml:br'), 'br'):
                unclosed_elements = self._unclosed_elements.pop()
                for element in reversed(unclosed_elements):
                    self._out += '</%s>' % element
                if unclosed_elements and self._applied_styles:
                    self._applied_styles.pop()

        def data(self, data):
            self._out += data

        def close(self):
            return self._out.strip()

    def parse_node(node):
        target = TTMLPElementParser()
        parser = xml.etree.ElementTree.XMLParser(target=target)
        parser.feed(xml.etree.ElementTree.tostring(node))
        return parser.close()

    for k, v in LEGACY_NAMESPACES:
        for ns in v:
            dfxp_data = dfxp_data.replace(ns, k)

    dfxp = compat_etree_fromstring(dfxp_data)
    out = []
    paras = dfxp.findall(_x('.//ttml:p')) or dfxp.findall('.//p')

    if not paras:
        raise ValueError('Invalid dfxp/TTML subtitle')

    repeat = False
    while True:
        for style in dfxp.findall(_x('.//ttml:style')):
            style_id = style.get('id') or style.get(_x('xml:id'))
            if not style_id:
                continue
            parent_style_id = style.get('style')
            if parent_style_id:
                if parent_style_id not in styles:
                    repeat = True
                    continue
                styles[style_id] = styles[parent_style_id].copy()
            for prop in SUPPORTED_STYLING:
                prop_val = style.get(_x('tts:' + prop))
                if prop_val:
                    styles.setdefault(style_id, {})[prop] = prop_val
        if repeat:
            repeat = False
        else:
            break

    for p in ('body', 'div'):
        ele = xpath_element(dfxp, [_x('.//ttml:' + p), './/' + p])
        if ele is None:
            continue
        style = styles.get(ele.get('style'))
        if not style:
            continue
        default_style.update(style)

    for para, index in zip(paras, itertools.count(1)):
        begin_time = parse_dfxp_time_expr(para.attrib.get('begin'))
        end_time = parse_dfxp_time_expr(para.attrib.get('end'))
        dur = parse_dfxp_time_expr(para.attrib.get('dur'))
        if begin_time is None:
            continue
        if not end_time:
            if not dur:
                continue
            end_time = begin_time + dur
        out.append('%d\n%s --> %s\n%s\n\n' % (
            index,
            srt_subtitles_timecode(begin_time),
            srt_subtitles_timecode(end_time),
            parse_node(para)))

    return ''.join(out)


def cli_option(params, command_option, param, separator=None):
    param = params.get(param)
    return ([] if param is None
            else [command_option, str(param)] if separator is None
            else [f'{command_option}{separator}{param}'])


def cli_bool_option(params, command_option, param, true_value='true', false_value='false', separator=None):
    param = params.get(param)
    assert param in (True, False, None)
    return cli_option({True: true_value, False: false_value}, command_option, param, separator)


def cli_valueless_option(params, command_option, param, expected_value=True):
    return [command_option] if params.get(param) == expected_value else []


def cli_configuration_args(argdict, keys, default=[], use_compat=True):
    if isinstance(argdict, (list, tuple)):  # for backward compatibility
        if use_compat:
            return argdict
        else:
            argdict = None
    if argdict is None:
        return default
    assert isinstance(argdict, dict)

    assert isinstance(keys, (list, tuple))
    for key_list in keys:
        arg_list = list(filter(
            lambda x: x is not None,
            [argdict.get(key.lower()) for key in variadic(key_list)]))
        if arg_list:
            return [arg for args in arg_list for arg in args]
    return default


def _configuration_args(main_key, argdict, exe, keys=None, default=[], use_compat=True):
    main_key, exe = main_key.lower(), exe.lower()
    root_key = exe if main_key == exe else f'{main_key}+{exe}'
    keys = [f'{root_key}{k}' for k in (keys or [''])]
    if root_key in keys:
        if main_key != exe:
            keys.append((main_key, exe))
        keys.append('default')
    else:
        use_compat = False
    return cli_configuration_args(argdict, keys, default, use_compat)


class ISO639Utils:
    # See http://www.loc.gov/standards/iso639-2/ISO-639-2_utf-8.txt
    _lang_map = {
        'aa': 'aar',
        'ab': 'abk',
        'ae': 'ave',
        'af': 'afr',
        'ak': 'aka',
        'am': 'amh',
        'an': 'arg',
        'ar': 'ara',
        'as': 'asm',
        'av': 'ava',
        'ay': 'aym',
        'az': 'aze',
        'ba': 'bak',
        'be': 'bel',
        'bg': 'bul',
        'bh': 'bih',
        'bi': 'bis',
        'bm': 'bam',
        'bn': 'ben',
        'bo': 'bod',
        'br': 'bre',
        'bs': 'bos',
        'ca': 'cat',
        'ce': 'che',
        'ch': 'cha',
        'co': 'cos',
        'cr': 'cre',
        'cs': 'ces',
        'cu': 'chu',
        'cv': 'chv',
        'cy': 'cym',
        'da': 'dan',
        'de': 'deu',
        'dv': 'div',
        'dz': 'dzo',
        'ee': 'ewe',
        'el': 'ell',
        'en': 'eng',
        'eo': 'epo',
        'es': 'spa',
        'et': 'est',
        'eu': 'eus',
        'fa': 'fas',
        'ff': 'ful',
        'fi': 'fin',
        'fj': 'fij',
        'fo': 'fao',
        'fr': 'fra',
        'fy': 'fry',
        'ga': 'gle',
        'gd': 'gla',
        'gl': 'glg',
        'gn': 'grn',
        'gu': 'guj',
        'gv': 'glv',
        'ha': 'hau',
        'he': 'heb',
        'iw': 'heb',  # Replaced by he in 1989 revision
        'hi': 'hin',
        'ho': 'hmo',
        'hr': 'hrv',
        'ht': 'hat',
        'hu': 'hun',
        'hy': 'hye',
        'hz': 'her',
        'ia': 'ina',
        'id': 'ind',
        'in': 'ind',  # Replaced by id in 1989 revision
        'ie': 'ile',
        'ig': 'ibo',
        'ii': 'iii',
        'ik': 'ipk',
        'io': 'ido',
        'is': 'isl',
        'it': 'ita',
        'iu': 'iku',
        'ja': 'jpn',
        'jv': 'jav',
        'ka': 'kat',
        'kg': 'kon',
        'ki': 'kik',
        'kj': 'kua',
        'kk': 'kaz',
        'kl': 'kal',
        'km': 'khm',
        'kn': 'kan',
        'ko': 'kor',
        'kr': 'kau',
        'ks': 'kas',
        'ku': 'kur',
        'kv': 'kom',
        'kw': 'cor',
        'ky': 'kir',
        'la': 'lat',
        'lb': 'ltz',
        'lg': 'lug',
        'li': 'lim',
        'ln': 'lin',
        'lo': 'lao',
        'lt': 'lit',
        'lu': 'lub',
        'lv': 'lav',
        'mg': 'mlg',
        'mh': 'mah',
        'mi': 'mri',
        'mk': 'mkd',
        'ml': 'mal',
        'mn': 'mon',
        'mr': 'mar',
        'ms': 'msa',
        'mt': 'mlt',
        'my': 'mya',
        'na': 'nau',
        'nb': 'nob',
        'nd': 'nde',
        'ne': 'nep',
        'ng': 'ndo',
        'nl': 'nld',
        'nn': 'nno',
        'no': 'nor',
        'nr': 'nbl',
        'nv': 'nav',
        'ny': 'nya',
        'oc': 'oci',
        'oj': 'oji',
        'om': 'orm',
        'or': 'ori',
        'os': 'oss',
        'pa': 'pan',
        'pi': 'pli',
        'pl': 'pol',
        'ps': 'pus',
        'pt': 'por',
        'qu': 'que',
        'rm': 'roh',
        'rn': 'run',
        'ro': 'ron',
        'ru': 'rus',
        'rw': 'kin',
        'sa': 'san',
        'sc': 'srd',
        'sd': 'snd',
        'se': 'sme',
        'sg': 'sag',
        'si': 'sin',
        'sk': 'slk',
        'sl': 'slv',
        'sm': 'smo',
        'sn': 'sna',
        'so': 'som',
        'sq': 'sqi',
        'sr': 'srp',
        'ss': 'ssw',
        'st': 'sot',
        'su': 'sun',
        'sv': 'swe',
        'sw': 'swa',
        'ta': 'tam',
        'te': 'tel',
        'tg': 'tgk',
        'th': 'tha',
        'ti': 'tir',
        'tk': 'tuk',
        'tl': 'tgl',
        'tn': 'tsn',
        'to': 'ton',
        'tr': 'tur',
        'ts': 'tso',
        'tt': 'tat',
        'tw': 'twi',
        'ty': 'tah',
        'ug': 'uig',
        'uk': 'ukr',
        'ur': 'urd',
        'uz': 'uzb',
        've': 'ven',
        'vi': 'vie',
        'vo': 'vol',
        'wa': 'wln',
        'wo': 'wol',
        'xh': 'xho',
        'yi': 'yid',
        'ji': 'yid',  # Replaced by yi in 1989 revision
        'yo': 'yor',
        'za': 'zha',
        'zh': 'zho',
        'zu': 'zul',
    }

    @classmethod
    def short2long(cls, code):
        """Convert language code from ISO 639-1 to ISO 639-2/T"""
        return cls._lang_map.get(code[:2])

    @classmethod
    def long2short(cls, code):
        """Convert language code from ISO 639-2/T to ISO 639-1"""
        for short_name, long_name in cls._lang_map.items():
            if long_name == code:
                return short_name


class ISO3166Utils:
    # From http://data.okfn.org/data/core/country-list
    _country_map = {
        'AF': 'Afghanistan',
        'AX': 'Åland Islands',
        'AL': 'Albania',
        'DZ': 'Algeria',
        'AS': 'American Samoa',
        'AD': 'Andorra',
        'AO': 'Angola',
        'AI': 'Anguilla',
        'AQ': 'Antarctica',
        'AG': 'Antigua and Barbuda',
        'AR': 'Argentina',
        'AM': 'Armenia',
        'AW': 'Aruba',
        'AU': 'Australia',
        'AT': 'Austria',
        'AZ': 'Azerbaijan',
        'BS': 'Bahamas',
        'BH': 'Bahrain',
        'BD': 'Bangladesh',
        'BB': 'Barbados',
        'BY': 'Belarus',
        'BE': 'Belgium',
        'BZ': 'Belize',
        'BJ': 'Benin',
        'BM': 'Bermuda',
        'BT': 'Bhutan',
        'BO': 'Bolivia, Plurinational State of',
        'BQ': 'Bonaire, Sint Eustatius and Saba',
        'BA': 'Bosnia and Herzegovina',
        'BW': 'Botswana',
        'BV': 'Bouvet Island',
        'BR': 'Brazil',
        'IO': 'British Indian Ocean Territory',
        'BN': 'Brunei Darussalam',
        'BG': 'Bulgaria',
        'BF': 'Burkina Faso',
        'BI': 'Burundi',
        'KH': 'Cambodia',
        'CM': 'Cameroon',
        'CA': 'Canada',
        'CV': 'Cape Verde',
        'KY': 'Cayman Islands',
        'CF': 'Central African Republic',
        'TD': 'Chad',
        'CL': 'Chile',
        'CN': 'China',
        'CX': 'Christmas Island',
        'CC': 'Cocos (Keeling) Islands',
        'CO': 'Colombia',
        'KM': 'Comoros',
        'CG': 'Congo',
        'CD': 'Congo, the Democratic Republic of the',
        'CK': 'Cook Islands',
        'CR': 'Costa Rica',
        'CI': 'Côte d\'Ivoire',
        'HR': 'Croatia',
        'CU': 'Cuba',
        'CW': 'Curaçao',
        'CY': 'Cyprus',
        'CZ': 'Czech Republic',
        'DK': 'Denmark',
        'DJ': 'Djibouti',
        'DM': 'Dominica',
        'DO': 'Dominican Republic',
        'EC': 'Ecuador',
        'EG': 'Egypt',
        'SV': 'El Salvador',
        'GQ': 'Equatorial Guinea',
        'ER': 'Eritrea',
        'EE': 'Estonia',
        'ET': 'Ethiopia',
        'FK': 'Falkland Islands (Malvinas)',
        'FO': 'Faroe Islands',
        'FJ': 'Fiji',
        'FI': 'Finland',
        'FR': 'France',
        'GF': 'French Guiana',
        'PF': 'French Polynesia',
        'TF': 'French Southern Territories',
        'GA': 'Gabon',
        'GM': 'Gambia',
        'GE': 'Georgia',
        'DE': 'Germany',
        'GH': 'Ghana',
        'GI': 'Gibraltar',
        'GR': 'Greece',
        'GL': 'Greenland',
        'GD': 'Grenada',
        'GP': 'Guadeloupe',
        'GU': 'Guam',
        'GT': 'Guatemala',
        'GG': 'Guernsey',
        'GN': 'Guinea',
        'GW': 'Guinea-Bissau',
        'GY': 'Guyana',
        'HT': 'Haiti',
        'HM': 'Heard Island and McDonald Islands',
        'VA': 'Holy See (Vatican City State)',
        'HN': 'Honduras',
        'HK': 'Hong Kong',
        'HU': 'Hungary',
        'IS': 'Iceland',
        'IN': 'India',
        'ID': 'Indonesia',
        'IR': 'Iran, Islamic Republic of',
        'IQ': 'Iraq',
        'IE': 'Ireland',
        'IM': 'Isle of Man',
        'IL': 'Israel',
        'IT': 'Italy',
        'JM': 'Jamaica',
        'JP': 'Japan',
        'JE': 'Jersey',
        'JO': 'Jordan',
        'KZ': 'Kazakhstan',
        'KE': 'Kenya',
        'KI': 'Kiribati',
        'KP': 'Korea, Democratic People\'s Republic of',
        'KR': 'Korea, Republic of',
        'KW': 'Kuwait',
        'KG': 'Kyrgyzstan',
        'LA': 'Lao People\'s Democratic Republic',
        'LV': 'Latvia',
        'LB': 'Lebanon',
        'LS': 'Lesotho',
        'LR': 'Liberia',
        'LY': 'Libya',
        'LI': 'Liechtenstein',
        'LT': 'Lithuania',
        'LU': 'Luxembourg',
        'MO': 'Macao',
        'MK': 'Macedonia, the Former Yugoslav Republic of',
        'MG': 'Madagascar',
        'MW': 'Malawi',
        'MY': 'Malaysia',
        'MV': 'Maldives',
        'ML': 'Mali',
        'MT': 'Malta',
        'MH': 'Marshall Islands',
        'MQ': 'Martinique',
        'MR': 'Mauritania',
        'MU': 'Mauritius',
        'YT': 'Mayotte',
        'MX': 'Mexico',
        'FM': 'Micronesia, Federated States of',
        'MD': 'Moldova, Republic of',
        'MC': 'Monaco',
        'MN': 'Mongolia',
        'ME': 'Montenegro',
        'MS': 'Montserrat',
        'MA': 'Morocco',
        'MZ': 'Mozambique',
        'MM': 'Myanmar',
        'NA': 'Namibia',
        'NR': 'Nauru',
        'NP': 'Nepal',
        'NL': 'Netherlands',
        'NC': 'New Caledonia',
        'NZ': 'New Zealand',
        'NI': 'Nicaragua',
        'NE': 'Niger',
        'NG': 'Nigeria',
        'NU': 'Niue',
        'NF': 'Norfolk Island',
        'MP': 'Northern Mariana Islands',
        'NO': 'Norway',
        'OM': 'Oman',
        'PK': 'Pakistan',
        'PW': 'Palau',
        'PS': 'Palestine, State of',
        'PA': 'Panama',
        'PG': 'Papua New Guinea',
        'PY': 'Paraguay',
        'PE': 'Peru',
        'PH': 'Philippines',
        'PN': 'Pitcairn',
        'PL': 'Poland',
        'PT': 'Portugal',
        'PR': 'Puerto Rico',
        'QA': 'Qatar',
        'RE': 'Réunion',
        'RO': 'Romania',
        'RU': 'Russian Federation',
        'RW': 'Rwanda',
        'BL': 'Saint Barthélemy',
        'SH': 'Saint Helena, Ascension and Tristan da Cunha',
        'KN': 'Saint Kitts and Nevis',
        'LC': 'Saint Lucia',
        'MF': 'Saint Martin (French part)',
        'PM': 'Saint Pierre and Miquelon',
        'VC': 'Saint Vincent and the Grenadines',
        'WS': 'Samoa',
        'SM': 'San Marino',
        'ST': 'Sao Tome and Principe',
        'SA': 'Saudi Arabia',
        'SN': 'Senegal',
        'RS': 'Serbia',
        'SC': 'Seychelles',
        'SL': 'Sierra Leone',
        'SG': 'Singapore',
        'SX': 'Sint Maarten (Dutch part)',
        'SK': 'Slovakia',
        'SI': 'Slovenia',
        'SB': 'Solomon Islands',
        'SO': 'Somalia',
        'ZA': 'South Africa',
        'GS': 'South Georgia and the South Sandwich Islands',
        'SS': 'South Sudan',
        'ES': 'Spain',
        'LK': 'Sri Lanka',
        'SD': 'Sudan',
        'SR': 'Suriname',
        'SJ': 'Svalbard and Jan Mayen',
        'SZ': 'Swaziland',
        'SE': 'Sweden',
        'CH': 'Switzerland',
        'SY': 'Syrian Arab Republic',
        'TW': 'Taiwan, Province of China',
        'TJ': 'Tajikistan',
        'TZ': 'Tanzania, United Republic of',
        'TH': 'Thailand',
        'TL': 'Timor-Leste',
        'TG': 'Togo',
        'TK': 'Tokelau',
        'TO': 'Tonga',
        'TT': 'Trinidad and Tobago',
        'TN': 'Tunisia',
        'TR': 'Turkey',
        'TM': 'Turkmenistan',
        'TC': 'Turks and Caicos Islands',
        'TV': 'Tuvalu',
        'UG': 'Uganda',
        'UA': 'Ukraine',
        'AE': 'United Arab Emirates',
        'GB': 'United Kingdom',
        'US': 'United States',
        'UM': 'United States Minor Outlying Islands',
        'UY': 'Uruguay',
        'UZ': 'Uzbekistan',
        'VU': 'Vanuatu',
        'VE': 'Venezuela, Bolivarian Republic of',
        'VN': 'Viet Nam',
        'VG': 'Virgin Islands, British',
        'VI': 'Virgin Islands, U.S.',
        'WF': 'Wallis and Futuna',
        'EH': 'Western Sahara',
        'YE': 'Yemen',
        'ZM': 'Zambia',
        'ZW': 'Zimbabwe',
        # Not ISO 3166 codes, but used for IP blocks
        'AP': 'Asia/Pacific Region',
        'EU': 'Europe',
    }

    @classmethod
    def short2full(cls, code):
        """Convert an ISO 3166-2 country code to the corresponding full name"""
        return cls._country_map.get(code.upper())


class GeoUtils:
    # Major IPv4 address blocks per country
    _country_ip_map = {
        'AD': '46.172.224.0/19',
        'AE': '94.200.0.0/13',
        'AF': '149.54.0.0/17',
        'AG': '209.59.64.0/18',
        'AI': '204.14.248.0/21',
        'AL': '46.99.0.0/16',
        'AM': '46.70.0.0/15',
        'AO': '105.168.0.0/13',
        'AP': '182.50.184.0/21',
        'AQ': '23.154.160.0/24',
        'AR': '181.0.0.0/12',
        'AS': '202.70.112.0/20',
        'AT': '77.116.0.0/14',
        'AU': '1.128.0.0/11',
        'AW': '181.41.0.0/18',
        'AX': '185.217.4.0/22',
        'AZ': '5.197.0.0/16',
        'BA': '31.176.128.0/17',
        'BB': '65.48.128.0/17',
        'BD': '114.130.0.0/16',
        'BE': '57.0.0.0/8',
        'BF': '102.178.0.0/15',
        'BG': '95.42.0.0/15',
        'BH': '37.131.0.0/17',
        'BI': '154.117.192.0/18',
        'BJ': '137.255.0.0/16',
        'BL': '185.212.72.0/23',
        'BM': '196.12.64.0/18',
        'BN': '156.31.0.0/16',
        'BO': '161.56.0.0/16',
        'BQ': '161.0.80.0/20',
        'BR': '191.128.0.0/12',
        'BS': '24.51.64.0/18',
        'BT': '119.2.96.0/19',
        'BW': '168.167.0.0/16',
        'BY': '178.120.0.0/13',
        'BZ': '179.42.192.0/18',
        'CA': '99.224.0.0/11',
        'CD': '41.243.0.0/16',
        'CF': '197.242.176.0/21',
        'CG': '160.113.0.0/16',
        'CH': '85.0.0.0/13',
        'CI': '102.136.0.0/14',
        'CK': '202.65.32.0/19',
        'CL': '152.172.0.0/14',
        'CM': '102.244.0.0/14',
        'CN': '36.128.0.0/10',
        'CO': '181.240.0.0/12',
        'CR': '201.192.0.0/12',
        'CU': '152.206.0.0/15',
        'CV': '165.90.96.0/19',
        'CW': '190.88.128.0/17',
        'CY': '31.153.0.0/16',
        'CZ': '88.100.0.0/14',
        'DE': '53.0.0.0/8',
        'DJ': '197.241.0.0/17',
        'DK': '87.48.0.0/12',
        'DM': '192.243.48.0/20',
        'DO': '152.166.0.0/15',
        'DZ': '41.96.0.0/12',
        'EC': '186.68.0.0/15',
        'EE': '90.190.0.0/15',
        'EG': '156.160.0.0/11',
        'ER': '196.200.96.0/20',
        'ES': '88.0.0.0/11',
        'ET': '196.188.0.0/14',
        'EU': '2.16.0.0/13',
        'FI': '91.152.0.0/13',
        'FJ': '144.120.0.0/16',
        'FK': '80.73.208.0/21',
        'FM': '119.252.112.0/20',
        'FO': '88.85.32.0/19',
        'FR': '90.0.0.0/9',
        'GA': '41.158.0.0/15',
        'GB': '25.0.0.0/8',
        'GD': '74.122.88.0/21',
        'GE': '31.146.0.0/16',
        'GF': '161.22.64.0/18',
        'GG': '62.68.160.0/19',
        'GH': '154.160.0.0/12',
        'GI': '95.164.0.0/16',
        'GL': '88.83.0.0/19',
        'GM': '160.182.0.0/15',
        'GN': '197.149.192.0/18',
        'GP': '104.250.0.0/19',
        'GQ': '105.235.224.0/20',
        'GR': '94.64.0.0/13',
        'GT': '168.234.0.0/16',
        'GU': '168.123.0.0/16',
        'GW': '197.214.80.0/20',
        'GY': '181.41.64.0/18',
        'HK': '113.252.0.0/14',
        'HN': '181.210.0.0/16',
        'HR': '93.136.0.0/13',
        'HT': '148.102.128.0/17',
        'HU': '84.0.0.0/14',
        'ID': '39.192.0.0/10',
        'IE': '87.32.0.0/12',
        'IL': '79.176.0.0/13',
        'IM': '5.62.80.0/20',
        'IN': '117.192.0.0/10',
        'IO': '203.83.48.0/21',
        'IQ': '37.236.0.0/14',
        'IR': '2.176.0.0/12',
        'IS': '82.221.0.0/16',
        'IT': '79.0.0.0/10',
        'JE': '87.244.64.0/18',
        'JM': '72.27.0.0/17',
        'JO': '176.29.0.0/16',
        'JP': '133.0.0.0/8',
        'KE': '105.48.0.0/12',
        'KG': '158.181.128.0/17',
        'KH': '36.37.128.0/17',
        'KI': '103.25.140.0/22',
        'KM': '197.255.224.0/20',
        'KN': '198.167.192.0/19',
        'KP': '175.45.176.0/22',
        'KR': '175.192.0.0/10',
        'KW': '37.36.0.0/14',
        'KY': '64.96.0.0/15',
        'KZ': '2.72.0.0/13',
        'LA': '115.84.64.0/18',
        'LB': '178.135.0.0/16',
        'LC': '24.92.144.0/20',
        'LI': '82.117.0.0/19',
        'LK': '112.134.0.0/15',
        'LR': '102.183.0.0/16',
        'LS': '129.232.0.0/17',
        'LT': '78.56.0.0/13',
        'LU': '188.42.0.0/16',
        'LV': '46.109.0.0/16',
        'LY': '41.252.0.0/14',
        'MA': '105.128.0.0/11',
        'MC': '88.209.64.0/18',
        'MD': '37.246.0.0/16',
        'ME': '178.175.0.0/17',
        'MF': '74.112.232.0/21',
        'MG': '154.126.0.0/17',
        'MH': '117.103.88.0/21',
        'MK': '77.28.0.0/15',
        'ML': '154.118.128.0/18',
        'MM': '37.111.0.0/17',
        'MN': '49.0.128.0/17',
        'MO': '60.246.0.0/16',
        'MP': '202.88.64.0/20',
        'MQ': '109.203.224.0/19',
        'MR': '41.188.64.0/18',
        'MS': '208.90.112.0/22',
        'MT': '46.11.0.0/16',
        'MU': '105.16.0.0/12',
        'MV': '27.114.128.0/18',
        'MW': '102.70.0.0/15',
        'MX': '187.192.0.0/11',
        'MY': '175.136.0.0/13',
        'MZ': '197.218.0.0/15',
        'NA': '41.182.0.0/16',
        'NC': '101.101.0.0/18',
        'NE': '197.214.0.0/18',
        'NF': '203.17.240.0/22',
        'NG': '105.112.0.0/12',
        'NI': '186.76.0.0/15',
        'NL': '145.96.0.0/11',
        'NO': '84.208.0.0/13',
        'NP': '36.252.0.0/15',
        'NR': '203.98.224.0/19',
        'NU': '49.156.48.0/22',
        'NZ': '49.224.0.0/14',
        'OM': '5.36.0.0/15',
        'PA': '186.72.0.0/15',
        'PE': '186.160.0.0/14',
        'PF': '123.50.64.0/18',
        'PG': '124.240.192.0/19',
        'PH': '49.144.0.0/13',
        'PK': '39.32.0.0/11',
        'PL': '83.0.0.0/11',
        'PM': '70.36.0.0/20',
        'PR': '66.50.0.0/16',
        'PS': '188.161.0.0/16',
        'PT': '85.240.0.0/13',
        'PW': '202.124.224.0/20',
        'PY': '181.120.0.0/14',
        'QA': '37.210.0.0/15',
        'RE': '102.35.0.0/16',
        'RO': '79.112.0.0/13',
        'RS': '93.86.0.0/15',
        'RU': '5.136.0.0/13',
        'RW': '41.186.0.0/16',
        'SA': '188.48.0.0/13',
        'SB': '202.1.160.0/19',
        'SC': '154.192.0.0/11',
        'SD': '102.120.0.0/13',
        'SE': '78.64.0.0/12',
        'SG': '8.128.0.0/10',
        'SI': '188.196.0.0/14',
        'SK': '78.98.0.0/15',
        'SL': '102.143.0.0/17',
        'SM': '89.186.32.0/19',
        'SN': '41.82.0.0/15',
        'SO': '154.115.192.0/18',
        'SR': '186.179.128.0/17',
        'SS': '105.235.208.0/21',
        'ST': '197.159.160.0/19',
        'SV': '168.243.0.0/16',
        'SX': '190.102.0.0/20',
        'SY': '5.0.0.0/16',
        'SZ': '41.84.224.0/19',
        'TC': '65.255.48.0/20',
        'TD': '154.68.128.0/19',
        'TG': '196.168.0.0/14',
        'TH': '171.96.0.0/13',
        'TJ': '85.9.128.0/18',
        'TK': '27.96.24.0/21',
        'TL': '180.189.160.0/20',
        'TM': '95.85.96.0/19',
        'TN': '197.0.0.0/11',
        'TO': '175.176.144.0/21',
        'TR': '78.160.0.0/11',
        'TT': '186.44.0.0/15',
        'TV': '202.2.96.0/19',
        'TW': '120.96.0.0/11',
        'TZ': '156.156.0.0/14',
        'UA': '37.52.0.0/14',
        'UG': '102.80.0.0/13',
        'US': '6.0.0.0/8',
        'UY': '167.56.0.0/13',
        'UZ': '84.54.64.0/18',
        'VA': '212.77.0.0/19',
        'VC': '207.191.240.0/21',
        'VE': '186.88.0.0/13',
        'VG': '66.81.192.0/20',
        'VI': '146.226.0.0/16',
        'VN': '14.160.0.0/11',
        'VU': '202.80.32.0/20',
        'WF': '117.20.32.0/21',
        'WS': '202.4.32.0/19',
        'YE': '134.35.0.0/16',
        'YT': '41.242.116.0/22',
        'ZA': '41.0.0.0/11',
        'ZM': '102.144.0.0/13',
        'ZW': '102.177.192.0/18',
    }

    @classmethod
    def random_ipv4(cls, code_or_block):
        if len(code_or_block) == 2:
            block = cls._country_ip_map.get(code_or_block.upper())
            if not block:
                return None
        else:
            block = code_or_block
        addr, preflen = block.split('/')
        addr_min = struct.unpack('!L', socket.inet_aton(addr))[0]
        addr_max = addr_min | (0xffffffff >> int(preflen))
        return str(socket.inet_ntoa(
            struct.pack('!L', random.randint(addr_min, addr_max))))


class PerRequestProxyHandler(urllib.request.ProxyHandler):
    def __init__(self, proxies=None):
        # Set default handlers
        for type in ('http', 'https'):
            setattr(self, '%s_open' % type,
                    lambda r, proxy='__noproxy__', type=type, meth=self.proxy_open:
                        meth(r, proxy, type))
        urllib.request.ProxyHandler.__init__(self, proxies)

    def proxy_open(self, req, proxy, type):
        req_proxy = req.headers.get('Ytdl-request-proxy')
        if req_proxy is not None:
            proxy = req_proxy
            del req.headers['Ytdl-request-proxy']

        if proxy == '__noproxy__':
            return None  # No Proxy
        if urllib.parse.urlparse(proxy).scheme.lower() in ('socks', 'socks4', 'socks4a', 'socks5'):
            req.add_header('Ytdl-socks-proxy', proxy)
            # yt-dlp's http/https handlers do wrapping the socket with socks
            return None
        return urllib.request.ProxyHandler.proxy_open(
            self, req, proxy, type)


# Both long_to_bytes and bytes_to_long are adapted from PyCrypto, which is
# released into Public Domain
# https://github.com/dlitz/pycrypto/blob/master/lib/Crypto/Util/number.py#L387

def long_to_bytes(n, blocksize=0):
    """long_to_bytes(n:long, blocksize:int) : string
    Convert a long integer to a byte string.

    If optional blocksize is given and greater than zero, pad the front of the
    byte string with binary zeros so that the length is a multiple of
    blocksize.
    """
    # after much testing, this algorithm was deemed to be the fastest
    s = b''
    n = int(n)
    while n > 0:
        s = struct.pack('>I', n & 0xffffffff) + s
        n = n >> 32
    # strip off leading zeros
    for i in range(len(s)):
        if s[i] != b'\000'[0]:
            break
    else:
        # only happens when n == 0
        s = b'\000'
        i = 0
    s = s[i:]
    # add back some pad bytes.  this could be done more efficiently w.r.t. the
    # de-padding being done above, but sigh...
    if blocksize > 0 and len(s) % blocksize:
        s = (blocksize - len(s) % blocksize) * b'\000' + s
    return s


def bytes_to_long(s):
    """bytes_to_long(string) : long
    Convert a byte string to a long integer.

    This is (essentially) the inverse of long_to_bytes().
    """
    acc = 0
    length = len(s)
    if length % 4:
        extra = (4 - length % 4)
        s = b'\000' * extra + s
        length = length + extra
    for i in range(0, length, 4):
        acc = (acc << 32) + struct.unpack('>I', s[i:i + 4])[0]
    return acc


def ohdave_rsa_encrypt(data, exponent, modulus):
    '''
    Implement OHDave's RSA algorithm. See http://www.ohdave.com/rsa/

    Input:
        data: data to encrypt, bytes-like object
        exponent, modulus: parameter e and N of RSA algorithm, both integer
    Output: hex string of encrypted data

    Limitation: supports one block encryption only
    '''

    payload = int(binascii.hexlify(data[::-1]), 16)
    encrypted = pow(payload, exponent, modulus)
    return '%x' % encrypted


def pkcs1pad(data, length):
    """
    Padding input data with PKCS#1 scheme

    @param {int[]} data        input data
    @param {int}   length      target length
    @returns {int[]}           padded data
    """
    if len(data) > length - 11:
        raise ValueError('Input data too long for PKCS#1 padding')

    pseudo_random = [random.randint(0, 254) for _ in range(length - len(data) - 3)]
    return [0, 2] + pseudo_random + [0] + data


def _base_n_table(n, table):
    if not table and not n:
        raise ValueError('Either table or n must be specified')
    table = (table or '0123456789abcdefghijklmnopqrstuvwxyzABCDEFGHIJKLMNOPQRSTUVWXYZ')[:n]

    if n and n != len(table):
        raise ValueError(f'base {n} exceeds table length {len(table)}')
    return table


def encode_base_n(num, n=None, table=None):
    """Convert given int to a base-n string"""
    table = _base_n_table(n, table)
    if not num:
        return table[0]

    result, base = '', len(table)
    while num:
        result = table[num % base] + result
        num = num // base
    return result


def decode_base_n(string, n=None, table=None):
    """Convert given base-n string to int"""
    table = {char: index for index, char in enumerate(_base_n_table(n, table))}
    result, base = 0, len(table)
    for char in string:
        result = result * base + table[char]
    return result


def decode_base(value, digits):
    deprecation_warning(f'{__name__}.decode_base is deprecated and may be removed '
                        f'in a future version. Use {__name__}.decode_base_n instead')
    return decode_base_n(value, table=digits)


def decode_packed_codes(code):
    mobj = re.search(PACKED_CODES_RE, code)
    obfuscated_code, base, count, symbols = mobj.groups()
    base = int(base)
    count = int(count)
    symbols = symbols.split('|')
    symbol_table = {}

    while count:
        count -= 1
        base_n_count = encode_base_n(count, base)
        symbol_table[base_n_count] = symbols[count] or base_n_count

    return re.sub(
        r'\b(\w+)\b', lambda mobj: symbol_table[mobj.group(0)],
        obfuscated_code)


def caesar(s, alphabet, shift):
    if shift == 0:
        return s
    l = len(alphabet)
    return ''.join(
        alphabet[(alphabet.index(c) + shift) % l] if c in alphabet else c
        for c in s)


def rot47(s):
    return caesar(s, r'''!"#$%&'()*+,-./0123456789:;<=>?@ABCDEFGHIJKLMNOPQRSTUVWXYZ[\]^_`abcdefghijklmnopqrstuvwxyz{|}~''', 47)


def parse_m3u8_attributes(attrib):
    info = {}
    for (key, val) in re.findall(r'(?P<key>[A-Z0-9-]+)=(?P<val>"[^"]+"|[^",]+)(?:,|$)', attrib):
        if val.startswith('"'):
            val = val[1:-1]
        info[key] = val
    return info


def urshift(val, n):
    return val >> n if val >= 0 else (val + 0x100000000) >> n


# Based on png2str() written by @gdkchan and improved by @yokrysty
# Originally posted at https://github.com/ytdl-org/youtube-dl/issues/9706
def decode_png(png_data):
    # Reference: https://www.w3.org/TR/PNG/
    header = png_data[8:]

    if png_data[:8] != b'\x89PNG\x0d\x0a\x1a\x0a' or header[4:8] != b'IHDR':
        raise OSError('Not a valid PNG file.')

    int_map = {1: '>B', 2: '>H', 4: '>I'}
    unpack_integer = lambda x: struct.unpack(int_map[len(x)], x)[0]

    chunks = []

    while header:
        length = unpack_integer(header[:4])
        header = header[4:]

        chunk_type = header[:4]
        header = header[4:]

        chunk_data = header[:length]
        header = header[length:]

        header = header[4:]  # Skip CRC

        chunks.append({
            'type': chunk_type,
            'length': length,
            'data': chunk_data
        })

    ihdr = chunks[0]['data']

    width = unpack_integer(ihdr[:4])
    height = unpack_integer(ihdr[4:8])

    idat = b''

    for chunk in chunks:
        if chunk['type'] == b'IDAT':
            idat += chunk['data']

    if not idat:
        raise OSError('Unable to read PNG data.')

    decompressed_data = bytearray(zlib.decompress(idat))

    stride = width * 3
    pixels = []

    def _get_pixel(idx):
        x = idx % stride
        y = idx // stride
        return pixels[y][x]

    for y in range(height):
        basePos = y * (1 + stride)
        filter_type = decompressed_data[basePos]

        current_row = []

        pixels.append(current_row)

        for x in range(stride):
            color = decompressed_data[1 + basePos + x]
            basex = y * stride + x
            left = 0
            up = 0

            if x > 2:
                left = _get_pixel(basex - 3)
            if y > 0:
                up = _get_pixel(basex - stride)

            if filter_type == 1:  # Sub
                color = (color + left) & 0xff
            elif filter_type == 2:  # Up
                color = (color + up) & 0xff
            elif filter_type == 3:  # Average
                color = (color + ((left + up) >> 1)) & 0xff
            elif filter_type == 4:  # Paeth
                a = left
                b = up
                c = 0

                if x > 2 and y > 0:
                    c = _get_pixel(basex - stride - 3)

                p = a + b - c

                pa = abs(p - a)
                pb = abs(p - b)
                pc = abs(p - c)

                if pa <= pb and pa <= pc:
                    color = (color + a) & 0xff
                elif pb <= pc:
                    color = (color + b) & 0xff
                else:
                    color = (color + c) & 0xff

            current_row.append(color)

    return width, height, pixels


def write_xattr(path, key, value):
    # Windows: Write xattrs to NTFS Alternate Data Streams:
    # http://en.wikipedia.org/wiki/NTFS#Alternate_data_streams_.28ADS.29
    if compat_os_name == 'nt':
        assert ':' not in key
        assert os.path.exists(path)

        try:
            with open(f'{path}:{key}', 'wb') as f:
                f.write(value)
        except OSError as e:
            raise XAttrMetadataError(e.errno, e.strerror)
        return

    # UNIX Method 1. Use xattrs/pyxattrs modules

    setxattr = None
    if getattr(xattr, '_yt_dlp__identifier', None) == 'pyxattr':
        # Unicode arguments are not supported in pyxattr until version 0.5.0
        # See https://github.com/ytdl-org/youtube-dl/issues/5498
        if version_tuple(xattr.__version__) >= (0, 5, 0):
            setxattr = xattr.set
    elif xattr:
        setxattr = xattr.setxattr

    if setxattr:
        try:
            setxattr(path, key, value)
        except OSError as e:
            raise XAttrMetadataError(e.errno, e.strerror)
        return

    # UNIX Method 2. Use setfattr/xattr executables
    exe = ('setfattr' if check_executable('setfattr', ['--version'])
           else 'xattr' if check_executable('xattr', ['-h']) else None)
    if not exe:
        raise XAttrUnavailableError(
            'Couldn\'t find a tool to set the xattrs. Install either the python "xattr" or "pyxattr" modules or the '
            + ('"xattr" binary' if sys.platform != 'linux' else 'GNU "attr" package (which contains the "setfattr" tool)'))

    value = value.decode()
    try:
        _, stderr, returncode = Popen.run(
            [exe, '-w', key, value, path] if exe == 'xattr' else [exe, '-n', key, '-v', value, path],
            text=True, stdout=subprocess.PIPE, stderr=subprocess.PIPE, stdin=subprocess.PIPE)
    except OSError as e:
        raise XAttrMetadataError(e.errno, e.strerror)
    if returncode:
        raise XAttrMetadataError(returncode, stderr)


def random_birthday(year_field, month_field, day_field):
    start_date = datetime.date(1950, 1, 1)
    end_date = datetime.date(1995, 12, 31)
    offset = random.randint(0, (end_date - start_date).days)
    random_date = start_date + datetime.timedelta(offset)
    return {
        year_field: str(random_date.year),
        month_field: str(random_date.month),
        day_field: str(random_date.day),
    }


def find_available_port(interface='') -> int:
    try:
        with socket.socket() as sock:
            sock.bind((interface, 0))
            return sock.getsockname()[1]
    except OSError:
        return None


# Templates for internet shortcut files, which are plain text files.
DOT_URL_LINK_TEMPLATE = '''\
[InternetShortcut]
URL=%(url)s
'''

DOT_WEBLOC_LINK_TEMPLATE = '''\
<?xml version="1.0" encoding="UTF-8"?>
<!DOCTYPE plist PUBLIC "-//Apple//DTD PLIST 1.0//EN" "http://www.apple.com/DTDs/PropertyList-1.0.dtd">
<plist version="1.0">
<dict>
\t<key>URL</key>
\t<string>%(url)s</string>
</dict>
</plist>
'''

DOT_DESKTOP_LINK_TEMPLATE = '''\
[Desktop Entry]
Encoding=UTF-8
Name=%(filename)s
Type=Link
URL=%(url)s
Icon=text-html
'''

LINK_TEMPLATES = {
    'url': DOT_URL_LINK_TEMPLATE,
    'desktop': DOT_DESKTOP_LINK_TEMPLATE,
    'webloc': DOT_WEBLOC_LINK_TEMPLATE,
}


def iri_to_uri(iri):
    """
    Converts an IRI (Internationalized Resource Identifier, allowing Unicode characters) to a URI (Uniform Resource Identifier, ASCII-only).

    The function doesn't add an additional layer of escaping; e.g., it doesn't escape `%3C` as `%253C`. Instead, it percent-escapes characters with an underlying UTF-8 encoding *besides* those already escaped, leaving the URI intact.
    """

    iri_parts = urllib.parse.urlparse(iri)

    if '[' in iri_parts.netloc:
        raise ValueError('IPv6 URIs are not, yet, supported.')
        # Querying `.netloc`, when there's only one bracket, also raises a ValueError.

    # The `safe` argument values, that the following code uses, contain the characters that should not be percent-encoded. Everything else but letters, digits and '_.-' will be percent-encoded with an underlying UTF-8 encoding. Everything already percent-encoded will be left as is.

    net_location = ''
    if iri_parts.username:
        net_location += urllib.parse.quote(iri_parts.username, safe=r"!$%&'()*+,~")
        if iri_parts.password is not None:
            net_location += ':' + urllib.parse.quote(iri_parts.password, safe=r"!$%&'()*+,~")
        net_location += '@'

    net_location += iri_parts.hostname.encode('idna').decode()  # Punycode for Unicode hostnames.
    # The 'idna' encoding produces ASCII text.
    if iri_parts.port is not None and iri_parts.port != 80:
        net_location += ':' + str(iri_parts.port)

    return urllib.parse.urlunparse(
        (iri_parts.scheme,
            net_location,

            urllib.parse.quote_plus(iri_parts.path, safe=r"!$%&'()*+,/:;=@|~"),

            # Unsure about the `safe` argument, since this is a legacy way of handling parameters.
            urllib.parse.quote_plus(iri_parts.params, safe=r"!$%&'()*+,/:;=@|~"),

            # Not totally sure about the `safe` argument, since the source does not explicitly mention the query URI component.
            urllib.parse.quote_plus(iri_parts.query, safe=r"!$%&'()*+,/:;=?@{|}~"),

            urllib.parse.quote_plus(iri_parts.fragment, safe=r"!#$%&'()*+,/:;=?@{|}~")))

    # Source for `safe` arguments: https://url.spec.whatwg.org/#percent-encoded-bytes.


def to_high_limit_path(path):
    if sys.platform in ['win32', 'cygwin']:
        # Work around MAX_PATH limitation on Windows. The maximum allowed length for the individual path segments may still be quite limited.
        return '\\\\?\\' + os.path.abspath(path)

    return path


def format_field(obj, field=None, template='%s', ignore=NO_DEFAULT, default='', func=IDENTITY):
    val = traverse_obj(obj, *variadic(field))
    if (not val and val != 0) if ignore is NO_DEFAULT else val in variadic(ignore):
        return default
    return template % func(val)


def clean_podcast_url(url):
    return re.sub(r'''(?x)
        (?:
            (?:
                chtbl\.com/track|
                media\.blubrry\.com| # https://create.blubrry.com/resources/podcast-media-download-statistics/getting-started/
                play\.podtrac\.com
            )/[^/]+|
            (?:dts|www)\.podtrac\.com/(?:pts/)?redirect\.[0-9a-z]{3,4}| # http://analytics.podtrac.com/how-to-measure
            flex\.acast\.com|
            pd(?:
                cn\.co| # https://podcorn.com/analytics-prefix/
                st\.fm # https://podsights.com/docs/
            )/e
        )/''', '', url)


_HEX_TABLE = '0123456789abcdef'


def random_uuidv4():
    return re.sub(r'[xy]', lambda x: _HEX_TABLE[random.randint(0, 15)], 'xxxxxxxx-xxxx-4xxx-yxxx-xxxxxxxxxxxx')


def make_dir(path, to_screen=None):
    try:
        dn = os.path.dirname(path)
        if dn:
            os.makedirs(dn, exist_ok=True)
        return True
    except OSError as err:
        if callable(to_screen) is not None:
            to_screen('unable to create directory ' + error_to_compat_str(err))
        return False


def get_executable_path():
    from .update import _get_variant_and_executable_path

    return os.path.dirname(os.path.abspath(_get_variant_and_executable_path()[1]))


def get_user_config_dirs(package_name):
    # .config (e.g. ~/.config/package_name)
    xdg_config_home = os.getenv('XDG_CONFIG_HOME') or compat_expanduser('~/.config')
    yield os.path.join(xdg_config_home, package_name)

    # appdata (%APPDATA%/package_name)
    appdata_dir = os.getenv('appdata')
    if appdata_dir:
        yield os.path.join(appdata_dir, package_name)

    # home (~/.package_name)
    yield os.path.join(compat_expanduser('~'), f'.{package_name}')


def get_system_config_dirs(package_name):
    # /etc/package_name
    yield os.path.join('/etc', package_name)


def traverse_obj(
        obj, *paths, default=NO_DEFAULT, expected_type=None, get_all=True,
        casesense=True, is_user_input=False, traverse_string=False):
    """
    Safely traverse nested `dict`s and `Sequence`s

    >>> obj = [{}, {"key": "value"}]
    >>> traverse_obj(obj, (1, "key"))
    "value"

    Each of the provided `paths` is tested and the first producing a valid result will be returned.
    The next path will also be tested if the path branched but no results could be found.
    Supported values for traversal are `Mapping`, `Sequence` and `re.Match`.
    Unhelpful values (`{}`, `None`) are treated as the absence of a value and discarded.

    The paths will be wrapped in `variadic`, so that `'key'` is conveniently the same as `('key', )`.

    The keys in the path can be one of:
        - `None`:           Return the current object.
        - `set`:            Requires the only item in the set to be a type or function,
                            like `{type}`/`{func}`. If a `type`, returns only values
                            of this type. If a function, returns `func(obj)`.
        - `str`/`int`:      Return `obj[key]`. For `re.Match`, return `obj.group(key)`.
        - `slice`:          Branch out and return all values in `obj[key]`.
        - `Ellipsis`:       Branch out and return a list of all values.
        - `tuple`/`list`:   Branch out and return a list of all matching values.
                            Read as: `[traverse_obj(obj, branch) for branch in branches]`.
        - `function`:       Branch out and return values filtered by the function.
                            Read as: `[value for key, value in obj if function(key, value)]`.
                            For `Sequence`s, `key` is the index of the value.
                            For `re.Match`es, `key` is the group number (0 = full match)
                            as well as additionally any group names, if given.
        - `dict`            Transform the current object and return a matching dict.
                            Read as: `{key: traverse_obj(obj, path) for key, path in dct.items()}`.

        `tuple`, `list`, and `dict` all support nested paths and branches.

    @params paths           Paths which to traverse by.
    @param default          Value to return if the paths do not match.
                            If the last key in the path is a `dict`, it will apply to each value inside
                            the dict instead, depth first. Try to avoid if using nested `dict` keys.
    @param expected_type    If a `type`, only accept final values of this type.
                            If any other callable, try to call the function on each result.
                            If the last key in the path is a `dict`, it will apply to each value inside
                            the dict instead, recursively. This does respect branching paths.
    @param get_all          If `False`, return the first matching result, otherwise all matching ones.
    @param casesense        If `False`, consider string dictionary keys as case insensitive.

    The following are only meant to be used by YoutubeDL.prepare_outtmpl and are not part of the API

    @param is_user_input    Whether the keys are generated from user input.
                            If `True` strings get converted to `int`/`slice` if needed.
    @param traverse_string  Whether to traverse into objects as strings.
                            If `True`, any non-compatible object will first be
                            converted into a string and then traversed into.
                            The return value of that path will be a string instead,
                            not respecting any further branching.


    @returns                The result of the object traversal.
                            If successful, `get_all=True`, and the path branches at least once,
                            then a list of results is returned instead.
                            If no `default` is given and the last path branches, a `list` of results
                            is always returned. If a path ends on a `dict` that result will always be a `dict`.
    """
    is_sequence = lambda x: isinstance(x, collections.abc.Sequence) and not isinstance(x, (str, bytes))
    casefold = lambda k: k.casefold() if isinstance(k, str) else k

    if isinstance(expected_type, type):
        type_test = lambda val: val if isinstance(val, expected_type) else None
    else:
        type_test = lambda val: try_call(expected_type or IDENTITY, args=(val,))

    def apply_key(key, obj, is_last):
        branching = False
        result = None

        if obj is None and traverse_string:
            pass

        elif key is None:
            result = obj

        elif isinstance(key, set):
            assert len(key) == 1, 'Set should only be used to wrap a single item'
            item = next(iter(key))
            if isinstance(item, type):
                if isinstance(obj, item):
                    result = obj
            else:
                result = try_call(item, args=(obj,))

        elif isinstance(key, (list, tuple)):
            branching = True
            result = itertools.chain.from_iterable(
                apply_path(obj, branch, is_last)[0] for branch in key)

        elif key is ...:
            branching = True
            if isinstance(obj, collections.abc.Mapping):
                result = obj.values()
            elif is_sequence(obj):
                result = obj
            elif isinstance(obj, re.Match):
                result = obj.groups()
            elif traverse_string:
                branching = False
                result = str(obj)
            else:
                result = ()

        elif callable(key):
            branching = True
            if isinstance(obj, collections.abc.Mapping):
                iter_obj = obj.items()
            elif is_sequence(obj):
                iter_obj = enumerate(obj)
            elif isinstance(obj, re.Match):
                iter_obj = itertools.chain(
                    enumerate((obj.group(), *obj.groups())),
                    obj.groupdict().items())
            elif traverse_string:
                branching = False
                iter_obj = enumerate(str(obj))
            else:
                iter_obj = ()

            result = (v for k, v in iter_obj if try_call(key, args=(k, v)))
            if not branching:  # string traversal
                result = ''.join(result)

        elif isinstance(key, dict):
            iter_obj = ((k, _traverse_obj(obj, v, False, is_last)) for k, v in key.items())
            result = {
                k: v if v is not None else default for k, v in iter_obj
                if v is not None or default is not NO_DEFAULT
            } or None

        elif isinstance(obj, collections.abc.Mapping):
            result = (obj.get(key) if casesense or (key in obj) else
                      next((v for k, v in obj.items() if casefold(k) == key), None))

        elif isinstance(obj, re.Match):
            if isinstance(key, int) or casesense:
                with contextlib.suppress(IndexError):
                    result = obj.group(key)

            elif isinstance(key, str):
                result = next((v for k, v in obj.groupdict().items() if casefold(k) == key), None)

        elif isinstance(key, (int, slice)):
            if is_sequence(obj):
                branching = isinstance(key, slice)
                with contextlib.suppress(IndexError):
                    result = obj[key]
            elif traverse_string:
                with contextlib.suppress(IndexError):
                    result = str(obj)[key]

        return branching, result if branching else (result,)

    def lazy_last(iterable):
        iterator = iter(iterable)
        prev = next(iterator, NO_DEFAULT)
        if prev is NO_DEFAULT:
            return

        for item in iterator:
            yield False, prev
            prev = item

        yield True, prev

    def apply_path(start_obj, path, test_type):
        objs = (start_obj,)
        has_branched = False

        key = None
        for last, key in lazy_last(variadic(path, (str, bytes, dict, set))):
            if is_user_input and isinstance(key, str):
                if key == ':':
                    key = ...
                elif ':' in key:
                    key = slice(*map(int_or_none, key.split(':')))
                elif int_or_none(key) is not None:
                    key = int(key)

            if not casesense and isinstance(key, str):
                key = key.casefold()

            if __debug__ and callable(key):
                # Verify function signature
                inspect.signature(key).bind(None, None)

            new_objs = []
            for obj in objs:
                branching, results = apply_key(key, obj, last)
                has_branched |= branching
                new_objs.append(results)

            objs = itertools.chain.from_iterable(new_objs)

        if test_type and not isinstance(key, (dict, list, tuple)):
            objs = map(type_test, objs)

        return objs, has_branched, isinstance(key, dict)

    def _traverse_obj(obj, path, allow_empty, test_type):
        results, has_branched, is_dict = apply_path(obj, path, test_type)
        results = LazyList(item for item in results if item not in (None, {}))
        if get_all and has_branched:
            if results:
                return results.exhaust()
            if allow_empty:
                return [] if default is NO_DEFAULT else default
            return None

        return results[0] if results else {} if allow_empty and is_dict else None

    for index, path in enumerate(paths, 1):
        result = _traverse_obj(obj, path, index == len(paths), True)
        if result is not None:
            return result

    return None if default is NO_DEFAULT else default


def traverse_dict(dictn, keys, casesense=True):
    deprecation_warning(f'"{__name__}.traverse_dict" is deprecated and may be removed '
                        f'in a future version. Use "{__name__}.traverse_obj" instead')
    return traverse_obj(dictn, keys, casesense=casesense, is_user_input=True, traverse_string=True)


def get_first(obj, keys, **kwargs):
    return traverse_obj(obj, (..., *variadic(keys)), **kwargs, get_all=False)


def bytes_to_scalar(value):
    if isinstance(value, str):
        value = value.decode('utf8')
    result = 0
    for b in value:
        result *= 256
        result += b
    return result


def scalar_to_bytes(scalar):
    if not scalar:
        return b''
    array = []
    while scalar:
        scalar, idx = divmod(scalar, 256)
        array.insert(0, idx)
    return intlist_to_bytes(array)


def encode_base(scalar, digits):
    # This will convert scalar (long or int) to base-x string
    if not scalar:
        return ''
    base = len(digits)
    result = ''
    while scalar:
        scalar, idx = divmod(scalar, base)
        result = digits[idx] + result
    return result


def char_replace(base, replace, string):
    # character-by-character replacing
    if not string:
        return ''
    assert len(base) == len(replace)
    table = {b: r for b, r in zip(base, replace) if b != r}
    if not table:
        return string
    result = ''
    for i in string:
        result += table.get(i, i)
    return result


def dig_object_type(obj, prefix='', lines=None):
    if lines is None:
        lines = []
    if isinstance(obj, dict):
        for k, v in obj.items():
            dig_object_type(v, prefix + '.' + str(k), lines)
    elif isinstance(obj, tuple(x for x in (list, tuple, map, filter) if isinstance(x, type))):
        for i, v in enumerate(obj):
            dig_object_type(v, prefix + '[' + str(i) + ']', lines)
    else:
        lines.append(prefix + ': ' + str(type(obj)))
    return lines


def to_str(value):
    if isinstance(value, bytes):
        value = value.decode(preferredencoding())
    return value


class PrintJsonEncoder(json.JSONEncoder):
    def default(self, obj):
        if isinstance(obj, bytes):
            try:
                return obj.decode('utf-8')
            except BaseException:
                return None
        else:
            return json.JSONEncoder.default(self, obj)


def time_millis():
    return round(time.time() * 1000)


def time_seconds(**kwargs):
    """
    Returns TZ-aware time in seconds since the epoch (1970-01-01T00:00:00Z)
    """
    return time.time() + datetime.timedelta(**kwargs).total_seconds()


# create a JSON Web Signature (jws) with HS256 algorithm
# the resulting format is in JWS Compact Serialization
# implemented following JWT https://www.rfc-editor.org/rfc/rfc7519.html
# implemented following JWS https://www.rfc-editor.org/rfc/rfc7515.html
def jwt_encode_hs256(payload_data, key, headers={}):
    header_data = {
        'alg': 'HS256',
        'typ': 'JWT',
    }
    if headers:
        header_data.update(headers)
    header_b64 = base64.b64encode(json.dumps(header_data).encode())
    payload_b64 = base64.b64encode(json.dumps(payload_data).encode())
    h = hmac.new(key.encode(), header_b64 + b'.' + payload_b64, hashlib.sha256)
    signature_b64 = base64.b64encode(h.digest())
    token = header_b64 + b'.' + payload_b64 + b'.' + signature_b64
    return token


# can be extended in future to verify the signature and parse header and return the algorithm used if it's not HS256
def jwt_decode_hs256(jwt):
    header_b64, payload_b64, signature_b64 = jwt.split('.')
    # add trailing ='s that may have been stripped, superfluous ='s are ignored
    payload_data = json.loads(base64.urlsafe_b64decode(f'{payload_b64}==='))
    return payload_data


WINDOWS_VT_MODE = False if compat_os_name == 'nt' else None


@functools.cache
def supports_terminal_sequences(stream):
    if compat_os_name == 'nt':
        if not WINDOWS_VT_MODE:
            return False
    elif not os.getenv('TERM'):
        return False
    try:
        return stream.isatty()
    except BaseException:
        return False


def windows_enable_vt_mode():
    """Ref: https://bugs.python.org/issue30075 """
    if get_windows_version() < (10, 0, 10586):
        return

    import ctypes
    import ctypes.wintypes
    import msvcrt

    ENABLE_VIRTUAL_TERMINAL_PROCESSING = 0x0004

    dll = ctypes.WinDLL('kernel32', use_last_error=False)
    handle = os.open('CONOUT$', os.O_RDWR)
    try:
        h_out = ctypes.wintypes.HANDLE(msvcrt.get_osfhandle(handle))
        dw_original_mode = ctypes.wintypes.DWORD()
        success = dll.GetConsoleMode(h_out, ctypes.byref(dw_original_mode))
        if not success:
            raise Exception('GetConsoleMode failed')

        success = dll.SetConsoleMode(h_out, ctypes.wintypes.DWORD(
            dw_original_mode.value | ENABLE_VIRTUAL_TERMINAL_PROCESSING))
        if not success:
            raise Exception('SetConsoleMode failed')
    finally:
        os.close(handle)

    global WINDOWS_VT_MODE
    WINDOWS_VT_MODE = True
    supports_terminal_sequences.cache_clear()


_terminal_sequences_re = re.compile('\033\\[[^m]+m')


def remove_terminal_sequences(string):
    return _terminal_sequences_re.sub('', string)


def number_of_digits(number):
    return len('%d' % number)


def join_nonempty(*values, delim='-', from_dict=None):
    if from_dict is not None:
        values = (traverse_obj(from_dict, variadic(v)) for v in values)
    return delim.join(map(str, filter(None, values)))


def scale_thumbnails_to_max_format_width(formats, thumbnails, url_width_re):
    """
    Find the largest format dimensions in terms of video width and, for each thumbnail:
    * Modify the URL: Match the width with the provided regex and replace with the former width
    * Update dimensions

    This function is useful with video services that scale the provided thumbnails on demand
    """
    _keys = ('width', 'height')
    max_dimensions = max(
        (tuple(format.get(k) or 0 for k in _keys) for format in formats),
        default=(0, 0))
    if not max_dimensions[0]:
        return thumbnails
    return [
        merge_dicts(
            {'url': re.sub(url_width_re, str(max_dimensions[0]), thumbnail['url'])},
            dict(zip(_keys, max_dimensions)), thumbnail)
        for thumbnail in thumbnails
    ]


def parse_http_range(range):
    """ Parse value of "Range" or "Content-Range" HTTP header into tuple. """
    if not range:
        return None, None, None
    crg = re.search(r'bytes[ =](\d+)-(\d+)?(?:/(\d+))?', range)
    if not crg:
        return None, None, None
    return int(crg.group(1)), int_or_none(crg.group(2)), int_or_none(crg.group(3))


def read_stdin(what):
    eof = 'Ctrl+Z' if compat_os_name == 'nt' else 'Ctrl+D'
    write_string(f'Reading {what} from STDIN - EOF ({eof}) to end:\n')
    return sys.stdin


def determine_file_encoding(data):
    """
    Detect the text encoding used
    @returns (encoding, bytes to skip)
    """

    # BOM marks are given priority over declarations
    for bom, enc in BOMS:
        if data.startswith(bom):
            return enc, len(bom)

    # Strip off all null bytes to match even when UTF-16 or UTF-32 is used.
    # We ignore the endianness to get a good enough match
    data = data.replace(b'\0', b'')
    mobj = re.match(rb'(?m)^#\s*coding\s*:\s*(\S+)\s*$', data)
    return mobj.group(1).decode() if mobj else None, 0


class Config:
    own_args = None
    parsed_args = None
    filename = None
    package = None
    __initialized = False

    def __init__(self, parser, label=None, package='ytdl-patched'):
        self.parser, self.label, self.package = parser, label, package
        self._loaded_paths, self.configs = set(), []

    def init(self, args=None, filename=None):
        assert not self.__initialized
        self.own_args, self.filename = args, filename
        return self.load_configs()

    def load_configs(self):
        directory = ''
        if self.filename:
            location = os.path.realpath(self.filename)
            directory = os.path.dirname(location)
            if location in self._loaded_paths:
                return False
            self._loaded_paths.add(location)

        self.__initialized = True
        opts, _ = self.parser.parse_known_args(self.own_args)
        self.parsed_args = self.own_args
        for location in opts.config_locations or []:
            if location == '-':
                if location in self._loaded_paths:
                    continue
                self._loaded_paths.add(location)
                self.append_config(shlex.split(read_stdin('options'), comments=True), label='stdin')
                continue
            location = os.path.join(directory, expand_path(location))
            if os.path.isdir(location):
                location = os.path.join(location, f'{self.package}.conf')
            if not os.path.exists(location):
                self.parser.error(f'config location {location} does not exist')
            self.append_config(self.read_file(location), location)
        return True

    def __str__(self):
        label = join_nonempty(
            self.label, 'config', f'"{self.filename}"' if self.filename else '',
            delim=' ')
        return join_nonempty(
            self.own_args is not None and f'{label[0].upper()}{label[1:]}: {self.hide_login_info(self.own_args)}',
            *(f'\n{c}'.replace('\n', '\n| ')[1:] for c in self.configs),
            delim='\n')

    @staticmethod
    def read_file(filename, default=[]):
        try:
            optionf = open(filename, 'rb')
        except OSError:
            return default  # silently skip if file is not present
        try:
            enc, skip = determine_file_encoding(optionf.read(512))
            optionf.seek(skip, io.SEEK_SET)
        except OSError:
            enc = None  # silently skip read errors
        try:
            # FIXME: https://github.com/ytdl-org/youtube-dl/commit/dfe5fa49aed02cf36ba9f743b11b0903554b5e56
            contents = optionf.read().decode(enc or preferredencoding())
            res = shlex.split(contents, comments=True)
        except Exception as err:
            raise ValueError(f'Unable to parse "{filename}": {err}')
        finally:
            optionf.close()
        return res

    @staticmethod
    def hide_login_info(opts):
        PRIVATE_OPTS = {'-p', '--password', '-u', '--username', '--video-password', '--ap-password', '--ap-username'}
        eqre = re.compile('^(?P<key>' + ('|'.join(re.escape(po) for po in PRIVATE_OPTS)) + ')=.+$')

        def _scrub_eq(o):
            m = eqre.match(o)
            if m:
                return m.group('key') + '=PRIVATE'
            else:
                return o

        opts = list(map(_scrub_eq, opts))
        for idx, opt in enumerate(opts):
            if opt in PRIVATE_OPTS and idx + 1 < len(opts):
                opts[idx + 1] = 'PRIVATE'
        return opts

    def append_config(self, *args, label=None):
        config = type(self)(self.parser, label)
        config._loaded_paths = self._loaded_paths
        if config.init(*args):
            self.configs.append(config)

    @property
    def all_args(self):
        for config in reversed(self.configs):
            yield from config.all_args
        yield from self.parsed_args or []

    def parse_known_args(self, **kwargs):
        return self.parser.parse_known_args(self.all_args, **kwargs)

    def parse_args(self):
        return self.parser.parse_args(self.all_args)


def merge_headers(*dicts):
    """Merge dicts of http headers case insensitively, prioritizing the latter ones"""
    return {k.title(): v for k, v in itertools.chain.from_iterable(map(dict.items, dicts))}


def cached_method(f):
    """Cache a method"""
    signature = inspect.signature(f)

    @functools.wraps(f)
    def wrapper(self, *args, **kwargs):
        bound_args = signature.bind(self, *args, **kwargs)
        bound_args.apply_defaults()
        key = tuple(bound_args.arguments.values())[1:]

        cache = vars(self).setdefault('_cached_method__cache', {}).setdefault(f.__name__, {})
        if key not in cache:
            cache[key] = f(self, *args, **kwargs)
        return cache[key]
    return wrapper


def is_windowsfs(path):
    """
    Returns whether the filesystem requires the same sanitization as --windows-filenames
    Always returns True on Windows
    """
    if sys.platform == 'win32':
        return True
    try:
        import psutil
        psutil
    except ImportError:
        return False


class classproperty:
    """property access for class methods with optional caching"""
    def __new__(cls, func=None, *args, **kwargs):
        if not func:
            return functools.partial(cls, *args, **kwargs)
        return super().__new__(cls)

    def __init__(self, func, *, cache=False):
        functools.update_wrapper(self, func)
        self.func = func
        self._cache = {} if cache else None

    def __get__(self, _, cls):
        if self._cache is None:
            return self.func(cls)
        elif cls not in self._cache:
            self._cache[cls] = self.func(cls)
        return self._cache[cls]


<<<<<<< HEAD
def get_argcount(func):
    return try_get(func, lambda x: x.__code__.co_argcount, int)
=======
class function_with_repr:
    def __init__(self, func):
        functools.update_wrapper(self, func)
        self.func = func

    def __call__(self, *args, **kwargs):
        return self.func(*args, **kwargs)

    def __repr__(self):
        return f'{self.func.__module__}.{self.func.__qualname__}'
>>>>>>> 41bd0dc4


class Namespace(types.SimpleNamespace):
    """Immutable namespace"""

    def __iter__(self):
        return iter(self.__dict__.values())

    @property
    def items_(self):
        return self.__dict__.items()


MEDIA_EXTENSIONS = Namespace(
    common_video=('avi', 'flv', 'mkv', 'mov', 'mp4', 'webm'),
    video=('3g2', '3gp', 'f4v', 'mk3d', 'divx', 'mpg', 'ogv', 'm4v', 'wmv'),
    common_audio=('aiff', 'alac', 'flac', 'm4a', 'mka', 'mp3', 'ogg', 'opus', 'wav'),
    audio=('aac', 'ape', 'asf', 'f4a', 'f4b', 'm4b', 'm4p', 'm4r', 'oga', 'ogx', 'spx', 'vorbis', 'wma', 'weba'),
    thumbnails=('jpg', 'png', 'webp'),
    storyboards=('mhtml', ),
    subtitles=('srt', 'vtt', 'ass', 'lrc'),
    manifests=('f4f', 'f4m', 'm3u8', 'smil', 'mpd'),
)
MEDIA_EXTENSIONS.video += MEDIA_EXTENSIONS.common_video
MEDIA_EXTENSIONS.audio += MEDIA_EXTENSIONS.common_audio

KNOWN_EXTENSIONS = (*MEDIA_EXTENSIONS.video, *MEDIA_EXTENSIONS.audio, *MEDIA_EXTENSIONS.manifests)


class RetryManager:
    """Usage:
        for retry in RetryManager(...):
            try:
                ...
            except SomeException as err:
                retry.error = err
                continue
    """
    attempt, _error = 0, None

    def __init__(self, _retries, _error_callback, **kwargs):
        self.retries = _retries or 0
        self.error_callback = functools.partial(_error_callback, **kwargs)

    def _should_retry(self):
        return self._error is not NO_DEFAULT and self.attempt <= self.retries

    @property
    def error(self):
        if self._error is NO_DEFAULT:
            return None
        return self._error

    @error.setter
    def error(self, value):
        self._error = value

    def __iter__(self):
        while self._should_retry():
            self.error = NO_DEFAULT
            self.attempt += 1
            yield self
            if self.error:
                self.error_callback(self.error, self.attempt, self.retries)

    @staticmethod
    def report_retry(e, count, retries, *, sleep_func, info, warn, error=None, suffix=None):
        """Utility function for reporting retries"""
        if count > retries:
            if error:
                return error(f'{e}. Giving up after {count - 1} retries') if count > 1 else error(str(e))
            raise e

        if not count:
            return warn(e)
        elif isinstance(e, ExtractorError):
            e = remove_end(str_or_none(e.cause) or e.orig_msg, '.')
        warn(f'{e}. Retrying{format_field(suffix, None, " %s")} ({count}/{retries})...')

        delay = float_or_none(sleep_func(n=count - 1)) if callable(sleep_func) else sleep_func
        if delay:
            info(f'Sleeping {delay:.2f} seconds ...')
            time.sleep(delay)


def make_archive_id(ie, video_id):
    ie_key = ie if isinstance(ie, str) else ie.ie_key()
    return f'{ie_key.lower()} {video_id}'


def truncate_string(s, left, right=0):
    assert left > 3 and right >= 0
    if s is None or len(s) <= left + right:
        return s
    return f'{s[:left-3]}...{s[-right:] if right else ""}'


def get_first_group(match, *groups, default=None):
    for g in groups:
        try:
            m = match.group(g)
            if m:
                return m
        except IndexError:
            continue
    return default


def orderedSet_from_options(options, alias_dict, *, use_regex=False, start=None):
    assert 'all' in alias_dict, '"all" alias is required'
    requested = list(start or [])
    for val in options:
        discard = val.startswith('-')
        if discard:
            val = val[1:]

        if val in alias_dict:
            val = alias_dict[val] if not discard else [
                i[1:] if i.startswith('-') else f'-{i}' for i in alias_dict[val]]
            # NB: Do not allow regex in aliases for performance
            requested = orderedSet_from_options(val, alias_dict, start=requested)
            continue

        current = (filter(re.compile(val, re.I).fullmatch, alias_dict['all']) if use_regex
                   else [val] if val in alias_dict['all'] else None)
        if current is None:
            raise ValueError(val)

        if discard:
            for item in current:
                while item in requested:
                    requested.remove(item)
        else:
            requested.extend(current)

    return orderedSet(requested)


class FormatSorter:
    regex = r' *((?P<reverse>\+)?(?P<field>[a-zA-Z0-9_]+)((?P<separator>[~:])(?P<limit>.*?))?)? *$'

    default = ('hidden', 'aud_or_vid', 'hasvid', 'ie_pref', 'lang', 'quality',
               'res', 'fps', 'hdr:12', 'vcodec:vp9.2', 'channels', 'acodec',
               'size', 'br', 'asr', 'proto', 'ext', 'hasaud', 'source', 'id')  # These must not be aliases
    ytdl_default = ('hasaud', 'lang', 'quality', 'tbr', 'filesize', 'vbr',
                    'height', 'width', 'proto', 'vext', 'abr', 'aext',
                    'fps', 'fs_approx', 'source', 'id')

    settings = {
        'vcodec': {'type': 'ordered', 'regex': True,
                   'order': ['av0?1', 'vp0?9.2', 'vp0?9', '[hx]265|he?vc?', '[hx]264|avc', 'vp0?8', 'mp4v|h263', 'theora', '', None, 'none']},
        'acodec': {'type': 'ordered', 'regex': True,
                   'order': ['[af]lac', 'wav|aiff', 'opus', 'vorbis|ogg', 'aac', 'mp?4a?', 'mp3', 'ac-?4', 'e-?a?c-?3', 'ac-?3', 'dts', '', None, 'none']},
        'hdr': {'type': 'ordered', 'regex': True, 'field': 'dynamic_range',
                'order': ['dv', '(hdr)?12', r'(hdr)?10\+', '(hdr)?10', 'hlg', '', 'sdr', None]},
        'proto': {'type': 'ordered', 'regex': True, 'field': 'protocol',
                  'order': ['(ht|f)tps', '(ht|f)tp$', 'm3u8.*', '.*dash', 'websocket_frag', 'rtmpe?', '', 'mms|rtsp', 'ws|websocket', 'f4']},
        'vext': {'type': 'ordered', 'field': 'video_ext',
                 'order': ('mp4', 'mov', 'webm', 'flv', '', 'none'),
                 'order_free': ('webm', 'mp4', 'mov', 'flv', '', 'none')},
        'aext': {'type': 'ordered', 'regex': True, 'field': 'audio_ext',
                 'order': ('m4a', 'aac', 'mp3', 'ogg', 'opus', 'web[am]', '', 'none'),
                 'order_free': ('ogg', 'opus', 'web[am]', 'mp3', 'm4a', 'aac', '', 'none')},
        'hidden': {'visible': False, 'forced': True, 'type': 'extractor', 'max': -1000},
        'aud_or_vid': {'visible': False, 'forced': True, 'type': 'multiple',
                       'field': ('vcodec', 'acodec'),
                       'function': lambda it: int(any(v != 'none' for v in it))},
        'ie_pref': {'priority': True, 'type': 'extractor'},
        'hasvid': {'priority': True, 'field': 'vcodec', 'type': 'boolean', 'not_in_list': ('none',)},
        'hasaud': {'field': 'acodec', 'type': 'boolean', 'not_in_list': ('none',)},
        'lang': {'convert': 'float', 'field': 'language_preference', 'default': -1},
        'quality': {'convert': 'float', 'default': -1},
        'filesize': {'convert': 'bytes'},
        'fs_approx': {'convert': 'bytes', 'field': 'filesize_approx'},
        'id': {'convert': 'string', 'field': 'format_id'},
        'height': {'convert': 'float_none'},
        'width': {'convert': 'float_none'},
        'fps': {'convert': 'float_none'},
        'channels': {'convert': 'float_none', 'field': 'audio_channels'},
        'tbr': {'convert': 'float_none'},
        'vbr': {'convert': 'float_none'},
        'abr': {'convert': 'float_none'},
        'asr': {'convert': 'float_none'},
        'source': {'convert': 'float', 'field': 'source_preference', 'default': -1},

        'codec': {'type': 'combined', 'field': ('vcodec', 'acodec')},
        'br': {'type': 'combined', 'field': ('tbr', 'vbr', 'abr'), 'same_limit': True},
        'size': {'type': 'combined', 'same_limit': True, 'field': ('filesize', 'fs_approx')},
        'ext': {'type': 'combined', 'field': ('vext', 'aext')},
        'res': {'type': 'multiple', 'field': ('height', 'width'),
                'function': lambda it: (lambda l: min(l) if l else 0)(tuple(filter(None, it)))},

        # Actual field names
        'format_id': {'type': 'alias', 'field': 'id'},
        'preference': {'type': 'alias', 'field': 'ie_pref'},
        'language_preference': {'type': 'alias', 'field': 'lang'},
        'source_preference': {'type': 'alias', 'field': 'source'},
        'protocol': {'type': 'alias', 'field': 'proto'},
        'filesize_approx': {'type': 'alias', 'field': 'fs_approx'},
        'audio_channels': {'type': 'alias', 'field': 'channels'},

        # Deprecated
        'dimension': {'type': 'alias', 'field': 'res', 'deprecated': True},
        'resolution': {'type': 'alias', 'field': 'res', 'deprecated': True},
        'extension': {'type': 'alias', 'field': 'ext', 'deprecated': True},
        'bitrate': {'type': 'alias', 'field': 'br', 'deprecated': True},
        'total_bitrate': {'type': 'alias', 'field': 'tbr', 'deprecated': True},
        'video_bitrate': {'type': 'alias', 'field': 'vbr', 'deprecated': True},
        'audio_bitrate': {'type': 'alias', 'field': 'abr', 'deprecated': True},
        'framerate': {'type': 'alias', 'field': 'fps', 'deprecated': True},
        'filesize_estimate': {'type': 'alias', 'field': 'size', 'deprecated': True},
        'samplerate': {'type': 'alias', 'field': 'asr', 'deprecated': True},
        'video_ext': {'type': 'alias', 'field': 'vext', 'deprecated': True},
        'audio_ext': {'type': 'alias', 'field': 'aext', 'deprecated': True},
        'video_codec': {'type': 'alias', 'field': 'vcodec', 'deprecated': True},
        'audio_codec': {'type': 'alias', 'field': 'acodec', 'deprecated': True},
        'video': {'type': 'alias', 'field': 'hasvid', 'deprecated': True},
        'has_video': {'type': 'alias', 'field': 'hasvid', 'deprecated': True},
        'audio': {'type': 'alias', 'field': 'hasaud', 'deprecated': True},
        'has_audio': {'type': 'alias', 'field': 'hasaud', 'deprecated': True},
        'extractor': {'type': 'alias', 'field': 'ie_pref', 'deprecated': True},
        'extractor_preference': {'type': 'alias', 'field': 'ie_pref', 'deprecated': True},
    }

    def __init__(self, ydl, field_preference):
        self.ydl = ydl
        self._order = []
        self.evaluate_params(self.ydl.params, field_preference)
        if ydl.params.get('verbose'):
            self.print_verbose_info(self.ydl.write_debug)

    def _get_field_setting(self, field, key):
        if field not in self.settings:
            if key in ('forced', 'priority'):
                return False
            self.ydl.deprecated_feature(f'Using arbitrary fields ({field}) for format sorting is '
                                        'deprecated and may be removed in a future version')
            self.settings[field] = {}
        propObj = self.settings[field]
        if key not in propObj:
            type = propObj.get('type')
            if key == 'field':
                default = 'preference' if type == 'extractor' else (field,) if type in ('combined', 'multiple') else field
            elif key == 'convert':
                default = 'order' if type == 'ordered' else 'float_string' if field else 'ignore'
            else:
                default = {'type': 'field', 'visible': True, 'order': [], 'not_in_list': (None,)}.get(key, None)
            propObj[key] = default
        return propObj[key]

    def _resolve_field_value(self, field, value, convertNone=False):
        if value is None:
            if not convertNone:
                return None
        else:
            value = value.lower()
        conversion = self._get_field_setting(field, 'convert')
        if conversion == 'ignore':
            return None
        if conversion == 'string':
            return value
        elif conversion == 'float_none':
            return float_or_none(value)
        elif conversion == 'bytes':
            return parse_bytes(value)
        elif conversion == 'order':
            order_list = (self._use_free_order and self._get_field_setting(field, 'order_free')) or self._get_field_setting(field, 'order')
            use_regex = self._get_field_setting(field, 'regex')
            list_length = len(order_list)
            empty_pos = order_list.index('') if '' in order_list else list_length + 1
            if use_regex and value is not None:
                for i, regex in enumerate(order_list):
                    if regex and re.match(regex, value):
                        return list_length - i
                return list_length - empty_pos  # not in list
            else:  # not regex or  value = None
                return list_length - (order_list.index(value) if value in order_list else empty_pos)
        else:
            if value.isnumeric():
                return float(value)
            else:
                self.settings[field]['convert'] = 'string'
                return value

    def evaluate_params(self, params, sort_extractor):
        self._use_free_order = params.get('prefer_free_formats', False)
        self._sort_user = params.get('format_sort', [])
        self._sort_extractor = sort_extractor

        def add_item(field, reverse, closest, limit_text):
            field = field.lower()
            if field in self._order:
                return
            self._order.append(field)
            limit = self._resolve_field_value(field, limit_text)
            data = {
                'reverse': reverse,
                'closest': False if limit is None else closest,
                'limit_text': limit_text,
                'limit': limit}
            if field in self.settings:
                self.settings[field].update(data)
            else:
                self.settings[field] = data

        sort_list = (
            tuple(field for field in self.default if self._get_field_setting(field, 'forced'))
            + (tuple() if params.get('format_sort_force', False)
                else tuple(field for field in self.default if self._get_field_setting(field, 'priority')))
            + tuple(self._sort_user) + tuple(sort_extractor) + self.default)

        for item in sort_list:
            match = re.match(self.regex, item)
            if match is None:
                raise ExtractorError('Invalid format sort string "%s" given by extractor' % item)
            field = match.group('field')
            if field is None:
                continue
            if self._get_field_setting(field, 'type') == 'alias':
                alias, field = field, self._get_field_setting(field, 'field')
                if self._get_field_setting(alias, 'deprecated'):
                    self.ydl.deprecated_feature(f'Format sorting alias {alias} is deprecated and may '
                                                f'be removed in a future version. Please use {field} instead')
            reverse = match.group('reverse') is not None
            closest = match.group('separator') == '~'
            limit_text = match.group('limit')

            has_limit = limit_text is not None
            has_multiple_fields = self._get_field_setting(field, 'type') == 'combined'
            has_multiple_limits = has_limit and has_multiple_fields and not self._get_field_setting(field, 'same_limit')

            fields = self._get_field_setting(field, 'field') if has_multiple_fields else (field,)
            limits = limit_text.split(':') if has_multiple_limits else (limit_text,) if has_limit else tuple()
            limit_count = len(limits)
            for (i, f) in enumerate(fields):
                add_item(f, reverse, closest,
                         limits[i] if i < limit_count
                         else limits[0] if has_limit and not has_multiple_limits
                         else None)

    def print_verbose_info(self, write_debug):
        if self._sort_user:
            write_debug('Sort order given by user: %s' % ', '.join(self._sort_user))
        if self._sort_extractor:
            write_debug('Sort order given by extractor: %s' % ', '.join(self._sort_extractor))
        write_debug('Formats sorted by: %s' % ', '.join(['%s%s%s' % (
            '+' if self._get_field_setting(field, 'reverse') else '', field,
            '%s%s(%s)' % ('~' if self._get_field_setting(field, 'closest') else ':',
                          self._get_field_setting(field, 'limit_text'),
                          self._get_field_setting(field, 'limit'))
            if self._get_field_setting(field, 'limit_text') is not None else '')
            for field in self._order if self._get_field_setting(field, 'visible')]))

    def _calculate_field_preference_from_value(self, format, field, type, value):
        reverse = self._get_field_setting(field, 'reverse')
        closest = self._get_field_setting(field, 'closest')
        limit = self._get_field_setting(field, 'limit')

        if type == 'extractor':
            maximum = self._get_field_setting(field, 'max')
            if value is None or (maximum is not None and value >= maximum):
                value = -1
        elif type == 'boolean':
            in_list = self._get_field_setting(field, 'in_list')
            not_in_list = self._get_field_setting(field, 'not_in_list')
            value = 0 if ((in_list is None or value in in_list) and (not_in_list is None or value not in not_in_list)) else -1
        elif type == 'ordered':
            value = self._resolve_field_value(field, value, True)

        # try to convert to number
        val_num = float_or_none(value, default=self._get_field_setting(field, 'default'))
        is_num = self._get_field_setting(field, 'convert') != 'string' and val_num is not None
        if is_num:
            value = val_num

        return ((-10, 0) if value is None
                else (1, value, 0) if not is_num  # if a field has mixed strings and numbers, strings are sorted higher
                else (0, -abs(value - limit), value - limit if reverse else limit - value) if closest
                else (0, value, 0) if not reverse and (limit is None or value <= limit)
                else (0, -value, 0) if limit is None or (reverse and value == limit) or value > limit
                else (-1, value, 0))

    def _calculate_field_preference(self, format, field):
        type = self._get_field_setting(field, 'type')  # extractor, boolean, ordered, field, multiple
        get_value = lambda f: format.get(self._get_field_setting(f, 'field'))
        if type == 'multiple':
            type = 'field'  # Only 'field' is allowed in multiple for now
            actual_fields = self._get_field_setting(field, 'field')

            value = self._get_field_setting(field, 'function')(get_value(f) for f in actual_fields)
        else:
            value = get_value(field)
        return self._calculate_field_preference_from_value(format, field, type, value)

    def calculate_preference(self, format):
        # Determine missing protocol
        if not format.get('protocol'):
            format['protocol'] = determine_protocol(format)

        # Determine missing ext
        if not format.get('ext') and 'url' in format:
            format['ext'] = determine_ext(format['url'])
        if format.get('vcodec') == 'none':
            format['audio_ext'] = format['ext'] if format.get('acodec') != 'none' else 'none'
            format['video_ext'] = 'none'
        else:
            format['video_ext'] = format['ext']
            format['audio_ext'] = 'none'
        # if format.get('preference') is None and format.get('ext') in ('f4f', 'f4m'):  # Not supported?
        #    format['preference'] = -1000

        if format.get('preference') is None and format.get('ext') == 'flv' and re.match('[hx]265|he?vc?', format.get('vcodec') or ''):
            # HEVC-over-FLV is out-of-spec by FLV's original spec
            # ref. https://trac.ffmpeg.org/ticket/6389
            # ref. https://github.com/yt-dlp/yt-dlp/pull/5821
            format['preference'] = -100

        # Determine missing bitrates
        if format.get('tbr') is None:
            if format.get('vbr') is not None and format.get('abr') is not None:
                format['tbr'] = format.get('vbr', 0) + format.get('abr', 0)
        else:
            if format.get('vcodec') != 'none' and format.get('vbr') is None:
                format['vbr'] = format.get('tbr') - format.get('abr', 0)
            if format.get('acodec') != 'none' and format.get('abr') is None:
                format['abr'] = format.get('tbr') - format.get('vbr', 0)

        return tuple(self._calculate_field_preference(format, field) for field in self._order)


# Deprecated
has_certifi = bool(certifi)


def load_plugins(name, suffix, namespace):
    from .plugins import load_plugins
    ret = load_plugins(name, suffix)
    namespace.update(ret)
    return ret<|MERGE_RESOLUTION|>--- conflicted
+++ resolved
@@ -1446,23 +1446,11 @@
                     raise original_ioerror
             resp = urllib.request.addinfourl(uncompressed, old_resp.headers, old_resp.url, old_resp.code)
             resp.msg = old_resp.msg
-<<<<<<< HEAD
-            del resp.headers['Content-encoding']
-            old_resp.close()
-        # deflate
-        if resp.headers.get('Content-encoding', '') == 'deflate':
-            with old_resp:
-                gz = io.BytesIO(self.deflate(resp.read()))
-                resp = urllib.request.addinfourl(gz, old_resp.headers, old_resp.url, old_resp.code)
-                resp.msg = old_resp.msg
-            del resp.headers['Content-encoding']
-=======
         # deflate
         if resp.headers.get('Content-encoding', '') == 'deflate':
             gz = io.BytesIO(self.deflate(resp.read()))
             resp = urllib.request.addinfourl(gz, old_resp.headers, old_resp.url, old_resp.code)
             resp.msg = old_resp.msg
->>>>>>> 41bd0dc4
         # brotli
         if resp.headers.get('Content-encoding', '') == 'br':
             resp = urllib.request.addinfourl(
@@ -3968,11 +3956,7 @@
                 and self.chapters == other.chapters and self.ranges == other.ranges)
 
     def __repr__(self):
-<<<<<<< HEAD
-        return f'{type(self).__name__}({repr(self.chapters)}, {repr(self.ranges)})'
-=======
-        return f'{__name__}.{type(self).__name__}({self.chapters}, {self.ranges})'
->>>>>>> 41bd0dc4
+        return f'{__name__}.{type(self).__name__}({repr(self.chapters)}, {repr(self.ranges)})'
 
 
 def parse_dfxp_time_expr(time_expr):
@@ -6100,10 +6084,10 @@
         return self._cache[cls]
 
 
-<<<<<<< HEAD
 def get_argcount(func):
     return try_get(func, lambda x: x.__code__.co_argcount, int)
-=======
+
+
 class function_with_repr:
     def __init__(self, func):
         functools.update_wrapper(self, func)
@@ -6114,7 +6098,6 @@
 
     def __repr__(self):
         return f'{self.func.__module__}.{self.func.__qualname__}'
->>>>>>> 41bd0dc4
 
 
 class Namespace(types.SimpleNamespace):
