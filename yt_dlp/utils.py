#!/usr/bin/env python3
import base64
import binascii
import calendar
import codecs
import collections
import contextlib
import ctypes
import datetime
import email.header
import email.utils
import errno
import functools
import gzip
import hashlib
import hmac
import importlib.util
import io
import itertools
import json
import locale
import math
import mimetypes
import operator
import os
import platform
import random
import re
import shlex
import socket
import ssl
import subprocess
import sys
import tempfile
import time
import traceback
import urllib.parse
import xml.etree.ElementTree
import zlib
try:
    import dateutil.parser
    HAVE_DATEUTIL = True
except (ImportError, SyntaxError):
    # dateutil is optional
    HAVE_DATEUTIL = False

from .compat import (
    compat_chr,
    compat_cookiejar,
    compat_etree_fromstring,
    compat_expanduser,
    compat_html_entities,
    compat_html_entities_html5,
    compat_HTMLParseError,
    compat_HTMLParser,
    compat_http_client,
    compat_HTTPError,
    compat_os_name,
    compat_parse_qs,
    compat_shlex_quote,
    compat_str,
    compat_struct_pack,
    compat_struct_unpack,
    compat_urllib_error,
    compat_urllib_parse_unquote_plus,
    compat_urllib_parse_urlencode,
    compat_urllib_parse_urlparse,
    compat_urllib_request,
    compat_urlparse,
)

from .dependencies import brotli, certifi
from .socks import ProxyType, sockssocket
from .chrome_versions import versions as _CHROME_VERSIONS


def register_socks_protocols():
    # "Register" SOCKS protocols
    # In Python < 2.6.5, urlsplit() suffers from bug https://bugs.python.org/issue7904
    # URLs with protocols not in urlparse.uses_netloc are not handled correctly
    for scheme in ('socks', 'socks4', 'socks4a', 'socks5'):
        if scheme not in compat_urlparse.uses_netloc:
            compat_urlparse.uses_netloc.append(scheme)


# This is not clearly defined otherwise
compiled_regex_type = type(re.compile(''))


def random_user_agent():
    _USER_AGENT_TPL = 'Mozilla/5.0 (Windows NT %s; Win64; x64) AppleWebKit/537.36 (KHTML, like Gecko) Chrome/%s Safari/537.36'
    _WINDOWS_VERSIONS = (
        '6.1',  # 7
        '6.2',  # 8
        '6.3',  # 8.1
        '10.0',
    )
    return _USER_AGENT_TPL % (random.choice(_WINDOWS_VERSIONS), random.choice(_CHROME_VERSIONS))


SUPPORTED_ENCODINGS = [
    'gzip', 'deflate'
]
if brotli:
    SUPPORTED_ENCODINGS.append('br')

std_headers = {
    'User-Agent': random_user_agent(),
    'Accept': 'text/html,application/xhtml+xml,application/xml;q=0.9,*/*;q=0.8',
    'Accept-Language': 'en-us,en;q=0.5',
    'Sec-Fetch-Mode': 'navigate',
}


USER_AGENTS = {
    'Safari': 'Mozilla/5.0 (X11; Linux x86_64; rv:10.0) AppleWebKit/533.20.25 (KHTML, like Gecko) Version/5.0.4 Safari/533.20.27',
}


NO_DEFAULT = object()

ENGLISH_MONTH_NAMES = [
    'January', 'February', 'March', 'April', 'May', 'June',
    'July', 'August', 'September', 'October', 'November', 'December']

MONTH_NAMES = {
    'en': ENGLISH_MONTH_NAMES,
    'fr': [
        'janvier', 'février', 'mars', 'avril', 'mai', 'juin',
        'juillet', 'août', 'septembre', 'octobre', 'novembre', 'décembre'],
}

KNOWN_EXTENSIONS = (
    'mp4', 'm4a', 'm4p', 'm4b', 'm4r', 'm4v', 'aac',
    'flv', 'f4v', 'f4a', 'f4b',
    'webm', 'ogg', 'ogv', 'oga', 'ogx', 'spx', 'opus',
    'mkv', 'mka', 'mk3d',
    'avi', 'divx',
    'mov',
    'asf', 'wmv', 'wma',
    '3gp', '3g2',
    'mp3',
    'flac',
    'ape',
    'wav',
    'f4f', 'f4m', 'm3u8', 'smil')

# needed for sanitizing filenames in restricted mode
ACCENT_CHARS = dict(zip('ÂÃÄÀÁÅÆÇÈÉÊËÌÍÎÏÐÑÒÓÔÕÖŐØŒÙÚÛÜŰÝÞßàáâãäåæçèéêëìíîïðñòóôõöőøœùúûüűýþÿ',
                        itertools.chain('AAAAAA', ['AE'], 'CEEEEIIIIDNOOOOOOO', ['OE'], 'UUUUUY', ['TH', 'ss'],
                                        'aaaaaa', ['ae'], 'ceeeeiiiionooooooo', ['oe'], 'uuuuuy', ['th'], 'y')))

DATE_FORMATS = (
    '%d %B %Y',
    '%d %b %Y',
    '%B %d %Y',
    '%B %dst %Y',
    '%B %dnd %Y',
    '%B %drd %Y',
    '%B %dth %Y',
    '%b %d %Y',
    '%b %dst %Y',
    '%b %dnd %Y',
    '%b %drd %Y',
    '%b %dth %Y',
    '%b %dst %Y %I:%M',
    '%b %dnd %Y %I:%M',
    '%b %drd %Y %I:%M',
    '%b %dth %Y %I:%M',
    '%Y %m %d',
    '%Y-%m-%d',
    '%Y.%m.%d.',
    '%Y/%m/%d',
    '%Y/%m/%d %H:%M',
    '%Y/%m/%d %H:%M:%S',
    '%Y%m%d%H%M',
    '%Y%m%d%H%M%S',
    '%Y%m%d',
    '%Y-%m-%d %H:%M',
    '%Y-%m-%d %H:%M:%S',
    '%Y-%m-%d %H:%M:%S.%f',
    '%Y-%m-%d %H:%M:%S:%f',
    '%d.%m.%Y %H:%M',
    '%d.%m.%Y %H.%M',
    '%Y-%m-%dT%H:%M:%SZ',
    '%Y-%m-%dT%H:%M:%S.%fZ',
    '%Y-%m-%dT%H:%M:%S.%f0Z',
    '%Y-%m-%dT%H:%M:%S',
    '%Y-%m-%dT%H:%M:%S.%f',
    '%Y-%m-%dT%H:%M',
    '%b %d %Y at %H:%M',
    '%b %d %Y at %H:%M:%S',
    '%B %d %Y at %H:%M',
    '%B %d %Y at %H:%M:%S',
    '%H:%M %d-%b-%Y',
)

DATE_FORMATS_DAY_FIRST = list(DATE_FORMATS)
DATE_FORMATS_DAY_FIRST.extend([
    '%d-%m-%Y',
    '%d.%m.%Y',
    '%d.%m.%y',
    '%d/%m/%Y',
    '%d/%m/%y',
    '%d/%m/%Y %H:%M:%S',
])

DATE_FORMATS_MONTH_FIRST = list(DATE_FORMATS)
DATE_FORMATS_MONTH_FIRST.extend([
    '%m-%d-%Y',
    '%m.%d.%Y',
    '%m/%d/%Y',
    '%m/%d/%y',
    '%m/%d/%Y %H:%M:%S',
])

PACKED_CODES_RE = r"}\('(.+)',(\d+),(\d+),'([^']+)'\.split\('\|'\)"
JSON_LD_RE = r'(?is)<script[^>]+type=(["\']?)application/ld\+json\1[^>]*>(?P<json_ld>.+?)</script>'

NUMBER_RE = r'\d+(?:\.\d+)?'


def preferredencoding():
    """Get preferred encoding.

    Returns the best encoding scheme for the system, based on
    locale.getpreferredencoding() and some further tweaks.
    """
    try:
        pref = locale.getpreferredencoding()
        'TEST'.encode(pref)
    except Exception:
        pref = 'UTF-8'

    return pref


def write_json_file(obj, fn):
    """ Encode obj as JSON and write it to fn, atomically if possible """

    tf = tempfile.NamedTemporaryFile(
        prefix=f'{os.path.basename(fn)}.', dir=os.path.dirname(fn),
        suffix='.tmp', delete=False, mode='w', encoding='utf-8')

    try:
        with tf:
            json.dump(obj, tf, ensure_ascii=False)
        if sys.platform == 'win32':
            # Need to remove existing file on Windows, else os.rename raises
            # WindowsError or FileExistsError.
            with contextlib.suppress(OSError):
                os.unlink(fn)
        with contextlib.suppress(OSError):
            mask = os.umask(0)
            os.umask(mask)
            os.chmod(tf.name, 0o666 & ~mask)
        os.rename(tf.name, fn)
    except Exception:
        with contextlib.suppress(OSError):
            os.remove(tf.name)
        raise


def find_xpath_attr(node, xpath, key, val=None):
    """ Find the xpath xpath[@key=val] """
    assert re.match(r'^[a-zA-Z_-]+$', key)
    expr = xpath + ('[@%s]' % key if val is None else f"[@{key}='{val}']")
    return node.find(expr)

# On python2.6 the xml.etree.ElementTree.Element methods don't support
# the namespace parameter


def xpath_with_ns(path, ns_map):
    components = [c.split(':') for c in path.split('/')]
    replaced = []
    for c in components:
        if len(c) == 1:
            replaced.append(c[0])
        else:
            ns, tag = c
            replaced.append('{%s}%s' % (ns_map[ns], tag))
    return '/'.join(replaced)


def xpath_element(node, xpath, name=None, fatal=False, default=NO_DEFAULT):
    def _find_xpath(xpath):
        return node.find(xpath)

    if isinstance(xpath, (str, compat_str)):
        n = _find_xpath(xpath)
    else:
        for xp in xpath:
            n = _find_xpath(xp)
            if n is not None:
                break

    if n is None:
        if default is not NO_DEFAULT:
            return default
        elif fatal:
            name = xpath if name is None else name
            raise ExtractorError('Could not find XML element %s' % name)
        else:
            return None
    return n


def xpath_text(node, xpath, name=None, fatal=False, default=NO_DEFAULT):
    n = xpath_element(node, xpath, name, fatal=fatal, default=default)
    if n is None or n == default:
        return n
    if n.text is None:
        if default is not NO_DEFAULT:
            return default
        elif fatal:
            name = xpath if name is None else name
            raise ExtractorError('Could not find XML element\'s text %s' % name)
        else:
            return None
    return n.text


def xpath_attr(node, xpath, key, name=None, fatal=False, default=NO_DEFAULT):
    n = find_xpath_attr(node, xpath, key)
    if n is None:
        if default is not NO_DEFAULT:
            return default
        elif fatal:
            name = f'{xpath}[@{key}]' if name is None else name
            raise ExtractorError('Could not find XML attribute %s' % name)
        else:
            return None
    return n.attrib[key]


def get_element_by_id(id, html):
    """Return the content of the tag with the specified ID in the passed HTML document"""
    return get_element_by_attribute('id', id, html)


def get_element_html_by_id(id, html):
    """Return the html of the tag with the specified ID in the passed HTML document"""
    return get_element_html_by_attribute('id', id, html)


def get_element_by_class(class_name, html):
    """Return the content of the first tag with the specified class in the passed HTML document"""
    retval = get_elements_by_class(class_name, html)
    return retval[0] if retval else None


def get_element_html_by_class(class_name, html):
    """Return the html of the first tag with the specified class in the passed HTML document"""
    retval = get_elements_html_by_class(class_name, html)
    return retval[0] if retval else None


def get_element_by_attribute(attribute, value, html, escape_value=True):
    retval = get_elements_by_attribute(attribute, value, html, escape_value)
    return retval[0] if retval else None


def get_element_html_by_attribute(attribute, value, html, escape_value=True):
    retval = get_elements_html_by_attribute(attribute, value, html, escape_value)
    return retval[0] if retval else None


def get_elements_by_class(class_name, html):
    """Return the content of all tags with the specified class in the passed HTML document as a list"""
    return get_elements_by_attribute(
        'class', r'[^\'"]*\b%s\b[^\'"]*' % re.escape(class_name),
        html, escape_value=False)


def get_elements_html_by_class(class_name, html):
    """Return the html of all tags with the specified class in the passed HTML document as a list"""
    return get_elements_html_by_attribute(
        'class', r'[^\'"]*\b%s\b[^\'"]*' % re.escape(class_name),
        html, escape_value=False)


def get_elements_by_attribute(*args, **kwargs):
    """Return the content of the tag with the specified attribute in the passed HTML document"""
    return [content for content, _ in get_elements_text_and_html_by_attribute(*args, **kwargs)]


def get_elements_html_by_attribute(*args, **kwargs):
    """Return the html of the tag with the specified attribute in the passed HTML document"""
    return [whole for _, whole in get_elements_text_and_html_by_attribute(*args, **kwargs)]


def get_elements_text_and_html_by_attribute(attribute, value, html, escape_value=True):
    """
    Return the text (content) and the html (whole) of the tag with the specified
    attribute in the passed HTML document
    """

    quote = '' if re.match(r'''[\s"'`=<>]''', value) else '?'

    value = re.escape(value) if escape_value else value

    partial_element_re = rf'''(?x)
        <(?P<tag>[a-zA-Z0-9:._-]+)
         (?:\s(?:[^>"']|"[^"]*"|'[^']*')*)?
         \s{re.escape(attribute)}\s*=\s*(?P<_q>['"]{quote})(?-x:{value})(?P=_q)
        '''

    for m in re.finditer(partial_element_re, html):
        content, whole = get_element_text_and_html_by_tag(m.group('tag'), html[m.start():])

        yield (
            unescapeHTML(re.sub(r'^(?P<q>["\'])(?P<content>.*)(?P=q)$', r'\g<content>', content, flags=re.DOTALL)),
            whole
        )


class HTMLBreakOnClosingTagParser(compat_HTMLParser):
    """
    HTML parser which raises HTMLBreakOnClosingTagException upon reaching the
    closing tag for the first opening tag it has encountered, and can be used
    as a context manager
    """

    class HTMLBreakOnClosingTagException(Exception):
        pass

    def __init__(self):
        self.tagstack = collections.deque()
        compat_HTMLParser.__init__(self)

    def __enter__(self):
        return self

    def __exit__(self, *_):
        self.close()

    def close(self):
        # handle_endtag does not return upon raising HTMLBreakOnClosingTagException,
        # so data remains buffered; we no longer have any interest in it, thus
        # override this method to discard it
        pass

    def handle_starttag(self, tag, _):
        self.tagstack.append(tag)

    def handle_endtag(self, tag):
        if not self.tagstack:
            raise compat_HTMLParseError('no tags in the stack')
        while self.tagstack:
            inner_tag = self.tagstack.pop()
            if inner_tag == tag:
                break
        else:
            raise compat_HTMLParseError(f'matching opening tag for closing {tag} tag not found')
        if not self.tagstack:
            raise self.HTMLBreakOnClosingTagException()


def get_element_text_and_html_by_tag(tag, html):
    """
    For the first element with the specified tag in the passed HTML document
    return its' content (text) and the whole element (html)
    """
    def find_or_raise(haystack, needle, exc):
        try:
            return haystack.index(needle)
        except ValueError:
            raise exc
    closing_tag = f'</{tag}>'
    whole_start = find_or_raise(
        html, f'<{tag}', compat_HTMLParseError(f'opening {tag} tag not found'))
    content_start = find_or_raise(
        html[whole_start:], '>', compat_HTMLParseError(f'malformed opening {tag} tag'))
    content_start += whole_start + 1
    with HTMLBreakOnClosingTagParser() as parser:
        parser.feed(html[whole_start:content_start])
        if not parser.tagstack or parser.tagstack[0] != tag:
            raise compat_HTMLParseError(f'parser did not match opening {tag} tag')
        offset = content_start
        while offset < len(html):
            next_closing_tag_start = find_or_raise(
                html[offset:], closing_tag,
                compat_HTMLParseError(f'closing {tag} tag not found'))
            next_closing_tag_end = next_closing_tag_start + len(closing_tag)
            try:
                parser.feed(html[offset:offset + next_closing_tag_end])
                offset += next_closing_tag_end
            except HTMLBreakOnClosingTagParser.HTMLBreakOnClosingTagException:
                return html[content_start:offset + next_closing_tag_start], \
                    html[whole_start:offset + next_closing_tag_end]
        raise compat_HTMLParseError('unexpected end of html')


class HTMLAttributeParser(compat_HTMLParser):
    """Trivial HTML parser to gather the attributes for a single element"""

    def __init__(self):
        self.attrs = {}
        compat_HTMLParser.__init__(self)

    def handle_starttag(self, tag, attrs):
        self.attrs = dict(attrs)


class HTMLListAttrsParser(compat_HTMLParser):
    """HTML parser to gather the attributes for the elements of a list"""

    def __init__(self):
        compat_HTMLParser.__init__(self)
        self.items = []
        self._level = 0

    def handle_starttag(self, tag, attrs):
        if tag == 'li' and self._level == 0:
            self.items.append(dict(attrs))
        self._level += 1

    def handle_endtag(self, tag):
        self._level -= 1


def extract_attributes(html_element):
    """Given a string for an HTML element such as
    <el
         a="foo" B="bar" c="&98;az" d=boz
         empty= noval entity="&amp;"
         sq='"' dq="'"
    >
    Decode and return a dictionary of attributes.
    {
        'a': 'foo', 'b': 'bar', c: 'baz', d: 'boz',
        'empty': '', 'noval': None, 'entity': '&',
        'sq': '"', 'dq': '\''
    }.
    """
    parser = HTMLAttributeParser()
    with contextlib.suppress(compat_HTMLParseError):
        parser.feed(html_element)
        parser.close()
    return parser.attrs


def parse_list(webpage):
    """Given a string for an series of HTML <li> elements,
    return a dictionary of their attributes"""
    parser = HTMLListAttrsParser()
    parser.feed(webpage)
    parser.close()
    return parser.items


def clean_html(html):
    """Clean an HTML snippet into a readable string"""

    if html is None:  # Convenience for sanitizing descriptions etc.
        return html

    html = re.sub(r'\s+', ' ', html)
    html = re.sub(r'(?u)\s?<\s?br\s?/?\s?>\s?', '\n', html)
    html = re.sub(r'(?u)<\s?/\s?p\s?>\s?<\s?p[^>]*>', '\n', html)
    # Strip html tags
    html = re.sub('<.*?>', '', html)
    # Replace html entities
    html = unescapeHTML(html)
    return html.strip()


def sanitize_open(filename, open_mode):
    """Try to open the given filename, and slightly tweak it if this fails.

    Attempts to open the given filename. If this fails, it tries to change
    the filename slightly, step by step, until it's either able to open it
    or it fails and raises a final exception, like the standard open()
    function.

    It returns the tuple (stream, definitive_file_name).
    """
    if filename == '-':
        if sys.platform == 'win32':
            import msvcrt
            msvcrt.setmode(sys.stdout.fileno(), os.O_BINARY)
        return (sys.stdout.buffer if hasattr(sys.stdout, 'buffer') else sys.stdout, filename)

    for attempt in range(2):
        try:
            try:
                if sys.platform == 'win32':
                    # FIXME: An exclusive lock also locks the file from being read.
                    # Since windows locks are mandatory, don't lock the file on windows (for now).
                    # Ref: https://github.com/yt-dlp/yt-dlp/issues/3124
                    raise LockingUnsupportedError()
                stream = locked_file(filename, open_mode, block=False).__enter__()
            except LockingUnsupportedError:
                stream = open(filename, open_mode)
            return (stream, filename)
        except OSError as err:
            if attempt or err.errno in (errno.EACCES,):
                raise
            old_filename, filename = filename, sanitize_path(filename)
            if old_filename == filename:
                raise


def timeconvert(timestr):
    """Convert RFC 2822 defined time string into system timestamp"""
    timestamp = None
    timetuple = email.utils.parsedate_tz(timestr)
    if timetuple is not None:
        timestamp = email.utils.mktime_tz(timetuple)
    return timestamp


def sanitize_filename(s, restricted=False, is_id=NO_DEFAULT):
    """Sanitizes a string so it could be used as part of a filename.
    @param restricted   Use a stricter subset of allowed characters
    @param is_id        Whether this is an ID that should be kept unchanged if possible.
                        If unset, yt-dlp's new sanitization rules are in effect
    """
    if s == '':
        return ''

    def replace_insane(char):
        if restricted and char in ACCENT_CHARS:
            return ACCENT_CHARS[char]
        elif not restricted and char == '\n':
            return '\0 '
        elif char == '?' or ord(char) < 32 or ord(char) == 127:
            return ''
        elif char == '"':
            return '' if restricted else '\''
        elif char == ':':
            return '\0_\0-' if restricted else '\0 \0-'
        elif char in '\\/|*<>':
            return '\0_'
        if restricted and (char in '!&\'()[]{}$;`^,#' or char.isspace() or ord(char) > 127):
            return '\0_'
        return char

    s = re.sub(r'[0-9]+(?::[0-9]+)+', lambda m: m.group(0).replace(':', '_'), s)  # Handle timestamps
    result = ''.join(map(replace_insane, s))
    if is_id is NO_DEFAULT:
        result = re.sub('(\0.)(?:(?=\\1)..)+', r'\1', result)  # Remove repeated substitute chars
        STRIP_RE = '(?:\0.|[ _-])*'
        result = re.sub(f'^\0.{STRIP_RE}|{STRIP_RE}\0.$', '', result)  # Remove substitute chars from start/end
    result = result.replace('\0', '') or '_'

    if not is_id:
        while '__' in result:
            result = result.replace('__', '_')
        result = result.strip('_')
        # Common case of "Foreign band name - English song title"
        if restricted and result.startswith('-_'):
            result = result[2:]
        if result.startswith('-'):
            result = '_' + result[len('-'):]
        result = result.lstrip('.')
        if not result:
            result = '_'
    return result


def sanitize_path(s, force=False):
    """Sanitizes and normalizes path on Windows"""
    if sys.platform == 'win32':
        force = False
        drive_or_unc, _ = os.path.splitdrive(s)
    elif force:
        drive_or_unc = ''
    else:
        return s

    norm_path = os.path.normpath(remove_start(s, drive_or_unc)).split(os.path.sep)
    if drive_or_unc:
        norm_path.pop(0)
    sanitized_path = [
        path_part if path_part in ['.', '..'] else re.sub(r'(?:[/<>:"\|\\?\*]|[\s.]$)', '#', path_part)
        for path_part in norm_path]
    if drive_or_unc:
        sanitized_path.insert(0, drive_or_unc + os.path.sep)
    elif force and s and s[0] == os.path.sep:
        sanitized_path.insert(0, os.path.sep)
    return os.path.join(*sanitized_path)


def sanitize_url(url):
    # Prepend protocol-less URLs with `http:` scheme in order to mitigate
    # the number of unwanted failures due to missing protocol
    if url.startswith('//'):
        return 'http:%s' % url
    # Fix some common typos seen so far
    COMMON_TYPOS = (
        # https://github.com/ytdl-org/youtube-dl/issues/15649
        (r'^httpss://', r'https://'),
        # https://bx1.be/lives/direct-tv/
        (r'^rmtp([es]?)://', r'rtmp\1://'),
    )
    for mistake, fixup in COMMON_TYPOS:
        if re.match(mistake, url):
            return re.sub(mistake, fixup, url)
    return url


def extract_basic_auth(url):
    parts = compat_urlparse.urlsplit(url)
    if parts.username is None:
        return url, None
    url = compat_urlparse.urlunsplit(parts._replace(netloc=(
        parts.hostname if parts.port is None
        else '%s:%d' % (parts.hostname, parts.port))))
    auth_payload = base64.b64encode(
        ('%s:%s' % (parts.username, parts.password or '')).encode())
    return url, f'Basic {auth_payload.decode()}'


def sanitized_Request(url, *args, **kwargs):
    url, auth_header = extract_basic_auth(escape_url(sanitize_url(url)))
    if auth_header is not None:
        headers = args[1] if len(args) >= 2 else kwargs.setdefault('headers', {})
        headers['Authorization'] = auth_header
    return compat_urllib_request.Request(url, *args, **kwargs)


def expand_path(s):
    """Expand shell variables and ~"""
    return os.path.expandvars(compat_expanduser(s))


def orderedSet(iterable):
    """ Remove all duplicates from the input iterable """
    res = []
    for el in iterable:
        if el not in res:
            res.append(el)
    return res


def _htmlentity_transform(entity_with_semicolon):
    """Transforms an HTML entity to a character."""
    entity = entity_with_semicolon[:-1]

    # Known non-numeric HTML entity
    if entity in compat_html_entities.name2codepoint:
        return compat_chr(compat_html_entities.name2codepoint[entity])

    # TODO: HTML5 allows entities without a semicolon. For example,
    # '&Eacuteric' should be decoded as 'Éric'.
    if entity_with_semicolon in compat_html_entities_html5:
        return compat_html_entities_html5[entity_with_semicolon]

    mobj = re.match(r'#(x[0-9a-fA-F]+|[0-9]+)', entity)
    if mobj is not None:
        numstr = mobj.group(1)
        if numstr.startswith('x'):
            base = 16
            numstr = '0%s' % numstr
        else:
            base = 10
        # See https://github.com/ytdl-org/youtube-dl/issues/7518
        with contextlib.suppress(ValueError):
            return compat_chr(int(numstr, base))

    # Unknown entity in name, return its literal representation
    return '&%s;' % entity


def unescapeHTML(s):
    if s is None:
        return None
    assert isinstance(s, str)

    return re.sub(
        r'&([^&;]+;)', lambda m: _htmlentity_transform(m.group(1)), s)


def escapeHTML(text):
    return (
        text
        .replace('&', '&amp;')
        .replace('<', '&lt;')
        .replace('>', '&gt;')
        .replace('"', '&quot;')
        .replace("'", '&#39;')
    )


def process_communicate_or_kill(p, *args, **kwargs):
    try:
        return p.communicate(*args, **kwargs)
    except BaseException:  # Including KeyboardInterrupt
        p.kill()
        p.wait()
        raise


class Popen(subprocess.Popen):
    if sys.platform == 'win32':
        _startupinfo = subprocess.STARTUPINFO()
        _startupinfo.dwFlags |= subprocess.STARTF_USESHOWWINDOW
    else:
        _startupinfo = None

    def __init__(self, *args, **kwargs):
        super().__init__(*args, **kwargs, startupinfo=self._startupinfo)
        self.textmode = bool(
            kwargs.get('universal_newlines')
            or kwargs.get('encoding')
            or kwargs.get('errors')
            or kwargs.get('text')
            or isinstance(self.stdout, io.TextIOWrapper)
            or isinstance(self.stderr, io.TextIOWrapper)
            or isinstance(self.stdin, io.TextIOWrapper))

    def communicate_or_kill(self, *args, **kwargs):
        if self.textmode and args and isinstance(args[0], bytes):
            if isinstance(args, tuple):
                args = list(args)
            args[0] = args[0].decode()
        return process_communicate_or_kill(self, *args, **kwargs)


def get_subprocess_encoding():
    if sys.platform == 'win32' and sys.getwindowsversion()[0] >= 5:
        # For subprocess calls, encode with locale encoding
        # Refer to http://stackoverflow.com/a/9951851/35070
        encoding = preferredencoding()
    else:
        encoding = sys.getfilesystemencoding()
    if encoding is None:
        encoding = 'utf-8'
    return encoding


def encodeFilename(s, for_subprocess=False):
    assert isinstance(s, str)
    return s


def decodeFilename(b, for_subprocess=False):
    return b


def encodeArgument(s):
    # Legacy code that uses byte strings
    # Uncomment the following line after fixing all post processors
    # assert isinstance(s, str), 'Internal error: %r should be of type %r, is %r' % (s, compat_str, type(s))
    return s if isinstance(s, str) else s.decode('ascii')


def decodeArgument(b):
    return b


def decodeOption(optval):
    if optval is None:
        return optval
    if isinstance(optval, bytes):
        optval = optval.decode(preferredencoding())

    assert isinstance(optval, compat_str)
    return optval


_timetuple = collections.namedtuple('Time', ('hours', 'minutes', 'seconds', 'milliseconds'))


def timetuple_from_msec(msec):
    secs, msec = divmod(msec, 1000)
    mins, secs = divmod(secs, 60)
    hrs, mins = divmod(mins, 60)
    return _timetuple(hrs, mins, secs, msec)


def formatSeconds(secs, delim=':', msec=False):
    time = timetuple_from_msec(secs * 1000)
    if time.hours:
        ret = '%d%s%02d%s%02d' % (time.hours, delim, time.minutes, delim, time.seconds)
    elif time.minutes:
        ret = '%d%s%02d' % (time.minutes, delim, time.seconds)
    else:
        ret = '%d' % time.seconds
    return '%s.%03d' % (ret, time.milliseconds) if msec else ret


def _ssl_load_windows_store_certs(ssl_context, storename):
    # Code adapted from _load_windows_store_certs in https://github.com/python/cpython/blob/main/Lib/ssl.py
    try:
        certs = [cert for cert, encoding, trust in ssl.enum_certificates(storename)
                 if encoding == 'x509_asn' and (
                     trust is True or ssl.Purpose.SERVER_AUTH.oid in trust)]
    except PermissionError:
        return
    for cert in certs:
        with contextlib.suppress(ssl.SSLError):
            ssl_context.load_verify_locations(cadata=cert)


def make_HTTPS_handler(params, **kwargs):
    opts_check_certificate = not params.get('nocheckcertificate')
    opts_modern_tls_cipher = params.get('use_modern_tls_cipher')
    context = ssl.SSLContext(ssl.PROTOCOL_TLS_CLIENT)
    if opts_modern_tls_cipher:
        context.set_ciphers('ECDHE-RSA-AES256-GCM-SHA384:ECDHE-ECDSA-AES256-GCM-SHA384:ECDHE-RSA-AES256-SHA384:ECDHE-ECDSA-AES256-SHA384:ECDHE-RSA-AES128-GCM-SHA256:ECDHE-RSA-AES128-SHA256:AES256-SHA')
    context.check_hostname = opts_check_certificate
    if params.get('legacyserverconnect'):
        context.options |= 4  # SSL_OP_LEGACY_SERVER_CONNECT
        # Allow use of weaker ciphers in Python 3.10+. See https://bugs.python.org/issue43998
        context.set_ciphers('DEFAULT')
    context.verify_mode = ssl.CERT_REQUIRED if opts_check_certificate else ssl.CERT_NONE
    if opts_check_certificate:
        if has_certifi and 'no-certifi' not in params.get('compat_opts', []):
            context.load_verify_locations(cafile=certifi.where())
        else:
            try:
                context.load_default_certs()
                # Work around the issue in load_default_certs when there are bad certificates. See:
                # https://github.com/yt-dlp/yt-dlp/issues/1060,
                # https://bugs.python.org/issue35665, https://bugs.python.org/issue45312
            except ssl.SSLError:
                # enum_certificates is not present in mingw python. See https://github.com/yt-dlp/yt-dlp/issues/1151
                if sys.platform == 'win32' and hasattr(ssl, 'enum_certificates'):
                    for storename in ('CA', 'ROOT'):
                        _ssl_load_windows_store_certs(context, storename)
                context.set_default_verify_paths()
    client_certfile = params.get('client_certificate')
    if client_certfile:
        try:
            context.load_cert_chain(
                client_certfile, keyfile=params.get('client_certificate_key'),
                password=params.get('client_certificate_password'))
        except ssl.SSLError:
            raise YoutubeDLError('Unable to load client certificate')
    return YoutubeDLHTTPSHandler(params, context=context, **kwargs)


def bug_reports_message(before=';'):
    msg = ('please report this issue on  https://github.com/ytdl-patched/ytdl-patched/issues?q= , '
           'filling out the appropriate issue template. '
           'Confirm you are on the latest version using  yt-dlp -U')

    before = before.rstrip()
    if not before or before.endswith(('.', '!', '?')):
        msg = msg[0].title() + msg[1:]

    return (before + ' ' if before else '') + msg


class YoutubeDLError(Exception):
    """Base exception for YoutubeDL errors."""
    msg = None

    def __init__(self, msg=None):
        if msg is not None:
            self.msg = msg
        elif self.msg is None:
            self.msg = type(self).__name__
        super().__init__(self.msg)


network_exceptions = [compat_urllib_error.URLError, compat_http_client.HTTPException, socket.error]
if hasattr(ssl, 'CertificateError'):
    network_exceptions.append(ssl.CertificateError)
network_exceptions = tuple(network_exceptions)


class ExtractorError(YoutubeDLError):
    """Error during info extraction."""

    def __init__(self, msg, tb=None, expected=False, cause=None, video_id=None, ie=None):
        """ tb, if given, is the original traceback (so that it can be printed out).
        If expected is set, this is a normal error message and most likely not a bug in yt-dlp.
        """
        if sys.exc_info()[0] in network_exceptions:
            expected = True

        self.orig_msg = str(msg)
        self.traceback = tb
        self.expected = expected
        self.cause = cause
        self.video_id = video_id
        self.ie = ie
        self.exc_info = sys.exc_info()  # preserve original exception

        super().__init__(''.join((
            format_field(ie, template='[%s] '),
            format_field(video_id, template='%s: '),
            msg,
            format_field(cause, template=' (caused by %r)'),
            '' if expected else bug_reports_message())))

    def format_traceback(self):
        return join_nonempty(
            self.traceback and ''.join(traceback.format_tb(self.traceback)),
            self.cause and ''.join(traceback.format_exception(None, self.cause, self.cause.__traceback__)[1:]),
            delim='\n') or None


class UnsupportedError(ExtractorError):
    def __init__(self, url):
        super().__init__(
            'Unsupported URL: %s' % url, expected=True)
        self.url = url


class RegexNotFoundError(ExtractorError):
    """Error when a regex didn't match"""
    pass


class GeoRestrictedError(ExtractorError):
    """Geographic restriction Error exception.

    This exception may be thrown when a video is not available from your
    geographic location due to geographic restrictions imposed by a website.
    """

    def __init__(self, msg, countries=None, **kwargs):
        kwargs['expected'] = True
        super().__init__(msg, **kwargs)
        self.countries = countries


class DownloadError(YoutubeDLError):
    """Download Error exception.

    This exception may be thrown by FileDownloader objects if they are not
    configured to continue on errors. They will contain the appropriate
    error message.
    """

    def __init__(self, msg, exc_info=None):
        """ exc_info, if given, is the original exception that caused the trouble (as returned by sys.exc_info()). """
        super().__init__(msg)
        self.exc_info = exc_info


class EntryNotInPlaylist(YoutubeDLError):
    """Entry not in playlist exception.

    This exception will be thrown by YoutubeDL when a requested entry
    is not found in the playlist info_dict
    """
    msg = 'Entry not found in info'


class SameFileError(YoutubeDLError):
    """Same File exception.

    This exception will be thrown by FileDownloader objects if they detect
    multiple files would have to be downloaded to the same file on disk.
    """
    msg = 'Fixed output name but more than one file to download'

    def __init__(self, filename=None):
        if filename is not None:
            self.msg += f': {filename}'
        super().__init__(self.msg)


class ExclusivelyLockedError(YoutubeDLError):
    """Exclusively locked exception.

    This exception will be thrown by FileDownloader objects if they detect
    multiple files would have to be downloaded to the same file on disk.
    """
    pass


class PostProcessingError(YoutubeDLError):
    """Post Processing exception.

    This exception may be raised by PostProcessor's .run() method to
    indicate an error in the postprocessing task.
    """


class DownloadCancelled(YoutubeDLError):
    """ Exception raised when the download queue should be interrupted """
    msg = 'The download was cancelled'


class ExistingVideoReached(DownloadCancelled):
    """ --break-on-existing triggered """
    msg = 'Encountered a video that is already in the archive, stopping due to --break-on-existing'


class RejectedVideoReached(DownloadCancelled):
    """ --break-on-reject triggered """
    msg = 'Encountered a video that did not match filter, stopping due to --break-on-reject'


class MaxDownloadsReached(DownloadCancelled):
    """ --max-downloads limit has been reached. """
    msg = 'Maximum number of downloads reached, stopping due to --max-downloads'


class ReExtractInfo(YoutubeDLError):
    """ Request re-extraction in any reason. """
    msg = 'Re-extraction requested'
    expected = True

    def __init__(self):
        super().__init__(self.msg)


class ThrottledDownload(ReExtractInfo):
    """ Download speed below --throttled-rate. """
    msg = 'The download speed is below throttle limit'
    expected = False


class UnrecoverableHttpError(ReExtractInfo):
    """ Unrecoverable errors defined by each format has been reported by downloader. """
    msg = 'An unrecoverable error has been detected'
    expected = False


class UnavailableVideoError(YoutubeDLError):
    """Unavailable Format exception.

    This exception will be thrown when a video is requested
    in a format that is not available for that video.
    """
    msg = 'Unable to download video'

    def __init__(self, err=None):
        if err is not None:
            self.msg += f': {err}'
        super().__init__(self.msg)


class ContentTooShortError(YoutubeDLError):
    """Content Too Short exception.

    This exception may be raised by FileDownloader objects when a file they
    download is too small for what the server announced first, indicating
    the connection was probably interrupted.
    """

    def __init__(self, downloaded, expected):
        super().__init__(f'Downloaded {downloaded} bytes, expected {expected} bytes')
        # Both in bytes
        self.downloaded = downloaded
        self.expected = expected


class XAttrMetadataError(YoutubeDLError):
    def __init__(self, code=None, msg='Unknown error'):
        super().__init__(msg)
        self.code = code
        self.msg = msg

        # Parsing code and msg
        if (self.code in (errno.ENOSPC, errno.EDQUOT)
                or 'No space left' in self.msg or 'Disk quota exceeded' in self.msg):
            self.reason = 'NO_SPACE'
        elif self.code == errno.E2BIG or 'Argument list too long' in self.msg:
            self.reason = 'VALUE_TOO_LONG'
        else:
            self.reason = 'NOT_SUPPORTED'


class XAttrUnavailableError(YoutubeDLError):
    pass


class DummyError(YoutubeDLError):
    pass


def _create_http_connection(ydl_handler, http_class, is_https, *args, **kwargs):
    hc = http_class(*args, **kwargs)
    source_address = ydl_handler._params.get('source_address')

    if source_address is not None:
        # This is to workaround _create_connection() from socket where it will try all
        # address data from getaddrinfo() including IPv6. This filters the result from
        # getaddrinfo() based on the source_address value.
        # This is based on the cpython socket.create_connection() function.
        # https://github.com/python/cpython/blob/master/Lib/socket.py#L691
        def _create_connection(address, timeout=socket._GLOBAL_DEFAULT_TIMEOUT, source_address=None):
            host, port = address
            err = None
            addrs = socket.getaddrinfo(host, port, 0, socket.SOCK_STREAM)
            af = socket.AF_INET if '.' in source_address[0] else socket.AF_INET6
            ip_addrs = [addr for addr in addrs if addr[0] == af]
            if addrs and not ip_addrs:
                ip_version = 'v4' if af == socket.AF_INET else 'v6'
                raise OSError(
                    "No remote IP%s addresses available for connect, can't use '%s' as source address"
                    % (ip_version, source_address[0]))
            for res in ip_addrs:
                af, socktype, proto, canonname, sa = res
                sock = None
                try:
                    sock = socket.socket(af, socktype, proto)
                    if timeout is not socket._GLOBAL_DEFAULT_TIMEOUT:
                        sock.settimeout(timeout)
                    sock.bind(source_address)
                    sock.connect(sa)
                    err = None  # Explicitly break reference cycle
                    return sock
                except OSError as _:
                    err = _
                    if sock is not None:
                        sock.close()
            if err is not None:
                raise err
            else:
                raise OSError('getaddrinfo returns an empty list')
        if hasattr(hc, '_create_connection'):
            hc._create_connection = _create_connection
        hc.source_address = (source_address, 0)

    return hc


def handle_youtubedl_headers(headers):
    filtered_headers = headers

    if 'Youtubedl-no-compression' in filtered_headers:
        filtered_headers = {k: v for k, v in filtered_headers.items() if k.lower() != 'accept-encoding'}
        del filtered_headers['Youtubedl-no-compression']

    return filtered_headers


class YoutubeDLHandler(compat_urllib_request.HTTPHandler):
    """Handler for HTTP requests and responses.

    This class, when installed with an OpenerDirector, automatically adds
    the standard headers to every HTTP request and handles gzipped and
    deflated responses from web servers. If compression is to be avoided in
    a particular request, the original request in the program code only has
    to include the HTTP header "Youtubedl-no-compression", which will be
    removed before making the real request.

    Part of this code was copied from:

    http://techknack.net/python-urllib2-handlers/

    Andrew Rowls, the author of that code, agreed to release it to the
    public domain.
    """

    def __init__(self, params, *args, **kwargs):
        compat_urllib_request.HTTPHandler.__init__(self, *args, **kwargs)
        self._params = params

    def http_open(self, req):
        conn_class = compat_http_client.HTTPConnection

        socks_proxy = req.headers.get('Ytdl-socks-proxy')
        if socks_proxy:
            conn_class = make_socks_conn_class(conn_class, socks_proxy)
            del req.headers['Ytdl-socks-proxy']

        return self.do_open(functools.partial(
            _create_http_connection, self, conn_class, False),
            req)

    @staticmethod
    def deflate(data):
        if not data:
            return data
        try:
            return zlib.decompress(data, -zlib.MAX_WBITS)
        except zlib.error:
            return zlib.decompress(data)

    @staticmethod
    def brotli(data):
        if not data:
            return data
        return brotli.decompress(data)

    def http_request(self, req):
        # According to RFC 3986, URLs can not contain non-ASCII characters, however this is not
        # always respected by websites, some tend to give out URLs with non percent-encoded
        # non-ASCII characters (see telemb.py, ard.py [#3412])
        # urllib chokes on URLs with non-ASCII characters (see http://bugs.python.org/issue3991)
        # To work around aforementioned issue we will replace request's original URL with
        # percent-encoded one
        # Since redirects are also affected (e.g. http://www.southpark.de/alle-episoden/s18e09)
        # the code of this workaround has been moved here from YoutubeDL.urlopen()
        url = req.get_full_url()
        url_escaped = escape_url(url)

        # Substitute URL if any change after escaping
        if url != url_escaped:
            req = update_Request(req, url=url_escaped)

        for h, v in self._params.get('http_headers', std_headers).items():
            # Capitalize is needed because of Python bug 2275: http://bugs.python.org/issue2275
            # The dict keys are capitalized because of this bug by urllib
            if h.capitalize() not in req.headers:
                req.add_header(h, v)

        if 'Accept-encoding' not in req.headers:
            req.add_header('Accept-encoding', ', '.join(SUPPORTED_ENCODINGS))

        req.headers = handle_youtubedl_headers(req.headers)

        return req

    def http_response(self, req, resp):
        old_resp = resp
        # gzip
        if resp.headers.get('Content-encoding', '') == 'gzip':
            content = resp.read()
            gz = gzip.GzipFile(fileobj=io.BytesIO(content), mode='rb')
            try:
                uncompressed = io.BytesIO(gz.read())
            except OSError as original_ioerror:
                # There may be junk add the end of the file
                # See http://stackoverflow.com/q/4928560/35070 for details
                for i in range(1, 1024):
                    try:
                        gz = gzip.GzipFile(fileobj=io.BytesIO(content[:-i]), mode='rb')
                        uncompressed = io.BytesIO(gz.read())
                    except OSError:
                        continue
                    break
                else:
                    raise original_ioerror
            resp = compat_urllib_request.addinfourl(uncompressed, old_resp.headers, old_resp.url, old_resp.code)
            resp.msg = old_resp.msg
            del resp.headers['Content-encoding']
            old_resp.close()
        # deflate
        if resp.headers.get('Content-encoding', '') == 'deflate':
            with old_resp:
                gz = io.BytesIO(self.deflate(resp.read()))
                resp = compat_urllib_request.addinfourl(gz, old_resp.headers, old_resp.url, old_resp.code)
                resp.msg = old_resp.msg
            del resp.headers['Content-encoding']
        # brotli
        if resp.headers.get('Content-encoding', '') == 'br':
            resp = compat_urllib_request.addinfourl(
                io.BytesIO(self.brotli(resp.read())), old_resp.headers, old_resp.url, old_resp.code)
            resp.msg = old_resp.msg
            del resp.headers['Content-encoding']
        # Percent-encode redirect URL of Location HTTP header to satisfy RFC 3986 (see
        # https://github.com/ytdl-org/youtube-dl/issues/6457).
        if 300 <= resp.code < 400:
            location = resp.headers.get('Location')
            if location:
                # As of RFC 2616 default charset is iso-8859-1 that is respected by python 3
                location = location.encode('iso-8859-1').decode()
                location_escaped = escape_url(location)
                if location != location_escaped:
                    del resp.headers['Location']
                    resp.headers['Location'] = location_escaped
        return resp

    https_request = http_request
    https_response = http_response


def make_socks_conn_class(base_class, socks_proxy):
    assert issubclass(base_class, (
        compat_http_client.HTTPConnection, compat_http_client.HTTPSConnection))

    url_components = compat_urlparse.urlparse(socks_proxy)
    if url_components.scheme.lower() == 'socks5':
        socks_type = ProxyType.SOCKS5
    elif url_components.scheme.lower() in ('socks', 'socks4'):
        socks_type = ProxyType.SOCKS4
    elif url_components.scheme.lower() == 'socks4a':
        socks_type = ProxyType.SOCKS4A

    def unquote_if_non_empty(s):
        if not s:
            return s
        return compat_urllib_parse_unquote_plus(s)

    proxy_args = (
        socks_type,
        url_components.hostname, url_components.port or 1080,
        True,  # Remote DNS
        unquote_if_non_empty(url_components.username),
        unquote_if_non_empty(url_components.password),
    )

    class SocksConnection(base_class):
        def connect(self):
            self.sock = sockssocket()
            self.sock.setproxy(*proxy_args)
            if isinstance(self.timeout, (int, float)):
                self.sock.settimeout(self.timeout)
            self.sock.connect((self.host, self.port))

            if isinstance(self, compat_http_client.HTTPSConnection):
                if hasattr(self, '_context'):  # Python > 2.6
                    self.sock = self._context.wrap_socket(
                        self.sock, server_hostname=self.host)
                else:
                    self.sock = ssl.wrap_socket(self.sock)

    return SocksConnection


class YoutubeDLHTTPSHandler(compat_urllib_request.HTTPSHandler):
    def __init__(self, params, https_conn_class=None, *args, **kwargs):
        compat_urllib_request.HTTPSHandler.__init__(self, *args, **kwargs)
        self._https_conn_class = https_conn_class or compat_http_client.HTTPSConnection
        self._params = params

    def https_open(self, req):
        kwargs = {}
        conn_class = self._https_conn_class

        if hasattr(self, '_context'):  # python > 2.6
            kwargs['context'] = self._context
        if hasattr(self, '_check_hostname'):  # python 3.x
            kwargs['check_hostname'] = self._check_hostname

        socks_proxy = req.headers.get('Ytdl-socks-proxy')
        if socks_proxy:
            conn_class = make_socks_conn_class(conn_class, socks_proxy)
            del req.headers['Ytdl-socks-proxy']

        try:
            return self.do_open(
                functools.partial(_create_http_connection, self, conn_class, True), req, **kwargs)
        except urllib.error.URLError as e:
            if (isinstance(e.reason, ssl.SSLError)
                    and getattr(e.reason, 'reason', None) == 'SSLV3_ALERT_HANDSHAKE_FAILURE'):
                raise YoutubeDLError('SSLV3_ALERT_HANDSHAKE_FAILURE: Try using --legacy-server-connect')
            raise


class YoutubeDLCookieJar(compat_cookiejar.MozillaCookieJar):
    """
    See [1] for cookie file format.

    1. https://curl.haxx.se/docs/http-cookies.html
    """
    _HTTPONLY_PREFIX = '#HttpOnly_'
    _ENTRY_LEN = 7
    _HEADER = '''# Netscape HTTP Cookie File
# This file is generated by yt-dlp.  Do not edit.

'''
    _CookieFileEntry = collections.namedtuple(
        'CookieFileEntry',
        ('domain_name', 'include_subdomains', 'path', 'https_only', 'expires_at', 'name', 'value'))

    def __init__(self, filename=None, *args, **kwargs):
        super().__init__(None, *args, **kwargs)
        if self.is_path(filename):
            filename = os.fspath(filename)
        self.filename = filename

    @staticmethod
    def _true_or_false(cndn):
        return 'TRUE' if cndn else 'FALSE'

    @staticmethod
    def is_path(file):
        return isinstance(file, (str, bytes, os.PathLike))

    @contextlib.contextmanager
    def open(self, file, *, write=False):
        if self.is_path(file):
            with open(file, 'w' if write else 'r', encoding='utf-8') as f:
                yield f
        else:
            if write:
                file.truncate(0)
            yield file

    def _really_save(self, f, ignore_discard=False, ignore_expires=False):
        now = time.time()
        for cookie in self:
            if (not ignore_discard and cookie.discard
                    or not ignore_expires and cookie.is_expired(now)):
                continue
            name, value = cookie.name, cookie.value
            if value is None:
                # cookies.txt regards 'Set-Cookie: foo' as a cookie
                # with no name, whereas http.cookiejar regards it as a
                # cookie with no value.
                name, value = '', name
            f.write('%s\n' % '\t'.join((
                cookie.domain,
                self._true_or_false(cookie.domain.startswith('.')),
                cookie.path,
                self._true_or_false(cookie.secure),
                str_or_none(cookie.expires, default=''),
                name, value
            )))

    def save(self, filename=None, *args, **kwargs):
        """
        Save cookies to a file.
        Code is taken from CPython 3.6
        https://github.com/python/cpython/blob/8d999cbf4adea053be6dbb612b9844635c4dfb8e/Lib/http/cookiejar.py#L2091-L2117 """

        if filename is None:
            if self.filename is not None:
                filename = self.filename
            else:
                raise ValueError(compat_cookiejar.MISSING_FILENAME_TEXT)

        # Store session cookies with `expires` set to 0 instead of an empty string
        for cookie in self:
            if cookie.expires is None:
                cookie.expires = 0

        with self.open(filename, write=True) as f:
            f.write(self._HEADER)
            self._really_save(f, *args, **kwargs)

    def load(self, filename=None, ignore_discard=False, ignore_expires=False):
        """Load cookies from a file."""
        if filename is None:
            if self.filename is not None:
                filename = self.filename
            else:
                raise ValueError(compat_cookiejar.MISSING_FILENAME_TEXT)

        def prepare_line(line):
            if line.startswith(self._HTTPONLY_PREFIX):
                line = line[len(self._HTTPONLY_PREFIX):]
            # comments and empty lines are fine
            if line.startswith('#') or not line.strip():
                return line
            cookie_list = line.split('\t')
            if len(cookie_list) != self._ENTRY_LEN:
                raise compat_cookiejar.LoadError('invalid length %d' % len(cookie_list))
            cookie = self._CookieFileEntry(*cookie_list)
            if cookie.expires_at and not cookie.expires_at.isdigit():
                raise compat_cookiejar.LoadError('invalid expires at %s' % cookie.expires_at)
            return line

        cf = io.StringIO()
        with self.open(filename) as f:
            for line in f:
                try:
                    cf.write(prepare_line(line))
                except compat_cookiejar.LoadError as e:
                    if f'{line.strip()} '[0] in '[{"':
                        raise compat_cookiejar.LoadError(
                            'Cookies file must be Netscape formatted, not JSON. See  '
                            'https://github.com/ytdl-org/youtube-dl#how-do-i-pass-cookies-to-youtube-dl')
                    write_string(f'WARNING: skipping cookie file entry due to {e}: {line!r}\n')
                    continue
        cf.seek(0)
        self._really_load(cf, filename, ignore_discard, ignore_expires)
        # Session cookies are denoted by either `expires` field set to
        # an empty string or 0. MozillaCookieJar only recognizes the former
        # (see [1]). So we need force the latter to be recognized as session
        # cookies on our own.
        # Session cookies may be important for cookies-based authentication,
        # e.g. usually, when user does not check 'Remember me' check box while
        # logging in on a site, some important cookies are stored as session
        # cookies so that not recognizing them will result in failed login.
        # 1. https://bugs.python.org/issue17164
        for cookie in self:
            # Treat `expires=0` cookies as session cookies
            if cookie.expires == 0:
                cookie.expires = None
                cookie.discard = True


class YoutubeDLCookieProcessor(compat_urllib_request.HTTPCookieProcessor):
    def __init__(self, cookiejar=None):
        compat_urllib_request.HTTPCookieProcessor.__init__(self, cookiejar)

    def http_response(self, request, response):
        return compat_urllib_request.HTTPCookieProcessor.http_response(self, request, response)

    https_request = compat_urllib_request.HTTPCookieProcessor.http_request
    https_response = http_response


class YoutubeDLRedirectHandler(compat_urllib_request.HTTPRedirectHandler):
    """YoutubeDL redirect handler

    The code is based on HTTPRedirectHandler implementation from CPython [1].

    This redirect handler solves two issues:
     - ensures redirect URL is always unicode under python 2
     - introduces support for experimental HTTP response status code
       308 Permanent Redirect [2] used by some sites [3]

    1. https://github.com/python/cpython/blob/master/Lib/urllib/request.py
    2. https://developer.mozilla.org/en-US/docs/Web/HTTP/Status/308
    3. https://github.com/ytdl-org/youtube-dl/issues/28768
    """

    http_error_301 = http_error_303 = http_error_307 = http_error_308 = compat_urllib_request.HTTPRedirectHandler.http_error_302

    def redirect_request(self, req, fp, code, msg, headers, newurl):
        """Return a Request or None in response to a redirect.

        This is called by the http_error_30x methods when a
        redirection response is received.  If a redirection should
        take place, return a new Request to allow http_error_30x to
        perform the redirect.  Otherwise, raise HTTPError if no-one
        else should try to handle this url.  Return None if you can't
        but another Handler might.
        """
        m = req.get_method()
        if (not (code in (301, 302, 303, 307, 308) and m in ("GET", "HEAD")
                 or code in (301, 302, 303) and m == "POST")):
            raise compat_HTTPError(req.full_url, code, msg, headers, fp)
        # Strictly (according to RFC 2616), 301 or 302 in response to
        # a POST MUST NOT cause a redirection without confirmation
        # from the user (of urllib.request, in this case).  In practice,
        # essentially all clients do redirect in this case, so we do
        # the same.

        # Be conciliant with URIs containing a space.  This is mainly
        # redundant with the more complete encoding done in http_error_302(),
        # but it is kept for compatibility with other callers.
        newurl = newurl.replace(' ', '%20')

        CONTENT_HEADERS = ("content-length", "content-type")
        # NB: don't use dict comprehension for python 2.6 compatibility
        newheaders = {k: v for k, v in req.headers.items() if k.lower() not in CONTENT_HEADERS}

        # A 303 must either use GET or HEAD for subsequent request
        # https://datatracker.ietf.org/doc/html/rfc7231#section-6.4.4
        if code == 303 and m != 'HEAD':
            m = 'GET'
        # 301 and 302 redirects are commonly turned into a GET from a POST
        # for subsequent requests by browsers, so we'll do the same.
        # https://datatracker.ietf.org/doc/html/rfc7231#section-6.4.2
        # https://datatracker.ietf.org/doc/html/rfc7231#section-6.4.3
        if code in (301, 302) and m == 'POST':
            m = 'GET'

        return compat_urllib_request.Request(
            newurl, headers=newheaders, origin_req_host=req.origin_req_host,
            unverifiable=True, method=m)


def extract_timezone(date_str):
    m = re.search(
        r'''(?x)
            ^.{8,}?                                              # >=8 char non-TZ prefix, if present
            (?P<tz>Z|                                            # just the UTC Z, or
                (?:(?<=.\b\d{4}|\b\d{2}:\d\d)|                   # preceded by 4 digits or hh:mm or
                   (?<!.\b[a-zA-Z]{3}|[a-zA-Z]{4}|..\b\d\d))     # not preceded by 3 alpha word or >= 4 alpha or 2 digits
                   [ ]?                                          # optional space
                (?P<sign>\+|-)                                   # +/-
                (?P<hours>[0-9]{2}):?(?P<minutes>[0-9]{2})       # hh[:]mm
            $)
        ''', date_str)
    if not m:
        timezone = datetime.timedelta()
    else:
        date_str = date_str[:-len(m.group('tz'))]
        if not m.group('sign'):
            timezone = datetime.timedelta()
        else:
            sign = 1 if m.group('sign') == '+' else -1
            timezone = datetime.timedelta(
                hours=sign * int(m.group('hours')),
                minutes=sign * int(m.group('minutes')))
    return timezone, date_str


def parse_iso8601(date_str, delimiter='T', timezone=None):
    """ Return a UNIX timestamp from the given date """

    if date_str is None:
        return None

    if HAVE_DATEUTIL and timezone is None:
        try:
            return math.floor(dateutil.parser.parse(date_str).timestamp())
        except ValueError:
            pass

    date_str = re.sub(r'\.[0-9]+', '', date_str)

    if timezone is None:
        timezone, date_str = extract_timezone(date_str)

    formats = (
        '%Y-%m-%d{0}%H:%M:%S'.format(delimiter),
        '%Y-%m-%d{0}%H:%M'.format(delimiter), )
    with contextlib.suppress(ValueError):
        for date_format in formats:
            date_format = f'%Y-%m-%d{delimiter}%H:%M:%S'
            dt = datetime.datetime.strptime(date_str, date_format) - timezone
            return calendar.timegm(dt.timetuple())


def date_formats(day_first=True):
    return DATE_FORMATS_DAY_FIRST if day_first else DATE_FORMATS_MONTH_FIRST


def unified_strdate(date_str, day_first=True):
    """Return a string with the date in the format YYYYMMDD"""

    if date_str is None:
        return None
    upload_date = None
    # Replace commas
    date_str = date_str.replace(',', ' ')
    # Remove AM/PM + timezone
    date_str = re.sub(r'(?i)\s*(?:AM|PM)(?:\s+[A-Z]+)?', '', date_str)
    _, date_str = extract_timezone(date_str)

    for expression in date_formats(day_first):
        with contextlib.suppress(ValueError):
            upload_date = datetime.datetime.strptime(date_str, expression).strftime('%Y%m%d')
    if upload_date is None:
        timetuple = email.utils.parsedate_tz(date_str)
        if timetuple:
            with contextlib.suppress(ValueError):
                upload_date = datetime.datetime(*timetuple[:6]).strftime('%Y%m%d')
    if upload_date is not None:
        return compat_str(upload_date)


def unified_timestamp(date_str, day_first=True):
    if date_str is None:
        return None

    date_str = re.sub(r'[,|]', '', date_str)

    pm_delta = 12 if re.search(r'(?i)PM', date_str) else 0
    timezone, date_str = extract_timezone(date_str)

    # Remove AM/PM + timezone
    date_str = re.sub(r'(?i)\s*(?:AM|PM)(?:\s+[A-Z]+)?', '', date_str)

    # Remove unrecognized timezones from ISO 8601 alike timestamps
    m = re.search(r'\d{1,2}:\d{1,2}(?:\.\d+)?(?P<tz>\s*[A-Z]+)$', date_str)
    if m:
        date_str = date_str[:-len(m.group('tz'))]

    # Python only supports microseconds, so remove nanoseconds
    m = re.search(r'^([0-9]{4,}-[0-9]{1,2}-[0-9]{1,2}T[0-9]{1,2}:[0-9]{1,2}:[0-9]{1,2}\.[0-9]{6})[0-9]+$', date_str)
    if m:
        date_str = m.group(1)

    for expression in date_formats(day_first):
        with contextlib.suppress(ValueError):
            dt = datetime.datetime.strptime(date_str, expression) - timezone + datetime.timedelta(hours=pm_delta)
            return calendar.timegm(dt.timetuple())
    timetuple = email.utils.parsedate_tz(date_str)
    if timetuple:
        return calendar.timegm(timetuple) + pm_delta * 3600


def determine_ext(url, default_ext='unknown_video'):
    if url is None or '.' not in url:
        return default_ext
    guess = url.partition('?')[0].rpartition('.')[2]
    if re.match(r'^[A-Za-z0-9]+$', guess):
        return guess
    # Try extract ext from URLs like http://example.com/foo/bar.mp4/?download
    elif guess.rstrip('/') in KNOWN_EXTENSIONS:
        return guess.rstrip('/')
    else:
        return default_ext


def subtitles_filename(filename, sub_lang, sub_format, expected_real_ext=None):
    return replace_extension(filename, sub_lang + '.' + sub_format, expected_real_ext)


def datetime_from_str(date_str, precision='auto', format='%Y%m%d'):
    R"""
    Return a datetime object from a string.
    Supported format:
        (now|today|yesterday|DATE)([+-]\d+(microsecond|second|minute|hour|day|week|month|year)s?)?

    @param format       strftime format of DATE
    @param precision    Round the datetime object: auto|microsecond|second|minute|hour|day
                        auto: round to the unit provided in date_str (if applicable).
    """
    auto_precision = False
    if precision == 'auto':
        auto_precision = True
        precision = 'microsecond'
    today = datetime_round(datetime.datetime.utcnow(), precision)
    if date_str in ('now', 'today'):
        return today
    if date_str == 'yesterday':
        return today - datetime.timedelta(days=1)
    match = re.match(
        r'(?P<start>.+)(?P<sign>[+-])(?P<time>\d+)(?P<unit>microsecond|second|minute|hour|day|week|month|year)s?',
        date_str)
    if match is not None:
        start_time = datetime_from_str(match.group('start'), precision, format)
        time = int(match.group('time')) * (-1 if match.group('sign') == '-' else 1)
        unit = match.group('unit')
        if unit == 'month' or unit == 'year':
            new_date = datetime_add_months(start_time, time * 12 if unit == 'year' else time)
            unit = 'day'
        else:
            if unit == 'week':
                unit = 'day'
                time *= 7
            delta = datetime.timedelta(**{unit + 's': time})
            new_date = start_time + delta
        if auto_precision:
            return datetime_round(new_date, unit)
        return new_date

    return datetime_round(datetime.datetime.strptime(date_str, format), precision)


def date_from_str(date_str, format='%Y%m%d', strict=False):
    R"""
    Return a date object from a string using datetime_from_str

    @param strict  Restrict allowed patterns to "YYYYMMDD" and
                   (now|today|yesterday)(-\d+(day|week|month|year)s?)?
    """
    if strict and not re.fullmatch(r'\d{8}|(now|today|yesterday)(-\d+(day|week|month|year)s?)?', date_str):
        raise ValueError(f'Invalid date format "{date_str}"')
    return datetime_from_str(date_str, precision='microsecond', format=format).date()


def datetime_add_months(dt, months):
    """Increment/Decrement a datetime object by months."""
    month = dt.month + months - 1
    year = dt.year + month // 12
    month = month % 12 + 1
    day = min(dt.day, calendar.monthrange(year, month)[1])
    return dt.replace(year, month, day)


def datetime_round(dt, precision='day'):
    """
    Round a datetime object's time to a specific precision
    """
    if precision == 'microsecond':
        return dt

    unit_seconds = {
        'day': 86400,
        'hour': 3600,
        'minute': 60,
        'second': 1,
    }
    roundto = lambda x, n: ((x + n / 2) // n) * n
    timestamp = calendar.timegm(dt.timetuple())
    return datetime.datetime.utcfromtimestamp(roundto(timestamp, unit_seconds[precision]))


def hyphenate_date(date_str):
    """
    Convert a date in 'YYYYMMDD' format to 'YYYY-MM-DD' format"""
    match = re.match(r'^(\d\d\d\d)(\d\d)(\d\d)$', date_str)
    if match is not None:
        return '-'.join(match.groups())
    else:
        return date_str


class DateRange:
    """Represents a time interval between two dates"""

    def __init__(self, start=None, end=None):
        """start and end must be strings in the format accepted by date"""
        if start is not None:
            self.start = date_from_str(start, strict=True)
        else:
            self.start = datetime.datetime.min.date()
        if end is not None:
            self.end = date_from_str(end, strict=True)
        else:
            self.end = datetime.datetime.max.date()
        if self.start > self.end:
            raise ValueError('Date range: "%s" , the start date must be before the end date' % self)

    @classmethod
    def day(cls, day):
        """Returns a range that only contains the given day"""
        return cls(day, day)

    def __contains__(self, date):
        """Check if the date is in the range"""
        if not isinstance(date, datetime.date):
            date = date_from_str(date)
        return self.start <= date <= self.end

    def __str__(self):
        return f'{self.start.isoformat()} - {self.end.isoformat()}'

    def __repr__(self) -> str:
        return 'DateRange({!r}, {!r})'.format(self.start, self.end)

    def __eq__(self, __o: object) -> bool:
        if not isinstance(__o, DateRange):
            return False
        return __o.start == self.start and __o.end == self.end


def platform_name():
    """ Returns the platform name as a compat_str """
    res = platform.platform()
    if isinstance(res, bytes):
        res = res.decode(preferredencoding())

    assert isinstance(res, compat_str)
    return res


def get_windows_version():
    ''' Get Windows version. None if it's not running on Windows '''
    if compat_os_name == 'nt':
        return version_tuple(platform.win32_ver()[1])
    else:
        return None


def write_string(s, out=None, encoding=None):
    assert isinstance(s, str)
    out = out or sys.stderr

    if compat_os_name == 'nt' and supports_terminal_sequences(out):
        s = re.sub(r'([\r\n]+)', r' \1', s)

    if 'b' in getattr(out, 'mode', ''):
        byt = s.encode(encoding or preferredencoding(), 'ignore')
        out.write(byt)
    elif hasattr(out, 'buffer'):
        enc = encoding or getattr(out, 'encoding', None) or preferredencoding()
        byt = s.encode(enc, 'ignore')
        out.buffer.write(byt)
    else:
        out.write(s)
    out.flush()


def bytes_to_intlist(bs):
    if not bs:
        return []
    if isinstance(bs[0], int):  # Python 3
        return list(bs)
    else:
        return [ord(c) for c in bs]


def intlist_to_bytes(xs):
    if not xs:
        return b''
    return compat_struct_pack('%dB' % len(xs), *xs)


class LockingUnsupportedError(IOError):
    msg = 'File locking is not supported on this platform'

    def __init__(self):
        super().__init__(self.msg)


# Cross-platform file locking
if sys.platform == 'win32':
    import ctypes.wintypes
    import msvcrt

    class OVERLAPPED(ctypes.Structure):
        _fields_ = [
            ('Internal', ctypes.wintypes.LPVOID),
            ('InternalHigh', ctypes.wintypes.LPVOID),
            ('Offset', ctypes.wintypes.DWORD),
            ('OffsetHigh', ctypes.wintypes.DWORD),
            ('hEvent', ctypes.wintypes.HANDLE),
        ]

    kernel32 = ctypes.windll.kernel32
    LockFileEx = kernel32.LockFileEx
    LockFileEx.argtypes = [
        ctypes.wintypes.HANDLE,     # hFile
        ctypes.wintypes.DWORD,      # dwFlags
        ctypes.wintypes.DWORD,      # dwReserved
        ctypes.wintypes.DWORD,      # nNumberOfBytesToLockLow
        ctypes.wintypes.DWORD,      # nNumberOfBytesToLockHigh
        ctypes.POINTER(OVERLAPPED)  # Overlapped
    ]
    LockFileEx.restype = ctypes.wintypes.BOOL
    UnlockFileEx = kernel32.UnlockFileEx
    UnlockFileEx.argtypes = [
        ctypes.wintypes.HANDLE,     # hFile
        ctypes.wintypes.DWORD,      # dwReserved
        ctypes.wintypes.DWORD,      # nNumberOfBytesToLockLow
        ctypes.wintypes.DWORD,      # nNumberOfBytesToLockHigh
        ctypes.POINTER(OVERLAPPED)  # Overlapped
    ]
    UnlockFileEx.restype = ctypes.wintypes.BOOL
    whole_low = 0xffffffff
    whole_high = 0x7fffffff

    def _lock_file(f, exclusive, block):
        overlapped = OVERLAPPED()
        overlapped.Offset = 0
        overlapped.OffsetHigh = 0
        overlapped.hEvent = 0
        f._lock_file_overlapped_p = ctypes.pointer(overlapped)

        if not LockFileEx(msvcrt.get_osfhandle(f.fileno()),
                          (0x2 if exclusive else 0x0) | (0x0 if block else 0x1),
                          0, whole_low, whole_high, f._lock_file_overlapped_p):
            raise BlockingIOError('Locking file failed: %r' % ctypes.FormatError())

    def _unlock_file(f):
        assert f._lock_file_overlapped_p
        handle = msvcrt.get_osfhandle(f.fileno())
        if not UnlockFileEx(handle, 0, whole_low, whole_high, f._lock_file_overlapped_p):
            raise OSError('Unlocking file failed: %r' % ctypes.FormatError())

else:
    try:
        import fcntl

        def _lock_file(f, exclusive, block):
            flags = fcntl.LOCK_EX if exclusive else fcntl.LOCK_SH
            if not block:
                flags |= fcntl.LOCK_NB
            try:
                fcntl.flock(f, flags)
            except BlockingIOError:
                raise
            except OSError:  # AOSP does not have flock()
                fcntl.lockf(f, flags)

        def _unlock_file(f):
            try:
                fcntl.flock(f, fcntl.LOCK_UN)
            except OSError:
                fcntl.lockf(f, fcntl.LOCK_UN)

    except ImportError:

        def _lock_file(f, exclusive, block):
            raise LockingUnsupportedError()

        def _unlock_file(f):
            raise LockingUnsupportedError()


class locked_file:
    locked = False

    def __init__(self, filename, mode, block=True, encoding=None):
        if mode not in {'r', 'rb', 'a', 'ab', 'w', 'wb'}:
            raise NotImplementedError(mode)
        self.mode, self.block = mode, block

        writable = any(f in mode for f in 'wax+')
        readable = any(f in mode for f in 'r+')
        flags = functools.reduce(operator.ior, (
            getattr(os, 'O_CLOEXEC', 0),  # UNIX only
            getattr(os, 'O_BINARY', 0),  # Windows only
            getattr(os, 'O_NOINHERIT', 0),  # Windows only
            os.O_CREAT if writable else 0,  # O_TRUNC only after locking
            os.O_APPEND if 'a' in mode else 0,
            os.O_EXCL if 'x' in mode else 0,
            os.O_RDONLY if not writable else os.O_RDWR if readable else os.O_WRONLY,
        ))

        self.f = os.fdopen(os.open(filename, flags, 0o666), mode, encoding=encoding)

    def __enter__(self):
        exclusive = 'r' not in self.mode
        try:
            _lock_file(self.f, exclusive, self.block)
            self.locked = True
        except OSError:
            self.f.close()
            raise
        if 'w' in self.mode:
            try:
                self.f.truncate()
            except OSError as e:
                if e.errno != 29:  # Illegal seek, expected when self.f is a FIFO
                    raise e
        return self

    def unlock(self):
        if not self.locked:
            return
        try:
            _unlock_file(self.f)
        finally:
            self.locked = False

    def __exit__(self, *_):
        try:
            self.unlock()
        finally:
            self.f.close()

    open = __enter__
    close = __exit__

    def __getattr__(self, attr):
        return getattr(self.f, attr)

    def __iter__(self):
        return iter(self.f)

    @property
    def closed(self):
        return self.f.closed


def get_filesystem_encoding():
    encoding = sys.getfilesystemencoding()
    return encoding if encoding is not None else 'utf-8'


def shell_quote(args):
    quoted_args = []
    encoding = get_filesystem_encoding()
    for a in args:
        if isinstance(a, bytes):
            # We may get a filename encoded with 'encodeFilename'
            a = a.decode(encoding)
        quoted_args.append(compat_shlex_quote(a))
    return ' '.join(quoted_args)


def smuggle_url(url, data):
    """ Pass additional data in a URL for internal use. """

    url, idata = unsmuggle_url(url, {})
    data.update(idata)
    sdata = compat_urllib_parse_urlencode(
        {'__youtubedl_smuggle': json.dumps(data)})
    return url + '#' + sdata


def unsmuggle_url(smug_url, default=None):
    if '#__youtubedl_smuggle' not in smug_url:
        return smug_url, default
    url, _, sdata = smug_url.rpartition('#')
    jsond = compat_parse_qs(sdata)['__youtubedl_smuggle'][0]
    data = json.loads(jsond)
    return url, data


def format_decimal_suffix(num, fmt='%d%s', *, factor=1000):
    """ Formats numbers with decimal sufixes like K, M, etc """
    num, factor = float_or_none(num), float(factor)
    if num is None or num < 0:
        return None
    POSSIBLE_SUFFIXES = 'kMGTPEZY'
    exponent = 0 if num == 0 else min(int(math.log(num, factor)), len(POSSIBLE_SUFFIXES))
    suffix = ['', *POSSIBLE_SUFFIXES][exponent]
    if factor == 1024:
        suffix = {'k': 'Ki', '': ''}.get(suffix, f'{suffix}i')
    converted = num / (factor ** exponent)
    return fmt % (converted, suffix)


def format_bytes(bytes):
    return format_decimal_suffix(bytes, '%.2f%sB', factor=1024) or 'N/A'


def lookup_unit_table(unit_table, s):
    units_re = '|'.join(re.escape(u) for u in unit_table)
    m = re.match(
        r'(?P<num>[0-9]+(?:[,.][0-9]*)?)\s*(?P<unit>%s)\b' % units_re, s)
    if not m:
        return None
    num_str = m.group('num').replace(',', '.')
    mult = unit_table[m.group('unit')]
    return int(float(num_str) * mult)


def parse_filesize(s):
    if s is None:
        return None

    # The lower-case forms are of course incorrect and unofficial,
    # but we support those too
    _UNIT_TABLE = {
        'B': 1,
        'b': 1,
        'bytes': 1,
        'KiB': 1024,
        'KB': 1000,
        'kB': 1024,
        'Kb': 1000,
        'kb': 1000,
        'kilobytes': 1000,
        'kibibytes': 1024,
        'MiB': 1024 ** 2,
        'MB': 1000 ** 2,
        'mB': 1024 ** 2,
        'Mb': 1000 ** 2,
        'mb': 1000 ** 2,
        'megabytes': 1000 ** 2,
        'mebibytes': 1024 ** 2,
        'GiB': 1024 ** 3,
        'GB': 1000 ** 3,
        'gB': 1024 ** 3,
        'Gb': 1000 ** 3,
        'gb': 1000 ** 3,
        'gigabytes': 1000 ** 3,
        'gibibytes': 1024 ** 3,
        'TiB': 1024 ** 4,
        'TB': 1000 ** 4,
        'tB': 1024 ** 4,
        'Tb': 1000 ** 4,
        'tb': 1000 ** 4,
        'terabytes': 1000 ** 4,
        'tebibytes': 1024 ** 4,
        'PiB': 1024 ** 5,
        'PB': 1000 ** 5,
        'pB': 1024 ** 5,
        'Pb': 1000 ** 5,
        'pb': 1000 ** 5,
        'petabytes': 1000 ** 5,
        'pebibytes': 1024 ** 5,
        'EiB': 1024 ** 6,
        'EB': 1000 ** 6,
        'eB': 1024 ** 6,
        'Eb': 1000 ** 6,
        'eb': 1000 ** 6,
        'exabytes': 1000 ** 6,
        'exbibytes': 1024 ** 6,
        'ZiB': 1024 ** 7,
        'ZB': 1000 ** 7,
        'zB': 1024 ** 7,
        'Zb': 1000 ** 7,
        'zb': 1000 ** 7,
        'zettabytes': 1000 ** 7,
        'zebibytes': 1024 ** 7,
        'YiB': 1024 ** 8,
        'YB': 1000 ** 8,
        'yB': 1024 ** 8,
        'Yb': 1000 ** 8,
        'yb': 1000 ** 8,
        'yottabytes': 1000 ** 8,
        'yobibytes': 1024 ** 8,
    }

    return lookup_unit_table(_UNIT_TABLE, s)


def parse_count(s):
    if s is None:
        return None

    s = re.sub(r'^[^\d]+\s', '', s).strip()

    if re.match(r'^[\d,.]+$', s):
        return str_to_int(s)

    _UNIT_TABLE = {
        'k': 1000,
        'K': 1000,
        'm': 1000 ** 2,
        'M': 1000 ** 2,
        'kk': 1000 ** 2,
        'KK': 1000 ** 2,
        'b': 1000 ** 3,
        'B': 1000 ** 3,
    }

    ret = lookup_unit_table(_UNIT_TABLE, s)
    if ret is not None:
        return ret

    mobj = re.match(r'([\d,.]+)(?:$|\s)', s)
    if mobj:
        return str_to_int(mobj.group(1))


def parse_resolution(s, *, lenient=False):
    if s is None:
        return {}

    if lenient:
        mobj = re.search(r'(?P<w>\d+)\s*[xX×,]\s*(?P<h>\d+)', s)
    else:
        mobj = re.search(r'(?<![a-zA-Z0-9])(?P<w>\d+)\s*[xX×,]\s*(?P<h>\d+)(?![a-zA-Z0-9])', s)
    if mobj:
        return {
            'width': int(mobj.group('w')),
            'height': int(mobj.group('h')),
        }

    mobj = re.search(r'(?<![a-zA-Z0-9])(\d+)[pPiI](?![a-zA-Z0-9])', s)
    if mobj:
        return {'height': int(mobj.group(1))}

    mobj = re.search(r'\b([48])[kK]\b', s)
    if mobj:
        return {'height': int(mobj.group(1)) * 540}

    return {}


def parse_bitrate(s):
    if not isinstance(s, compat_str):
        return
    mobj = re.search(r'\b(\d+)\s*kbps', s)
    if mobj:
        return int(mobj.group(1))


def month_by_name(name, lang='en'):
    """ Return the number of a month by (locale-independently) English name """

    month_names = MONTH_NAMES.get(lang, MONTH_NAMES['en'])

    try:
        return month_names.index(name) + 1
    except ValueError:
        return None


def month_by_abbreviation(abbrev):
    """ Return the number of a month by (locale-independently) English
        abbreviations """

    try:
        return [s[:3] for s in ENGLISH_MONTH_NAMES].index(abbrev) + 1
    except ValueError:
        return None


def fix_xml_ampersands(xml_str):
    """Replace all the '&' by '&amp;' in XML"""
    return re.sub(
        r'&(?!amp;|lt;|gt;|apos;|quot;|#x[0-9a-fA-F]{,4};|#[0-9]{,4};)',
        '&amp;',
        xml_str)


def setproctitle(title):
    assert isinstance(title, compat_str)

    # ctypes in Jython is not complete
    # http://bugs.jython.org/issue2148
    if sys.platform.startswith('java'):
        return

    try:
        libc = ctypes.cdll.LoadLibrary('libc.so.6')
    except OSError:
        return
    except TypeError:
        # LoadLibrary in Windows Python 2.7.13 only expects
        # a bytestring, but since unicode_literals turns
        # every string into a unicode string, it fails.
        return
    title_bytes = title.encode()
    buf = ctypes.create_string_buffer(len(title_bytes))
    buf.value = title_bytes
    try:
        libc.prctl(15, buf, 0, 0, 0)
    except AttributeError:
        return  # Strange libc, just skip this


def remove_start(s, start):
    return s[len(start):] if s is not None and s.startswith(start) else s


def remove_end(s, end):
    return s[:-len(end)] if s is not None and s.endswith(end) else s


def remove_quotes(s):
    if s is None or len(s) < 2:
        return s
    for quote in ('"', "'", ):
        if s[0] == quote and s[-1] == quote:
            return s[1:-1]
    return s


def get_domain(url):
    if not url:
        return url
    domain = re.match(r'(?:https?:\/\/)?(?:www\.)?(?P<domain>[^\n\/]+\.[^\n\/]+)(?:\/(.*))?', url)
    return domain.group('domain') if domain else None


def url_basename(url):
    if not url:
        return url
    path = compat_urlparse.urlparse(url).path
    return path.strip('/').split('/')[-1]


def base_url(url):
    return re.match(r'https?://[^?#&]+/', url).group()


def urljoin(base, path):
    if isinstance(path, bytes):
        path = path.decode()
    if not isinstance(path, compat_str) or not path:
        return None
    if re.match(r'^(?:[a-zA-Z][a-zA-Z0-9+-.]*:)?//', path):
        return path
    if isinstance(base, bytes):
        base = base.decode()
    if not isinstance(base, compat_str) or not re.match(
            r'^(?:https?:)?//', base):
        return None
    return compat_urlparse.urljoin(base, path)


class HEADRequest(compat_urllib_request.Request):
    def get_method(self):
        return 'HEAD'


class PUTRequest(compat_urllib_request.Request):
    def get_method(self):
        return 'PUT'


def int_or_none(v, scale=1, default=None, get_attr=None, invscale=1):
    if get_attr and v is not None:
        v = getattr(v, get_attr, None)
    try:
        return int(v) * invscale // scale
    except (ValueError, TypeError, OverflowError):
        return default


def str_or_none(v, default=None):
    return default if v is None else compat_str(v)


def str_to_int(int_str):
    """ A more relaxed version of int_or_none """
    if isinstance(int_str, int):
        return int_str
    elif isinstance(int_str, compat_str):
        int_str = re.sub(r'[,\.\+]', '', int_str)
        return int_or_none(int_str)


def float_or_none(v, scale=1, invscale=1, default=None):
    if v is None:
        return default
    try:
        return float(v) * invscale / scale
    except (ValueError, TypeError):
        return default


def bool_or_none(v, default=None):
    return v if isinstance(v, bool) else default


def strip_or_none(v, default=None):
    return v.strip() if isinstance(v, compat_str) else default


def url_or_none(url):
    if not url or not isinstance(url, compat_str):
        return None
    url = url.strip()
    return url if re.match(r'^(?:(?:https?|rt(?:m(?:pt?[es]?|fp)|sp[su]?)|mms|ftps?):)?//', url) else None


def request_to_url(req):
    if isinstance(req, compat_urllib_request.Request):
        return req.get_full_url()
    else:
        return req


def strftime_or_none(timestamp, date_format, default=None):
    datetime_object = None
    try:
        if isinstance(timestamp, (int, float)):  # unix timestamp
            datetime_object = datetime.datetime.utcfromtimestamp(timestamp)
        elif isinstance(timestamp, compat_str):  # assume YYYYMMDD
            datetime_object = datetime.datetime.strptime(timestamp, '%Y%m%d')
        return datetime_object.strftime(date_format)
    except (ValueError, TypeError, AttributeError):
        return default


def parse_duration(s):
    if not isinstance(s, str):
        return None
    s = s.strip()
    if not s:
        return None

    days, hours, mins, secs, ms = [None] * 5
    m = re.match(r'''(?x)
            (?P<before_secs>
                (?:(?:(?P<days>[0-9]+):)?(?P<hours>[0-9]+):)?(?P<mins>[0-9]+):)?
            (?P<secs>(?(before_secs)[0-9]{1,2}|[0-9]+))
            (?P<ms>[.:][0-9]+)?Z?$
        ''', s)
    if m:
        days, hours, mins, secs, ms = m.group('days', 'hours', 'mins', 'secs', 'ms')
    else:
        m = re.match(
            r'''(?ix)(?:P?
                (?:
                    [0-9]+\s*y(?:ears?)?,?\s*
                )?
                (?:
                    [0-9]+\s*m(?:onths?)?,?\s*
                )?
                (?:
                    [0-9]+\s*w(?:eeks?)?,?\s*
                )?
                (?:
                    (?P<days>[0-9]+)\s*d(?:ays?)?,?\s*
                )?
                T)?
                (?:
                    (?P<hours>[0-9]+)\s*h(?:ours?)?,?\s*
                )?
                (?:
                    (?P<mins>[0-9]+)\s*m(?:in(?:ute)?s?)?,?\s*
                )?
                (?:
                    (?P<secs>[0-9]+)(?P<ms>\.[0-9]+)?\s*s(?:ec(?:ond)?s?)?\s*
                )?Z?$''', s)
        if m:
            days, hours, mins, secs, ms = m.groups()
        else:
            m = re.match(r'(?i)(?:(?P<hours>[0-9.]+)\s*(?:hours?)|(?P<mins>[0-9.]+)\s*(?:mins?\.?|minutes?)\s*)Z?$', s)
            if m:
                hours, mins = m.groups()
            else:
                return None

    if ms:
        ms = ms.replace(':', '.')
    return sum(float(part or 0) * mult for part, mult in (
        (days, 86400), (hours, 3600), (mins, 60), (secs, 1), (ms, 1)))


def prepend_extension(filename, ext, expected_real_ext=None):
    name, real_ext = os.path.splitext(filename)
    return (
        f'{name}.{ext}{real_ext}'
        if not expected_real_ext or real_ext[1:] == expected_real_ext
        else f'{filename}.{ext}')


def replace_extension(filename, ext, expected_real_ext=None):
    name, real_ext = os.path.splitext(filename)
    return '{}.{}'.format(
        name if not expected_real_ext or real_ext[1:] == expected_real_ext else filename,
        ext)


def check_executable(exe, args=[]):
    """ Checks if the given binary is installed somewhere in PATH, and returns its name.
    args can be a list of arguments for a short output (like -version) """
    try:
        Popen([exe] + args, stdout=subprocess.PIPE, stderr=subprocess.PIPE).communicate_or_kill()
    except OSError:
        return False
    return exe


def _get_exe_version_output(exe, args, *, to_screen=None):
    if to_screen:
        to_screen(f'Checking exe version: {shell_quote([exe] + args)}')
    try:
        # STDIN should be redirected too. On UNIX-like systems, ffmpeg triggers
        # SIGTTOU if yt-dlp is run in the background.
        # See https://github.com/ytdl-org/youtube-dl/issues/955#issuecomment-209789656
        out, _ = Popen(
            [encodeArgument(exe)] + args, stdin=subprocess.PIPE,
            stdout=subprocess.PIPE, stderr=subprocess.STDOUT).communicate_or_kill()
    except OSError:
        return False
    if isinstance(out, bytes):  # Python 2.x
        out = out.decode('ascii', 'ignore')
    return out


def detect_exe_version(output, version_re=None, unrecognized='present'):
    assert isinstance(output, compat_str)
    if version_re is None:
        version_re = r'version\s+([-0-9._a-zA-Z]+)'
    m = re.search(version_re, output)
    if m:
        return m.group(1)
    else:
        return unrecognized


def get_exe_version(exe, args=['--version'],
                    version_re=None, unrecognized='present'):
    """ Returns the version of the specified executable,
    or False if the executable is not present """
    out = _get_exe_version_output(exe, args)
    return detect_exe_version(out, version_re, unrecognized) if out else False


class LazyList(collections.abc.Sequence):
    """Lazy immutable list from an iterable
    Note that slices of a LazyList are lists and not LazyList"""

    class IndexError(IndexError):
        pass

    def __init__(self, iterable, *, reverse=False, _cache=None):
        self._iterable = iter(iterable)
        self._cache = [] if _cache is None else _cache
        self._reversed = reverse

    def __iter__(self):
        if self._reversed:
            # We need to consume the entire iterable to iterate in reverse
            yield from self.exhaust()
            return
        yield from self._cache
        for item in self._iterable:
            self._cache.append(item)
            yield item

    def _exhaust(self):
        self._cache.extend(self._iterable)
        self._iterable = []  # Discard the emptied iterable to make it pickle-able
        return self._cache

    def exhaust(self):
        """Evaluate the entire iterable"""
        return self._exhaust()[::-1 if self._reversed else 1]

    @staticmethod
    def _reverse_index(x):
        return None if x is None else -(x + 1)

    def __getitem__(self, idx):
        if isinstance(idx, slice):
            if self._reversed:
                idx = slice(self._reverse_index(idx.start), self._reverse_index(idx.stop), -(idx.step or 1))
            start, stop, step = idx.start, idx.stop, idx.step or 1
        elif isinstance(idx, int):
            if self._reversed:
                idx = self._reverse_index(idx)
            start, stop, step = idx, idx, 0
        else:
            raise TypeError('indices must be integers or slices')
        if ((start or 0) < 0 or (stop or 0) < 0
                or (start is None and step < 0)
                or (stop is None and step > 0)):
            # We need to consume the entire iterable to be able to slice from the end
            # Obviously, never use this with infinite iterables
            self._exhaust()
            try:
                return self._cache[idx]
            except IndexError as e:
                raise self.IndexError(e) from e
        n = max(start or 0, stop or 0) - len(self._cache) + 1
        if n > 0:
            self._cache.extend(itertools.islice(self._iterable, n))
        try:
            return self._cache[idx]
        except IndexError as e:
            raise self.IndexError(e) from e

    def __bool__(self):
        try:
            self[-1] if self._reversed else self[0]
        except self.IndexError:
            return False
        return True

    def __len__(self):
        self._exhaust()
        return len(self._cache)

    def __reversed__(self):
        return type(self)(self._iterable, reverse=not self._reversed, _cache=self._cache)

    def __copy__(self):
        return type(self)(self._iterable, reverse=self._reversed, _cache=self._cache)

    def __repr__(self):
        # repr and str should mimic a list. So we exhaust the iterable
        return repr(self.exhaust())

    def __str__(self):
        return repr(self.exhaust())


class PagedList:

    class IndexError(IndexError):
        pass

    def __len__(self):
        # This is only useful for tests
        return len(self.getslice())

    def __init__(self, pagefunc, pagesize, use_cache=True):
        self._pagefunc = pagefunc
        self._pagesize = pagesize
        self._pagecount = float('inf')
        self._use_cache = use_cache
        self._cache = {}

    def getpage(self, pagenum):
        page_results = self._cache.get(pagenum)
        if page_results is None:
            page_results = [] if pagenum > self._pagecount else list(self._pagefunc(pagenum))
        if self._use_cache:
            self._cache[pagenum] = page_results
        return page_results

    def getslice(self, start=0, end=None):
        return list(self._getslice(start, end))

    def _getslice(self, start, end):
        raise NotImplementedError('This method must be implemented by subclasses')

    def __getitem__(self, idx):
        assert self._use_cache, 'Indexing PagedList requires cache'
        if not isinstance(idx, int) or idx < 0:
            raise TypeError('indices must be non-negative integers')
        entries = self.getslice(idx, idx + 1)
        if not entries:
            raise self.IndexError()
        return entries[0]


class OnDemandPagedList(PagedList):
    """Download pages until a page with less than maximum results"""

    def _getslice(self, start, end):
        for pagenum in itertools.count(start // self._pagesize):
            firstid = pagenum * self._pagesize
            nextfirstid = pagenum * self._pagesize + self._pagesize
            if start >= nextfirstid:
                continue

            startv = (
                start % self._pagesize
                if firstid <= start < nextfirstid
                else 0)
            endv = (
                ((end - 1) % self._pagesize) + 1
                if (end is not None and firstid <= end <= nextfirstid)
                else None)

            try:
                page_results = self.getpage(pagenum)
            except Exception:
                self._pagecount = pagenum - 1
                raise
            if startv != 0 or endv is not None:
                page_results = page_results[startv:endv]
            yield from page_results

            # A little optimization - if current page is not "full", ie. does
            # not contain page_size videos then we can assume that this page
            # is the last one - there are no more ids on further pages -
            # i.e. no need to query again.
            if len(page_results) + startv < self._pagesize:
                break

            # If we got the whole page, but the next page is not interesting,
            # break out early as well
            if end == nextfirstid:
                break


class InAdvancePagedList(PagedList):
    """PagedList with total number of pages known in advance"""

    def __init__(self, pagefunc, pagecount, pagesize):
        PagedList.__init__(self, pagefunc, pagesize, True)
        self._pagecount = pagecount

    def _getslice(self, start, end):
        start_page = start // self._pagesize
        end_page = self._pagecount if end is None else min(self._pagecount, end // self._pagesize + 1)
        skip_elems = start - start_page * self._pagesize
        only_more = None if end is None else end - start
        for pagenum in range(start_page, end_page):
            page_results = self.getpage(pagenum)
            if skip_elems:
                page_results = page_results[skip_elems:]
                skip_elems = None
            if only_more is not None:
                if len(page_results) < only_more:
                    only_more -= len(page_results)
                else:
                    yield from page_results[:only_more]
                    break
            yield from page_results


def uppercase_escape(s):
    unicode_escape = codecs.getdecoder('unicode_escape')
    return re.sub(
        r'\\U[0-9a-fA-F]{8}',
        lambda m: unicode_escape(m.group(0))[0],
        s)


def lowercase_escape(s):
    unicode_escape = codecs.getdecoder('unicode_escape')
    return re.sub(
        r'\\u[0-9a-fA-F]{4}',
        lambda m: unicode_escape(m.group(0))[0],
        s)


def escape_rfc3986(s):
    """Escape non-ASCII characters as suggested by RFC 3986"""
    return urllib.parse.quote(s, b"%/;:@&=+$,!~*'()?#[]")


def escape_url(url):
    """Escape URL as suggested by RFC 3986"""
    url_parsed = compat_urllib_parse_urlparse(url)
    return url_parsed._replace(
        netloc=url_parsed.netloc.encode('idna').decode('ascii'),
        path=escape_rfc3986(url_parsed.path),
        params=escape_rfc3986(url_parsed.params),
        query=escape_rfc3986(url_parsed.query),
        fragment=escape_rfc3986(url_parsed.fragment)
    ).geturl()


def parse_qs(url):
    return compat_parse_qs(compat_urllib_parse_urlparse(url).query)


def read_batch_urls(batch_fd):
    def fixup(url):
        if not isinstance(url, compat_str):
            url = url.decode('utf-8', 'replace')
        BOM_UTF8 = ('\xef\xbb\xbf', '\ufeff')
        for bom in BOM_UTF8:
            if url.startswith(bom):
                url = url[len(bom):]
        url = url.lstrip()
        if not url or url.startswith(('#', ';', ']')):
            return False
        # "#" cannot be stripped out since it is part of the URI
        # However, it can be safely stipped out if follwing a whitespace
        return re.split(r'\s#', url, 1)[0].rstrip()

    with contextlib.closing(batch_fd) as fd:
        return [url for url in map(fixup, fd) if url]


def urlencode_postdata(*args, **kargs):
    return compat_urllib_parse_urlencode(*args, **kargs).encode('ascii')


def update_url_query(url, query):
    if not query:
        return url
    parsed_url = compat_urlparse.urlparse(url)
    qs = compat_parse_qs(parsed_url.query)
    qs.update(query)
    return compat_urlparse.urlunparse(parsed_url._replace(
        query=compat_urllib_parse_urlencode(qs, True)))


def update_Request(req, url=None, data=None, headers={}, query={}):
    req_headers = req.headers.copy()
    req_headers.update(headers)
    req_data = data or req.data
    req_url = update_url_query(url or req.get_full_url(), query)
    req_get_method = req.get_method()
    if req_get_method == 'HEAD':
        req_type = HEADRequest
    elif req_get_method == 'PUT':
        req_type = PUTRequest
    else:
        req_type = compat_urllib_request.Request
    new_req = req_type(
        req_url, data=req_data, headers=req_headers,
        origin_req_host=req.origin_req_host, unverifiable=req.unverifiable)
    if hasattr(req, 'timeout'):
        new_req.timeout = req.timeout
    return new_req


def _multipart_encode_impl(data, boundary):
    content_type = 'multipart/form-data; boundary=%s' % boundary

    out = b''
    for k, v in data.items():
        out += b'--' + boundary.encode('ascii') + b'\r\n'
        if isinstance(k, compat_str):
            k = k.encode()
        if isinstance(v, compat_str):
            v = v.encode()
        # RFC 2047 requires non-ASCII field names to be encoded, while RFC 7578
        # suggests sending UTF-8 directly. Firefox sends UTF-8, too
        content = b'Content-Disposition: form-data; name="' + k + b'"\r\n\r\n' + v + b'\r\n'
        if boundary.encode('ascii') in content:
            raise ValueError('Boundary overlaps with data')
        out += content

    out += b'--' + boundary.encode('ascii') + b'--\r\n'

    return out, content_type


def multipart_encode(data, boundary=None):
    '''
    Encode a dict to RFC 7578-compliant form-data

    data:
        A dict where keys and values can be either Unicode or bytes-like
        objects.
    boundary:
        If specified a Unicode object, it's used as the boundary. Otherwise
        a random boundary is generated.

    Reference: https://tools.ietf.org/html/rfc7578
    '''
    has_specified_boundary = boundary is not None

    while True:
        if boundary is None:
            boundary = '---------------' + str(random.randrange(0x0fffffff, 0xffffffff))

        try:
            out, content_type = _multipart_encode_impl(data, boundary)
            break
        except ValueError:
            if has_specified_boundary:
                raise
            boundary = None

    return out, content_type


def dict_get(d, key_or_keys, default=None, skip_false_values=True):
    for val in map(d.get, variadic(key_or_keys)):
        if val is not None and (val or not skip_false_values):
            return val
    return default


def try_call(*funcs, expected_type=None, args=[], kwargs={}):
    for f in funcs:
        try:
            val = f(*args, **kwargs)
        except (AttributeError, KeyError, TypeError, IndexError, ZeroDivisionError):
            pass
        else:
            if expected_type is None or isinstance(val, expected_type):
                return val


def try_get(src, getter, expected_type=None):
    return try_call(*variadic(getter), args=(src,), expected_type=expected_type)


def filter_dict(dct, cndn=lambda _, v: v is not None):
    return {k: v for k, v in dct.items() if cndn(k, v)}


def merge_dicts(*dicts):
    merged = {}
    for a_dict in dicts:
        for k, v in a_dict.items():
            if (v is not None and k not in merged
                    or isinstance(v, str) and merged[k] == ''):
                merged[k] = v
    return merged


def encode_compat_str(string, encoding=preferredencoding(), errors='strict'):
    return string if isinstance(string, compat_str) else compat_str(string, encoding, errors)


US_RATINGS = {
    'G': 0,
    'PG': 10,
    'PG-13': 13,
    'R': 16,
    'NC': 18,
}


TV_PARENTAL_GUIDELINES = {
    'TV-Y': 0,
    'TV-Y7': 7,
    'TV-G': 0,
    'TV-PG': 0,
    'TV-14': 14,
    'TV-MA': 17,
}


def parse_age_limit(s):
    # isinstance(False, int) is True. So type() must be used instead
    if type(s) is int:
        return s if 0 <= s <= 21 else None
    elif not isinstance(s, str):
        return None
    m = re.match(r'^(?P<age>\d{1,2})\+?$', s)
    if m:
        return int(m.group('age'))
    s = s.upper()
    if s in US_RATINGS:
        return US_RATINGS[s]
    m = re.match(r'^TV[_-]?(%s)$' % '|'.join(k[3:] for k in TV_PARENTAL_GUIDELINES), s)
    if m:
        return TV_PARENTAL_GUIDELINES['TV-' + m.group(1)]
    return None


def strip_jsonp(code):
    return re.sub(
        r'''(?sx)^
            (?:window\.)?(?P<func_name>[a-zA-Z0-9_.$]*)
            (?:\s*&&\s*(?P=func_name))?
            \s*\(\s*(?P<callback_data>.*)\);?
            \s*?(?://[^\n]*)*$''',
        r'\g<callback_data>', code)


def js_to_json(code, vars={}):
    # vars is a dict of var, val pairs to substitute
    COMMENT_RE = r'/\*(?:(?!\*/).)*?\*/|//[^\n]*\n'
    SKIP_RE = fr'\s*(?:{COMMENT_RE})?\s*'
    INTEGER_TABLE = (
        (fr'(?s)^(0[xX][0-9a-fA-F]+){SKIP_RE}:?$', 16),
        (fr'(?s)^(0+[0-7]+){SKIP_RE}:?$', 8),
    )

    def fix_kv(m):
        v = m.group(0)
        if v in ('true', 'false', 'null'):
            return v
        elif v in ('undefined', 'void 0'):
            return 'null'
        elif v.startswith('/*') or v.startswith('//') or v.startswith('!') or v == ',':
            return ""

        if v[0] in ("'", '"'):
            v = re.sub(r'(?s)\\.|"', lambda m: {
                '"': '\\"',
                "\\'": "'",
                '\\\n': '',
                '\\x': '\\u00',
            }.get(m.group(0), m.group(0)), v[1:-1])
        else:
            for regex, base in INTEGER_TABLE:
                im = re.match(regex, v)
                if im:
                    i = int(im.group(1), base)
                    return '"%d":' % i if v.endswith(':') else '%d' % i

            if v in vars:
                return vars[v]

        return '"%s"' % v

    code = re.sub(r'new Date\((".+")\)', r'\g<1>', code)

    return re.sub(r'''(?sx)
        "(?:[^"\\]*(?:\\\\|\\['"nurtbfx/\n]))*[^"\\]*"|
        '(?:[^'\\]*(?:\\\\|\\['"nurtbfx/\n]))*[^'\\]*'|
        {comment}|,(?={skip}[\]}}])|
        void\s0|(?:(?<![0-9])[eE]|[a-df-zA-DF-Z_$])[.a-zA-Z_$0-9]*|
        \b(?:0[xX][0-9a-fA-F]+|0+[0-7]+)(?:{skip}:)?|
        [0-9]+(?={skip}:)|
        !+
        '''.format(comment=COMMENT_RE, skip=SKIP_RE), fix_kv, code)


def qualities(quality_ids):
    """ Get a numeric quality value out of a list of possible values """
    def q(qid):
        try:
            return quality_ids.index(qid)
        except ValueError:
            return -1
    return q


POSTPROCESS_WHEN = ('pre_process', 'after_filter', 'before_dl', 'after_move', 'post_process', 'after_video', 'playlist')


DEFAULT_OUTTMPL = {
    'default': '%(title)s [%(id)s].%(ext)s',
    'chapter': '%(title)s - %(section_number)03d %(section_title)s [%(id)s].%(ext)s',
}
OUTTMPL_TYPES = {
    'chapter': None,
    'subtitle': None,
    'thumbnail': None,
    'description': 'description',
    'annotation': 'annotations.xml',
    'infojson': 'info.json',
    'link': None,
    'pl_video': None,
    'pl_thumbnail': None,
    'pl_description': 'description',
    'pl_infojson': 'info.json',
}

# As of [1] format syntax is:
#  %[mapping_key][conversion_flags][minimum_width][.precision][length_modifier]type
# 1. https://docs.python.org/2/library/stdtypes.html#string-formatting
STR_FORMAT_RE_TMPL = r'''(?x)
    (?<!%)(?P<prefix>(?:%%)*)
    %
    (?P<has_key>\((?P<key>{0})\))?
    (?P<format>
        (?P<conversion>[#0\-+ ]+)?
        (?P<min_width>\d+)?
        (?P<precision>\.\d+)?
        (?P<len_mod>[hlL])?  # unused in python
        {1}  # conversion type
    )
'''


STR_FORMAT_TYPES = 'diouxXeEfFgGcrs'


def limit_length(s, length):
    """ Add ellipses to overly long strings """
    if s is None:
        return None
    ELLIPSES = '...'
    if len(s) > length:
        return s[:length - len(ELLIPSES)] + ELLIPSES
    return s


def version_tuple(v):
    return tuple(int(e) for e in re.split(r'[-.]', v))


def is_outdated_version(version, limit, assume_new=True):
    if not version:
        return not assume_new
    try:
        return version_tuple(version) < version_tuple(limit)
    except ValueError:
        return not assume_new


def ytdl_is_updateable():
    """ Returns if yt-dlp can be updated with -U """

    from .update import is_non_updateable

    return not is_non_updateable()


def args_to_str(args):
    # Get a short string representation for a subprocess command
    return ' '.join(compat_shlex_quote(a) for a in args)


def error_to_compat_str(err):
    return str(err)


def error_to_str(err):
    return f'{type(err).__name__}: {err}'


def mimetype2ext(mt):
    if mt is None:
        return None

    mt, _, params = mt.partition(';')
    mt = mt.strip()

    FULL_MAP = {
        'audio/mp4': 'm4a',
        # Per RFC 3003, audio/mpeg can be .mp1, .mp2 or .mp3. Here use .mp3 as
        # it's the most popular one
        'audio/mpeg': 'mp3',
        'audio/x-wav': 'wav',
        'audio/wav': 'wav',
        'audio/wave': 'wav',
    }

    ext = FULL_MAP.get(mt)
    if ext is not None:
        return ext

    SUBTYPE_MAP = {
        '3gpp': '3gp',
        'smptett+xml': 'tt',
        'ttaf+xml': 'dfxp',
        'ttml+xml': 'ttml',
        'x-flv': 'flv',
        'x-mp4-fragmented': 'mp4',
        'x-ms-sami': 'sami',
        'x-ms-wmv': 'wmv',
        'mpegurl': 'm3u8',
        'x-mpegurl': 'm3u8',
        'vnd.apple.mpegurl': 'm3u8',
        'dash+xml': 'mpd',
        'f4m+xml': 'f4m',
        'hds+xml': 'f4m',
        'vnd.ms-sstr+xml': 'ism',
        'quicktime': 'mov',
        'mp2t': 'ts',
        'x-wav': 'wav',
        'filmstrip+json': 'fs',
        'svg+xml': 'svg',
    }

    _, _, subtype = mt.rpartition('/')
    ext = SUBTYPE_MAP.get(subtype.lower())
    if ext is not None:
        return ext

    SUFFIX_MAP = {
        'json': 'json',
        'xml': 'xml',
        'zip': 'zip',
        'gzip': 'gz',
    }

    _, _, suffix = subtype.partition('+')
    ext = SUFFIX_MAP.get(suffix)
    if ext is not None:
        return ext

    return subtype.replace('+', '.')


def ext2mimetype(ext_or_url):
    if not ext_or_url:
        return None
    if '.' not in ext_or_url:
        ext_or_url = f'file.{ext_or_url}'
    return mimetypes.guess_type(ext_or_url)[0]


def parse_codecs(codecs_str):
    # http://tools.ietf.org/html/rfc6381
    if not codecs_str:
        return {}
    split_codecs = list(filter(None, map(
        str.strip, codecs_str.strip().strip(',').split(','))))
    vcodec, acodec, scodec, hdr = None, None, None, None
    for full_codec in split_codecs:
        parts = full_codec.split('.')
        codec = parts[0].replace('0', '')
        if codec in ('avc1', 'avc2', 'avc3', 'avc4', 'vp9', 'vp8', 'hev1', 'hev2',
                     'h263', 'h264', 'mp4v', 'hvc1', 'av1', 'theora', 'dvh1', 'dvhe'):
            if not vcodec:
                vcodec = '.'.join(parts[:4]) if codec in ('vp9', 'av1', 'hvc1') else full_codec
                if codec in ('dvh1', 'dvhe'):
                    hdr = 'DV'
                elif codec == 'av1' and len(parts) > 3 and parts[3] == '10':
                    hdr = 'HDR10'
                elif full_codec.replace('0', '').startswith('vp9.2'):
                    hdr = 'HDR10'
        elif codec in ('flac', 'mp4a', 'opus', 'vorbis', 'mp3', 'aac', 'ac-3', 'ec-3', 'eac3', 'dtsc', 'dtse', 'dtsh', 'dtsl'):
            if not acodec:
                acodec = full_codec
        elif codec in ('stpp', 'wvtt',):
            if not scodec:
                scodec = full_codec
        else:
            write_string(f'WARNING: Unknown codec {full_codec}\n')
    if vcodec or acodec or scodec:
        return {
            'vcodec': vcodec or 'none',
            'acodec': acodec or 'none',
            'dynamic_range': hdr,
            **({'scodec': scodec} if scodec is not None else {}),
        }
    elif len(split_codecs) == 2:
        return {
            'vcodec': split_codecs[0],
            'acodec': split_codecs[1],
        }
    return {}


def urlhandle_detect_ext(url_handle):
    getheader = url_handle.headers.get

    cd = getheader('Content-Disposition')
    if cd:
        m = re.match(r'attachment;\s*filename="(?P<filename>[^"]+)"', cd)
        if m:
            e = determine_ext(m.group('filename'), default_ext=None)
            if e:
                return e

    return mimetype2ext(getheader('Content-Type'))


def encode_data_uri(data, mime_type):
    return 'data:%s;base64,%s' % (mime_type, base64.b64encode(data).decode('ascii'))


def age_restricted(content_limit, age_limit):
    """ Returns True iff the content should be blocked """

    if age_limit is None:  # No limit set
        return False
    if content_limit is None:
        return False  # Content available for everyone
    return age_limit < content_limit


def is_html(first_bytes):
    """ Detect whether a file contains HTML by examining its first bytes. """

    BOMS = [
        (b'\xef\xbb\xbf', 'utf-8'),
        (b'\x00\x00\xfe\xff', 'utf-32-be'),
        (b'\xff\xfe\x00\x00', 'utf-32-le'),
        (b'\xff\xfe', 'utf-16-le'),
        (b'\xfe\xff', 'utf-16-be'),
    ]
    for bom, enc in BOMS:
        if first_bytes.startswith(bom):
            s = first_bytes[len(bom):].decode(enc, 'replace')
            break
    else:
        s = first_bytes.decode('utf-8', 'replace')

    return re.match(r'^\s*<', s)


def determine_protocol(info_dict):
    protocol = info_dict.get('protocol')
    if protocol is not None:
        return protocol

    url = sanitize_url(info_dict['url'])
    if url.startswith('rtmp'):
        return 'rtmp'
    elif url.startswith('mms'):
        return 'mms'
    elif url.startswith('rtsp'):
        return 'rtsp'

    ext = determine_ext(url)
    if ext == 'm3u8':
        return 'm3u8'
    elif ext == 'f4m':
        return 'f4m'

    return compat_urllib_parse_urlparse(url).scheme


def render_table(header_row, data, delim=False, extra_gap=0, hide_empty=False):
    """ Render a list of rows, each as a list of values.
    Text after a \t will be right aligned """
    def width(string):
        return len(remove_terminal_sequences(string).replace('\t', ''))

    def get_max_lens(table):
        return [max(width(str(v)) for v in col) for col in zip(*table)]

    def filter_using_list(row, filterArray):
        return [col for take, col in itertools.zip_longest(filterArray, row, fillvalue=True) if take]

    max_lens = get_max_lens(data) if hide_empty else []
    header_row = filter_using_list(header_row, max_lens)
    data = [filter_using_list(row, max_lens) for row in data]

    table = [header_row] + data
    max_lens = get_max_lens(table)
    extra_gap += 1
    if delim:
        table = [header_row, [delim * (ml + extra_gap) for ml in max_lens]] + data
        table[1][-1] = table[1][-1][:-extra_gap * len(delim)]  # Remove extra_gap from end of delimiter
    for row in table:
        for pos, text in enumerate(map(str, row)):
            if '\t' in text:
                row[pos] = text.replace('\t', ' ' * (max_lens[pos] - width(text))) + ' ' * extra_gap
            else:
                row[pos] = text + ' ' * (max_lens[pos] - width(text) + extra_gap)
    ret = '\n'.join(''.join(row).rstrip() for row in table)
    return ret


def _match_one(filter_part, dct, incomplete):
    # TODO: Generalize code with YoutubeDL._build_format_filter
    STRING_OPERATORS = {
        '*=': operator.contains,
        '^=': lambda attr, value: attr.startswith(value),
        '$=': lambda attr, value: attr.endswith(value),
        '~=': lambda attr, value: re.search(value, attr),
    }
    COMPARISON_OPERATORS = {
        **STRING_OPERATORS,
        '<=': operator.le,  # "<=" must be defined above "<"
        '<': operator.lt,
        '>=': operator.ge,
        '>': operator.gt,
        '=': operator.eq,
    }

    if isinstance(incomplete, bool):
        is_incomplete = lambda _: incomplete
    else:
        is_incomplete = lambda k: k in incomplete

    operator_rex = re.compile(r'''(?x)\s*
        (?P<key>[a-z_]+)
        \s*(?P<negation>!\s*)?(?P<op>%s)(?P<none_inclusive>\s*\?)?\s*
        (?:
            (?P<quote>["\'])(?P<quotedstrval>.+?)(?P=quote)|
            (?P<strval>.+?)
        )
        \s*$
        ''' % '|'.join(map(re.escape, COMPARISON_OPERATORS.keys())))
    m = operator_rex.search(filter_part)
    if m:
        m = m.groupdict()
        unnegated_op = COMPARISON_OPERATORS[m['op']]
        if m['negation']:
            op = lambda attr, value: not unnegated_op(attr, value)
        else:
            op = unnegated_op
        comparison_value = m['quotedstrval'] or m['strval'] or m['intval']
        if m['quote']:
            comparison_value = comparison_value.replace(r'\%s' % m['quote'], m['quote'])
        actual_value = dct.get(m['key'])
        numeric_comparison = None
        if isinstance(actual_value, (int, float)):
            # If the original field is a string and matching comparisonvalue is
            # a number we should respect the origin of the original field
            # and process comparison value as a string (see
            # https://github.com/ytdl-org/youtube-dl/issues/11082)
            try:
                numeric_comparison = int(comparison_value)
            except ValueError:
                numeric_comparison = parse_filesize(comparison_value)
                if numeric_comparison is None:
                    numeric_comparison = parse_filesize(f'{comparison_value}B')
                if numeric_comparison is None:
                    numeric_comparison = parse_duration(comparison_value)
        if numeric_comparison is not None and m['op'] in STRING_OPERATORS:
            raise ValueError('Operator %s only supports string values!' % m['op'])
        if actual_value is None:
            return is_incomplete(m['key']) or m['none_inclusive']
        return op(actual_value, comparison_value if numeric_comparison is None else numeric_comparison)

    UNARY_OPERATORS = {
        '': lambda v: (v is True) if isinstance(v, bool) else (v is not None),
        '!': lambda v: (v is False) if isinstance(v, bool) else (v is None),
    }
    operator_rex = re.compile(r'''(?x)\s*
        (?P<op>%s)\s*(?P<key>[a-z_]+)
        \s*$
        ''' % '|'.join(map(re.escape, UNARY_OPERATORS.keys())))
    m = operator_rex.search(filter_part)
    if m:
        op = UNARY_OPERATORS[m.group('op')]
        actual_value = dct.get(m.group('key'))
        if is_incomplete(m.group('key')) and actual_value is None:
            return True
        return op(actual_value)

    raise ValueError('Invalid filter part %r' % filter_part)


def match_str(filter_str, dct, incomplete=False):
    """ Filter a dictionary with a simple string syntax.
    @returns           Whether the filter passes
    @param incomplete  Set of keys that is expected to be missing from dct.
                       Can be True/False to indicate all/none of the keys may be missing.
                       All conditions on incomplete keys pass if the key is missing
    """
    return all(
        _match_one(filter_part.replace(r'\&', '&'), dct, incomplete)
        for filter_part in re.split(r'(?<!\\)&', filter_str))


def match_filter_func(filters):
    if not filters:
        return None
    filters = set(variadic(filters))

    interactive = '-' in filters
    if interactive:
        filters.remove('-')

    def _match_func(info_dict, incomplete=False):
        if not filters or any(match_str(f, info_dict, incomplete) for f in filters):
            return NO_DEFAULT if interactive and not incomplete else None
        else:
            video_title = info_dict.get('title') or info_dict.get('id') or 'video'
            filter_str = ') | ('.join(map(str.strip, filters))
            return f'{video_title} does not pass filter ({filter_str}), skipping ..'
    return _match_func


def parse_dfxp_time_expr(time_expr):
    if not time_expr:
        return

    mobj = re.match(rf'^(?P<time_offset>{NUMBER_RE})s?$', time_expr)
    if mobj:
        return float(mobj.group('time_offset'))

    mobj = re.match(r'^(\d+):(\d\d):(\d\d(?:(?:\.|:)\d+)?)$', time_expr)
    if mobj:
        return 3600 * int(mobj.group(1)) + 60 * int(mobj.group(2)) + float(mobj.group(3).replace(':', '.'))


def srt_subtitles_timecode(seconds):
    return '%02d:%02d:%02d,%03d' % timetuple_from_msec(seconds * 1000)


def ass_subtitles_timecode(seconds):
    time = timetuple_from_msec(seconds * 1000)
    return '%01d:%02d:%02d.%02d' % (*time[:-1], time.milliseconds / 10)


def dfxp2srt(dfxp_data):
    '''
    @param dfxp_data A bytes-like object containing DFXP data
    @returns A unicode object containing converted SRT data
    '''
    LEGACY_NAMESPACES = (
        (b'http://www.w3.org/ns/ttml', [
            b'http://www.w3.org/2004/11/ttaf1',
            b'http://www.w3.org/2006/04/ttaf1',
            b'http://www.w3.org/2006/10/ttaf1',
        ]),
        (b'http://www.w3.org/ns/ttml#styling', [
            b'http://www.w3.org/ns/ttml#style',
        ]),
    )

    SUPPORTED_STYLING = [
        'color',
        'fontFamily',
        'fontSize',
        'fontStyle',
        'fontWeight',
        'textDecoration'
    ]

    _x = functools.partial(xpath_with_ns, ns_map={
        'xml': 'http://www.w3.org/XML/1998/namespace',
        'ttml': 'http://www.w3.org/ns/ttml',
        'tts': 'http://www.w3.org/ns/ttml#styling',
    })

    styles = {}
    default_style = {}

    class TTMLPElementParser:
        _out = ''
        _unclosed_elements = []
        _applied_styles = []

        def start(self, tag, attrib):
            if tag in (_x('ttml:br'), 'br'):
                self._out += '\n'
            else:
                unclosed_elements = []
                style = {}
                element_style_id = attrib.get('style')
                if default_style:
                    style.update(default_style)
                if element_style_id:
                    style.update(styles.get(element_style_id, {}))
                for prop in SUPPORTED_STYLING:
                    prop_val = attrib.get(_x('tts:' + prop))
                    if prop_val:
                        style[prop] = prop_val
                if style:
                    font = ''
                    for k, v in sorted(style.items()):
                        if self._applied_styles and self._applied_styles[-1].get(k) == v:
                            continue
                        if k == 'color':
                            font += ' color="%s"' % v
                        elif k == 'fontSize':
                            font += ' size="%s"' % v
                        elif k == 'fontFamily':
                            font += ' face="%s"' % v
                        elif k == 'fontWeight' and v == 'bold':
                            self._out += '<b>'
                            unclosed_elements.append('b')
                        elif k == 'fontStyle' and v == 'italic':
                            self._out += '<i>'
                            unclosed_elements.append('i')
                        elif k == 'textDecoration' and v == 'underline':
                            self._out += '<u>'
                            unclosed_elements.append('u')
                    if font:
                        self._out += '<font' + font + '>'
                        unclosed_elements.append('font')
                    applied_style = {}
                    if self._applied_styles:
                        applied_style.update(self._applied_styles[-1])
                    applied_style.update(style)
                    self._applied_styles.append(applied_style)
                self._unclosed_elements.append(unclosed_elements)

        def end(self, tag):
            if tag not in (_x('ttml:br'), 'br'):
                unclosed_elements = self._unclosed_elements.pop()
                for element in reversed(unclosed_elements):
                    self._out += '</%s>' % element
                if unclosed_elements and self._applied_styles:
                    self._applied_styles.pop()

        def data(self, data):
            self._out += data

        def close(self):
            return self._out.strip()

    def parse_node(node):
        target = TTMLPElementParser()
        parser = xml.etree.ElementTree.XMLParser(target=target)
        parser.feed(xml.etree.ElementTree.tostring(node))
        return parser.close()

    for k, v in LEGACY_NAMESPACES:
        for ns in v:
            dfxp_data = dfxp_data.replace(ns, k)

    dfxp = compat_etree_fromstring(dfxp_data)
    out = []
    paras = dfxp.findall(_x('.//ttml:p')) or dfxp.findall('.//p')

    if not paras:
        raise ValueError('Invalid dfxp/TTML subtitle')

    repeat = False
    while True:
        for style in dfxp.findall(_x('.//ttml:style')):
            style_id = style.get('id') or style.get(_x('xml:id'))
            if not style_id:
                continue
            parent_style_id = style.get('style')
            if parent_style_id:
                if parent_style_id not in styles:
                    repeat = True
                    continue
                styles[style_id] = styles[parent_style_id].copy()
            for prop in SUPPORTED_STYLING:
                prop_val = style.get(_x('tts:' + prop))
                if prop_val:
                    styles.setdefault(style_id, {})[prop] = prop_val
        if repeat:
            repeat = False
        else:
            break

    for p in ('body', 'div'):
        ele = xpath_element(dfxp, [_x('.//ttml:' + p), './/' + p])
        if ele is None:
            continue
        style = styles.get(ele.get('style'))
        if not style:
            continue
        default_style.update(style)

    for para, index in zip(paras, itertools.count(1)):
        begin_time = parse_dfxp_time_expr(para.attrib.get('begin'))
        end_time = parse_dfxp_time_expr(para.attrib.get('end'))
        dur = parse_dfxp_time_expr(para.attrib.get('dur'))
        if begin_time is None:
            continue
        if not end_time:
            if not dur:
                continue
            end_time = begin_time + dur
        out.append('%d\n%s --> %s\n%s\n\n' % (
            index,
            srt_subtitles_timecode(begin_time),
            srt_subtitles_timecode(end_time),
            parse_node(para)))

    return ''.join(out)


def cli_option(params, command_option, param):
    param = params.get(param)
    if param:
        param = compat_str(param)
    return [command_option, param] if param is not None else []


def cli_bool_option(params, command_option, param, true_value='true', false_value='false', separator=None):
    param = params.get(param)
    if param is None:
        return []
    assert isinstance(param, bool)
    if separator:
        return [command_option + separator + (true_value if param else false_value)]
    return [command_option, true_value if param else false_value]


def cli_valueless_option(params, command_option, param, expected_value=True):
    param = params.get(param)
    return [command_option] if param == expected_value else []


def cli_configuration_args(argdict, keys, default=[], use_compat=True):
    if isinstance(argdict, (list, tuple)):  # for backward compatibility
        if use_compat:
            return argdict
        else:
            argdict = None
    if argdict is None:
        return default
    assert isinstance(argdict, dict)

    assert isinstance(keys, (list, tuple))
    for key_list in keys:
        arg_list = list(filter(
            lambda x: x is not None,
            [argdict.get(key.lower()) for key in variadic(key_list)]))
        if arg_list:
            return [arg for args in arg_list for arg in args]
    return default


def _configuration_args(main_key, argdict, exe, keys=None, default=[], use_compat=True):
    main_key, exe = main_key.lower(), exe.lower()
    root_key = exe if main_key == exe else f'{main_key}+{exe}'
    keys = [f'{root_key}{k}' for k in (keys or [''])]
    if root_key in keys:
        if main_key != exe:
            keys.append((main_key, exe))
        keys.append('default')
    else:
        use_compat = False
    return cli_configuration_args(argdict, keys, default, use_compat)


class ISO639Utils:
    # See http://www.loc.gov/standards/iso639-2/ISO-639-2_utf-8.txt
    _lang_map = {
        'aa': 'aar',
        'ab': 'abk',
        'ae': 'ave',
        'af': 'afr',
        'ak': 'aka',
        'am': 'amh',
        'an': 'arg',
        'ar': 'ara',
        'as': 'asm',
        'av': 'ava',
        'ay': 'aym',
        'az': 'aze',
        'ba': 'bak',
        'be': 'bel',
        'bg': 'bul',
        'bh': 'bih',
        'bi': 'bis',
        'bm': 'bam',
        'bn': 'ben',
        'bo': 'bod',
        'br': 'bre',
        'bs': 'bos',
        'ca': 'cat',
        'ce': 'che',
        'ch': 'cha',
        'co': 'cos',
        'cr': 'cre',
        'cs': 'ces',
        'cu': 'chu',
        'cv': 'chv',
        'cy': 'cym',
        'da': 'dan',
        'de': 'deu',
        'dv': 'div',
        'dz': 'dzo',
        'ee': 'ewe',
        'el': 'ell',
        'en': 'eng',
        'eo': 'epo',
        'es': 'spa',
        'et': 'est',
        'eu': 'eus',
        'fa': 'fas',
        'ff': 'ful',
        'fi': 'fin',
        'fj': 'fij',
        'fo': 'fao',
        'fr': 'fra',
        'fy': 'fry',
        'ga': 'gle',
        'gd': 'gla',
        'gl': 'glg',
        'gn': 'grn',
        'gu': 'guj',
        'gv': 'glv',
        'ha': 'hau',
        'he': 'heb',
        'iw': 'heb',  # Replaced by he in 1989 revision
        'hi': 'hin',
        'ho': 'hmo',
        'hr': 'hrv',
        'ht': 'hat',
        'hu': 'hun',
        'hy': 'hye',
        'hz': 'her',
        'ia': 'ina',
        'id': 'ind',
        'in': 'ind',  # Replaced by id in 1989 revision
        'ie': 'ile',
        'ig': 'ibo',
        'ii': 'iii',
        'ik': 'ipk',
        'io': 'ido',
        'is': 'isl',
        'it': 'ita',
        'iu': 'iku',
        'ja': 'jpn',
        'jv': 'jav',
        'ka': 'kat',
        'kg': 'kon',
        'ki': 'kik',
        'kj': 'kua',
        'kk': 'kaz',
        'kl': 'kal',
        'km': 'khm',
        'kn': 'kan',
        'ko': 'kor',
        'kr': 'kau',
        'ks': 'kas',
        'ku': 'kur',
        'kv': 'kom',
        'kw': 'cor',
        'ky': 'kir',
        'la': 'lat',
        'lb': 'ltz',
        'lg': 'lug',
        'li': 'lim',
        'ln': 'lin',
        'lo': 'lao',
        'lt': 'lit',
        'lu': 'lub',
        'lv': 'lav',
        'mg': 'mlg',
        'mh': 'mah',
        'mi': 'mri',
        'mk': 'mkd',
        'ml': 'mal',
        'mn': 'mon',
        'mr': 'mar',
        'ms': 'msa',
        'mt': 'mlt',
        'my': 'mya',
        'na': 'nau',
        'nb': 'nob',
        'nd': 'nde',
        'ne': 'nep',
        'ng': 'ndo',
        'nl': 'nld',
        'nn': 'nno',
        'no': 'nor',
        'nr': 'nbl',
        'nv': 'nav',
        'ny': 'nya',
        'oc': 'oci',
        'oj': 'oji',
        'om': 'orm',
        'or': 'ori',
        'os': 'oss',
        'pa': 'pan',
        'pi': 'pli',
        'pl': 'pol',
        'ps': 'pus',
        'pt': 'por',
        'qu': 'que',
        'rm': 'roh',
        'rn': 'run',
        'ro': 'ron',
        'ru': 'rus',
        'rw': 'kin',
        'sa': 'san',
        'sc': 'srd',
        'sd': 'snd',
        'se': 'sme',
        'sg': 'sag',
        'si': 'sin',
        'sk': 'slk',
        'sl': 'slv',
        'sm': 'smo',
        'sn': 'sna',
        'so': 'som',
        'sq': 'sqi',
        'sr': 'srp',
        'ss': 'ssw',
        'st': 'sot',
        'su': 'sun',
        'sv': 'swe',
        'sw': 'swa',
        'ta': 'tam',
        'te': 'tel',
        'tg': 'tgk',
        'th': 'tha',
        'ti': 'tir',
        'tk': 'tuk',
        'tl': 'tgl',
        'tn': 'tsn',
        'to': 'ton',
        'tr': 'tur',
        'ts': 'tso',
        'tt': 'tat',
        'tw': 'twi',
        'ty': 'tah',
        'ug': 'uig',
        'uk': 'ukr',
        'ur': 'urd',
        'uz': 'uzb',
        've': 'ven',
        'vi': 'vie',
        'vo': 'vol',
        'wa': 'wln',
        'wo': 'wol',
        'xh': 'xho',
        'yi': 'yid',
        'ji': 'yid',  # Replaced by yi in 1989 revision
        'yo': 'yor',
        'za': 'zha',
        'zh': 'zho',
        'zu': 'zul',
    }

    @classmethod
    def short2long(cls, code):
        """Convert language code from ISO 639-1 to ISO 639-2/T"""
        return cls._lang_map.get(code[:2])

    @classmethod
    def long2short(cls, code):
        """Convert language code from ISO 639-2/T to ISO 639-1"""
        for short_name, long_name in cls._lang_map.items():
            if long_name == code:
                return short_name


class ISO3166Utils:
    # From http://data.okfn.org/data/core/country-list
    _country_map = {
        'AF': 'Afghanistan',
        'AX': 'Åland Islands',
        'AL': 'Albania',
        'DZ': 'Algeria',
        'AS': 'American Samoa',
        'AD': 'Andorra',
        'AO': 'Angola',
        'AI': 'Anguilla',
        'AQ': 'Antarctica',
        'AG': 'Antigua and Barbuda',
        'AR': 'Argentina',
        'AM': 'Armenia',
        'AW': 'Aruba',
        'AU': 'Australia',
        'AT': 'Austria',
        'AZ': 'Azerbaijan',
        'BS': 'Bahamas',
        'BH': 'Bahrain',
        'BD': 'Bangladesh',
        'BB': 'Barbados',
        'BY': 'Belarus',
        'BE': 'Belgium',
        'BZ': 'Belize',
        'BJ': 'Benin',
        'BM': 'Bermuda',
        'BT': 'Bhutan',
        'BO': 'Bolivia, Plurinational State of',
        'BQ': 'Bonaire, Sint Eustatius and Saba',
        'BA': 'Bosnia and Herzegovina',
        'BW': 'Botswana',
        'BV': 'Bouvet Island',
        'BR': 'Brazil',
        'IO': 'British Indian Ocean Territory',
        'BN': 'Brunei Darussalam',
        'BG': 'Bulgaria',
        'BF': 'Burkina Faso',
        'BI': 'Burundi',
        'KH': 'Cambodia',
        'CM': 'Cameroon',
        'CA': 'Canada',
        'CV': 'Cape Verde',
        'KY': 'Cayman Islands',
        'CF': 'Central African Republic',
        'TD': 'Chad',
        'CL': 'Chile',
        'CN': 'China',
        'CX': 'Christmas Island',
        'CC': 'Cocos (Keeling) Islands',
        'CO': 'Colombia',
        'KM': 'Comoros',
        'CG': 'Congo',
        'CD': 'Congo, the Democratic Republic of the',
        'CK': 'Cook Islands',
        'CR': 'Costa Rica',
        'CI': 'Côte d\'Ivoire',
        'HR': 'Croatia',
        'CU': 'Cuba',
        'CW': 'Curaçao',
        'CY': 'Cyprus',
        'CZ': 'Czech Republic',
        'DK': 'Denmark',
        'DJ': 'Djibouti',
        'DM': 'Dominica',
        'DO': 'Dominican Republic',
        'EC': 'Ecuador',
        'EG': 'Egypt',
        'SV': 'El Salvador',
        'GQ': 'Equatorial Guinea',
        'ER': 'Eritrea',
        'EE': 'Estonia',
        'ET': 'Ethiopia',
        'FK': 'Falkland Islands (Malvinas)',
        'FO': 'Faroe Islands',
        'FJ': 'Fiji',
        'FI': 'Finland',
        'FR': 'France',
        'GF': 'French Guiana',
        'PF': 'French Polynesia',
        'TF': 'French Southern Territories',
        'GA': 'Gabon',
        'GM': 'Gambia',
        'GE': 'Georgia',
        'DE': 'Germany',
        'GH': 'Ghana',
        'GI': 'Gibraltar',
        'GR': 'Greece',
        'GL': 'Greenland',
        'GD': 'Grenada',
        'GP': 'Guadeloupe',
        'GU': 'Guam',
        'GT': 'Guatemala',
        'GG': 'Guernsey',
        'GN': 'Guinea',
        'GW': 'Guinea-Bissau',
        'GY': 'Guyana',
        'HT': 'Haiti',
        'HM': 'Heard Island and McDonald Islands',
        'VA': 'Holy See (Vatican City State)',
        'HN': 'Honduras',
        'HK': 'Hong Kong',
        'HU': 'Hungary',
        'IS': 'Iceland',
        'IN': 'India',
        'ID': 'Indonesia',
        'IR': 'Iran, Islamic Republic of',
        'IQ': 'Iraq',
        'IE': 'Ireland',
        'IM': 'Isle of Man',
        'IL': 'Israel',
        'IT': 'Italy',
        'JM': 'Jamaica',
        'JP': 'Japan',
        'JE': 'Jersey',
        'JO': 'Jordan',
        'KZ': 'Kazakhstan',
        'KE': 'Kenya',
        'KI': 'Kiribati',
        'KP': 'Korea, Democratic People\'s Republic of',
        'KR': 'Korea, Republic of',
        'KW': 'Kuwait',
        'KG': 'Kyrgyzstan',
        'LA': 'Lao People\'s Democratic Republic',
        'LV': 'Latvia',
        'LB': 'Lebanon',
        'LS': 'Lesotho',
        'LR': 'Liberia',
        'LY': 'Libya',
        'LI': 'Liechtenstein',
        'LT': 'Lithuania',
        'LU': 'Luxembourg',
        'MO': 'Macao',
        'MK': 'Macedonia, the Former Yugoslav Republic of',
        'MG': 'Madagascar',
        'MW': 'Malawi',
        'MY': 'Malaysia',
        'MV': 'Maldives',
        'ML': 'Mali',
        'MT': 'Malta',
        'MH': 'Marshall Islands',
        'MQ': 'Martinique',
        'MR': 'Mauritania',
        'MU': 'Mauritius',
        'YT': 'Mayotte',
        'MX': 'Mexico',
        'FM': 'Micronesia, Federated States of',
        'MD': 'Moldova, Republic of',
        'MC': 'Monaco',
        'MN': 'Mongolia',
        'ME': 'Montenegro',
        'MS': 'Montserrat',
        'MA': 'Morocco',
        'MZ': 'Mozambique',
        'MM': 'Myanmar',
        'NA': 'Namibia',
        'NR': 'Nauru',
        'NP': 'Nepal',
        'NL': 'Netherlands',
        'NC': 'New Caledonia',
        'NZ': 'New Zealand',
        'NI': 'Nicaragua',
        'NE': 'Niger',
        'NG': 'Nigeria',
        'NU': 'Niue',
        'NF': 'Norfolk Island',
        'MP': 'Northern Mariana Islands',
        'NO': 'Norway',
        'OM': 'Oman',
        'PK': 'Pakistan',
        'PW': 'Palau',
        'PS': 'Palestine, State of',
        'PA': 'Panama',
        'PG': 'Papua New Guinea',
        'PY': 'Paraguay',
        'PE': 'Peru',
        'PH': 'Philippines',
        'PN': 'Pitcairn',
        'PL': 'Poland',
        'PT': 'Portugal',
        'PR': 'Puerto Rico',
        'QA': 'Qatar',
        'RE': 'Réunion',
        'RO': 'Romania',
        'RU': 'Russian Federation',
        'RW': 'Rwanda',
        'BL': 'Saint Barthélemy',
        'SH': 'Saint Helena, Ascension and Tristan da Cunha',
        'KN': 'Saint Kitts and Nevis',
        'LC': 'Saint Lucia',
        'MF': 'Saint Martin (French part)',
        'PM': 'Saint Pierre and Miquelon',
        'VC': 'Saint Vincent and the Grenadines',
        'WS': 'Samoa',
        'SM': 'San Marino',
        'ST': 'Sao Tome and Principe',
        'SA': 'Saudi Arabia',
        'SN': 'Senegal',
        'RS': 'Serbia',
        'SC': 'Seychelles',
        'SL': 'Sierra Leone',
        'SG': 'Singapore',
        'SX': 'Sint Maarten (Dutch part)',
        'SK': 'Slovakia',
        'SI': 'Slovenia',
        'SB': 'Solomon Islands',
        'SO': 'Somalia',
        'ZA': 'South Africa',
        'GS': 'South Georgia and the South Sandwich Islands',
        'SS': 'South Sudan',
        'ES': 'Spain',
        'LK': 'Sri Lanka',
        'SD': 'Sudan',
        'SR': 'Suriname',
        'SJ': 'Svalbard and Jan Mayen',
        'SZ': 'Swaziland',
        'SE': 'Sweden',
        'CH': 'Switzerland',
        'SY': 'Syrian Arab Republic',
        'TW': 'Taiwan, Province of China',
        'TJ': 'Tajikistan',
        'TZ': 'Tanzania, United Republic of',
        'TH': 'Thailand',
        'TL': 'Timor-Leste',
        'TG': 'Togo',
        'TK': 'Tokelau',
        'TO': 'Tonga',
        'TT': 'Trinidad and Tobago',
        'TN': 'Tunisia',
        'TR': 'Turkey',
        'TM': 'Turkmenistan',
        'TC': 'Turks and Caicos Islands',
        'TV': 'Tuvalu',
        'UG': 'Uganda',
        'UA': 'Ukraine',
        'AE': 'United Arab Emirates',
        'GB': 'United Kingdom',
        'US': 'United States',
        'UM': 'United States Minor Outlying Islands',
        'UY': 'Uruguay',
        'UZ': 'Uzbekistan',
        'VU': 'Vanuatu',
        'VE': 'Venezuela, Bolivarian Republic of',
        'VN': 'Viet Nam',
        'VG': 'Virgin Islands, British',
        'VI': 'Virgin Islands, U.S.',
        'WF': 'Wallis and Futuna',
        'EH': 'Western Sahara',
        'YE': 'Yemen',
        'ZM': 'Zambia',
        'ZW': 'Zimbabwe',
    }

    @classmethod
    def short2full(cls, code):
        """Convert an ISO 3166-2 country code to the corresponding full name"""
        return cls._country_map.get(code.upper())


class GeoUtils:
    # Major IPv4 address blocks per country
    _country_ip_map = {
        'AD': '46.172.224.0/19',
        'AE': '94.200.0.0/13',
        'AF': '149.54.0.0/17',
        'AG': '209.59.64.0/18',
        'AI': '204.14.248.0/21',
        'AL': '46.99.0.0/16',
        'AM': '46.70.0.0/15',
        'AO': '105.168.0.0/13',
        'AP': '182.50.184.0/21',
        'AQ': '23.154.160.0/24',
        'AR': '181.0.0.0/12',
        'AS': '202.70.112.0/20',
        'AT': '77.116.0.0/14',
        'AU': '1.128.0.0/11',
        'AW': '181.41.0.0/18',
        'AX': '185.217.4.0/22',
        'AZ': '5.197.0.0/16',
        'BA': '31.176.128.0/17',
        'BB': '65.48.128.0/17',
        'BD': '114.130.0.0/16',
        'BE': '57.0.0.0/8',
        'BF': '102.178.0.0/15',
        'BG': '95.42.0.0/15',
        'BH': '37.131.0.0/17',
        'BI': '154.117.192.0/18',
        'BJ': '137.255.0.0/16',
        'BL': '185.212.72.0/23',
        'BM': '196.12.64.0/18',
        'BN': '156.31.0.0/16',
        'BO': '161.56.0.0/16',
        'BQ': '161.0.80.0/20',
        'BR': '191.128.0.0/12',
        'BS': '24.51.64.0/18',
        'BT': '119.2.96.0/19',
        'BW': '168.167.0.0/16',
        'BY': '178.120.0.0/13',
        'BZ': '179.42.192.0/18',
        'CA': '99.224.0.0/11',
        'CD': '41.243.0.0/16',
        'CF': '197.242.176.0/21',
        'CG': '160.113.0.0/16',
        'CH': '85.0.0.0/13',
        'CI': '102.136.0.0/14',
        'CK': '202.65.32.0/19',
        'CL': '152.172.0.0/14',
        'CM': '102.244.0.0/14',
        'CN': '36.128.0.0/10',
        'CO': '181.240.0.0/12',
        'CR': '201.192.0.0/12',
        'CU': '152.206.0.0/15',
        'CV': '165.90.96.0/19',
        'CW': '190.88.128.0/17',
        'CY': '31.153.0.0/16',
        'CZ': '88.100.0.0/14',
        'DE': '53.0.0.0/8',
        'DJ': '197.241.0.0/17',
        'DK': '87.48.0.0/12',
        'DM': '192.243.48.0/20',
        'DO': '152.166.0.0/15',
        'DZ': '41.96.0.0/12',
        'EC': '186.68.0.0/15',
        'EE': '90.190.0.0/15',
        'EG': '156.160.0.0/11',
        'ER': '196.200.96.0/20',
        'ES': '88.0.0.0/11',
        'ET': '196.188.0.0/14',
        'EU': '2.16.0.0/13',
        'FI': '91.152.0.0/13',
        'FJ': '144.120.0.0/16',
        'FK': '80.73.208.0/21',
        'FM': '119.252.112.0/20',
        'FO': '88.85.32.0/19',
        'FR': '90.0.0.0/9',
        'GA': '41.158.0.0/15',
        'GB': '25.0.0.0/8',
        'GD': '74.122.88.0/21',
        'GE': '31.146.0.0/16',
        'GF': '161.22.64.0/18',
        'GG': '62.68.160.0/19',
        'GH': '154.160.0.0/12',
        'GI': '95.164.0.0/16',
        'GL': '88.83.0.0/19',
        'GM': '160.182.0.0/15',
        'GN': '197.149.192.0/18',
        'GP': '104.250.0.0/19',
        'GQ': '105.235.224.0/20',
        'GR': '94.64.0.0/13',
        'GT': '168.234.0.0/16',
        'GU': '168.123.0.0/16',
        'GW': '197.214.80.0/20',
        'GY': '181.41.64.0/18',
        'HK': '113.252.0.0/14',
        'HN': '181.210.0.0/16',
        'HR': '93.136.0.0/13',
        'HT': '148.102.128.0/17',
        'HU': '84.0.0.0/14',
        'ID': '39.192.0.0/10',
        'IE': '87.32.0.0/12',
        'IL': '79.176.0.0/13',
        'IM': '5.62.80.0/20',
        'IN': '117.192.0.0/10',
        'IO': '203.83.48.0/21',
        'IQ': '37.236.0.0/14',
        'IR': '2.176.0.0/12',
        'IS': '82.221.0.0/16',
        'IT': '79.0.0.0/10',
        'JE': '87.244.64.0/18',
        'JM': '72.27.0.0/17',
        'JO': '176.29.0.0/16',
        'JP': '133.0.0.0/8',
        'KE': '105.48.0.0/12',
        'KG': '158.181.128.0/17',
        'KH': '36.37.128.0/17',
        'KI': '103.25.140.0/22',
        'KM': '197.255.224.0/20',
        'KN': '198.167.192.0/19',
        'KP': '175.45.176.0/22',
        'KR': '175.192.0.0/10',
        'KW': '37.36.0.0/14',
        'KY': '64.96.0.0/15',
        'KZ': '2.72.0.0/13',
        'LA': '115.84.64.0/18',
        'LB': '178.135.0.0/16',
        'LC': '24.92.144.0/20',
        'LI': '82.117.0.0/19',
        'LK': '112.134.0.0/15',
        'LR': '102.183.0.0/16',
        'LS': '129.232.0.0/17',
        'LT': '78.56.0.0/13',
        'LU': '188.42.0.0/16',
        'LV': '46.109.0.0/16',
        'LY': '41.252.0.0/14',
        'MA': '105.128.0.0/11',
        'MC': '88.209.64.0/18',
        'MD': '37.246.0.0/16',
        'ME': '178.175.0.0/17',
        'MF': '74.112.232.0/21',
        'MG': '154.126.0.0/17',
        'MH': '117.103.88.0/21',
        'MK': '77.28.0.0/15',
        'ML': '154.118.128.0/18',
        'MM': '37.111.0.0/17',
        'MN': '49.0.128.0/17',
        'MO': '60.246.0.0/16',
        'MP': '202.88.64.0/20',
        'MQ': '109.203.224.0/19',
        'MR': '41.188.64.0/18',
        'MS': '208.90.112.0/22',
        'MT': '46.11.0.0/16',
        'MU': '105.16.0.0/12',
        'MV': '27.114.128.0/18',
        'MW': '102.70.0.0/15',
        'MX': '187.192.0.0/11',
        'MY': '175.136.0.0/13',
        'MZ': '197.218.0.0/15',
        'NA': '41.182.0.0/16',
        'NC': '101.101.0.0/18',
        'NE': '197.214.0.0/18',
        'NF': '203.17.240.0/22',
        'NG': '105.112.0.0/12',
        'NI': '186.76.0.0/15',
        'NL': '145.96.0.0/11',
        'NO': '84.208.0.0/13',
        'NP': '36.252.0.0/15',
        'NR': '203.98.224.0/19',
        'NU': '49.156.48.0/22',
        'NZ': '49.224.0.0/14',
        'OM': '5.36.0.0/15',
        'PA': '186.72.0.0/15',
        'PE': '186.160.0.0/14',
        'PF': '123.50.64.0/18',
        'PG': '124.240.192.0/19',
        'PH': '49.144.0.0/13',
        'PK': '39.32.0.0/11',
        'PL': '83.0.0.0/11',
        'PM': '70.36.0.0/20',
        'PR': '66.50.0.0/16',
        'PS': '188.161.0.0/16',
        'PT': '85.240.0.0/13',
        'PW': '202.124.224.0/20',
        'PY': '181.120.0.0/14',
        'QA': '37.210.0.0/15',
        'RE': '102.35.0.0/16',
        'RO': '79.112.0.0/13',
        'RS': '93.86.0.0/15',
        'RU': '5.136.0.0/13',
        'RW': '41.186.0.0/16',
        'SA': '188.48.0.0/13',
        'SB': '202.1.160.0/19',
        'SC': '154.192.0.0/11',
        'SD': '102.120.0.0/13',
        'SE': '78.64.0.0/12',
        'SG': '8.128.0.0/10',
        'SI': '188.196.0.0/14',
        'SK': '78.98.0.0/15',
        'SL': '102.143.0.0/17',
        'SM': '89.186.32.0/19',
        'SN': '41.82.0.0/15',
        'SO': '154.115.192.0/18',
        'SR': '186.179.128.0/17',
        'SS': '105.235.208.0/21',
        'ST': '197.159.160.0/19',
        'SV': '168.243.0.0/16',
        'SX': '190.102.0.0/20',
        'SY': '5.0.0.0/16',
        'SZ': '41.84.224.0/19',
        'TC': '65.255.48.0/20',
        'TD': '154.68.128.0/19',
        'TG': '196.168.0.0/14',
        'TH': '171.96.0.0/13',
        'TJ': '85.9.128.0/18',
        'TK': '27.96.24.0/21',
        'TL': '180.189.160.0/20',
        'TM': '95.85.96.0/19',
        'TN': '197.0.0.0/11',
        'TO': '175.176.144.0/21',
        'TR': '78.160.0.0/11',
        'TT': '186.44.0.0/15',
        'TV': '202.2.96.0/19',
        'TW': '120.96.0.0/11',
        'TZ': '156.156.0.0/14',
        'UA': '37.52.0.0/14',
        'UG': '102.80.0.0/13',
        'US': '6.0.0.0/8',
        'UY': '167.56.0.0/13',
        'UZ': '84.54.64.0/18',
        'VA': '212.77.0.0/19',
        'VC': '207.191.240.0/21',
        'VE': '186.88.0.0/13',
        'VG': '66.81.192.0/20',
        'VI': '146.226.0.0/16',
        'VN': '14.160.0.0/11',
        'VU': '202.80.32.0/20',
        'WF': '117.20.32.0/21',
        'WS': '202.4.32.0/19',
        'YE': '134.35.0.0/16',
        'YT': '41.242.116.0/22',
        'ZA': '41.0.0.0/11',
        'ZM': '102.144.0.0/13',
        'ZW': '102.177.192.0/18',
    }

    @classmethod
    def random_ipv4(cls, code_or_block):
        if len(code_or_block) == 2:
            block = cls._country_ip_map.get(code_or_block.upper())
            if not block:
                return None
        else:
            block = code_or_block
        addr, preflen = block.split('/')
        addr_min = compat_struct_unpack('!L', socket.inet_aton(addr))[0]
        addr_max = addr_min | (0xffffffff >> int(preflen))
        return compat_str(socket.inet_ntoa(
            compat_struct_pack('!L', random.randint(addr_min, addr_max))))


class PerRequestProxyHandler(compat_urllib_request.ProxyHandler):
    def __init__(self, proxies=None):
        # Set default handlers
        for type in ('http', 'https'):
            setattr(self, '%s_open' % type,
                    lambda r, proxy='__noproxy__', type=type, meth=self.proxy_open:
                        meth(r, proxy, type))
        compat_urllib_request.ProxyHandler.__init__(self, proxies)

    def proxy_open(self, req, proxy, type):
        req_proxy = req.headers.get('Ytdl-request-proxy')
        if req_proxy is not None:
            proxy = req_proxy
            del req.headers['Ytdl-request-proxy']

        if proxy == '__noproxy__':
            return None  # No Proxy
        if compat_urlparse.urlparse(proxy).scheme.lower() in ('socks', 'socks4', 'socks4a', 'socks5'):
            req.add_header('Ytdl-socks-proxy', proxy)
            # yt-dlp's http/https handlers do wrapping the socket with socks
            return None
        return compat_urllib_request.ProxyHandler.proxy_open(
            self, req, proxy, type)


# Both long_to_bytes and bytes_to_long are adapted from PyCrypto, which is
# released into Public Domain
# https://github.com/dlitz/pycrypto/blob/master/lib/Crypto/Util/number.py#L387

def long_to_bytes(n, blocksize=0):
    """long_to_bytes(n:long, blocksize:int) : string
    Convert a long integer to a byte string.

    If optional blocksize is given and greater than zero, pad the front of the
    byte string with binary zeros so that the length is a multiple of
    blocksize.
    """
    # after much testing, this algorithm was deemed to be the fastest
    s = b''
    n = int(n)
    while n > 0:
        s = compat_struct_pack('>I', n & 0xffffffff) + s
        n = n >> 32
    # strip off leading zeros
    for i in range(len(s)):
        if s[i] != b'\000'[0]:
            break
    else:
        # only happens when n == 0
        s = b'\000'
        i = 0
    s = s[i:]
    # add back some pad bytes.  this could be done more efficiently w.r.t. the
    # de-padding being done above, but sigh...
    if blocksize > 0 and len(s) % blocksize:
        s = (blocksize - len(s) % blocksize) * b'\000' + s
    return s


def bytes_to_long(s):
    """bytes_to_long(string) : long
    Convert a byte string to a long integer.

    This is (essentially) the inverse of long_to_bytes().
    """
    acc = 0
    length = len(s)
    if length % 4:
        extra = (4 - length % 4)
        s = b'\000' * extra + s
        length = length + extra
    for i in range(0, length, 4):
        acc = (acc << 32) + compat_struct_unpack('>I', s[i:i + 4])[0]
    return acc


def ohdave_rsa_encrypt(data, exponent, modulus):
    '''
    Implement OHDave's RSA algorithm. See http://www.ohdave.com/rsa/

    Input:
        data: data to encrypt, bytes-like object
        exponent, modulus: parameter e and N of RSA algorithm, both integer
    Output: hex string of encrypted data

    Limitation: supports one block encryption only
    '''

    payload = int(binascii.hexlify(data[::-1]), 16)
    encrypted = pow(payload, exponent, modulus)
    return '%x' % encrypted


def pkcs1pad(data, length):
    """
    Padding input data with PKCS#1 scheme

    @param {int[]} data        input data
    @param {int}   length      target length
    @returns {int[]}           padded data
    """
    if len(data) > length - 11:
        raise ValueError('Input data too long for PKCS#1 padding')

    pseudo_random = [random.randint(0, 254) for _ in range(length - len(data) - 3)]
    return [0, 2] + pseudo_random + [0] + data


def encode_base_n(num, n, table=None):
    FULL_TABLE = '0123456789abcdefghijklmnopqrstuvwxyzABCDEFGHIJKLMNOPQRSTUVWXYZ'
    if not table:
        table = FULL_TABLE[:n]

    if n > len(table):
        raise ValueError('base %d exceeds table length %d' % (n, len(table)))

    if num == 0:
        return table[0]

    ret = ''
    while num:
        ret = table[num % n] + ret
        num = num // n
    return ret


def decode_packed_codes(code):
    mobj = re.search(PACKED_CODES_RE, code)
    obfuscated_code, base, count, symbols = mobj.groups()
    base = int(base)
    count = int(count)
    symbols = symbols.split('|')
    symbol_table = {}

    while count:
        count -= 1
        base_n_count = encode_base_n(count, base)
        symbol_table[base_n_count] = symbols[count] or base_n_count

    return re.sub(
        r'\b(\w+)\b', lambda mobj: symbol_table[mobj.group(0)],
        obfuscated_code)


def caesar(s, alphabet, shift):
    if shift == 0:
        return s
    l = len(alphabet)
    return ''.join(
        alphabet[(alphabet.index(c) + shift) % l] if c in alphabet else c
        for c in s)


def rot47(s):
    return caesar(s, r'''!"#$%&'()*+,-./0123456789:;<=>?@ABCDEFGHIJKLMNOPQRSTUVWXYZ[\]^_`abcdefghijklmnopqrstuvwxyz{|}~''', 47)


def parse_m3u8_attributes(attrib):
    info = {}
    for (key, val) in re.findall(r'(?P<key>[A-Z0-9-]+)=(?P<val>"[^"]+"|[^",]+)(?:,|$)', attrib):
        if val.startswith('"'):
            val = val[1:-1]
        info[key] = val
    return info


def urshift(val, n):
    return val >> n if val >= 0 else (val + 0x100000000) >> n


# Based on png2str() written by @gdkchan and improved by @yokrysty
# Originally posted at https://github.com/ytdl-org/youtube-dl/issues/9706
def decode_png(png_data):
    # Reference: https://www.w3.org/TR/PNG/
    header = png_data[8:]

    if png_data[:8] != b'\x89PNG\x0d\x0a\x1a\x0a' or header[4:8] != b'IHDR':
        raise OSError('Not a valid PNG file.')

    int_map = {1: '>B', 2: '>H', 4: '>I'}
    unpack_integer = lambda x: compat_struct_unpack(int_map[len(x)], x)[0]

    chunks = []

    while header:
        length = unpack_integer(header[:4])
        header = header[4:]

        chunk_type = header[:4]
        header = header[4:]

        chunk_data = header[:length]
        header = header[length:]

        header = header[4:]  # Skip CRC

        chunks.append({
            'type': chunk_type,
            'length': length,
            'data': chunk_data
        })

    ihdr = chunks[0]['data']

    width = unpack_integer(ihdr[:4])
    height = unpack_integer(ihdr[4:8])

    idat = b''

    for chunk in chunks:
        if chunk['type'] == b'IDAT':
            idat += chunk['data']

    if not idat:
        raise OSError('Unable to read PNG data.')

    decompressed_data = bytearray(zlib.decompress(idat))

    stride = width * 3
    pixels = []

    def _get_pixel(idx):
        x = idx % stride
        y = idx // stride
        return pixels[y][x]

    for y in range(height):
        basePos = y * (1 + stride)
        filter_type = decompressed_data[basePos]

        current_row = []

        pixels.append(current_row)

        for x in range(stride):
            color = decompressed_data[1 + basePos + x]
            basex = y * stride + x
            left = 0
            up = 0

            if x > 2:
                left = _get_pixel(basex - 3)
            if y > 0:
                up = _get_pixel(basex - stride)

            if filter_type == 1:  # Sub
                color = (color + left) & 0xff
            elif filter_type == 2:  # Up
                color = (color + up) & 0xff
            elif filter_type == 3:  # Average
                color = (color + ((left + up) >> 1)) & 0xff
            elif filter_type == 4:  # Paeth
                a = left
                b = up
                c = 0

                if x > 2 and y > 0:
                    c = _get_pixel(basex - stride - 3)

                p = a + b - c

                pa = abs(p - a)
                pb = abs(p - b)
                pc = abs(p - c)

                if pa <= pb and pa <= pc:
                    color = (color + a) & 0xff
                elif pb <= pc:
                    color = (color + b) & 0xff
                else:
                    color = (color + c) & 0xff

            current_row.append(color)

    return width, height, pixels


def write_xattr(path, key, value):
    # Windows: Write xattrs to NTFS Alternate Data Streams:
    # http://en.wikipedia.org/wiki/NTFS#Alternate_data_streams_.28ADS.29
    if compat_os_name == 'nt':
        assert ':' not in key
        assert os.path.exists(path)

        try:
            with open(f'{path}:{key}', 'wb') as f:
                f.write(value)
        except OSError as e:
            raise XAttrMetadataError(e.errno, e.strerror)
        return

    # UNIX Method 1. Use xattrs/pyxattrs modules
    from .dependencies import xattr

    setxattr = None
    if getattr(xattr, '_yt_dlp__identifier', None) == 'pyxattr':
        # Unicode arguments are not supported in pyxattr until version 0.5.0
        # See https://github.com/ytdl-org/youtube-dl/issues/5498
        if version_tuple(xattr.__version__) >= (0, 5, 0):
            setxattr = xattr.set
    elif xattr:
        setxattr = xattr.setxattr

    if setxattr:
        try:
            setxattr(path, key, value)
        except OSError as e:
            raise XAttrMetadataError(e.errno, e.strerror)
        return

    # UNIX Method 2. Use setfattr/xattr executables
    exe = ('setfattr' if check_executable('setfattr', ['--version'])
           else 'xattr' if check_executable('xattr', ['-h']) else None)
    if not exe:
        raise XAttrUnavailableError(
            'Couldn\'t find a tool to set the xattrs. Install either the python "xattr" or "pyxattr" modules or the '
            + ('"xattr" binary' if sys.platform != 'linux' else 'GNU "attr" package (which contains the "setfattr" tool)'))

    value = value.decode()
    try:
        p = Popen(
            [exe, '-w', key, value, path] if exe == 'xattr' else [exe, '-n', key, '-v', value, path],
            stdout=subprocess.PIPE, stderr=subprocess.PIPE, stdin=subprocess.PIPE)
    except OSError as e:
        raise XAttrMetadataError(e.errno, e.strerror)
    stderr = p.communicate_or_kill()[1].decode('utf-8', 'replace')
    if p.returncode:
        raise XAttrMetadataError(p.returncode, stderr)


def random_birthday(year_field, month_field, day_field):
    start_date = datetime.date(1950, 1, 1)
    end_date = datetime.date(1995, 12, 31)
    offset = random.randint(0, (end_date - start_date).days)
    random_date = start_date + datetime.timedelta(offset)
    return {
        year_field: str(random_date.year),
        month_field: str(random_date.month),
        day_field: str(random_date.day),
    }


def find_available_port(iface='') -> int:
    try:
        with socket.socket() as sock:
            sock.bind((iface, 0))
            return sock.getsockname()[1]
    except OSError:
        return None


# Templates for internet shortcut files, which are plain text files.
DOT_URL_LINK_TEMPLATE = '''\
[InternetShortcut]
URL=%(url)s
'''

DOT_WEBLOC_LINK_TEMPLATE = '''\
<?xml version="1.0" encoding="UTF-8"?>
<!DOCTYPE plist PUBLIC "-//Apple//DTD PLIST 1.0//EN" "http://www.apple.com/DTDs/PropertyList-1.0.dtd">
<plist version="1.0">
<dict>
\t<key>URL</key>
\t<string>%(url)s</string>
</dict>
</plist>
'''

DOT_DESKTOP_LINK_TEMPLATE = '''\
[Desktop Entry]
Encoding=UTF-8
Name=%(filename)s
Type=Link
URL=%(url)s
Icon=text-html
'''

LINK_TEMPLATES = {
    'url': DOT_URL_LINK_TEMPLATE,
    'desktop': DOT_DESKTOP_LINK_TEMPLATE,
    'webloc': DOT_WEBLOC_LINK_TEMPLATE,
}


def iri_to_uri(iri):
    """
    Converts an IRI (Internationalized Resource Identifier, allowing Unicode characters) to a URI (Uniform Resource Identifier, ASCII-only).

    The function doesn't add an additional layer of escaping; e.g., it doesn't escape `%3C` as `%253C`. Instead, it percent-escapes characters with an underlying UTF-8 encoding *besides* those already escaped, leaving the URI intact.
    """

    iri_parts = compat_urllib_parse_urlparse(iri)

    if '[' in iri_parts.netloc:
        raise ValueError('IPv6 URIs are not, yet, supported.')
        # Querying `.netloc`, when there's only one bracket, also raises a ValueError.

    # The `safe` argument values, that the following code uses, contain the characters that should not be percent-encoded. Everything else but letters, digits and '_.-' will be percent-encoded with an underlying UTF-8 encoding. Everything already percent-encoded will be left as is.

    net_location = ''
    if iri_parts.username:
        net_location += urllib.parse.quote(iri_parts.username, safe=r"!$%&'()*+,~")
        if iri_parts.password is not None:
            net_location += ':' + urllib.parse.quote(iri_parts.password, safe=r"!$%&'()*+,~")
        net_location += '@'

    net_location += iri_parts.hostname.encode('idna').decode()  # Punycode for Unicode hostnames.
    # The 'idna' encoding produces ASCII text.
    if iri_parts.port is not None and iri_parts.port != 80:
        net_location += ':' + str(iri_parts.port)

    return urllib.parse.urlunparse(
        (iri_parts.scheme,
            net_location,

            urllib.parse.quote_plus(iri_parts.path, safe=r"!$%&'()*+,/:;=@|~"),

            # Unsure about the `safe` argument, since this is a legacy way of handling parameters.
            urllib.parse.quote_plus(iri_parts.params, safe=r"!$%&'()*+,/:;=@|~"),

            # Not totally sure about the `safe` argument, since the source does not explicitly mention the query URI component.
            urllib.parse.quote_plus(iri_parts.query, safe=r"!$%&'()*+,/:;=?@{|}~"),

            urllib.parse.quote_plus(iri_parts.fragment, safe=r"!#$%&'()*+,/:;=?@{|}~")))

    # Source for `safe` arguments: https://url.spec.whatwg.org/#percent-encoded-bytes.


def to_high_limit_path(path):
    if sys.platform in ['win32', 'cygwin']:
        # Work around MAX_PATH limitation on Windows. The maximum allowed length for the individual path segments may still be quite limited.
        return '\\\\?\\' + os.path.abspath(path)

    return path


def format_field(obj, field=None, template='%s', ignore=(None, ''), default='', func=None):
    val = traverse_obj(obj, *variadic(field))
    if val in ignore:
        return default
    return template % (func(val) if func else val)


def clean_podcast_url(url):
    return re.sub(r'''(?x)
        (?:
            (?:
                chtbl\.com/track|
                media\.blubrry\.com| # https://create.blubrry.com/resources/podcast-media-download-statistics/getting-started/
                play\.podtrac\.com
            )/[^/]+|
            (?:dts|www)\.podtrac\.com/(?:pts/)?redirect\.[0-9a-z]{3,4}| # http://analytics.podtrac.com/how-to-measure
            flex\.acast\.com|
            pd(?:
                cn\.co| # https://podcorn.com/analytics-prefix/
                st\.fm # https://podsights.com/docs/
            )/e
        )/''', '', url)


_HEX_TABLE = '0123456789abcdef'


def random_uuidv4():
    return re.sub(r'[xy]', lambda x: _HEX_TABLE[random.randint(0, 15)], 'xxxxxxxx-xxxx-4xxx-yxxx-xxxxxxxxxxxx')


def make_dir(path, to_screen=None):
    try:
        dn = os.path.dirname(path)
        if dn and not os.path.exists(dn):
            os.makedirs(dn)
        return True
    except OSError as err:
        if callable(to_screen) is not None:
            to_screen('unable to create directory ' + error_to_compat_str(err))
        return False


def get_executable_path():
    from zipimport import zipimporter
    if hasattr(sys, 'frozen'):  # Running from PyInstaller
        path = os.path.dirname(sys.executable)
    elif isinstance(__loader__, zipimporter):  # Running from ZIP
        path = os.path.join(os.path.dirname(__file__), '../..')
    else:
        path = os.path.join(os.path.dirname(__file__), '..')
    return os.path.abspath(path)


def load_plugins(name, suffix, namespace):
    classes = {}
    with contextlib.suppress(FileNotFoundError):
        plugins_spec = importlib.util.spec_from_file_location(
            name, os.path.join(get_executable_path(), 'ytdlp_plugins', name, '__init__.py'))
        plugins = importlib.util.module_from_spec(plugins_spec)
        sys.modules[plugins_spec.name] = plugins
        plugins_spec.loader.exec_module(plugins)
        for name in dir(plugins):
            if name in namespace:
                continue
            if not name.endswith(suffix):
                continue
            klass = getattr(plugins, name)
            classes[name] = namespace[name] = klass
    return classes


def traverse_obj(
        obj, *path_list, default=None, expected_type=None, get_all=True,
        casesense=True, is_user_input=False, traverse_string=False):
    ''' Traverse nested list/dict/tuple
    @param path_list        A list of paths which are checked one by one.
                            Each path is a list of keys where each key is a:
                              - None:     Do nothing
                              - string:   A dictionary key
                              - int:      An index into a list
                              - tuple:    A list of keys all of which will be traversed
                              - Ellipsis: Fetch all values in the object
                              - Function: Takes the key and value as arguments
                                          and returns whether the key matches or not
    @param default          Default value to return
    @param expected_type    Only accept final value of this type (Can also be any callable)
    @param get_all          Return all the values obtained from a path or only the first one
    @param casesense        Whether to consider dictionary keys as case sensitive
    @param is_user_input    Whether the keys are generated from user input. If True,
                            strings are converted to int/slice if necessary
    @param traverse_string  Whether to traverse inside strings. If True, any
                            non-compatible object will also be converted into a string
    # TODO: Write tests
    '''
    if not casesense:
        _lower = lambda k: (k.lower() if isinstance(k, str) else k)
        path_list = (map(_lower, variadic(path)) for path in path_list)

    def _traverse_obj(obj, path, _current_depth=0):
        nonlocal depth
        path = tuple(variadic(path))
        for i, key in enumerate(path):
            if None in (key, obj):
                return obj
            if isinstance(key, (list, tuple)):
                obj = [_traverse_obj(obj, sub_key, _current_depth) for sub_key in key]
                key = ...
            if key is ...:
                obj = (obj.values() if isinstance(obj, dict)
                       else obj if isinstance(obj, (list, tuple, LazyList))
                       else str(obj) if traverse_string else [])
                _current_depth += 1
                depth = max(depth, _current_depth)
                return [_traverse_obj(inner_obj, path[i + 1:], _current_depth) for inner_obj in obj]
            elif callable(key):
                if isinstance(obj, (list, tuple, LazyList)):
                    obj = enumerate(obj)
                elif isinstance(obj, dict):
                    obj = obj.items()
                else:
                    if not traverse_string:
                        return None
                    obj = str(obj)
                _current_depth += 1
                depth = max(depth, _current_depth)
                return [_traverse_obj(v, path[i + 1:], _current_depth) for k, v in obj if try_call(key, args=(k, v))]
            elif isinstance(obj, dict) and not (is_user_input and key == ':'):
                obj = (obj.get(key) if casesense or (key in obj)
                       else next((v for k, v in obj.items() if _lower(k) == key), None))
            else:
                if is_user_input:
                    key = (int_or_none(key) if ':' not in key
                           else slice(*map(int_or_none, key.split(':'))))
                    if key == slice(None):
                        return _traverse_obj(obj, (..., *path[i + 1:]), _current_depth)
                if not isinstance(key, (int, slice)):
                    return None
                if not isinstance(obj, (list, tuple, LazyList)):
                    if not traverse_string:
                        return None
                    obj = str(obj)
                try:
                    obj = obj[key]
                except IndexError:
                    return None
        return obj

    if isinstance(expected_type, type):
        type_test = lambda val: val if isinstance(val, expected_type) else None
    elif expected_type is not None:
        type_test = expected_type
    else:
        type_test = lambda val: val

    for path in path_list:
        depth = 0
        val = _traverse_obj(obj, path)
        if val is not None:
            if depth:
                for _ in range(depth - 1):
                    val = itertools.chain.from_iterable(v for v in val if v is not None)
                val = [v for v in map(type_test, val) if v is not None]
                if val:
                    return val if get_all else val[0]
            else:
                val = type_test(val)
                if val is not None:
                    return val
    return default


def traverse_dict(dictn, keys, casesense=True):
    write_string('DeprecationWarning: yt_dlp.utils.traverse_dict is deprecated '
                 'and may be removed in a future version. Use yt_dlp.utils.traverse_obj instead')
    return traverse_obj(dictn, keys, casesense=casesense, is_user_input=True, traverse_string=True)


def get_first(obj, keys, **kwargs):
    return traverse_obj(obj, (..., *variadic(keys)), **kwargs, get_all=False)


def variadic(x, allowed_types=(str, bytes, dict)):
    return x if isinstance(x, collections.abc.Iterable) and not isinstance(x, allowed_types) else (x,)


def bytes_to_scalar(value):
    if isinstance(value, compat_str):
        value = value.decode('utf8')
    result = 0
    for b in value:
        result *= 256
        result += b
    return result


def decode_base(value, digits):
    # This will convert given base-x string to scalar (long or int)
    table = {char: index for index, char in enumerate(digits)}
    result = 0
    base = len(digits)
    for chr in value:
        result *= base
        result += table[chr]
    return result


def scalar_to_bytes(scalar):
    if not scalar:
        return b''
    array = []
    while scalar:
        scalar, idx = divmod(scalar, 256)
        array.insert(0, idx)
    return intlist_to_bytes(array)


def encode_base(scalar, digits):
    # This will convert scalar (long or int) to base-x string
    if not scalar:
        return ''
    base = len(digits)
    result = ''
    while scalar:
        scalar, idx = divmod(scalar, base)
        result = digits[idx] + result
    return result


def char_replace(base, replace, string):
    # character-by-character replacing
    if not string:
        return ''
    assert len(base) == len(replace)
    table = {b: r for b, r in zip(base, replace) if b != r}
    if not table:
        return string
    result = ''
    for i in string:
        result += table.get(i, i)
    return result


def dig_object_type(obj, prefix='', lines=None):
    if lines is None:
        lines = []
    if isinstance(obj, dict):
        for k, v in obj.items():
            dig_object_type(v, prefix + '.' + str(k), lines)
    elif isinstance(obj, tuple(x for x in (list, tuple, map, filter) if isinstance(x, type))):
        for i, v in enumerate(obj):
            dig_object_type(v, prefix + '[' + str(i) + ']', lines)
    else:
        lines.append(prefix + ': ' + str(type(obj)))
    return lines


def to_str(value):
    if isinstance(value, bytes):
        value = value.decode(preferredencoding())
    return value


class PrintJsonEncoder(json.JSONEncoder):
    def default(self, obj):
        if isinstance(obj, bytes):
            try:
                return obj.decode('utf-8')
            except BaseException:
                return None
        else:
            return json.JSONEncoder.default(self, obj)


def time_millis():
    return round(time.time() * 1000)


def time_seconds(**kwargs):
    t = datetime.datetime.now(datetime.timezone(datetime.timedelta(**kwargs)))
    return t.timestamp()


# create a JSON Web Signature (jws) with HS256 algorithm
# the resulting format is in JWS Compact Serialization
# implemented following JWT https://www.rfc-editor.org/rfc/rfc7519.html
# implemented following JWS https://www.rfc-editor.org/rfc/rfc7515.html
def jwt_encode_hs256(payload_data, key, headers={}):
    header_data = {
        'alg': 'HS256',
        'typ': 'JWT',
    }
    if headers:
        header_data.update(headers)
    header_b64 = base64.b64encode(json.dumps(header_data).encode())
    payload_b64 = base64.b64encode(json.dumps(payload_data).encode())
    h = hmac.new(key.encode(), header_b64 + b'.' + payload_b64, hashlib.sha256)
    signature_b64 = base64.b64encode(h.digest())
    token = header_b64 + b'.' + payload_b64 + b'.' + signature_b64
    return token


# can be extended in future to verify the signature and parse header and return the algorithm used if it's not HS256
def jwt_decode_hs256(jwt):
    header_b64, payload_b64, signature_b64 = jwt.split('.')
    payload_data = json.loads(base64.urlsafe_b64decode(payload_b64))
    return payload_data


def supports_terminal_sequences(stream):
    if compat_os_name == 'nt':
        from .compat import WINDOWS_VT_MODE  # Must be imported locally
        if not WINDOWS_VT_MODE or get_windows_version() < (10, 0, 10586):
            return False
    elif not os.getenv('TERM'):
        return False
    try:
        return stream.isatty()
    except BaseException:
        return False


_terminal_sequences_re = re.compile('\033\\[[^m]+m')


def remove_terminal_sequences(string):
    return _terminal_sequences_re.sub('', string)


def number_of_digits(number):
    return len('%d' % number)


def join_nonempty(*values, delim='-', from_dict=None):
    if from_dict is not None:
        values = map(from_dict.get, values)
    return delim.join(map(str, filter(None, values)))


def scale_thumbnails_to_max_format_width(formats, thumbnails, url_width_re):
    """
    Find the largest format dimensions in terms of video width and, for each thumbnail:
    * Modify the URL: Match the width with the provided regex and replace with the former width
    * Update dimensions

    This function is useful with video services that scale the provided thumbnails on demand
    """
    _keys = ('width', 'height')
    max_dimensions = max(
        (tuple(format.get(k) or 0 for k in _keys) for format in formats),
        default=(0, 0))
    if not max_dimensions[0]:
        return thumbnails
    return [
        merge_dicts(
            {'url': re.sub(url_width_re, str(max_dimensions[0]), thumbnail['url'])},
            dict(zip(_keys, max_dimensions)), thumbnail)
        for thumbnail in thumbnails
    ]


def parse_http_range(range):
    """ Parse value of "Range" or "Content-Range" HTTP header into tuple. """
    if not range:
        return None, None, None
    crg = re.search(r'bytes[ =](\d+)-(\d+)?(?:/(\d+))?', range)
    if not crg:
        return None, None, None
    return int(crg.group(1)), int_or_none(crg.group(2)), int_or_none(crg.group(3))


class Config:
    own_args = None
    filename = None
    __initialized = False

    def __init__(self, parser, label=None):
        self._parser, self.label = parser, label
        self._loaded_paths, self.configs = set(), []

    def init(self, args=None, filename=None):
        assert not self.__initialized
        directory = ''
        if filename:
            location = os.path.realpath(filename)
            directory = os.path.dirname(location)
            if location in self._loaded_paths:
                return False
            self._loaded_paths.add(location)

        self.__initialized = True
        self.own_args, self.filename = args, filename
        for location in self._parser.parse_args(args)[0].config_locations or []:
            location = os.path.join(directory, expand_path(location))
            if os.path.isdir(location):
                location = os.path.join(location, 'yt-dlp.conf')
            if not os.path.exists(location):
                self._parser.error(f'config location {location} does not exist')
            self.append_config(self.read_file(location), location)
        return True

    def __str__(self):
        label = join_nonempty(
            self.label, 'config', f'"{self.filename}"' if self.filename else '',
            delim=' ')
        return join_nonempty(
            self.own_args is not None and f'{label[0].upper()}{label[1:]}: {self.hide_login_info(self.own_args)}',
            *(f'\n{c}'.replace('\n', '\n| ')[1:] for c in self.configs),
            delim='\n')

    @staticmethod
    def read_file(filename, default=[]):
        try:
            optionf = open(filename)
        except OSError:
            return default  # silently skip if file is not present
        try:
            # FIXME: https://github.com/ytdl-org/youtube-dl/commit/dfe5fa49aed02cf36ba9f743b11b0903554b5e56
            contents = optionf.read()
            res = shlex.split(contents, comments=True)
        finally:
            optionf.close()
        return res

    @staticmethod
    def hide_login_info(opts):
        PRIVATE_OPTS = {'-p', '--password', '-u', '--username', '--video-password', '--ap-password', '--ap-username'}
        eqre = re.compile('^(?P<key>' + ('|'.join(re.escape(po) for po in PRIVATE_OPTS)) + ')=.+$')

        def _scrub_eq(o):
            m = eqre.match(o)
            if m:
                return m.group('key') + '=PRIVATE'
            else:
                return o

        opts = list(map(_scrub_eq, opts))
        for idx, opt in enumerate(opts):
            if opt in PRIVATE_OPTS and idx + 1 < len(opts):
                opts[idx + 1] = 'PRIVATE'
        return opts

    def append_config(self, *args, label=None):
        config = type(self)(self._parser, label)
        config._loaded_paths = self._loaded_paths
        if config.init(*args):
            self.configs.append(config)

    @property
    def all_args(self):
        for config in reversed(self.configs):
            yield from config.all_args
        yield from self.own_args or []

    def parse_args(self):
        return self._parser.parse_args(self.all_args)


def get_first_group(match, *groups, default=None):
    for g in groups:
        try:
            m = match.group(g)
            if m:
                return m
        except IndexError:
            continue
    return default


def merge_headers(*dicts):
    """Merge dicts of http headers case insensitively, prioritizing the latter ones"""
    return {k.title(): v for k, v in itertools.chain.from_iterable(map(dict.items, dicts))}


class classproperty:
    def __init__(self, f):
        functools.update_wrapper(self, f)
        self.f = f

    def __get__(self, _, cls):
        return self.f(cls)


<<<<<<< HEAD
def get_argcount(func):
    return try_get(func, lambda x: x.__code__.co_argcount, int)


def Namespace(**kwargs):
    return collections.namedtuple('Namespace', kwargs)(**kwargs)
=======
class Namespace:
    """Immutable namespace"""
    @property
    def items_(self):
        return self._dict.items()

    def __init__(self, **kwargs):
        self._dict = kwargs

    def __getattr__(self, attr):
        return self._dict[attr]

    def __repr__(self):
        return f'{type(self).__name__}({", ".join(f"{k}={v}" for k, v in self.items_)})'
>>>>>>> 5792c950


# Deprecated
has_certifi = bool(certifi)<|MERGE_RESOLUTION|>--- conflicted
+++ resolved
@@ -5385,14 +5385,10 @@
         return self.f(cls)
 
 
-<<<<<<< HEAD
 def get_argcount(func):
     return try_get(func, lambda x: x.__code__.co_argcount, int)
 
 
-def Namespace(**kwargs):
-    return collections.namedtuple('Namespace', kwargs)(**kwargs)
-=======
 class Namespace:
     """Immutable namespace"""
     @property
@@ -5407,7 +5403,6 @@
 
     def __repr__(self):
         return f'{type(self).__name__}({", ".join(f"{k}={v}" for k, v in self.items_)})'
->>>>>>> 5792c950
 
 
 # Deprecated
