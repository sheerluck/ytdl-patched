--- conflicted
+++ resolved
@@ -1066,14 +1066,6 @@
     msg = 'Maximum number of downloads reached, stopping due to --max-downloads'
 
 
-<<<<<<< HEAD
-=======
-class ThrottledDownload(YoutubeDLError):
-    """ Download speed below --throttled-rate. """
-    msg = 'The download speed is below throttle limit'
-
-
->>>>>>> 2e9a445b
 class UnavailableVideoError(YoutubeDLError):
     """Unavailable Format exception.
 
