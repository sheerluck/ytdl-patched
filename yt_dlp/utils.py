--- conflicted
+++ resolved
@@ -2430,14 +2430,7 @@
 
 
 def get_domain(url):
-<<<<<<< HEAD
-    if not url:
-        return url
-    domain = re.match(r'(?:https?:\/\/)?(?:www\.)?(?P<domain>[^\n\/]+\.[^\n\/]+)(?:\/(.*))?', url)
-    return domain.group('domain') if domain else None
-=======
     return '.'.join(urllib.parse.urlparse(url).netloc.rsplit('.', 2)[-2:])
->>>>>>> ae61d108
 
 
 def url_basename(url):
