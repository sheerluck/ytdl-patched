--- conflicted
+++ resolved
@@ -1,6 +1,7 @@
 import functools
 import itertools
 import json
+import os
 import time
 import urllib.error
 
@@ -97,19 +98,10 @@
             return self._downloader.write_debug(text, *args, **kwargs)
 
     def _delete_downloaded_files(self, *files_to_delete, **kwargs):
-<<<<<<< HEAD
-        if not self._downloader:
-            import os
-            for filename in set(filter(None, files_to_delete)):
-                os.remove(filename)
-            return
-        return self._downloader._delete_downloaded_files(*files_to_delete, **kwargs)
-=======
         if self._downloader:
             return self._downloader._delete_downloaded_files(*files_to_delete, **kwargs)
         for filename in set(filter(None, files_to_delete)):
             os.remove(filename)
->>>>>>> 0f06bcd7
 
     def get_param(self, name, default=None, *args, **kwargs):
         if self._downloader:
