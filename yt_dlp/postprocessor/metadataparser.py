--- conflicted
+++ resolved
@@ -8,19 +8,11 @@
 
 
 class MetadataParserPP(PostProcessor):
-<<<<<<< HEAD
-    BACKLOG_UNSET = object()
-
-    class Actions(Enum):
-        INTERPRET = 'interpretter'
-        REPLACE = 'replacer'
 
     class _functools_partial(functools.partial):
         def __repr__(self) -> str:
             return '<functools.partial object with infodict>'
 
-=======
->>>>>>> 43cc91ad
     def __init__(self, downloader, actions):
         super().__init__(self, downloader)
         self._actions = []
