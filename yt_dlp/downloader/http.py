from __future__ import unicode_literals

<<<<<<< HEAD
import errno
import socket
=======
import os
import ssl
>>>>>>> be4685ab
import time
import random

from .common import FileDownloader
from ..compat import (
    compat_str,
    compat_urllib_error,
    compat_http_client
)
from ..utils import (
    ContentTooShortError,
    UnrecoverableHttpError,
    encodeFilename,
    int_or_none,
    parse_http_range,
    sanitized_Request,
    ThrottledDownload,
    try_get,
    write_xattr,
    XAttrMetadataError,
    XAttrUnavailableError,
)

RESPONSE_READ_EXCEPTIONS = (TimeoutError, ConnectionError, ssl.SSLError, compat_http_client.HTTPException)


class HttpFD(FileDownloader):
    def real_download(self, filename, info_dict):
        url = info_dict['url']
        request_data = info_dict.get('request_data', None)
        bad_status_code = info_dict.get('unrecoverable_http_error') or tuple()

        class DownloadContext(dict):
            __getattr__ = dict.get
            __setattr__ = dict.__setitem__
            __delattr__ = dict.__delitem__

        ctx = DownloadContext()
        ctx.filename = filename
        ctx.tmpfilename = self.temp_name(filename)
        ctx.stream = None

        # Do not include the Accept-Encoding header
        headers = {'Youtubedl-no-compression': 'True'}
        add_headers = info_dict.get('http_headers')
        if add_headers:
            headers.update(add_headers)

        is_test = self.params.get('test', False)
        chunk_size = self._TEST_FILE_SIZE if is_test else (
            self.params.get('http_chunk_size')
            or info_dict.get('downloader_options', {}).get('http_chunk_size')
            or 0)

        ctx.open_mode = 'wb'
        ctx.resume_len = 0
        ctx.block_size = self.params.get('buffersize', 1024)
        ctx.start_time = time.time()
        ctx.chunk_size = None
        throttle_start = None

        # parse given Range
        req_start, req_end, _ = parse_http_range(headers.get('Range'))

        if self.params.get('continuedl', True):
            # Establish possible resume length
            if self.ydl.isfile(encodeFilename(ctx.tmpfilename)):
                ctx.resume_len = self.ydl.getsize(
                    encodeFilename(ctx.tmpfilename))

        ctx.is_resume = ctx.resume_len > 0

        count = 0
        retries = self.params.get('retries', 0)
        show_dest = True

        class SucceedDownload(Exception):
            pass

        class RetryDownload(Exception):
            def __init__(self, source_error):
                self.source_error = source_error

        class NextFragment(Exception):
            pass

        def set_range(req, start, end):
            range_header = 'bytes=%d-' % start
            if end:
                range_header += compat_str(end)
            req.add_header('Range', range_header)

        def establish_connection():
            ctx.chunk_size = (random.randint(int(chunk_size * 0.95), chunk_size)
                              if not is_test and chunk_size else chunk_size)
            if ctx.resume_len > 0:
                range_start = ctx.resume_len
                if req_start is not None:
                    # offset the beginning of Range to be within request
                    range_start += req_start
                if ctx.is_resume:
                    self.report_resuming_byte(ctx.resume_len)
                ctx.open_mode = 'ab'
            elif req_start is not None:
                range_start = req_start
            elif ctx.chunk_size > 0:
                range_start = 0
            else:
                range_start = None
            ctx.is_resume = False

            if ctx.chunk_size:
                chunk_aware_end = range_start + ctx.chunk_size - 1
                # we're not allowed to download outside Range
                range_end = chunk_aware_end if req_end is None else min(chunk_aware_end, req_end)
            elif req_end is not None:
                # there's no need for chunked downloads, so download until the end of Range
                range_end = req_end
            else:
                range_end = None

            if try_get(None, lambda _: range_start > range_end):
                ctx.resume_len = 0
                ctx.open_mode = 'wb'
                raise RetryDownload(Exception(f'Conflicting range. (start={range_start} > end={range_end})'))

            if try_get(None, lambda _: range_end >= ctx.content_len):
                range_end = ctx.content_len - 1

            request = sanitized_Request(url, request_data, headers)
            has_range = range_start is not None
            if has_range:
                set_range(request, range_start, range_end)
            # Establish connection
            try:
                ctx.data = self.ydl.urlopen(request)
                # When trying to resume, Content-Range HTTP header of response has to be checked
                # to match the value of requested Range HTTP header. This is due to a webservers
                # that don't support resuming and serve a whole file with no Content-Range
                # set in response despite of requested Range (see
                # https://github.com/ytdl-org/youtube-dl/issues/6057#issuecomment-126129799)
                if has_range:
                    content_range = ctx.data.headers.get('Content-Range')
                    content_range_start, content_range_end, content_len = parse_http_range(content_range)
                    if content_range_start is not None and range_start == content_range_start:
                        # Content-Range is present and matches requested Range, resume is possible
                        accept_content_len = (
                            # Non-chunked download
                            not ctx.chunk_size
                            # Chunked download and requested piece or
                            # its part is promised to be served
                            or content_range_end == range_end
                            or content_len < range_end)
                        if accept_content_len:
                            ctx.content_len = content_len
                            ctx.data_len = min(content_len, req_end or content_len) - (req_start or 0)
                            return
                    # Content-Range is either not present or invalid. Assuming remote webserver is
                    # trying to send the whole file, resume is not possible, so wiping the local file
                    # and performing entire redownload
                    self.report_unable_to_resume()
                    ctx.resume_len = 0
                    ctx.open_mode = 'wb'
                ctx.data_len = ctx.content_len = int_or_none(ctx.data.info().get('Content-length', None))
            except (compat_urllib_error.HTTPError, ) as err:
                if err.code in bad_status_code:
                    raise UnrecoverableHttpError()
                elif err.code == 416:
                    # Unable to resume (requested range not satisfiable)
                    try:
                        # Open the connection again without the range header
                        ctx.data = self.ydl.urlopen(
                            sanitized_Request(url, request_data, headers))
                        content_length = ctx.data.info()['Content-Length']
                    except (compat_urllib_error.HTTPError, ) as err:
                        if err.code < 500 or err.code >= 600:
                            raise
                    else:
                        # Examine the reported length
                        if (content_length is not None
                                and (ctx.resume_len - 100 < int(content_length) < ctx.resume_len + 100)):
                            # The file had already been fully downloaded.
                            # Explanation to the above condition: in issue #175 it was revealed that
                            # YouTube sometimes adds or removes a few bytes from the end of the file,
                            # changing the file size slightly and causing problems for some users. So
                            # I decided to implement a suggested change and consider the file
                            # completely downloaded if the file size differs less than 100 bytes from
                            # the one in the hard drive.
                            self.report_file_already_downloaded(ctx.filename)
                            self.try_rename(ctx.tmpfilename, ctx.filename)
                            self._hook_progress({
                                'filename': ctx.filename,
                                'status': 'finished',
                                'downloaded_bytes': ctx.resume_len,
                                'total_bytes': ctx.resume_len,
                            }, info_dict)
                            raise SucceedDownload()
                        else:
                            # The length does not match, we start the download over
                            self.report_unable_to_resume()
                            ctx.resume_len = 0
                            ctx.open_mode = 'wb'
                            return
                elif err.code < 500 or err.code >= 600:
                    # Unexpected HTTP error
                    raise
                raise RetryDownload(err)
            except compat_urllib_error.URLError as err:
                if isinstance(err.reason, ssl.CertificateError):
                    raise
                raise RetryDownload(err)
            # In urllib.request.AbstractHTTPHandler, the response is partially read on request.
            # Any errors that occur during this will not be wrapped by URLError
            except RESPONSE_READ_EXCEPTIONS as err:
                raise RetryDownload(err)
<<<<<<< HEAD
            except socket.error as err:
                if err.errno in (errno.ECONNRESET, errno.ETIMEDOUT) or self.params.get('continue_on_any_sock_error', False):
                    # Connection reset is no problem, just retry
                    raise RetryDownload(err)
                raise
            except KeyboardInterrupt:
                raise
            except BaseException as err:
                if self.params.get('continue_on_any_sock_error', False):
                    raise RetryDownload(err)
                raise
=======
>>>>>>> be4685ab

        def download():
            nonlocal throttle_start, show_dest
            data_len = ctx.data.info().get('Content-length', None)

            # Range HTTP header may be ignored/unsupported by a webserver
            # (e.g. extractor/scivee.py, extractor/bambuser.py).
            # However, for a test we still would like to download just a piece of a file.
            # To achieve this we limit data_len to _TEST_FILE_SIZE and manually control
            # block size when downloading a file.
            if is_test and (data_len is None or int(data_len) > self._TEST_FILE_SIZE):
                data_len = self._TEST_FILE_SIZE

            if data_len is not None:
                data_len = int(data_len) + ctx.resume_len
                min_data_len = self.params.get('min_filesize')
                max_data_len = self.params.get('max_filesize')
                if min_data_len is not None and data_len < min_data_len:
                    self.to_screen('\r[download] File is smaller than min-filesize (%s bytes < %s bytes). Aborting.' % (data_len, min_data_len))
                    return False
                if max_data_len is not None and data_len > max_data_len:
                    self.to_screen('\r[download] File is larger than max-filesize (%s bytes > %s bytes). Aborting.' % (data_len, max_data_len))
                    return False

            byte_counter = 0 + ctx.resume_len
            block_size = ctx.block_size
            start = time.time()

            # measure time over whole while-loop, so slow_down() and best_block_size() work together properly
            now = None  # needed for slow_down() in the first loop run
            before = start  # start measuring

            def retry(e):
                to_stdout = ctx.tmpfilename == '-'
                if ctx.stream is not None:
                    if not to_stdout:
                        ctx.stream.close()
                    ctx.stream = None
                ctx.resume_len = byte_counter if to_stdout else self.ydl.getsize(encodeFilename(ctx.tmpfilename))
                raise RetryDownload(e)

            while True:
                try:
                    # Download and write
                    data_block = ctx.data.read(block_size if not is_test else min(block_size, data_len - byte_counter))
<<<<<<< HEAD
                # socket.timeout is a subclass of socket.error but may not have
                # errno set
                except socket.timeout as e:
                    retry(e)
                except socket.error as e:
                    # SSLError on python 2 (inherits socket.error) may have
                    # no errno set but this error message
                    if e.errno in (errno.ECONNRESET, errno.ETIMEDOUT) or self.params.get('continue_on_any_sock_error', False):
                        retry(e)
                    raise
                except KeyboardInterrupt:
                    raise
                except BaseException as err:
                    if self.params.get('continue_on_any_sock_error', False):
                        raise RetryDownload(err)
                    raise
=======
                except RESPONSE_READ_EXCEPTIONS as err:
                    retry(err)
>>>>>>> be4685ab

                byte_counter += len(data_block)

                # exit loop when download is finished
                if len(data_block) == 0:
                    break

                # Open destination file just in time
                if ctx.stream is None:
                    try:
                        ctx.stream, ctx.tmpfilename = self.sanitize_open(
                            ctx.tmpfilename, ctx.open_mode)
                        assert ctx.stream is not None
                        ctx.filename = self.undo_temp_name(ctx.tmpfilename)
                        if show_dest:
                            self.report_destination(ctx.filename)
                        show_dest = False
                    except (OSError, IOError) as err:
                        self.report_error('unable to open for writing: %s' % str(err))
                        return False

                    if self.params.get('xattr_set_filesize', False) and data_len is not None:
                        try:
                            write_xattr(ctx.tmpfilename, 'user.ytdl.filesize', str(data_len).encode('utf-8'))
                        except (XAttrUnavailableError, XAttrMetadataError) as err:
                            self.report_error('unable to set filesize xattr: %s' % str(err))

                try:
                    ctx.stream.write(data_block)
                except (IOError, OSError) as err:
                    self.to_stderr('\n')
                    self.report_error('unable to write data: %s' % str(err))
                    return False

                # Apply rate limit
                self.slow_down(start, now, byte_counter - ctx.resume_len)

                # end measuring of one loop run
                now = time.time()
                after = now

                # Adjust block size
                if not self.params.get('noresizebuffer', False):
                    block_size = self.best_block_size(after - before, len(data_block))

                before = after

                # Progress message
                speed = self.calc_speed(start, now, byte_counter - ctx.resume_len)
                if ctx.data_len is None:
                    eta = None
                else:
                    eta = self.calc_eta(start, time.time(), ctx.data_len - ctx.resume_len, byte_counter - ctx.resume_len)

                self._hook_progress({
                    'status': 'downloading',
                    'downloaded_bytes': byte_counter,
                    'total_bytes': ctx.data_len,
                    'tmpfilename': ctx.tmpfilename,
                    'filename': ctx.filename,
                    'eta': eta,
                    'speed': speed,
                    'elapsed': now - ctx.start_time,
                    'ctx_id': info_dict.get('ctx_id'),
                }, info_dict)

                if data_len is not None and byte_counter == data_len:
                    break

                if speed and speed < (self.params.get('throttledratelimit') or 0):
                    # The speed must stay below the limit for 3 seconds
                    # This prevents raising error when the speed temporarily goes down
                    if throttle_start is None:
                        throttle_start = now
                    elif now - throttle_start > 3:
                        if ctx.stream is not None and ctx.tmpfilename != '-':
                            ctx.stream.close()
                        raise ThrottledDownload()
                elif speed:
                    throttle_start = None

            if not is_test and ctx.chunk_size and ctx.content_len is not None and byte_counter < ctx.content_len:
                ctx.resume_len = byte_counter
                # ctx.block_size = block_size
                raise NextFragment()

            if ctx.stream is None:
                self.to_stderr('\n')
                self.report_error('Did not get any data blocks')
                return False
            if ctx.tmpfilename != '-':
                ctx.stream.close()

            if data_len is not None and byte_counter != data_len:
                err = ContentTooShortError(byte_counter, int(data_len))
                if count <= retries:
                    retry(err)
                raise err

            self.try_rename(ctx.tmpfilename, ctx.filename)

            # Update file modification time
            if self.params.get('updatetime', True):
                info_dict['filetime'] = self.try_utime(ctx.filename, ctx.data.info().get('last-modified', None))

            self._hook_progress({
                'downloaded_bytes': byte_counter,
                'total_bytes': byte_counter,
                'filename': ctx.filename,
                'status': 'finished',
                'elapsed': time.time() - ctx.start_time,
                'ctx_id': info_dict.get('ctx_id'),
            }, info_dict)

            return True

        while count <= retries:
            no_close = False
            try:
                establish_connection()
                return download()
            except RetryDownload as e:
                count += 1
                if count <= retries:
                    self.report_retry(e.source_error, count, retries)
                else:
                    self.to_screen(f'[download] Got server HTTP error: {e.source_error}')
                continue
            except NextFragment:
                no_close = False
                continue
            except SucceedDownload:
                return True
            finally:
                if ctx.stream and not no_close:
                    ctx.stream.close()
                    ctx.stream = None
                if ctx.data and not no_close:
                    ctx.data.close()
                    ctx.data = None

        self.report_error('giving up after %s retries' % retries)
        return False<|MERGE_RESOLUTION|>--- conflicted
+++ resolved
@@ -1,12 +1,6 @@
 from __future__ import unicode_literals
 
-<<<<<<< HEAD
-import errno
-import socket
-=======
-import os
 import ssl
->>>>>>> be4685ab
 import time
 import random
 
@@ -222,20 +216,6 @@
             # Any errors that occur during this will not be wrapped by URLError
             except RESPONSE_READ_EXCEPTIONS as err:
                 raise RetryDownload(err)
-<<<<<<< HEAD
-            except socket.error as err:
-                if err.errno in (errno.ECONNRESET, errno.ETIMEDOUT) or self.params.get('continue_on_any_sock_error', False):
-                    # Connection reset is no problem, just retry
-                    raise RetryDownload(err)
-                raise
-            except KeyboardInterrupt:
-                raise
-            except BaseException as err:
-                if self.params.get('continue_on_any_sock_error', False):
-                    raise RetryDownload(err)
-                raise
-=======
->>>>>>> be4685ab
 
         def download():
             nonlocal throttle_start, show_dest
@@ -281,27 +261,8 @@
                 try:
                     # Download and write
                     data_block = ctx.data.read(block_size if not is_test else min(block_size, data_len - byte_counter))
-<<<<<<< HEAD
-                # socket.timeout is a subclass of socket.error but may not have
-                # errno set
-                except socket.timeout as e:
-                    retry(e)
-                except socket.error as e:
-                    # SSLError on python 2 (inherits socket.error) may have
-                    # no errno set but this error message
-                    if e.errno in (errno.ECONNRESET, errno.ETIMEDOUT) or self.params.get('continue_on_any_sock_error', False):
-                        retry(e)
-                    raise
-                except KeyboardInterrupt:
-                    raise
-                except BaseException as err:
-                    if self.params.get('continue_on_any_sock_error', False):
-                        raise RetryDownload(err)
-                    raise
-=======
                 except RESPONSE_READ_EXCEPTIONS as err:
                     retry(err)
->>>>>>> be4685ab
 
                 byte_counter += len(data_block)
 
