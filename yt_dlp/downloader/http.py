--- conflicted
+++ resolved
@@ -152,15 +152,10 @@
                     ctx.resume_len = 0
                     ctx.open_mode = 'wb'
                 ctx.data_len = ctx.content_len = int_or_none(ctx.data.info().get('Content-length', None))
-<<<<<<< HEAD
-            except (compat_urllib_error.HTTPError, ) as err:
+            except compat_urllib_error.HTTPError as err:
                 if err.code in bad_status_code:
                     raise UnrecoverableHttpError()
-                elif err.code == 416:
-=======
-            except compat_urllib_error.HTTPError as err:
                 if err.code == 416:
->>>>>>> 0f06bcd7
                     # Unable to resume (requested range not satisfiable)
                     try:
                         # Open the connection again without the range header
