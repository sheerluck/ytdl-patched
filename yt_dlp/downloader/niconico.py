--- conflicted
+++ resolved
@@ -4,14 +4,10 @@
 import threading
 import time
 
-<<<<<<< HEAD
-=======
 from .common import FileDownloader
 from ..downloader import get_suitable_downloader
->>>>>>> 605cad0b
 from ..extractor.niconico import NiconicoIE
 from .external import FFmpegFD
-from .common import FileDownloader
 from ..utils import (
     str_or_none,
     std_headers,
@@ -28,13 +24,11 @@
 
 class NiconicoDmcFD(FileDownloader):
     """
-    Performs niconico DMC request and download it \n
-    Note that it very differs from upstream one
+    Performs niconico DMC request and download the video \n
+    Note that this FD very differs from upstream one
     """
 
     def real_download(self, filename, info_dict):
-        from ..downloader import get_suitable_downloader
-
         nie = self.ydl.get_info_extractor(NiconicoIE.ie_key())
 
         video_id = info_dict['video_id']
@@ -47,15 +41,11 @@
             note='Downloading JSON metadata for %s' % info_dict['format_id'],
             data=json.dumps(info_dict['dmc_data']).encode())
 
-<<<<<<< HEAD
         # get heartbeat info
         heartbeat_url = f"{session_api_data['urls'][0]['url']}/{session_response['data']['session']['id']}?_format=json&_method=PUT"
         heartbeat_data = json.dumps(session_response['data']).encode()
         # interval, convert milliseconds to seconds, then halve to make a buffer.
         heartbeat_interval = session_api_data['heartbeatLifetime'] / 8000
-=======
-        fd = get_suitable_downloader(info_dict, params=self.params)(self.ydl, self.params)
->>>>>>> 605cad0b
 
         new_info_dict = info_dict.copy()
         new_info_dict.update({
@@ -76,7 +66,7 @@
                 del m3u8_format['format_id'], m3u8_format['protocol']
                 new_info_dict.update(m3u8_format)
 
-        return get_suitable_downloader(new_info_dict)(self.ydl, self.params or {}).download(filename, new_info_dict)
+        return get_suitable_downloader(info_dict, params=self.params)(self.ydl, self.params).download(filename, new_info_dict)
 
 
 class NiconicoLiveFD(FileDownloader):
