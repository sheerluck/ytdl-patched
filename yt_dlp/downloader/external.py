from __future__ import unicode_literals

import os
import os.path
import re
import subprocess
import sys
import time

from .fragment import FragmentFD
from ..compat import (
    compat_setenv,
    compat_str,
)
from ..postprocessor.ffmpeg import FFmpegPostProcessor, EXT_TO_OUT_FORMATS
from ..utils import (
    cli_option,
    cli_valueless_option,
    cli_bool_option,
    _configuration_args,
    encodeFilename,
    encodeArgument,
    handle_youtubedl_headers,
    check_executable,
    is_outdated_version,
    process_communicate_or_kill,
    sanitize_open,
)
from ..longname import split_longname


class ExternalFD(FragmentFD):
    SUPPORTED_PROTOCOLS = ('http', 'https', 'ftp', 'ftps')
    can_download_to_stdout = False

    def real_download(self, filename, info_dict):
        self.report_destination(filename)
        tmpfilename = self.temp_name(filename)

        try:
            started = time.time()
            retval = self._call_downloader(tmpfilename, info_dict)
        except KeyboardInterrupt:
            if not info_dict.get('is_live'):
                raise
            # Live stream downloading cancellation should be considered as
            # correct and expected termination thus all postprocessing
            # should take place
            retval = 0
            self.to_screen('[%s] Interrupted by user' % self.get_basename())

        if retval == 0:
            status = {
                'filename': filename,
                'status': 'finished',
                'elapsed': time.time() - started,
            }
            if filename != '-':
                fsize = self.ydl.getsize(encodeFilename(tmpfilename))
                self.to_screen('\r[%s] Downloaded %s bytes' % (self.get_basename(), fsize))
                self.try_rename(tmpfilename, filename)
                status.update({
                    'downloaded_bytes': fsize,
                    'total_bytes': fsize,
                })
            self._hook_progress(status, info_dict)
            return True
        else:
            self.to_stderr('\n')
            self.report_error('%s exited with code %d' % (
                self.get_basename(), retval))
            return False

    @classmethod
    def get_basename(cls):
        return cls.__name__[:-2].lower()

    @property
    def exe(self):
        return self.get_basename()

    @classmethod
    def available(cls, path=None):
        path = check_executable(path or cls.get_basename(), [cls.AVAILABLE_OPT])
        if path:
            cls.exe = path
            return path
        return False

    @classmethod
    def supports(cls, info_dict):
        return (
            (cls.can_download_to_stdout or not info_dict.get('to_stdout'))
            and info_dict['protocol'] in cls.SUPPORTED_PROTOCOLS)

    @classmethod
    def can_download(cls, info_dict, path=None):
        return cls.available(path) and cls.supports(info_dict)

    def _option(self, command_option, param):
        return cli_option(self.params, command_option, param)

    def _bool_option(self, command_option, param, true_value='true', false_value='false', separator=None):
        return cli_bool_option(self.params, command_option, param, true_value, false_value, separator)

    def _valueless_option(self, command_option, param, expected_value=True):
        return cli_valueless_option(self.params, command_option, param, expected_value)

    def _configuration_args(self, keys=None, *args, **kwargs):
        return _configuration_args(
            self.get_basename(), self.params.get('external_downloader_args'), self.get_basename(),
            keys, *args, **kwargs)

    def _call_downloader(self, tmpfilename, info_dict):
        """ Either overwrite this or implement _make_cmd """
        cmd = [encodeArgument(a) for a in self._make_cmd(tmpfilename, info_dict)]

        self._debug_cmd(cmd)

<<<<<<< HEAD
        if 'fragments' in info_dict:
            fragment_retries = self.params.get('fragment_retries', 0)
            skip_unavailable_fragments = self.params.get('skip_unavailable_fragments', True)

            count = 0
            while count <= fragment_retries:
                p = subprocess.Popen(
                    cmd, stderr=subprocess.PIPE)
                _, stderr = process_communicate_or_kill(p)
                if p.returncode == 0:
                    break
                # TODO: Decide whether to retry based on error code
                # https://aria2.github.io/manual/en/html/aria2c.html#exit-status
                self.to_stderr(stderr.decode('utf-8', 'replace'))
                count += 1
                if count <= fragment_retries:
                    self.to_screen(
                        '[%s] Got error. Retrying fragments (attempt %d of %s)...'
                        % (self.get_basename(), count, self.format_retries(fragment_retries)))
            if count > fragment_retries:
                if not skip_unavailable_fragments:
                    self.report_error('Giving up after %s fragment retries' % fragment_retries)
                    return -1

            decrypt_fragment = self.decrypter(info_dict)
            dest, _ = sanitize_open(tmpfilename, 'wb')
            for frag_index, fragment in enumerate(info_dict['fragments']):
                fragment_filename = '%s-Frag%d' % (tmpfilename, frag_index)
                try:
                    src, _ = sanitize_open(fragment_filename, 'rb')
                except IOError:
                    if skip_unavailable_fragments and frag_index > 1:
                        self.to_screen('[%s] Skipping fragment %d ...' % (self.get_basename(), frag_index))
                        continue
                    self.report_error('Unable to open fragment %d' % frag_index)
                    return -1
                dest.write(decrypt_fragment(fragment, src.read()))
                src.close()
                if not self.params.get('keep_fragments', False):
                    self.ydl.remove(encodeFilename(fragment_filename))
            dest.close()
            self.ydl.remove(encodeFilename('%s.frag.urls' % tmpfilename))
        else:
=======
        if 'fragments' not in info_dict:
>>>>>>> 6993f78d
            p = subprocess.Popen(
                cmd, stderr=subprocess.PIPE)
            _, stderr = process_communicate_or_kill(p)
            if p.returncode != 0:
                self.to_stderr(stderr.decode('utf-8', 'replace'))
            return p.returncode

        fragment_retries = self.params.get('fragment_retries', 0)
        skip_unavailable_fragments = self.params.get('skip_unavailable_fragments', True)

        count = 0
        while count <= fragment_retries:
            p = subprocess.Popen(
                cmd, stderr=subprocess.PIPE)
            _, stderr = process_communicate_or_kill(p)
            if p.returncode == 0:
                break
            # TODO: Decide whether to retry based on error code
            # https://aria2.github.io/manual/en/html/aria2c.html#exit-status
            self.to_stderr(stderr.decode('utf-8', 'replace'))
            count += 1
            if count <= fragment_retries:
                self.to_screen(
                    '[%s] Got error. Retrying fragments (attempt %d of %s)...'
                    % (self.get_basename(), count, self.format_retries(fragment_retries)))
        if count > fragment_retries:
            if not skip_unavailable_fragments:
                self.report_error('Giving up after %s fragment retries' % fragment_retries)
                return -1

        decrypt_fragment = self.decrypter(info_dict)
        dest, _ = sanitize_open(tmpfilename, 'wb')
        for frag_index, fragment in enumerate(info_dict['fragments']):
            fragment_filename = '%s-Frag%d' % (tmpfilename, frag_index)
            try:
                src, _ = sanitize_open(fragment_filename, 'rb')
            except IOError:
                if skip_unavailable_fragments and frag_index > 1:
                    self.to_screen('[%s] Skipping fragment %d ...' % (self.get_basename(), frag_index))
                    continue
                self.report_error('Unable to open fragment %d' % frag_index)
                return -1
            dest.write(decrypt_fragment(fragment, src.read()))
            src.close()
            if not self.params.get('keep_fragments', False):
                os.remove(encodeFilename(fragment_filename))
        dest.close()
        os.remove(encodeFilename('%s.frag.urls' % tmpfilename))
        return 0


class CurlFD(ExternalFD):
    AVAILABLE_OPT = '-V'

    def _make_cmd(self, tmpfilename, info_dict):
        cmd = [self.exe, '--location', '-o', tmpfilename]
        if info_dict.get('http_headers') is not None:
            for key, val in info_dict['http_headers'].items():
                cmd += ['--header', '%s: %s' % (key, val)]

        cmd += self._bool_option('--continue-at', 'continuedl', '-', '0')
        cmd += self._valueless_option('--silent', 'noprogress')
        cmd += self._valueless_option('--verbose', 'verbose')
        cmd += self._option('--limit-rate', 'ratelimit')
        retry = self._option('--retry', 'retries')
        if len(retry) == 2:
            if retry[1] in ('inf', 'infinite'):
                retry[1] = '2147483647'
            cmd += retry
        cmd += self._option('--max-filesize', 'max_filesize')
        cmd += self._option('--interface', 'source_address')
        cmd += self._option('--proxy', 'proxy')
        cmd += self._valueless_option('--insecure', 'nocheckcertificate')
        cmd += self._configuration_args()
        cmd += ['--', info_dict['url']]
        return cmd

    def _call_downloader(self, tmpfilename, info_dict):
        cmd = [encodeArgument(a) for a in self._make_cmd(tmpfilename, info_dict)]

        self._debug_cmd(cmd)

        # curl writes the progress to stderr so don't capture it.
        p = subprocess.Popen(cmd)
        process_communicate_or_kill(p)
        return p.returncode


class AxelFD(ExternalFD):
    AVAILABLE_OPT = '-V'

    def _make_cmd(self, tmpfilename, info_dict):
        cmd = [self.exe, '-o', tmpfilename]
        if info_dict.get('http_headers') is not None:
            for key, val in info_dict['http_headers'].items():
                cmd += ['-H', '%s: %s' % (key, val)]
        cmd += self._configuration_args()
        cmd += ['--', info_dict['url']]
        return cmd


class WgetFD(ExternalFD):
    AVAILABLE_OPT = '--version'

    def _make_cmd(self, tmpfilename, info_dict):
        cmd = [self.exe, '-O', tmpfilename, '-nv', '--no-cookies']
        if info_dict.get('http_headers') is not None:
            for key, val in info_dict['http_headers'].items():
                cmd += ['--header', '%s: %s' % (key, val)]
        cmd += self._option('--limit-rate', 'ratelimit')
        retry = self._option('--tries', 'retries')
        if len(retry) == 2:
            if retry[1] in ('inf', 'infinite'):
                retry[1] = '0'
            cmd += retry
        cmd += self._option('--bind-address', 'source_address')
        cmd += self._option('--proxy', 'proxy')
        cmd += self._valueless_option('--no-check-certificate', 'nocheckcertificate')
        cmd += self._configuration_args()
        cmd += ['--', info_dict['url']]
        return cmd


class Aria2cFD(ExternalFD):
    AVAILABLE_OPT = '-v'
    SUPPORTED_PROTOCOLS = ('http', 'https', 'ftp', 'ftps', 'dash_frag_urls', 'm3u8_frag_urls')

    @staticmethod
    def supports_manifest(manifest):
        UNSUPPORTED_FEATURES = [
            r'#EXT-X-BYTERANGE',  # playlists composed of byte ranges of media files [1]
            # 1. https://tools.ietf.org/html/draft-pantos-http-live-streaming-17#section-4.3.2.2
        ]
        check_results = (not re.search(feature, manifest) for feature in UNSUPPORTED_FEATURES)
        return all(check_results)

    def _make_cmd(self, tmpfilename, info_dict):
        cmd = [self.exe, '-c',
               '--console-log-level=warn', '--summary-interval=0', '--download-result=hide',
               '--file-allocation=none', '-x16', '-j16', '-s16']
        if 'fragments' in info_dict:
            cmd += ['--allow-overwrite=true', '--allow-piece-length-change=true']
        else:
            cmd += ['--min-split-size', '1M']

        if info_dict.get('http_headers') is not None:
            for key, val in info_dict['http_headers'].items():
                cmd += ['--header', '%s: %s' % (key, val)]
        cmd += self._option('--max-overall-download-limit', 'ratelimit')
        cmd += self._option('--interface', 'source_address')
        cmd += self._option('--all-proxy', 'proxy')
        cmd += self._bool_option('--check-certificate', 'nocheckcertificate', 'false', 'true', '=')
        cmd += self._bool_option('--remote-time', 'updatetime', 'true', 'false', '=')
        cmd += self._configuration_args()

        # aria2c strips out spaces from the beginning/end of filenames and paths.
        # We work around this issue by adding a "./" to the beginning of the
        # filename and relative path, and adding a "/" at the end of the path.
        # See: https://github.com/yt-dlp/yt-dlp/issues/276
        # https://github.com/ytdl-org/youtube-dl/issues/20312
        # https://github.com/aria2/aria2/issues/1373
        dn = self.ydl.dirname(tmpfilename)
        if dn:
            if not self.ydl.isabs(dn):
                dn = '.%s%s' % (os.path.sep, dn)
            cmd += ['--dir', dn + os.path.sep]
        if 'fragments' not in info_dict:
            cmd += ['--out', '.%s%s' % (os.path.sep, self.ydl.basename(tmpfilename))]
        cmd += ['--auto-file-renaming=false']

        if 'fragments' in info_dict:
            cmd += ['--file-allocation=none', '--uri-selector=inorder']
            url_list_file = '%s.frag.urls' % tmpfilename
            url_list = []
            for frag_index, fragment in enumerate(info_dict['fragments']):
                fragment_filename = '%s-Frag%d' % (self.ydl.basename(tmpfilename), frag_index)
                url_list.append('%s\n\tout=%s' % (fragment['url'], fragment_filename))
            stream, _ = sanitize_open(url_list_file, 'wb')
            stream.write('\n'.join(url_list).encode('utf-8'))
            stream.close()
            cmd += ['-i', url_list_file]
        else:
            cmd += ['--', info_dict['url']]
        return cmd


class HttpieFD(ExternalFD):
    AVAILABLE_OPT = '--version'

    @classmethod
    def available(cls, path=None):
        return ExternalFD.available(cls, path or 'http')

    def _make_cmd(self, tmpfilename, info_dict):
        cmd = ['http', '--download', '--output', tmpfilename, info_dict['url']]

        if info_dict.get('http_headers') is not None:
            for key, val in info_dict['http_headers'].items():
                cmd += ['%s:%s' % (key, val)]
        return cmd


class FFmpegFD(ExternalFD):
    SUPPORTED_PROTOCOLS = ('http', 'https', 'ftp', 'ftps', 'm3u8', 'm3u8_native', 'rtsp', 'rtmp', 'rtmp_ffmpeg', 'mms', 'http_dash_segments')
    can_download_to_stdout = True

    @classmethod
    def available(cls, path=None):
        # TODO: Fix path for ffmpeg
        # Fixme: This may be wrong when --ffmpeg-location is used
        return FFmpegPostProcessor().available

    @classmethod
    def supports(cls, info_dict):
        return all(proto in cls.SUPPORTED_PROTOCOLS for proto in info_dict['protocol'].split('+'))

    def on_process_started(self, proc, stdin):
        """ Override this in subclasses  """
        pass

    @classmethod
    def can_merge_formats(cls, info_dict, params):
        return (
            info_dict.get('requested_formats')
            and info_dict.get('protocol')
            and not params.get('allow_unplayable_formats')
            and 'no-direct-merge' not in params.get('compat_opts', [])
            and cls.can_download(info_dict))

    def _call_downloader(self, tmpfilename, info_dict):
        urls = [f['url'] for f in info_dict.get('requested_formats', [])] or [info_dict['url']]
        ffpp = FFmpegPostProcessor(downloader=self)
        if not ffpp.available:
            self.report_error('m3u8 download detected but ffmpeg could not be found. Please install')
            return False
        ffpp.check_version()

        if self.ydl.params.get('escape_long_names', False):
            tmpfilename = split_longname(tmpfilename)

        args = [ffpp.executable, '-y']

        for log_level in ('quiet', 'verbose'):
            if self.params.get(log_level, False):
                args += ['-loglevel', log_level]
                break
        if not self.params.get('verbose'):
            args += ['-hide_banner']

        args += info_dict.get('_ffmpeg_args', [])

        # This option exists only for compatibility. Extractors should use `_ffmpeg_args` instead
        seekable = info_dict.get('_seekable')
        if seekable is not None:
            # setting -seekable prevents ffmpeg from guessing if the server
            # supports seeking(by adding the header `Range: bytes=0-`), which
            # can cause problems in some cases
            # https://github.com/ytdl-org/youtube-dl/issues/11800#issuecomment-275037127
            # http://trac.ffmpeg.org/ticket/6125#comment:10
            args += ['-seekable', '1' if seekable else '0']

        start_time = info_dict.get('start_time') or 0
        if start_time:
            args += ['-ss', compat_str(start_time)]
        end_time = info_dict.get('end_time')
        if end_time:
            args += ['-t', compat_str(end_time - start_time)]

        if info_dict.get('http_headers') is not None and re.match(r'^https?://', urls[0]):
            # Trailing \r\n after each HTTP header is important to prevent warning from ffmpeg/avconv:
            # [http @ 00000000003d2fa0] No trailing CRLF found in HTTP header.
            headers = handle_youtubedl_headers(info_dict['http_headers'])
            args += [
                '-headers',
                ''.join('%s: %s\r\n' % (key, val) for key, val in headers.items())]

        env = None
        proxy = self.params.get('proxy')
        if proxy:
            if not re.match(r'^[\da-zA-Z]+://', proxy):
                proxy = 'http://%s' % proxy

            if proxy.startswith('socks'):
                self.report_warning(
                    '%s does not support SOCKS proxies. Downloading is likely to fail. '
                    'Consider adding --hls-prefer-native to your command.' % self.get_basename())

            # Since December 2015 ffmpeg supports -http_proxy option (see
            # http://git.videolan.org/?p=ffmpeg.git;a=commit;h=b4eb1f29ebddd60c41a2eb39f5af701e38e0d3fd)
            # We could switch to the following code if we are able to detect version properly
            # args += ['-http_proxy', proxy]
            env = os.environ.copy()
            compat_setenv('HTTP_PROXY', proxy, env=env)
            compat_setenv('http_proxy', proxy, env=env)

        protocol = info_dict.get('protocol')

        if protocol == 'ffmpeg':
            self.report_warning('Calling this downloader with "ffmpeg" is deprecated. Please fix code.')

        if protocol == 'rtmp':
            player_url = info_dict.get('player_url')
            page_url = info_dict.get('page_url')
            app = info_dict.get('app')
            play_path = info_dict.get('play_path')
            tc_url = info_dict.get('tc_url')
            flash_version = info_dict.get('flash_version')
            live = info_dict.get('rtmp_live', False)
            conn = info_dict.get('rtmp_conn')
            if player_url is not None:
                args += ['-rtmp_swfverify', player_url]
            if page_url is not None:
                args += ['-rtmp_pageurl', page_url]
            if app is not None:
                args += ['-rtmp_app', app]
            if play_path is not None:
                args += ['-rtmp_playpath', play_path]
            if tc_url is not None:
                args += ['-rtmp_tcurl', tc_url]
            if flash_version is not None:
                args += ['-rtmp_flashver', flash_version]
            if live:
                args += ['-rtmp_live', 'live']
            if isinstance(conn, list):
                for entry in conn:
                    args += ['-rtmp_conn', entry]
            elif isinstance(conn, compat_str):
                args += ['-rtmp_conn', conn]

        for i, url in enumerate(urls):
            args += self._configuration_args((f'_i{i + 1}', '_i')) + ['-i', url]

        args += ['-c', 'copy']
        if info_dict.get('requested_formats') or protocol == 'http_dash_segments':
            for (i, fmt) in enumerate(info_dict.get('requested_formats') or [info_dict]):
                stream_number = fmt.get('manifest_stream_number', 0)
                a_or_v = 'a' if fmt.get('acodec') != 'none' else 'v'
                args.extend(['-map', f'{i}:{a_or_v}:{stream_number}'])

        if self.params.get('test', False):
            args += ['-fs', compat_str(self._TEST_FILE_SIZE)]

        ext = info_dict['ext']
        if protocol in ('m3u8', 'm3u8_native'):
            use_mpegts = (tmpfilename == '-') or self.params.get('hls_use_mpegts')
            if use_mpegts is None:
                use_mpegts = info_dict.get('is_live')
            if use_mpegts:
                args += ['-f', 'mpegts']
            else:
                args += ['-f', 'mp4']
                if (ffpp.basename == 'ffmpeg' and is_outdated_version(ffpp._versions['ffmpeg'], '3.2', False)) and (not info_dict.get('acodec') or info_dict['acodec'].split('.')[0] in ('aac', 'mp4a')):
                    args += ['-bsf:a', 'aac_adtstoasc']
        elif protocol == 'rtmp':
            args += ['-f', 'flv']
        elif ext == 'mp4' and tmpfilename == '-':
            args += ['-f', 'mpegts']
        else:
            args += ['-f', EXT_TO_OUT_FORMATS.get(ext, ext)]

        args += self._configuration_args(('_o1', '_o', ''))

        args = [encodeArgument(opt) for opt in args]
        args.append(encodeFilename(ffpp._ffmpeg_filename_argument(tmpfilename), True))
        self._debug_cmd(args)

        proc = subprocess.Popen(args, stdin=subprocess.PIPE, env=env)
        if url in ('-', 'pipe:'):
            self.on_process_started(proc, proc.stdin)
        try:
            retval = proc.wait()
        except BaseException as e:
            # subprocces.run would send the SIGKILL signal to ffmpeg and the
            # mp4 file couldn't be played, but if we ask ffmpeg to quit it
            # produces a file that is playable (this is mostly useful for live
            # streams). Note that Windows is not affected and produces playable
            # files (see https://github.com/ytdl-org/youtube-dl/issues/8300).
            if isinstance(e, KeyboardInterrupt) and sys.platform != 'win32':
                if url in ('-', 'pipe:'):
                    proc.kill()
                    proc.wait()
                else:
                    process_communicate_or_kill(proc, b'q')
                return 0
            else:
                proc.kill()
                proc.wait()
                raise
        return retval


class AVconvFD(FFmpegFD):
    pass


_BY_NAME = dict(
    (klass.get_basename(), klass)
    for name, klass in globals().items()
    if name.endswith('FD') and name not in ('ExternalFD', 'FragmentFD')
)


def list_external_downloaders():
    return sorted(_BY_NAME.keys())


def get_external_downloader(external_downloader):
    """ Given the name of the executable, see whether we support the given
        downloader . """
    # Drop .exe extension on Windows
    bn = os.path.splitext(os.path.basename(external_downloader))[0]
    return _BY_NAME.get(bn)<|MERGE_RESOLUTION|>--- conflicted
+++ resolved
@@ -117,53 +117,7 @@
 
         self._debug_cmd(cmd)
 
-<<<<<<< HEAD
-        if 'fragments' in info_dict:
-            fragment_retries = self.params.get('fragment_retries', 0)
-            skip_unavailable_fragments = self.params.get('skip_unavailable_fragments', True)
-
-            count = 0
-            while count <= fragment_retries:
-                p = subprocess.Popen(
-                    cmd, stderr=subprocess.PIPE)
-                _, stderr = process_communicate_or_kill(p)
-                if p.returncode == 0:
-                    break
-                # TODO: Decide whether to retry based on error code
-                # https://aria2.github.io/manual/en/html/aria2c.html#exit-status
-                self.to_stderr(stderr.decode('utf-8', 'replace'))
-                count += 1
-                if count <= fragment_retries:
-                    self.to_screen(
-                        '[%s] Got error. Retrying fragments (attempt %d of %s)...'
-                        % (self.get_basename(), count, self.format_retries(fragment_retries)))
-            if count > fragment_retries:
-                if not skip_unavailable_fragments:
-                    self.report_error('Giving up after %s fragment retries' % fragment_retries)
-                    return -1
-
-            decrypt_fragment = self.decrypter(info_dict)
-            dest, _ = sanitize_open(tmpfilename, 'wb')
-            for frag_index, fragment in enumerate(info_dict['fragments']):
-                fragment_filename = '%s-Frag%d' % (tmpfilename, frag_index)
-                try:
-                    src, _ = sanitize_open(fragment_filename, 'rb')
-                except IOError:
-                    if skip_unavailable_fragments and frag_index > 1:
-                        self.to_screen('[%s] Skipping fragment %d ...' % (self.get_basename(), frag_index))
-                        continue
-                    self.report_error('Unable to open fragment %d' % frag_index)
-                    return -1
-                dest.write(decrypt_fragment(fragment, src.read()))
-                src.close()
-                if not self.params.get('keep_fragments', False):
-                    self.ydl.remove(encodeFilename(fragment_filename))
-            dest.close()
-            self.ydl.remove(encodeFilename('%s.frag.urls' % tmpfilename))
-        else:
-=======
         if 'fragments' not in info_dict:
->>>>>>> 6993f78d
             p = subprocess.Popen(
                 cmd, stderr=subprocess.PIPE)
             _, stderr = process_communicate_or_kill(p)
@@ -199,7 +153,7 @@
         for frag_index, fragment in enumerate(info_dict['fragments']):
             fragment_filename = '%s-Frag%d' % (tmpfilename, frag_index)
             try:
-                src, _ = sanitize_open(fragment_filename, 'rb')
+                src, _ = self.ydl.sanitize_open(fragment_filename, 'rb')
             except IOError:
                 if skip_unavailable_fragments and frag_index > 1:
                     self.to_screen('[%s] Skipping fragment %d ...' % (self.get_basename(), frag_index))
@@ -209,9 +163,9 @@
             dest.write(decrypt_fragment(fragment, src.read()))
             src.close()
             if not self.params.get('keep_fragments', False):
-                os.remove(encodeFilename(fragment_filename))
+                self.ydl.remove(encodeFilename(fragment_filename))
         dest.close()
-        os.remove(encodeFilename('%s.frag.urls' % tmpfilename))
+        self.ydl.remove(encodeFilename('%s.frag.urls' % tmpfilename))
         return 0
 
 
