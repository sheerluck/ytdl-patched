import enum
import os
import os.path
import re
import subprocess
import sys
import time
import signal

from .fragment import FragmentFD
from ..compat import functools
from ..postprocessor.ffmpeg import EXT_TO_OUT_FORMATS, FFmpegPostProcessor
from ..postprocessor._attachments import RunsFFmpeg
from ..utils import (
    Popen,
    RetryManager,
    _configuration_args,
    check_executable,
    classproperty,
    cli_bool_option,
    cli_option,
    cli_valueless_option,
    determine_ext,
    encodeArgument,
    encodeFilename,
    find_available_port,
    handle_youtubedl_headers,
    remove_end,
    sanitized_Request,
    try_get,
    variadic,
    traverse_obj,
)
from ..longname import split_longname


class Features(enum.Enum):
    TO_STDOUT = enum.auto()
    MULTIPLE_FORMATS = enum.auto()


class ExternalFD(FragmentFD):
    SUPPORTED_PROTOCOLS = ('http', 'https', 'ftp', 'ftps')
    SUPPORTED_FEATURES = ()
    _CAPTURE_STDERR = True

    def real_download(self, filename, info_dict):
        self.report_destination(filename)
        tmpfilename = self.temp_name(filename)

        try:
            started = time.time()
            retval = self._call_downloader(tmpfilename, info_dict)
        except KeyboardInterrupt:
            if not info_dict.get('is_live'):
                raise
            # Live stream downloading cancellation should be considered as
            # correct and expected termination thus all postprocessing
            # should take place
            retval = 0
            self.to_screen('[%s] Interrupted by user' % self.get_basename())

        if retval == 0:
            status = {
                'filename': filename,
                'status': 'finished',
                'elapsed': time.time() - started,
            }
            if filename != '-':
                fsize = self.ydl.getsize(encodeFilename(tmpfilename))
                self.to_screen(f'\r[{self.get_basename()}] Downloaded {fsize} bytes')
                self.try_rename(tmpfilename, filename)
                status.update({
                    'downloaded_bytes': fsize,
                    'total_bytes': fsize,
                })
            self._hook_progress(status, info_dict)
            return True
        else:
            self.to_stderr('\n')
            self.report_error('%s exited with code %d' % (
                self.get_basename(), retval))
            return False

    @classmethod
    def get_basename(cls):
        return cls.__name__[:-2].lower()

    @classproperty
    def EXE_NAME(cls):
        return cls.get_basename()

    @functools.cached_property
    def exe(self):
        return self.EXE_NAME

    @classmethod
    def available(cls, path=None):
        path = check_executable(
            cls.EXE_NAME if path in (None, cls.get_basename()) else path,
            [cls.AVAILABLE_OPT])
        if not path:
            return False
        cls.exe = path
        return path

    @classmethod
    def supports(cls, info_dict):
        return all((
            not info_dict.get('to_stdout') or Features.TO_STDOUT in cls.SUPPORTED_FEATURES,
            '+' not in info_dict['protocol'] or Features.MULTIPLE_FORMATS in cls.SUPPORTED_FEATURES,
            all(proto in cls.SUPPORTED_PROTOCOLS for proto in info_dict['protocol'].split('+')),
        ))

    @classmethod
    def can_download(cls, info_dict, path=None):
        return cls.available(path) and cls.supports(info_dict)

    def _option(self, command_option, param):
        return cli_option(self.params, command_option, param)

    def _bool_option(self, command_option, param, true_value='true', false_value='false', separator=None):
        return cli_bool_option(self.params, command_option, param, true_value, false_value, separator)

    def _valueless_option(self, command_option, param, expected_value=True):
        return cli_valueless_option(self.params, command_option, param, expected_value)

    def _configuration_args(self, keys=None, *args, **kwargs):
        return _configuration_args(
            self.get_basename(), self.params.get('external_downloader_args'), self.EXE_NAME,
            keys, *args, **kwargs)

    def _call_downloader(self, tmpfilename, info_dict):
        """ Either overwrite this or implement _make_cmd """
        cmd = [encodeArgument(a) for a in self._make_cmd(tmpfilename, info_dict)]

        self._debug_cmd(cmd)

        if 'fragments' not in info_dict:
            _, stderr, retcode = self._call_process(cmd, info_dict, self._CAPTURE_STDERR)
            if retcode == 0:
                self.to_stderr(stderr.decode('utf-8', 'replace'))
            return retcode

        skip_unavailable_fragments = self.params.get('skip_unavailable_fragments', True)

        retry_manager = RetryManager(self.params.get('fragment_retries'), self.report_retry,
                                     frag_index=None, fatal=not skip_unavailable_fragments)
        for retry in retry_manager:
            _, stderr, returncode = self._call_process(cmd, info_dict, True)
            if not returncode:
                break
            # TODO: Decide whether to retry based on error code
            # https://aria2.github.io/manual/en/html/aria2c.html#exit-status
            if stderr:
                self.to_stderr(stderr)
            retry.error = Exception()
            continue
        if not skip_unavailable_fragments and retry_manager.error:
            return -1

        decrypt_fragment = self.decrypter(info_dict)
        dest, _ = self.sanitize_open(tmpfilename, 'wb')
        for frag_index, fragment in enumerate(info_dict['fragments']):
            fragment_filename = '%s-Frag%d' % (tmpfilename, frag_index)
            try:
                src, _ = self.sanitize_open(fragment_filename, 'rb')
            except OSError as err:
                if skip_unavailable_fragments and frag_index > 1:
                    self.report_skip_fragment(frag_index, err)
                    continue
                self.report_error(f'Unable to open fragment {frag_index}; {err}')
                return -1
            dest.write(decrypt_fragment(fragment, src.read()))
            src.close()
            if not self.params.get('keep_fragments', False):
                self.try_remove(encodeFilename(fragment_filename))
        dest.close()
        self.try_remove(encodeFilename('%s.frag.urls' % tmpfilename))
        return 0

    def _call_process(self, cmd, info_dict, capture_stderr):
        return Popen.run(
            cmd, text=True, stderr=subprocess.PIPE if capture_stderr else None)


class CurlFD(ExternalFD):
    AVAILABLE_OPT = '-V'
    _CAPTURE_STDERR = False  # curl writes the progress to stderr

    def _make_cmd(self, tmpfilename, info_dict):
        cmd = [self.exe, '--location', '-o', tmpfilename, '--compressed']
        if info_dict.get('http_headers') is not None:
            for key, val in info_dict['http_headers'].items():
                cmd += ['--header', f'{key}: {val}']

        cmd += self._bool_option('--continue-at', 'continuedl', '-', '0')
        cmd += self._valueless_option('--silent', 'noprogress')
        cmd += self._valueless_option('--verbose', 'verbose')
        cmd += self._option('--limit-rate', 'ratelimit')
        retry = self._option('--retry', 'retries')
        if len(retry) == 2:
            if retry[1] in ('inf', 'infinite'):
                retry[1] = '2147483647'
            cmd += retry
        cmd += self._option('--max-filesize', 'max_filesize')
        cmd += self._option('--interface', 'source_address')
        cmd += self._option('--proxy', 'proxy')
        cmd += self._valueless_option('--insecure', 'nocheckcertificate')
        cmd += self._configuration_args()
        cmd += ['--', info_dict['url']]
        return cmd


class AxelFD(ExternalFD):
    AVAILABLE_OPT = '-V'

    def _make_cmd(self, tmpfilename, info_dict):
        cmd = [self.exe, '-o', tmpfilename]
        if info_dict.get('http_headers') is not None:
            for key, val in info_dict['http_headers'].items():
                cmd += ['-H', f'{key}: {val}']
        cmd += self._configuration_args()
        cmd += ['--', info_dict['url']]
        return cmd


class WgetFD(ExternalFD):
    AVAILABLE_OPT = '--version'

    def _make_cmd(self, tmpfilename, info_dict):
        cmd = [self.exe, '-O', tmpfilename, '-nv', '--no-cookies', '--compression=auto']
        if info_dict.get('http_headers') is not None:
            for key, val in info_dict['http_headers'].items():
                cmd += ['--header', f'{key}: {val}']
        cmd += self._option('--limit-rate', 'ratelimit')
        retry = self._option('--tries', 'retries')
        if len(retry) == 2:
            if retry[1] in ('inf', 'infinite'):
                retry[1] = '0'
            cmd += retry
        cmd += self._option('--bind-address', 'source_address')
        proxy = self.params.get('proxy')
        if proxy:
            for var in ('http_proxy', 'https_proxy'):
                cmd += ['--execute', f'{var}={proxy}']
        cmd += self._valueless_option('--no-check-certificate', 'nocheckcertificate')
        cmd += self._configuration_args()
        cmd += ['--', info_dict['url']]
        return cmd


class Aria2cFD(ExternalFD):
    AVAILABLE_OPT = '-v'
    SUPPORTED_PROTOCOLS = ('http', 'https', 'ftp', 'ftps', 'dash_frag_urls', 'm3u8_frag_urls')

    @staticmethod
    def supports_manifest(manifest):
        UNSUPPORTED_FEATURES = [
            r'#EXT-X-BYTERANGE',  # playlists composed of byte ranges of media files [1]
            # 1. https://tools.ietf.org/html/draft-pantos-http-live-streaming-17#section-4.3.2.2
        ]
        check_results = (not re.search(feature, manifest) for feature in UNSUPPORTED_FEATURES)
        return all(check_results)

    @staticmethod
    def _aria2c_filename(fn):
        return fn if os.path.isabs(fn) else f'.{os.path.sep}{fn}'

    def _make_cmd(self, tmpfilename, info_dict):
        cmd = [self.exe, '-c',
               '--console-log-level=warn', '--summary-interval=0', '--download-result=hide',
               '--http-accept-gzip=true', '--file-allocation=none', '-x16', '-j16', '-s16']
        if 'fragments' in info_dict:
            cmd += ['--allow-overwrite=true', '--allow-piece-length-change=true']
        else:
            cmd += ['--min-split-size', '1M']

        if info_dict.get('http_headers') is not None:
            for key, val in info_dict['http_headers'].items():
                cmd += ['--header', f'{key}: {val}']
        cmd += self._option('--max-overall-download-limit', 'ratelimit')
        cmd += self._option('--interface', 'source_address')

        proxy = self.params.get('proxy')
        if isinstance(proxy, (str, bytes)) and re.match(r'^socks[\da-zA-Z]*://', proxy):
            self.report_warning(
                '%s does not support SOCKS proxies. Downloading is likely to fail. '
                'Consider adding --hls-prefer-native to your command.' % self.get_basename())

        cmd += self._option('--all-proxy', 'proxy')
        cmd += self._bool_option('--check-certificate', 'nocheckcertificate', 'false', 'true', '=')
        cmd += self._bool_option('--remote-time', 'updatetime', 'true', 'false', '=')
        cmd += self._bool_option('--show-console-readout', 'noprogress', 'false', 'true', '=')
        cmd += self._configuration_args()

        if info_dict.get('__rpc_port'):
            cmd += ['--enable-rpc', f'--rpc-listen-port={info_dict["__rpc_port"]}']

        # aria2c strips out spaces from the beginning/end of filenames and paths.
        # We work around this issue by adding a "./" to the beginning of the
        # filename and relative path, and adding a "/" at the end of the path.
        # See: https://github.com/yt-dlp/yt-dlp/issues/276
        # https://github.com/ytdl-org/youtube-dl/issues/20312
        # https://github.com/aria2/aria2/issues/1373
        dn = self.ydl.dirname(tmpfilename)
        if dn:
            cmd += ['--dir', self._aria2c_filename(dn) + os.path.sep]
        if 'fragments' not in info_dict:
            cmd += ['--out', self._aria2c_filename(self.ydl.basename(tmpfilename))]
        cmd += ['--auto-file-renaming=false']

        if 'fragments' in info_dict:
            cmd += ['--file-allocation=none', '--uri-selector=inorder']
            url_list_file = '%s.frag.urls' % tmpfilename
            url_list = []
            for frag_index, fragment in enumerate(info_dict['fragments']):
                fragment_filename = '%s-Frag%d' % (self.ydl.basename(tmpfilename), frag_index)
                url_list.append('%s\n\tout=%s' % (fragment['url'], self._aria2c_filename(fragment_filename)))
            stream, _ = self.sanitize_open(url_list_file, 'wb')
            stream.write('\n'.join(url_list).encode())
            stream.close()
            cmd += ['-i', self._aria2c_filename(url_list_file)]
        else:
            cmd += ['--', info_dict['url']]
        return cmd

    def _call_downloader(self, tmpfilename, info_dict):
        info_dict.pop('__rpc_port', None)

        # aria2c does not support livestreams and stdout redirection,
        # so that's okay
        use_native_progress = (
            self.params.get('enable_native_progress', False)
            and not self.params.get('verbose', False))

        if use_native_progress:
            info_dict = info_dict.copy()
            info_dict['__rpc_port'] = find_available_port() or 19190
        return super()._call_downloader(tmpfilename, info_dict)

    def _call_process(self, cmd, info_dict, capture_stderr):
        if '__rpc_port' not in info_dict:
            return super()._call_process(cmd, info_dict, capture_stderr)

        from tempfile import TemporaryFile
        import json
        import uuid

        rpc_port = info_dict['__rpc_port']
        nr_frags = len(info_dict['fragments']) if 'fragments' in info_dict else -1

        def aria2c_rpc(method, params):
            # note: there's no need to be UUID (it can even a numeric value), but that's easier
            sanitycheck = str(uuid.uuid4())
            d = json.dumps({
                'jsonrpc': '2.0',
                'id': sanitycheck,
                'method': method,
                'params': params,
            }).encode('utf-8')
            request = sanitized_Request(
                f'http://localhost:{rpc_port}/jsonrpc',
                headers={
                    'Content-Type': 'application/json',
                    'Content-Length': f'{len(d)}',
                    'Ytdl-request-proxy': '__noproxy__',
                },
                data=d)
            with self.ydl.urlopen(request) as r:
                resp = json.load(r)
            # failing at this assertion means that the RPC server went wrong
            # (KeyEror includes)
            assert resp['id'] == sanitycheck
            return resp['result']

        started = time.time()
        status = {
            'filename': info_dict.get('_filename'),
            'status': 'downloading',
            'elapsed': 0,
            'downloaded_bytes': 0,
        }
        if nr_frags >= 0:
            status.update({
                'fragment_count': nr_frags,
                'fragment_index': 0,
            })
        self._hook_progress(status, info_dict)

        with TemporaryFile() as so, TemporaryFile() as se, \
             Popen(cmd, stdout=so.fileno(), stderr=se.fileno() if capture_stderr else None) as p:
            # make a short wait so that RPC client can receive response,
            # or the connection stalls infinitely
            time.sleep(0.2)
            retval = p.poll()
            while retval is None:
                try:
                    # https://aria2.github.io/manual/en/html/libaria2.html#c.DOWNLOAD_WAITING
                    # https://aria2.github.io/manual/en/html/aria2c.html#aria2.tellActive

                    # use tellActive as we won't know the GID without reading stdout
                    # that is a mess in Python
                    aktiva = aria2c_rpc('aria2.tellActive', [])
                    completed = aria2c_rpc('aria2.tellStopped', [0, abs(nr_frags)])
                    if not aktiva and len(completed) == abs(nr_frags):
                        # no active downloads, we'll exit the loop after shutdown
                        aria2c_rpc('aria2.shutdown', [])
                        retval = p.wait()
                        break

                    if nr_frags < 0:
                        # single file
                        active = aktiva[0]
                        cl, ds, tl = int(active['completedLength']), int(active['downloadSpeed']), int(active['totalLength'])
                        status.update({
                            'downloaded_bytes': cl,
                            'speed': ds,
                            'eta': try_get(0, lambda x: (tl - cl) / ds),
                            'total_bytes': tl,
                        })
                        continue

                    # fragmented
                    total_bytes = sum(map(int, traverse_obj([aktiva, completed], (..., ..., 'totalLength'), default=[])))
                    if completed or aktiva:
                        total_bytes = total_bytes * nr_frags / (len(completed) + len(aktiva))
                    total_completed = sum(map(int, traverse_obj(completed, (..., 'totalLength'), default=[])))
                    dled_aktiva = sum(map(int, traverse_obj(aktiva, (..., 'completedLength'), default=[])))
                    total_speed = sum(map(float, traverse_obj(aktiva, (..., 'downloadSpeed'), default=[])))
                    dl_all = dled_aktiva + total_completed

                    status.update({
                        'downloaded_bytes': dl_all,
                        'speed': total_speed,
                        'eta': try_get(0, lambda x: (total_bytes - dl_all) / total_speed),
                        'total_bytes': total_bytes,
                        'fragment_index': len(completed) + len(aktiva) // 2,
                    })
                finally:
                    status.update({'elapsed': time.time() - started})
                    self._hook_progress(status, info_dict)
                    time.sleep(0.1)
                    retval = p.poll()

            if retval == 0:
                status.update({
                    'status': 'finished',
                    'downloaded_bytes': status.get('total_bytes'),
                })
                self._hook_progress(status, info_dict)

            so.seek(0)
            se.seek(0)
            # it's expected to be bytes here!
            stdout, stderr = so.read(), se.read()

            return stdout, stderr, retval


class HttpieFD(ExternalFD):
    AVAILABLE_OPT = '--version'
    EXE_NAME = 'http'

    def _make_cmd(self, tmpfilename, info_dict):
        cmd = ['http', '--download', '--output', tmpfilename, info_dict['url']]

        if info_dict.get('http_headers') is not None:
            for key, val in info_dict['http_headers'].items():
                cmd += [f'{key}:{val}']
        return cmd


class FFmpegFD(ExternalFD, RunsFFmpeg):
    SUPPORTED_PROTOCOLS = ('http', 'https', 'ftp', 'ftps', 'm3u8', 'm3u8_native', 'rtsp', 'rtmp', 'rtmp_ffmpeg', 'mms', 'http_dash_segments')
    SUPPORTED_FEATURES = (Features.TO_STDOUT, Features.MULTIPLE_FORMATS)

    @classmethod
    def available(cls, path=None):
        # TODO: Fix path for ffmpeg
        # Fixme: This may be wrong when --ffmpeg-location is used
        return FFmpegPostProcessor().available

    def on_process_started(self, proc, stdin):
        """ Override this in subclasses  """
        pass

    @classmethod
    def can_merge_formats(cls, info_dict, params):
        return (
            info_dict.get('requested_formats')
            and info_dict.get('protocol')
            and not params.get('allow_unplayable_formats')
            and 'no-direct-merge' not in params.get('compat_opts', [])
            and cls.can_download(info_dict))

    def _call_downloader(self, tmpfilename, info_dict):
        ffpp = FFmpegPostProcessor(downloader=self)
        if not ffpp.available:
            self.report_error('m3u8 download detected but ffmpeg could not be found. Please install')
            return False
        ffpp.check_version()

        if self.ydl.params.get('escape_long_names', False):
            tmpfilename = split_longname(tmpfilename)

        args = [ffpp.executable, '-y']

        for log_level in ('quiet', 'verbose'):
            if self.params.get(log_level, False):
                args += ['-loglevel', log_level]
                break
        verbose = self.params.get('verbose')
        if not verbose:
            args += ['-hide_banner']

        live = info_dict.get('live') or info_dict.get('is_live')
        args += traverse_obj(info_dict, ('downloader_options', 'ffmpeg_args'), default=[])

        # These exists only for compatibility. Extractors should use
        # info_dict['downloader_options']['ffmpeg_args'] instead
        args += info_dict.get('_ffmpeg_args') or []
        seekable = info_dict.get('_seekable')
        if seekable is not None:
            # setting -seekable prevents ffmpeg from guessing if the server
            # supports seeking(by adding the header `Range: bytes=0-`), which
            # can cause problems in some cases
            # https://github.com/ytdl-org/youtube-dl/issues/11800#issuecomment-275037127
            # http://trac.ffmpeg.org/ticket/6125#comment:10
            args += ['-seekable', '1' if seekable else '0']

<<<<<<< HEAD
        http_headers = None
        if info_dict.get('http_headers'):
            youtubedl_headers = handle_youtubedl_headers(info_dict['http_headers'])
            # drop Accept-Encoding from request header; it should be added by each client rather than forcing from ytdl-patched itself
            youtubedl_headers.pop(next((x for x in youtubedl_headers.keys() if x.lower() == 'accept-encoding'), None), None)
            http_headers = [
                # Trailing \r\n after each HTTP header is important to prevent warning from ffmpeg/avconv:
                # [http @ 00000000003d2fa0] No trailing CRLF found in HTTP header.
                '-headers',
                ''.join(f'{key}: {val}\r\n' for key, val in youtubedl_headers.items())
            ]

=======
>>>>>>> f0f3fa02
        env = None
        proxy = self.params.get('proxy')
        if proxy:
            if not re.match(r'^[\da-zA-Z]+://', proxy):
                proxy = 'http://%s' % proxy

            if proxy.startswith('socks'):
                self.report_warning(
                    '%s does not support SOCKS proxies. Downloading is likely to fail. '
                    'Consider adding --hls-prefer-native to your command.' % self.get_basename())

            # Since December 2015 ffmpeg supports -http_proxy option (see
            # http://git.videolan.org/?p=ffmpeg.git;a=commit;h=b4eb1f29ebddd60c41a2eb39f5af701e38e0d3fd)
            # We could switch to the following code if we are able to detect version properly
            # args += ['-http_proxy', proxy]
            env = os.environ.copy()
            env['HTTP_PROXY'] = proxy
            env['http_proxy'] = proxy

        protocol = info_dict.get('protocol')

        if protocol == 'ffmpeg':
            self.report_warning('Calling this downloader with "ffmpeg" is deprecated. Please fix code.')

        if protocol == 'rtmp':
            player_url = info_dict.get('player_url')
            page_url = info_dict.get('page_url')
            app = info_dict.get('app')
            play_path = info_dict.get('play_path')
            tc_url = info_dict.get('tc_url')
            flash_version = info_dict.get('flash_version')
            live = info_dict.get('rtmp_live', False)
            conn = info_dict.get('rtmp_conn')
            if player_url is not None:
                args += ['-rtmp_swfverify', player_url]
            if page_url is not None:
                args += ['-rtmp_pageurl', page_url]
            if app is not None:
                args += ['-rtmp_app', app]
            if play_path is not None:
                args += ['-rtmp_playpath', play_path]
            if tc_url is not None:
                args += ['-rtmp_tcurl', tc_url]
            if flash_version is not None:
                args += ['-rtmp_flashver', flash_version]
            if live:
                args += ['-rtmp_live', 'live']
            if isinstance(conn, list):
                for entry in conn:
                    args += ['-rtmp_conn', entry]
            elif isinstance(conn, str):
                args += ['-rtmp_conn', conn]

        def get_infodict_list(keys):
            result = []
            for k in variadic(keys):
                o = info_dict.get(k)
                if not o:
                    continue
                result.extend(variadic(o))
            return result

        start_time, end_time = info_dict.get('section_start') or 0, info_dict.get('section_end')

        selected_formats = info_dict.get('requested_formats') or [info_dict]
        for i, fmt in enumerate(selected_formats):
            if fmt.get('http_headers') and re.match(r'^https?://', fmt['url']):
                headers_dict = handle_youtubedl_headers(fmt['http_headers'])
                # Trailing \r\n after each HTTP header is important to prevent warning from ffmpeg/avconv:
                # [http @ 00000000003d2fa0] No trailing CRLF found in HTTP header.
                args.extend(['-headers', ''.join(f'{key}: {val}\r\n' for key, val in headers_dict.items())])

            if start_time:
                args += ['-ss', str(start_time)]
            if end_time:
                args += ['-t', str(end_time - start_time)]

<<<<<<< HEAD
            args += get_infodict_list((f'input_params_{i + 1}', 'input_params'))
            args += self._configuration_args((f'_i{i + 1}', '_i')) + ['-i', url]
=======
            args += self._configuration_args((f'_i{i + 1}', '_i')) + ['-i', fmt['url']]
>>>>>>> f0f3fa02

        if not (start_time or end_time) or not self.params.get('force_keyframes_at_cuts'):
            args += ['-c', 'copy']

        if info_dict.get('requested_formats') or protocol == 'http_dash_segments':
            for i, fmt in enumerate(selected_formats):
                stream_number = fmt.get('manifest_stream_number', 0)
                args.extend(['-map', f'{i}:{stream_number}'])

        if self.params.get('test', False):
            args += ['-fs', str(self._TEST_FILE_SIZE)]

        ext = info_dict['ext']
        if protocol in ('m3u8', 'm3u8_native'):
            use_mpegts = (tmpfilename == '-') or self.params.get('hls_use_mpegts')
            if use_mpegts is None:
                use_mpegts = info_dict.get('is_live')
            if use_mpegts:
                args += ['-f', 'mpegts']
            else:
                args += ['-f', 'mp4']
                if (ffpp.basename == 'ffmpeg' and ffpp._features.get('needs_adtstoasc')) and (not info_dict.get('acodec') or info_dict['acodec'].split('.')[0] in ('aac', 'mp4a')):
                    args += ['-bsf:a', 'aac_adtstoasc']
        elif protocol == 'rtmp':
            args += ['-f', 'flv']
        elif ext == 'mp4' and tmpfilename == '-':
            args += ['-f', 'mpegts']
        elif ext == 'unknown_video':
            ext = determine_ext(remove_end(tmpfilename, '.part'))
            if ext == 'unknown_video':
                self.report_warning(
                    'The video format is unknown and cannot be downloaded by ffmpeg. '
                    'Explicitly set the extension in the filename to attempt download in that format')
            else:
                self.report_warning(f'The video format is unknown. Trying to download as {ext} according to the filename')
                args += ['-f', EXT_TO_OUT_FORMATS.get(ext, ext)]
        else:
            args += ['-f', EXT_TO_OUT_FORMATS.get(ext, ext)]

        args += get_infodict_list((f'output_params_{i + 1}', 'output_params')) + self._configuration_args(('_o1', '_o', ''))

        use_native_progress = (
            self.params.get('enable_native_progress')
            and not verbose
            and not live
            and url not in ('-', 'pipe:'))

        args = [encodeArgument(opt) for opt in args]
        args.append(encodeFilename(ffpp._ffmpeg_filename_argument(tmpfilename), True))
        if use_native_progress:
            args.extend(['-progress', 'pipe:1', '-stats_period', '0.1'])
        self._debug_cmd(args)

<<<<<<< HEAD
        if use_native_progress:
            proc = Popen(
                args, env=env, universal_newlines=True,
                stdin=subprocess.PIPE, stdout=subprocess.PIPE, stderr=subprocess.DEVNULL)
        else:
            proc = Popen(args, stdin=subprocess.PIPE, env=env)

        if url in ('-', 'pipe:'):
            self.on_process_started(proc, proc.stdin)
        try:
            retval = -1
            if use_native_progress:
                try:
                    retval = self.read_ffmpeg_status(info_dict, proc, False)
                except KeyboardInterrupt:
                    # forward SIGINT and get return value
                    proc.send_signal(signal.SIGINT.value)
                    retval = proc.wait()
                    raise
            else:
                retval = proc.wait()
        except BaseException as e:
            # subprocces.run would send the SIGKILL signal to ffmpeg and the
            # mp4 file couldn't be played, but if we ask ffmpeg to quit it
            # produces a file that is playable (this is mostly useful for live
            # streams). Note that Windows is not affected and produces playable
            # files (see https://github.com/ytdl-org/youtube-dl/issues/8300).
            if isinstance(e, KeyboardInterrupt) and live:
                retval = 0
            if isinstance(e, KeyboardInterrupt) and sys.platform != 'win32' and url not in ('-', 'pipe:'):
                proc.communicate_or_kill(b'q')
            else:
                proc.kill()
                proc.wait()
=======
        piped = any(fmt['url'] in ('-', 'pipe:') for fmt in selected_formats)
        with Popen(args, stdin=subprocess.PIPE, env=env) as proc:
            if piped:
                self.on_process_started(proc, proc.stdin)
            try:
                retval = proc.wait()
            except BaseException as e:
                # subprocces.run would send the SIGKILL signal to ffmpeg and the
                # mp4 file couldn't be played, but if we ask ffmpeg to quit it
                # produces a file that is playable (this is mostly useful for live
                # streams). Note that Windows is not affected and produces playable
                # files (see https://github.com/ytdl-org/youtube-dl/issues/8300).
                if isinstance(e, KeyboardInterrupt) and sys.platform != 'win32' and not piped:
                    proc.communicate_or_kill(b'q')
                else:
                    proc.kill(timeout=None)
>>>>>>> f0f3fa02
                raise
        return retval


class AVconvFD(FFmpegFD):
    pass


_BY_NAME = {
    klass.get_basename(): klass
    for name, klass in globals().items()
    if name.endswith('FD') and name not in ('ExternalFD', 'FragmentFD')
}


def list_external_downloaders():
    return sorted(_BY_NAME.keys())


def get_external_downloader(external_downloader):
    """ Given the name of the executable, see whether we support the given downloader """
    bn = os.path.splitext(os.path.basename(external_downloader))[0]
    return _BY_NAME.get(bn) or next((
        klass for klass in _BY_NAME.values() if klass.EXE_NAME in bn
    ), None)<|MERGE_RESOLUTION|>--- conflicted
+++ resolved
@@ -529,21 +529,6 @@
             # http://trac.ffmpeg.org/ticket/6125#comment:10
             args += ['-seekable', '1' if seekable else '0']
 
-<<<<<<< HEAD
-        http_headers = None
-        if info_dict.get('http_headers'):
-            youtubedl_headers = handle_youtubedl_headers(info_dict['http_headers'])
-            # drop Accept-Encoding from request header; it should be added by each client rather than forcing from ytdl-patched itself
-            youtubedl_headers.pop(next((x for x in youtubedl_headers.keys() if x.lower() == 'accept-encoding'), None), None)
-            http_headers = [
-                # Trailing \r\n after each HTTP header is important to prevent warning from ffmpeg/avconv:
-                # [http @ 00000000003d2fa0] No trailing CRLF found in HTTP header.
-                '-headers',
-                ''.join(f'{key}: {val}\r\n' for key, val in youtubedl_headers.items())
-            ]
-
-=======
->>>>>>> f0f3fa02
         env = None
         proxy = self.params.get('proxy')
         if proxy:
@@ -621,12 +606,8 @@
             if end_time:
                 args += ['-t', str(end_time - start_time)]
 
-<<<<<<< HEAD
             args += get_infodict_list((f'input_params_{i + 1}', 'input_params'))
-            args += self._configuration_args((f'_i{i + 1}', '_i')) + ['-i', url]
-=======
             args += self._configuration_args((f'_i{i + 1}', '_i')) + ['-i', fmt['url']]
->>>>>>> f0f3fa02
 
         if not (start_time or end_time) or not self.params.get('force_keyframes_at_cuts'):
             args += ['-c', 'copy']
@@ -668,11 +649,12 @@
 
         args += get_infodict_list((f'output_params_{i + 1}', 'output_params')) + self._configuration_args(('_o1', '_o', ''))
 
+        piped = any(fmt['url'] in ('-', 'pipe:') for fmt in selected_formats)
         use_native_progress = (
             self.params.get('enable_native_progress')
             and not verbose
             and not live
-            and url not in ('-', 'pipe:'))
+            and not piped)
 
         args = [encodeArgument(opt) for opt in args]
         args.append(encodeFilename(ffpp._ffmpeg_filename_argument(tmpfilename), True))
@@ -680,7 +662,6 @@
             args.extend(['-progress', 'pipe:1', '-stats_period', '0.1'])
         self._debug_cmd(args)
 
-<<<<<<< HEAD
         if use_native_progress:
             proc = Popen(
                 args, env=env, universal_newlines=True,
@@ -688,9 +669,9 @@
         else:
             proc = Popen(args, stdin=subprocess.PIPE, env=env)
 
-        if url in ('-', 'pipe:'):
-            self.on_process_started(proc, proc.stdin)
         try:
+            if piped:
+                self.on_process_started(proc, proc.stdin)
             retval = -1
             if use_native_progress:
                 try:
@@ -710,29 +691,11 @@
             # files (see https://github.com/ytdl-org/youtube-dl/issues/8300).
             if isinstance(e, KeyboardInterrupt) and live:
                 retval = 0
-            if isinstance(e, KeyboardInterrupt) and sys.platform != 'win32' and url not in ('-', 'pipe:'):
+            if isinstance(e, KeyboardInterrupt) and sys.platform != 'win32' and not piped:
                 proc.communicate_or_kill(b'q')
             else:
                 proc.kill()
                 proc.wait()
-=======
-        piped = any(fmt['url'] in ('-', 'pipe:') for fmt in selected_formats)
-        with Popen(args, stdin=subprocess.PIPE, env=env) as proc:
-            if piped:
-                self.on_process_started(proc, proc.stdin)
-            try:
-                retval = proc.wait()
-            except BaseException as e:
-                # subprocces.run would send the SIGKILL signal to ffmpeg and the
-                # mp4 file couldn't be played, but if we ask ffmpeg to quit it
-                # produces a file that is playable (this is mostly useful for live
-                # streams). Note that Windows is not affected and produces playable
-                # files (see https://github.com/ytdl-org/youtube-dl/issues/8300).
-                if isinstance(e, KeyboardInterrupt) and sys.platform != 'win32' and not piped:
-                    proc.communicate_or_kill(b'q')
-                else:
-                    proc.kill(timeout=None)
->>>>>>> f0f3fa02
                 raise
         return retval
 
