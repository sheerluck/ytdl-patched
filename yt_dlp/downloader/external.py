--- conflicted
+++ resolved
@@ -153,13 +153,8 @@
         for frag_index, fragment in enumerate(info_dict['fragments']):
             fragment_filename = '%s-Frag%d' % (tmpfilename, frag_index)
             try:
-<<<<<<< HEAD
                 src, _ = self.ydl.sanitize_open(fragment_filename, 'rb')
-            except IOError:
-=======
-                src, _ = sanitize_open(fragment_filename, 'rb')
             except IOError as err:
->>>>>>> b4b855eb
                 if skip_unavailable_fragments and frag_index > 1:
                     self.report_skip_fragment(frag_index, err)
                     continue
