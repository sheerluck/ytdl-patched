import enum
import os
import os.path
import re
import subprocess
import sys
import time
import signal

from .fragment import FragmentFD
from ..compat import functools
from ..postprocessor.ffmpeg import EXT_TO_OUT_FORMATS, FFmpegPostProcessor
from ..postprocessor._attachments import RunsFFmpeg
from ..utils import (
    Popen,
    RetryManager,
    _configuration_args,
    check_executable,
    classproperty,
    cli_bool_option,
    cli_option,
    cli_valueless_option,
    determine_ext,
    encodeArgument,
    encodeFilename,
    find_available_port,
    handle_youtubedl_headers,
    remove_end,
    sanitized_Request,
    try_get,
    variadic,
    traverse_obj,
)
from ..longname import split_longname


class Features(enum.Enum):
    TO_STDOUT = enum.auto()
    MULTIPLE_FORMATS = enum.auto()


class ExternalFD(FragmentFD):
    SUPPORTED_PROTOCOLS = ('http', 'https', 'ftp', 'ftps')
    SUPPORTED_FEATURES = ()
    _CAPTURE_STDERR = True

    def real_download(self, filename, info_dict):
        self.report_destination(filename)
        tmpfilename = self.temp_name(filename)

        try:
            started = time.time()
            retval = self._call_downloader(tmpfilename, info_dict)
        except KeyboardInterrupt:
            if not info_dict.get('is_live'):
                raise
            # Live stream downloading cancellation should be considered as
            # correct and expected termination thus all postprocessing
            # should take place
            retval = 0
            self.to_screen('[%s] Interrupted by user' % self.get_basename())

        if retval == 0:
            status = {
                'filename': filename,
                'status': 'finished',
                'elapsed': time.time() - started,
            }
            if filename != '-':
                fsize = self.ydl.getsize(encodeFilename(tmpfilename))
                self.to_screen(f'\r[{self.get_basename()}] Downloaded {fsize} bytes')
                self.try_rename(tmpfilename, filename)
                status.update({
                    'downloaded_bytes': fsize,
                    'total_bytes': fsize,
                })
            self._hook_progress(status, info_dict)
            return True
        else:
            self.to_stderr('\n')
            self.report_error('%s exited with code %d' % (
                self.get_basename(), retval))
            return False

    @classmethod
    def get_basename(cls):
        return cls.__name__[:-2].lower()

    @classproperty
    def EXE_NAME(cls):
        return cls.get_basename()

    @functools.cached_property
    def exe(self):
        return self.EXE_NAME

    @classmethod
    def available(cls, path=None):
        path = check_executable(
            cls.EXE_NAME if path in (None, cls.get_basename()) else path,
            [cls.AVAILABLE_OPT])
        if not path:
            return False
        cls.exe = path
        return path

    @classmethod
    def supports(cls, info_dict):
        return all((
            not info_dict.get('to_stdout') or Features.TO_STDOUT in cls.SUPPORTED_FEATURES,
            '+' not in info_dict['protocol'] or Features.MULTIPLE_FORMATS in cls.SUPPORTED_FEATURES,
            all(proto in cls.SUPPORTED_PROTOCOLS for proto in info_dict['protocol'].split('+')),
        ))

    @classmethod
    def can_download(cls, info_dict, path=None):
        return cls.available(path) and cls.supports(info_dict)

    def _option(self, command_option, param):
        return cli_option(self.params, command_option, param)

    def _bool_option(self, command_option, param, true_value='true', false_value='false', separator=None):
        return cli_bool_option(self.params, command_option, param, true_value, false_value, separator)

    def _valueless_option(self, command_option, param, expected_value=True):
        return cli_valueless_option(self.params, command_option, param, expected_value)

    def _configuration_args(self, keys=None, *args, **kwargs):
        return _configuration_args(
            self.get_basename(), self.params.get('external_downloader_args'), self.EXE_NAME,
            keys, *args, **kwargs)

    def _call_downloader(self, tmpfilename, info_dict):
        """ Either overwrite this or implement _make_cmd """
        cmd = [encodeArgument(a) for a in self._make_cmd(tmpfilename, info_dict)]

        self._debug_cmd(cmd)

        if 'fragments' not in info_dict:
            _, stderr, retcode = self._call_process(cmd, info_dict, self._CAPTURE_STDERR)
            if retcode == 0:
                self.to_stderr(stderr.decode('utf-8', 'replace'))
            return retcode

        skip_unavailable_fragments = self.params.get('skip_unavailable_fragments', True)

        retry_manager = RetryManager(self.params.get('fragment_retries'), self.report_retry,
                                     frag_index=None, fatal=not skip_unavailable_fragments)
        for retry in retry_manager:
            _, stderr, returncode = self._call_process(cmd, info_dict, True)
            if not returncode:
                break
            # TODO: Decide whether to retry based on error code
            # https://aria2.github.io/manual/en/html/aria2c.html#exit-status
            if stderr:
                self.to_stderr(stderr)
            retry.error = Exception()
            continue
        if not skip_unavailable_fragments and retry_manager.error:
            return -1

        decrypt_fragment = self.decrypter(info_dict)
        dest, _ = self.sanitize_open(tmpfilename, 'wb')
        for frag_index, fragment in enumerate(info_dict['fragments']):
            fragment_filename = '%s-Frag%d' % (tmpfilename, frag_index)
            try:
                src, _ = self.sanitize_open(fragment_filename, 'rb')
            except OSError as err:
                if skip_unavailable_fragments and frag_index > 1:
                    self.report_skip_fragment(frag_index, err)
                    continue
                self.report_error(f'Unable to open fragment {frag_index}; {err}')
                return -1
            dest.write(decrypt_fragment(fragment, src.read()))
            src.close()
            if not self.params.get('keep_fragments', False):
                self.try_remove(encodeFilename(fragment_filename))
        dest.close()
        self.try_remove(encodeFilename('%s.frag.urls' % tmpfilename))
        return 0

    def _call_process(self, cmd, info_dict, capture_stderr):
        return Popen.run(
            cmd, text=True, stderr=subprocess.PIPE if capture_stderr else None)


class CurlFD(ExternalFD):
    AVAILABLE_OPT = '-V'
    _CAPTURE_STDERR = False  # curl writes the progress to stderr

    def _make_cmd(self, tmpfilename, info_dict):
        cmd = [self.exe, '--location', '-o', tmpfilename, '--compressed']
        if info_dict.get('http_headers') is not None:
            for key, val in info_dict['http_headers'].items():
                cmd += ['--header', f'{key}: {val}']

        cmd += self._bool_option('--continue-at', 'continuedl', '-', '0')
        cmd += self._valueless_option('--silent', 'noprogress')
        cmd += self._valueless_option('--verbose', 'verbose')
        cmd += self._option('--limit-rate', 'ratelimit')
        retry = self._option('--retry', 'retries')
        if len(retry) == 2:
            if retry[1] in ('inf', 'infinite'):
                retry[1] = '2147483647'
            cmd += retry
        cmd += self._option('--max-filesize', 'max_filesize')
        cmd += self._option('--interface', 'source_address')
        cmd += self._option('--proxy', 'proxy')
        cmd += self._valueless_option('--insecure', 'nocheckcertificate')
        cmd += self._configuration_args()
        cmd += ['--', info_dict['url']]
        return cmd


class AxelFD(ExternalFD):
    AVAILABLE_OPT = '-V'

    def _make_cmd(self, tmpfilename, info_dict):
        cmd = [self.exe, '-o', tmpfilename]
        if info_dict.get('http_headers') is not None:
            for key, val in info_dict['http_headers'].items():
                cmd += ['-H', f'{key}: {val}']
        cmd += self._configuration_args()
        cmd += ['--', info_dict['url']]
        return cmd


class WgetFD(ExternalFD):
    AVAILABLE_OPT = '--version'

    def _make_cmd(self, tmpfilename, info_dict):
        cmd = [self.exe, '-O', tmpfilename, '-nv', '--no-cookies', '--compression=auto']
        if info_dict.get('http_headers') is not None:
            for key, val in info_dict['http_headers'].items():
                cmd += ['--header', f'{key}: {val}']
        cmd += self._option('--limit-rate', 'ratelimit')
        retry = self._option('--tries', 'retries')
        if len(retry) == 2:
            if retry[1] in ('inf', 'infinite'):
                retry[1] = '0'
            cmd += retry
        cmd += self._option('--bind-address', 'source_address')
        proxy = self.params.get('proxy')
        if proxy:
            for var in ('http_proxy', 'https_proxy'):
                cmd += ['--execute', f'{var}={proxy}']
        cmd += self._valueless_option('--no-check-certificate', 'nocheckcertificate')
        cmd += self._configuration_args()
        cmd += ['--', info_dict['url']]
        return cmd


class Aria2cFD(ExternalFD):
    AVAILABLE_OPT = '-v'
    SUPPORTED_PROTOCOLS = ('http', 'https', 'ftp', 'ftps', 'dash_frag_urls', 'm3u8_frag_urls')

    @staticmethod
    def supports_manifest(manifest):
        UNSUPPORTED_FEATURES = [
            r'#EXT-X-BYTERANGE',  # playlists composed of byte ranges of media files [1]
            # 1. https://tools.ietf.org/html/draft-pantos-http-live-streaming-17#section-4.3.2.2
        ]
        check_results = (not re.search(feature, manifest) for feature in UNSUPPORTED_FEATURES)
        return all(check_results)

    @staticmethod
    def _aria2c_filename(fn):
        return fn if os.path.isabs(fn) else f'.{os.path.sep}{fn}'

    def _make_cmd(self, tmpfilename, info_dict):
        cmd = [self.exe, '-c',
               '--console-log-level=warn', '--summary-interval=0', '--download-result=hide',
               '--http-accept-gzip=true', '--file-allocation=none', '-x16', '-j16', '-s16']
        if 'fragments' in info_dict:
            cmd += ['--allow-overwrite=true', '--allow-piece-length-change=true']
        else:
            cmd += ['--min-split-size', '1M']

        if info_dict.get('http_headers') is not None:
            for key, val in info_dict['http_headers'].items():
                cmd += ['--header', f'{key}: {val}']
        cmd += self._option('--max-overall-download-limit', 'ratelimit')
        cmd += self._option('--interface', 'source_address')

        proxy = self.params.get('proxy')
        if isinstance(proxy, (str, bytes)) and re.match(r'^socks[\da-zA-Z]*://', proxy):
            self.report_warning(
                '%s does not support SOCKS proxies. Downloading is likely to fail. '
                'Consider adding --hls-prefer-native to your command.' % self.get_basename())

        cmd += self._option('--all-proxy', 'proxy')
        cmd += self._bool_option('--check-certificate', 'nocheckcertificate', 'false', 'true', '=')
        cmd += self._bool_option('--remote-time', 'updatetime', 'true', 'false', '=')
        cmd += self._bool_option('--show-console-readout', 'noprogress', 'false', 'true', '=')
        cmd += self._configuration_args()

        if info_dict.get('__rpc_port'):
            cmd += ['--enable-rpc', f'--rpc-listen-port={info_dict["__rpc_port"]}']

        # aria2c strips out spaces from the beginning/end of filenames and paths.
        # We work around this issue by adding a "./" to the beginning of the
        # filename and relative path, and adding a "/" at the end of the path.
        # See: https://github.com/yt-dlp/yt-dlp/issues/276
        # https://github.com/ytdl-org/youtube-dl/issues/20312
        # https://github.com/aria2/aria2/issues/1373
        dn = self.ydl.dirname(tmpfilename)
        if dn:
<<<<<<< HEAD
            if not self.ydl.isabs(dn):
                dn = f'.{os.path.sep}{dn}'
            cmd += ['--dir', dn + os.path.sep]
        if 'fragments' not in info_dict:
            cmd += ['--out', f'.{os.path.sep}{self.ydl.basename(tmpfilename)}']
=======
            cmd += ['--dir', self._aria2c_filename(dn) + os.path.sep]
        if 'fragments' not in info_dict:
            cmd += ['--out', self._aria2c_filename(os.path.basename(tmpfilename))]
>>>>>>> 573a98d6
        cmd += ['--auto-file-renaming=false']

        if 'fragments' in info_dict:
            cmd += ['--file-allocation=none', '--uri-selector=inorder']
            url_list_file = '%s.frag.urls' % tmpfilename
            url_list = []
            for frag_index, fragment in enumerate(info_dict['fragments']):
<<<<<<< HEAD
                fragment_filename = '%s-Frag%d' % (self.ydl.basename(tmpfilename), frag_index)
                url_list.append('%s\n\tout=%s' % (fragment['url'], fragment_filename))
=======
                fragment_filename = '%s-Frag%d' % (os.path.basename(tmpfilename), frag_index)
                url_list.append('%s\n\tout=%s' % (fragment['url'], self._aria2c_filename(fragment_filename)))
>>>>>>> 573a98d6
            stream, _ = self.sanitize_open(url_list_file, 'wb')
            stream.write('\n'.join(url_list).encode())
            stream.close()
            cmd += ['-i', self._aria2c_filename(url_list_file)]
        else:
            cmd += ['--', info_dict['url']]
        return cmd

    def _call_downloader(self, tmpfilename, info_dict):
        info_dict.pop('__rpc_port', None)

        # aria2c does not support livestreams and stdout redirection,
        # so that's okay
        use_native_progress = (
            self.params.get('enable_native_progress', False)
            and not self.params.get('verbose', False))

        if use_native_progress:
            info_dict = info_dict.copy()
            info_dict['__rpc_port'] = find_available_port() or 19190
        return super()._call_downloader(tmpfilename, info_dict)

    def _call_process(self, cmd, info_dict, capture_stderr):
        if '__rpc_port' not in info_dict:
            return super()._call_process(cmd, info_dict, capture_stderr)

        from tempfile import TemporaryFile
        import json
        import uuid

        rpc_port = info_dict['__rpc_port']
        nr_frags = len(info_dict['fragments']) if 'fragments' in info_dict else -1

        def aria2c_rpc(method, params):
            # note: there's no need to be UUID (it can even a numeric value), but that's easier
            sanitycheck = str(uuid.uuid4())
            d = json.dumps({
                'jsonrpc': '2.0',
                'id': sanitycheck,
                'method': method,
                'params': params,
            }).encode('utf-8')
            request = sanitized_Request(
                f'http://localhost:{rpc_port}/jsonrpc',
                headers={
                    'Content-Type': 'application/json',
                    'Content-Length': f'{len(d)}',
                    'Ytdl-request-proxy': '__noproxy__',
                },
                data=d)
            with self.ydl.urlopen(request) as r:
                resp = json.load(r)
            # failing at this assertion means that the RPC server went wrong
            # (KeyEror includes)
            assert resp['id'] == sanitycheck
            return resp['result']

        started = time.time()
        status = {
            'filename': info_dict.get('_filename'),
            'status': 'downloading',
            'elapsed': 0,
            'downloaded_bytes': 0,
        }
        if nr_frags >= 0:
            status.update({
                'fragment_count': nr_frags,
                'fragment_index': 0,
            })
        self._hook_progress(status, info_dict)

        with TemporaryFile() as so, TemporaryFile() as se, \
             Popen(cmd, stdout=so.fileno(), stderr=se.fileno() if capture_stderr else None) as p:
            # make a short wait so that RPC client can receive response,
            # or the connection stalls infinitely
            time.sleep(0.2)
            retval = p.poll()
            while retval is None:
                try:
                    # https://aria2.github.io/manual/en/html/libaria2.html#c.DOWNLOAD_WAITING
                    # https://aria2.github.io/manual/en/html/aria2c.html#aria2.tellActive

                    # use tellActive as we won't know the GID without reading stdout
                    # that is a mess in Python
                    aktiva = aria2c_rpc('aria2.tellActive', [])
                    completed = aria2c_rpc('aria2.tellStopped', [0, abs(nr_frags)])
                    if not aktiva and len(completed) == abs(nr_frags):
                        # no active downloads, we'll exit the loop after shutdown
                        aria2c_rpc('aria2.shutdown', [])
                        retval = p.wait()
                        break

                    if nr_frags < 0:
                        # single file
                        active = aktiva[0]
                        cl, ds, tl = int(active['completedLength']), int(active['downloadSpeed']), int(active['totalLength'])
                        status.update({
                            'downloaded_bytes': cl,
                            'speed': ds,
                            'eta': try_get(0, lambda x: (tl - cl) / ds),
                            'total_bytes': tl,
                        })
                        continue

                    # fragmented
                    total_bytes = sum(map(int, traverse_obj([aktiva, completed], (..., ..., 'totalLength'), default=[])))
                    if completed or aktiva:
                        total_bytes = total_bytes * nr_frags / (len(completed) + len(aktiva))
                    total_completed = sum(map(int, traverse_obj(completed, (..., 'totalLength'), default=[])))
                    dled_aktiva = sum(map(int, traverse_obj(aktiva, (..., 'completedLength'), default=[])))
                    total_speed = sum(map(float, traverse_obj(aktiva, (..., 'downloadSpeed'), default=[])))
                    dl_all = dled_aktiva + total_completed

                    status.update({
                        'downloaded_bytes': dl_all,
                        'speed': total_speed,
                        'eta': try_get(0, lambda x: (total_bytes - dl_all) / total_speed),
                        'total_bytes': total_bytes,
                        'fragment_index': len(completed) + len(aktiva) // 2,
                    })
                finally:
                    status.update({'elapsed': time.time() - started})
                    self._hook_progress(status, info_dict)
                    time.sleep(0.1)
                    retval = p.poll()

            if retval == 0:
                status.update({
                    'status': 'finished',
                    'downloaded_bytes': status.get('total_bytes'),
                })
                self._hook_progress(status, info_dict)

            so.seek(0)
            se.seek(0)
            # it's expected to be bytes here!
            stdout, stderr = so.read(), se.read()

            return stdout, stderr, retval


class HttpieFD(ExternalFD):
    AVAILABLE_OPT = '--version'
    EXE_NAME = 'http'

    def _make_cmd(self, tmpfilename, info_dict):
        cmd = ['http', '--download', '--output', tmpfilename, info_dict['url']]

        if info_dict.get('http_headers') is not None:
            for key, val in info_dict['http_headers'].items():
                cmd += [f'{key}:{val}']
        return cmd


class FFmpegFD(ExternalFD, RunsFFmpeg):
    SUPPORTED_PROTOCOLS = ('http', 'https', 'ftp', 'ftps', 'm3u8', 'm3u8_native', 'rtsp', 'rtmp', 'rtmp_ffmpeg', 'mms', 'http_dash_segments')
    SUPPORTED_FEATURES = (Features.TO_STDOUT, Features.MULTIPLE_FORMATS)

    @classmethod
    def available(cls, path=None):
        # TODO: Fix path for ffmpeg
        # Fixme: This may be wrong when --ffmpeg-location is used
        return FFmpegPostProcessor().available

    def on_process_started(self, proc, stdin):
        """ Override this in subclasses  """
        pass

    @classmethod
    def can_merge_formats(cls, info_dict, params):
        return (
            info_dict.get('requested_formats')
            and info_dict.get('protocol')
            and not params.get('allow_unplayable_formats')
            and 'no-direct-merge' not in params.get('compat_opts', [])
            and cls.can_download(info_dict))

    def _call_downloader(self, tmpfilename, info_dict):
        urls = [f['url'] for f in info_dict.get('requested_formats', [])] or [info_dict['url']]
        ffpp = FFmpegPostProcessor(downloader=self)
        if not ffpp.available:
            self.report_error('m3u8 download detected but ffmpeg could not be found. Please install')
            return False
        ffpp.check_version()

        if self.ydl.params.get('escape_long_names', False):
            tmpfilename = split_longname(tmpfilename)

        args = [ffpp.executable, '-y']

        for log_level in ('quiet', 'verbose'):
            if self.params.get(log_level, False):
                args += ['-loglevel', log_level]
                break
        verbose = self.params.get('verbose')
        if not verbose:
            args += ['-hide_banner']

        live = info_dict.get('live') or info_dict.get('is_live')
        args += traverse_obj(info_dict, ('downloader_options', 'ffmpeg_args'), default=[])

        # These exists only for compatibility. Extractors should use
        # info_dict['downloader_options']['ffmpeg_args'] instead
        args += info_dict.get('_ffmpeg_args') or []
        seekable = info_dict.get('_seekable')
        if seekable is not None:
            # setting -seekable prevents ffmpeg from guessing if the server
            # supports seeking(by adding the header `Range: bytes=0-`), which
            # can cause problems in some cases
            # https://github.com/ytdl-org/youtube-dl/issues/11800#issuecomment-275037127
            # http://trac.ffmpeg.org/ticket/6125#comment:10
            args += ['-seekable', '1' if seekable else '0']

        http_headers = None
        if info_dict.get('http_headers'):
            youtubedl_headers = handle_youtubedl_headers(info_dict['http_headers'])
            # drop Accept-Encoding from request header; it should be added by each client rather than forcing from ytdl-patched itself
            youtubedl_headers.pop(next((x for x in youtubedl_headers.keys() if x.lower() == 'accept-encoding'), None), None)
            http_headers = [
                # Trailing \r\n after each HTTP header is important to prevent warning from ffmpeg/avconv:
                # [http @ 00000000003d2fa0] No trailing CRLF found in HTTP header.
                '-headers',
                ''.join(f'{key}: {val}\r\n' for key, val in youtubedl_headers.items())
            ]

        env = None
        proxy = self.params.get('proxy')
        if proxy:
            if not re.match(r'^[\da-zA-Z]+://', proxy):
                proxy = 'http://%s' % proxy

            if proxy.startswith('socks'):
                self.report_warning(
                    '%s does not support SOCKS proxies. Downloading is likely to fail. '
                    'Consider adding --hls-prefer-native to your command.' % self.get_basename())

            # Since December 2015 ffmpeg supports -http_proxy option (see
            # http://git.videolan.org/?p=ffmpeg.git;a=commit;h=b4eb1f29ebddd60c41a2eb39f5af701e38e0d3fd)
            # We could switch to the following code if we are able to detect version properly
            # args += ['-http_proxy', proxy]
            env = os.environ.copy()
            env['HTTP_PROXY'] = proxy
            env['http_proxy'] = proxy

        protocol = info_dict.get('protocol')

        if protocol == 'ffmpeg':
            self.report_warning('Calling this downloader with "ffmpeg" is deprecated. Please fix code.')

        if protocol == 'rtmp':
            player_url = info_dict.get('player_url')
            page_url = info_dict.get('page_url')
            app = info_dict.get('app')
            play_path = info_dict.get('play_path')
            tc_url = info_dict.get('tc_url')
            flash_version = info_dict.get('flash_version')
            live = info_dict.get('rtmp_live', False)
            conn = info_dict.get('rtmp_conn')
            if player_url is not None:
                args += ['-rtmp_swfverify', player_url]
            if page_url is not None:
                args += ['-rtmp_pageurl', page_url]
            if app is not None:
                args += ['-rtmp_app', app]
            if play_path is not None:
                args += ['-rtmp_playpath', play_path]
            if tc_url is not None:
                args += ['-rtmp_tcurl', tc_url]
            if flash_version is not None:
                args += ['-rtmp_flashver', flash_version]
            if live:
                args += ['-rtmp_live', 'live']
            if isinstance(conn, list):
                for entry in conn:
                    args += ['-rtmp_conn', entry]
            elif isinstance(conn, str):
                args += ['-rtmp_conn', conn]

        def get_infodict_list(keys):
            result = []
            for k in variadic(keys):
                o = info_dict.get(k)
                if not o:
                    continue
                result.extend(variadic(o))
            return result

        start_time, end_time = info_dict.get('section_start') or 0, info_dict.get('section_end')

        for i, url in enumerate(urls):
            if http_headers is not None and re.match(r'^https?://', url):
                args += http_headers
            if start_time:
                args += ['-ss', str(start_time)]
            if end_time:
                args += ['-t', str(end_time - start_time)]

            args += get_infodict_list((f'input_params_{i + 1}', 'input_params'))
            args += self._configuration_args((f'_i{i + 1}', '_i')) + ['-i', url]

        if not (start_time or end_time) or not self.params.get('force_keyframes_at_cuts'):
            args += ['-c', 'copy']

        if info_dict.get('requested_formats') or protocol == 'http_dash_segments':
            for (i, fmt) in enumerate(info_dict.get('requested_formats') or [info_dict]):
                stream_number = fmt.get('manifest_stream_number', 0)
                args.extend(['-map', f'{i}:{stream_number}'])

        if self.params.get('test', False):
            args += ['-fs', str(self._TEST_FILE_SIZE)]

        ext = info_dict['ext']
        if protocol in ('m3u8', 'm3u8_native'):
            use_mpegts = (tmpfilename == '-') or self.params.get('hls_use_mpegts')
            if use_mpegts is None:
                use_mpegts = info_dict.get('is_live')
            if use_mpegts:
                args += ['-f', 'mpegts']
            else:
                args += ['-f', 'mp4']
                if (ffpp.basename == 'ffmpeg' and ffpp._features.get('needs_adtstoasc')) and (not info_dict.get('acodec') or info_dict['acodec'].split('.')[0] in ('aac', 'mp4a')):
                    args += ['-bsf:a', 'aac_adtstoasc']
        elif protocol == 'rtmp':
            args += ['-f', 'flv']
        elif ext == 'mp4' and tmpfilename == '-':
            args += ['-f', 'mpegts']
        elif ext == 'unknown_video':
            ext = determine_ext(remove_end(tmpfilename, '.part'))
            if ext == 'unknown_video':
                self.report_warning(
                    'The video format is unknown and cannot be downloaded by ffmpeg. '
                    'Explicitly set the extension in the filename to attempt download in that format')
            else:
                self.report_warning(f'The video format is unknown. Trying to download as {ext} according to the filename')
                args += ['-f', EXT_TO_OUT_FORMATS.get(ext, ext)]
        else:
            args += ['-f', EXT_TO_OUT_FORMATS.get(ext, ext)]

        args += get_infodict_list((f'output_params_{i + 1}', 'output_params')) + self._configuration_args(('_o1', '_o', ''))

        use_native_progress = (
            self.params.get('enable_native_progress')
            and not verbose
            and not live
            and url not in ('-', 'pipe:'))

        args = [encodeArgument(opt) for opt in args]
        args.append(encodeFilename(ffpp._ffmpeg_filename_argument(tmpfilename), True))
        if use_native_progress:
            args.extend(['-progress', 'pipe:1', '-stats_period', '0.1'])
        self._debug_cmd(args)

        if use_native_progress:
            proc = Popen(
                args, env=env, universal_newlines=True,
                stdin=subprocess.PIPE, stdout=subprocess.PIPE, stderr=subprocess.DEVNULL)
        else:
            proc = Popen(args, stdin=subprocess.PIPE, env=env)

        if url in ('-', 'pipe:'):
            self.on_process_started(proc, proc.stdin)
        try:
            retval = -1
            if use_native_progress:
                try:
                    retval = self.read_ffmpeg_status(info_dict, proc, False)
                except KeyboardInterrupt:
                    # forward SIGINT and get return value
                    proc.send_signal(signal.SIGINT.value)
                    retval = proc.wait()
                    raise
            else:
                retval = proc.wait()
        except BaseException as e:
            # subprocces.run would send the SIGKILL signal to ffmpeg and the
            # mp4 file couldn't be played, but if we ask ffmpeg to quit it
            # produces a file that is playable (this is mostly useful for live
            # streams). Note that Windows is not affected and produces playable
            # files (see https://github.com/ytdl-org/youtube-dl/issues/8300).
            if isinstance(e, KeyboardInterrupt) and live:
                retval = 0
            if isinstance(e, KeyboardInterrupt) and sys.platform != 'win32' and url not in ('-', 'pipe:'):
                proc.communicate_or_kill(b'q')
            else:
                proc.kill()
                proc.wait()
                raise
        return retval


class AVconvFD(FFmpegFD):
    pass


_BY_NAME = {
    klass.get_basename(): klass
    for name, klass in globals().items()
    if name.endswith('FD') and name not in ('ExternalFD', 'FragmentFD')
}


def list_external_downloaders():
    return sorted(_BY_NAME.keys())


def get_external_downloader(external_downloader):
    """ Given the name of the executable, see whether we support the given downloader """
    bn = os.path.splitext(os.path.basename(external_downloader))[0]
    return _BY_NAME.get(bn) or next((
        klass for klass in _BY_NAME.values() if klass.EXE_NAME in bn
    ), None)<|MERGE_RESOLUTION|>--- conflicted
+++ resolved
@@ -305,17 +305,9 @@
         # https://github.com/aria2/aria2/issues/1373
         dn = self.ydl.dirname(tmpfilename)
         if dn:
-<<<<<<< HEAD
-            if not self.ydl.isabs(dn):
-                dn = f'.{os.path.sep}{dn}'
-            cmd += ['--dir', dn + os.path.sep]
-        if 'fragments' not in info_dict:
-            cmd += ['--out', f'.{os.path.sep}{self.ydl.basename(tmpfilename)}']
-=======
             cmd += ['--dir', self._aria2c_filename(dn) + os.path.sep]
         if 'fragments' not in info_dict:
-            cmd += ['--out', self._aria2c_filename(os.path.basename(tmpfilename))]
->>>>>>> 573a98d6
+            cmd += ['--out', self._aria2c_filename(self.ydl.basename(tmpfilename))]
         cmd += ['--auto-file-renaming=false']
 
         if 'fragments' in info_dict:
@@ -323,13 +315,8 @@
             url_list_file = '%s.frag.urls' % tmpfilename
             url_list = []
             for frag_index, fragment in enumerate(info_dict['fragments']):
-<<<<<<< HEAD
                 fragment_filename = '%s-Frag%d' % (self.ydl.basename(tmpfilename), frag_index)
-                url_list.append('%s\n\tout=%s' % (fragment['url'], fragment_filename))
-=======
-                fragment_filename = '%s-Frag%d' % (os.path.basename(tmpfilename), frag_index)
                 url_list.append('%s\n\tout=%s' % (fragment['url'], self._aria2c_filename(fragment_filename)))
->>>>>>> 573a98d6
             stream, _ = self.sanitize_open(url_list_file, 'wb')
             stream.write('\n'.join(url_list).encode())
             stream.close()
