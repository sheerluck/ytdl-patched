import enum
import os
import os.path
import re
import subprocess
import sys
import time
import signal

from .fragment import FragmentFD
from ..compat import functools
from ..postprocessor.ffmpeg import EXT_TO_OUT_FORMATS, FFmpegPostProcessor
from ..postprocessor._attachments import RunsFFmpeg
from ..utils import (
    Popen,
    RetryManager,
    _configuration_args,
    check_executable,
    classproperty,
    cli_bool_option,
    cli_option,
    cli_valueless_option,
    determine_ext,
    encodeArgument,
    encodeFilename,
    find_available_port,
    handle_youtubedl_headers,
    remove_end,
    sanitized_Request,
    try_get,
    variadic,
    traverse_obj,
)
from ..longname import split_longname


class Features(enum.Enum):
    TO_STDOUT = enum.auto()
    MULTIPLE_FORMATS = enum.auto()


class ExternalFD(FragmentFD):
    SUPPORTED_PROTOCOLS = ('http', 'https', 'ftp', 'ftps')
    SUPPORTED_FEATURES = ()
    _CAPTURE_STDERR = True

    def real_download(self, filename, info_dict):
        self.report_destination(filename)
        tmpfilename = self.temp_name(filename)

        try:
            started = time.time()
            retval = self._call_downloader(tmpfilename, info_dict)
        except KeyboardInterrupt:
            if not info_dict.get('is_live'):
                raise
            # Live stream downloading cancellation should be considered as
            # correct and expected termination thus all postprocessing
            # should take place
            retval = 0
            self.to_screen('[%s] Interrupted by user' % self.get_basename())

        if retval == 0:
            status = {
                'filename': filename,
                'status': 'finished',
                'elapsed': time.time() - started,
            }
            if filename != '-':
                fsize = self.ydl.getsize(encodeFilename(tmpfilename))
                self.to_screen(f'\r[{self.get_basename()}] Downloaded {fsize} bytes')
                self.try_rename(tmpfilename, filename)
                status.update({
                    'downloaded_bytes': fsize,
                    'total_bytes': fsize,
                })
            self._hook_progress(status, info_dict)
            return True
        else:
            self.to_stderr('\n')
            self.report_error('%s exited with code %d' % (
                self.get_basename(), retval))
            return False

    @classmethod
    def get_basename(cls):
        return cls.__name__[:-2].lower()

    @classproperty
    def EXE_NAME(cls):
        return cls.get_basename()

    @functools.cached_property
    def exe(self):
        return self.EXE_NAME

    @classmethod
    def available(cls, path=None):
        path = check_executable(
            cls.EXE_NAME if path in (None, cls.get_basename()) else path,
            [cls.AVAILABLE_OPT])
        if not path:
            return False
        cls.exe = path
        return path

    @classmethod
    def supports(cls, info_dict):
        return all((
            not info_dict.get('to_stdout') or Features.TO_STDOUT in cls.SUPPORTED_FEATURES,
            '+' not in info_dict['protocol'] or Features.MULTIPLE_FORMATS in cls.SUPPORTED_FEATURES,
            all(proto in cls.SUPPORTED_PROTOCOLS for proto in info_dict['protocol'].split('+')),
        ))

    @classmethod
    def can_download(cls, info_dict, path=None):
        return cls.available(path) and cls.supports(info_dict)

    def _option(self, command_option, param):
        return cli_option(self.params, command_option, param)

    def _bool_option(self, command_option, param, true_value='true', false_value='false', separator=None):
        return cli_bool_option(self.params, command_option, param, true_value, false_value, separator)

    def _valueless_option(self, command_option, param, expected_value=True):
        return cli_valueless_option(self.params, command_option, param, expected_value)

    def _configuration_args(self, keys=None, *args, **kwargs):
        return _configuration_args(
            self.get_basename(), self.params.get('external_downloader_args'), self.EXE_NAME,
            keys, *args, **kwargs)

    def _call_downloader(self, tmpfilename, info_dict):
        """ Either overwrite this or implement _make_cmd """
        cmd = [encodeArgument(a) for a in self._make_cmd(tmpfilename, info_dict)]

        self._debug_cmd(cmd)

        if 'fragments' not in info_dict:
            _, stderr, retcode = self._call_process(cmd, info_dict, self._CAPTURE_STDERR)
            if retcode == 0:
                self.to_stderr(stderr.decode('utf-8', 'replace'))
            return retcode

        skip_unavailable_fragments = self.params.get('skip_unavailable_fragments', True)

<<<<<<< HEAD
        count = 0
        while count <= fragment_retries:
            _, stderr, retcode = self._call_process(cmd, info_dict, True)
            if not retcode:
=======
        retry_manager = RetryManager(self.params.get('fragment_retries'), self.report_retry,
                                     frag_index=None, fatal=not skip_unavailable_fragments)
        for retry in retry_manager:
            _, stderr, returncode = Popen.run(cmd, text=True, stderr=subprocess.PIPE)
            if not returncode:
>>>>>>> a0c830f4
                break
            # TODO: Decide whether to retry based on error code
            # https://aria2.github.io/manual/en/html/aria2c.html#exit-status
            if stderr:
                self.to_stderr(stderr)
            retry.error = Exception()
            continue
        if not skip_unavailable_fragments and retry_manager.error:
            return -1

        decrypt_fragment = self.decrypter(info_dict)
        dest, _ = self.sanitize_open(tmpfilename, 'wb')
        for frag_index, fragment in enumerate(info_dict['fragments']):
            fragment_filename = '%s-Frag%d' % (tmpfilename, frag_index)
            try:
                src, _ = self.sanitize_open(fragment_filename, 'rb')
            except OSError as err:
                if skip_unavailable_fragments and frag_index > 1:
                    self.report_skip_fragment(frag_index, err)
                    continue
                self.report_error(f'Unable to open fragment {frag_index}; {err}')
                return -1
            dest.write(decrypt_fragment(fragment, src.read()))
            src.close()
            if not self.params.get('keep_fragments', False):
                self.try_remove(encodeFilename(fragment_filename))
        dest.close()
        self.try_remove(encodeFilename('%s.frag.urls' % tmpfilename))
        return 0

    def _call_process(self, cmd, info_dict, capture_stderr):
        return Popen.run(
            cmd, text=True, stderr=subprocess.PIPE if capture_stderr else None)


class CurlFD(ExternalFD):
    AVAILABLE_OPT = '-V'
    _CAPTURE_STDERR = False  # curl writes the progress to stderr

    def _make_cmd(self, tmpfilename, info_dict):
        cmd = [self.exe, '--location', '-o', tmpfilename, '--compressed']
        if info_dict.get('http_headers') is not None:
            for key, val in info_dict['http_headers'].items():
                cmd += ['--header', f'{key}: {val}']

        cmd += self._bool_option('--continue-at', 'continuedl', '-', '0')
        cmd += self._valueless_option('--silent', 'noprogress')
        cmd += self._valueless_option('--verbose', 'verbose')
        cmd += self._option('--limit-rate', 'ratelimit')
        retry = self._option('--retry', 'retries')
        if len(retry) == 2:
            if retry[1] in ('inf', 'infinite'):
                retry[1] = '2147483647'
            cmd += retry
        cmd += self._option('--max-filesize', 'max_filesize')
        cmd += self._option('--interface', 'source_address')
        cmd += self._option('--proxy', 'proxy')
        cmd += self._valueless_option('--insecure', 'nocheckcertificate')
        cmd += self._configuration_args()
        cmd += ['--', info_dict['url']]
        return cmd


class AxelFD(ExternalFD):
    AVAILABLE_OPT = '-V'

    def _make_cmd(self, tmpfilename, info_dict):
        cmd = [self.exe, '-o', tmpfilename]
        if info_dict.get('http_headers') is not None:
            for key, val in info_dict['http_headers'].items():
                cmd += ['-H', f'{key}: {val}']
        cmd += self._configuration_args()
        cmd += ['--', info_dict['url']]
        return cmd


class WgetFD(ExternalFD):
    AVAILABLE_OPT = '--version'

    def _make_cmd(self, tmpfilename, info_dict):
        cmd = [self.exe, '-O', tmpfilename, '-nv', '--no-cookies', '--compression=auto']
        if info_dict.get('http_headers') is not None:
            for key, val in info_dict['http_headers'].items():
                cmd += ['--header', f'{key}: {val}']
        cmd += self._option('--limit-rate', 'ratelimit')
        retry = self._option('--tries', 'retries')
        if len(retry) == 2:
            if retry[1] in ('inf', 'infinite'):
                retry[1] = '0'
            cmd += retry
        cmd += self._option('--bind-address', 'source_address')
        proxy = self.params.get('proxy')
        if proxy:
            for var in ('http_proxy', 'https_proxy'):
                cmd += ['--execute', f'{var}={proxy}']
        cmd += self._valueless_option('--no-check-certificate', 'nocheckcertificate')
        cmd += self._configuration_args()
        cmd += ['--', info_dict['url']]
        return cmd


class Aria2cFD(ExternalFD):
    AVAILABLE_OPT = '-v'
    SUPPORTED_PROTOCOLS = ('http', 'https', 'ftp', 'ftps', 'dash_frag_urls', 'm3u8_frag_urls')

    @staticmethod
    def supports_manifest(manifest):
        UNSUPPORTED_FEATURES = [
            r'#EXT-X-BYTERANGE',  # playlists composed of byte ranges of media files [1]
            # 1. https://tools.ietf.org/html/draft-pantos-http-live-streaming-17#section-4.3.2.2
        ]
        check_results = (not re.search(feature, manifest) for feature in UNSUPPORTED_FEATURES)
        return all(check_results)

    def _make_cmd(self, tmpfilename, info_dict):
        cmd = [self.exe, '-c',
               '--console-log-level=warn', '--summary-interval=0', '--download-result=hide',
               '--http-accept-gzip=true', '--file-allocation=none', '-x16', '-j16', '-s16']
        if 'fragments' in info_dict:
            cmd += ['--allow-overwrite=true', '--allow-piece-length-change=true']
        else:
            cmd += ['--min-split-size', '1M']

        if info_dict.get('http_headers') is not None:
            for key, val in info_dict['http_headers'].items():
                cmd += ['--header', f'{key}: {val}']
        cmd += self._option('--max-overall-download-limit', 'ratelimit')
        cmd += self._option('--interface', 'source_address')

        proxy = self.params.get('proxy')
        if isinstance(proxy, (str, bytes)) and re.match(r'^socks[\da-zA-Z]*://', proxy):
            self.report_warning(
                '%s does not support SOCKS proxies. Downloading is likely to fail. '
                'Consider adding --hls-prefer-native to your command.' % self.get_basename())

        cmd += self._option('--all-proxy', 'proxy')
        cmd += self._bool_option('--check-certificate', 'nocheckcertificate', 'false', 'true', '=')
        cmd += self._bool_option('--remote-time', 'updatetime', 'true', 'false', '=')
        cmd += self._bool_option('--show-console-readout', 'noprogress', 'false', 'true', '=')
        cmd += self._configuration_args()

        if info_dict.get('__rpc_port'):
            cmd += ['--enable-rpc', f'--rpc-listen-port={info_dict["__rpc_port"]}']

        # aria2c strips out spaces from the beginning/end of filenames and paths.
        # We work around this issue by adding a "./" to the beginning of the
        # filename and relative path, and adding a "/" at the end of the path.
        # See: https://github.com/yt-dlp/yt-dlp/issues/276
        # https://github.com/ytdl-org/youtube-dl/issues/20312
        # https://github.com/aria2/aria2/issues/1373
        dn = self.ydl.dirname(tmpfilename)
        if dn:
            if not self.ydl.isabs(dn):
                dn = f'.{os.path.sep}{dn}'
            cmd += ['--dir', dn + os.path.sep]
        if 'fragments' not in info_dict:
            cmd += ['--out', f'.{os.path.sep}{self.ydl.basename(tmpfilename)}']
        cmd += ['--auto-file-renaming=false']

        if 'fragments' in info_dict:
            cmd += ['--file-allocation=none', '--uri-selector=inorder']
            url_list_file = '%s.frag.urls' % tmpfilename
            url_list = []
            for frag_index, fragment in enumerate(info_dict['fragments']):
                fragment_filename = '%s-Frag%d' % (self.ydl.basename(tmpfilename), frag_index)
                url_list.append('%s\n\tout=%s' % (fragment['url'], fragment_filename))
            stream, _ = self.sanitize_open(url_list_file, 'wb')
            stream.write('\n'.join(url_list).encode())
            stream.close()
            cmd += ['-i', url_list_file]
        else:
            cmd += ['--', info_dict['url']]
        return cmd

    def _call_downloader(self, tmpfilename, info_dict):
        info_dict.pop('__rpc_port', None)

        # aria2c does not support livestreams and stdout redirection,
        # so that's okay
        use_native_progress = (
            self.params.get('enable_native_progress', False)
            and not self.params.get('verbose', False))

        if use_native_progress:
            info_dict = info_dict.copy()
            info_dict['__rpc_port'] = find_available_port() or 19190
        return super()._call_downloader(tmpfilename, info_dict)

    def _call_process(self, cmd, info_dict, capture_stderr):
        if '__rpc_port' not in info_dict:
            return super()._call_process(cmd, info_dict, capture_stderr)

        from tempfile import TemporaryFile
        import json
        import uuid

        rpc_port = info_dict['__rpc_port']
        nr_frags = len(info_dict['fragments']) if 'fragments' in info_dict else -1

        def aria2c_rpc(method, params):
            # note: there's no need to be UUID (it can even a numeric value), but that's easier
            sanitycheck = str(uuid.uuid4())
            d = json.dumps({
                'jsonrpc': '2.0',
                'id': sanitycheck,
                'method': method,
                'params': params,
            }).encode('utf-8')
            request = sanitized_Request(
                f'http://localhost:{rpc_port}/jsonrpc',
                headers={
                    'Content-Type': 'application/json',
                    'Content-Length': f'{len(d)}',
                    'Ytdl-request-proxy': '__noproxy__',
                },
                data=d)
            with self.ydl.urlopen(request) as r:
                resp = json.load(r)
            # failing at this assertion means that the RPC server went wrong
            # (KeyEror includes)
            assert resp['id'] == sanitycheck
            return resp['result']

        started = time.time()
        status = {
            'filename': info_dict.get('_filename'),
            'status': 'downloading',
            'elapsed': 0,
            'downloaded_bytes': 0,
        }
        if nr_frags >= 0:
            status.update({
                'fragment_count': nr_frags,
                'fragment_index': 0,
            })
        self._hook_progress(status, info_dict)

        with TemporaryFile() as so, TemporaryFile() as se, \
             Popen(cmd, stdout=so.fileno(), stderr=se.fileno() if capture_stderr else None) as p:
            # make a short wait so that RPC client can receive response,
            # or the connection stalls infinitely
            time.sleep(0.2)
            retval = p.poll()
            while retval is None:
                try:
                    # https://aria2.github.io/manual/en/html/libaria2.html#c.DOWNLOAD_WAITING
                    # https://aria2.github.io/manual/en/html/aria2c.html#aria2.tellActive

                    # use tellActive as we won't know the GID without reading stdout
                    # that is a mess in Python
                    aktiva = aria2c_rpc('aria2.tellActive', [])
                    completed = aria2c_rpc('aria2.tellStopped', [0, abs(nr_frags)])
                    if not aktiva and len(completed) == abs(nr_frags):
                        # no active downloads, we'll exit the loop after shutdown
                        aria2c_rpc('aria2.shutdown', [])
                        retval = p.wait()
                        break

                    if nr_frags < 0:
                        # single file
                        active = aktiva[0]
                        cl, ds, tl = int(active['completedLength']), int(active['downloadSpeed']), int(active['totalLength'])
                        status.update({
                            'downloaded_bytes': cl,
                            'speed': ds,
                            'eta': try_get(0, lambda x: (tl - cl) / ds),
                            'total_bytes': tl,
                        })
                        continue

                    # fragmented
                    total_bytes = sum(map(int, traverse_obj([aktiva, completed], (..., ..., 'totalLength'), default=[])))
                    if completed or aktiva:
                        total_bytes = total_bytes * nr_frags / (len(completed) + len(aktiva))
                    total_completed = sum(map(int, traverse_obj(completed, (..., 'totalLength'), default=[])))
                    dled_aktiva = sum(map(int, traverse_obj(aktiva, (..., 'completedLength'), default=[])))
                    total_speed = sum(map(float, traverse_obj(aktiva, (..., 'downloadSpeed'), default=[])))
                    dl_all = dled_aktiva + total_completed

                    status.update({
                        'downloaded_bytes': dl_all,
                        'speed': total_speed,
                        'eta': try_get(0, lambda x: (total_bytes - dl_all) / total_speed),
                        'total_bytes': total_bytes,
                        'fragment_index': len(completed) + len(aktiva) // 2,
                    })
                finally:
                    status.update({'elapsed': time.time() - started})
                    self._hook_progress(status, info_dict)
                    time.sleep(0.1)
                    retval = p.poll()

            if retval == 0:
                status.update({
                    'status': 'finished',
                    'downloaded_bytes': status.get('total_bytes'),
                })
                self._hook_progress(status, info_dict)

            so.seek(0)
            se.seek(0)
            # it's expected to be bytes here!
            stdout, stderr = so.read(), se.read()

            return stdout, stderr, retval


class HttpieFD(ExternalFD):
    AVAILABLE_OPT = '--version'
    EXE_NAME = 'http'

    def _make_cmd(self, tmpfilename, info_dict):
        cmd = ['http', '--download', '--output', tmpfilename, info_dict['url']]

        if info_dict.get('http_headers') is not None:
            for key, val in info_dict['http_headers'].items():
                cmd += [f'{key}:{val}']
        return cmd


class FFmpegFD(ExternalFD, RunsFFmpeg):
    SUPPORTED_PROTOCOLS = ('http', 'https', 'ftp', 'ftps', 'm3u8', 'm3u8_native', 'rtsp', 'rtmp', 'rtmp_ffmpeg', 'mms', 'http_dash_segments')
    SUPPORTED_FEATURES = (Features.TO_STDOUT, Features.MULTIPLE_FORMATS)

    @classmethod
    def available(cls, path=None):
        # TODO: Fix path for ffmpeg
        # Fixme: This may be wrong when --ffmpeg-location is used
        return FFmpegPostProcessor().available

    def on_process_started(self, proc, stdin):
        """ Override this in subclasses  """
        pass

    @classmethod
    def can_merge_formats(cls, info_dict, params):
        return (
            info_dict.get('requested_formats')
            and info_dict.get('protocol')
            and not params.get('allow_unplayable_formats')
            and 'no-direct-merge' not in params.get('compat_opts', [])
            and cls.can_download(info_dict))

    def _call_downloader(self, tmpfilename, info_dict):
        urls = [f['url'] for f in info_dict.get('requested_formats', [])] or [info_dict['url']]
        ffpp = FFmpegPostProcessor(downloader=self)
        if not ffpp.available:
            self.report_error('m3u8 download detected but ffmpeg could not be found. Please install')
            return False
        ffpp.check_version()

        if self.ydl.params.get('escape_long_names', False):
            tmpfilename = split_longname(tmpfilename)

        args = [ffpp.executable, '-y']

        for log_level in ('quiet', 'verbose'):
            if self.params.get(log_level, False):
                args += ['-loglevel', log_level]
                break
        verbose = self.params.get('verbose')
        if not verbose:
            args += ['-hide_banner']

        live = info_dict.get('live') or info_dict.get('is_live')
        args += traverse_obj(info_dict, ('downloader_options', 'ffmpeg_args'), default=[])

        # These exists only for compatibility. Extractors should use
        # info_dict['downloader_options']['ffmpeg_args'] instead
        args += info_dict.get('_ffmpeg_args') or []
        seekable = info_dict.get('_seekable')
        if seekable is not None:
            # setting -seekable prevents ffmpeg from guessing if the server
            # supports seeking(by adding the header `Range: bytes=0-`), which
            # can cause problems in some cases
            # https://github.com/ytdl-org/youtube-dl/issues/11800#issuecomment-275037127
            # http://trac.ffmpeg.org/ticket/6125#comment:10
            args += ['-seekable', '1' if seekable else '0']

        http_headers = None
        if info_dict.get('http_headers'):
            youtubedl_headers = handle_youtubedl_headers(info_dict['http_headers'])
            # drop Accept-Encoding from request header; it should be added by each client rather than forcing from ytdl-patched itself
            youtubedl_headers.pop(next((x for x in youtubedl_headers.keys() if x.lower() == 'accept-encoding'), None), None)
            http_headers = [
                # Trailing \r\n after each HTTP header is important to prevent warning from ffmpeg/avconv:
                # [http @ 00000000003d2fa0] No trailing CRLF found in HTTP header.
                '-headers',
                ''.join(f'{key}: {val}\r\n' for key, val in youtubedl_headers.items())
            ]

        env = None
        proxy = self.params.get('proxy')
        if proxy:
            if not re.match(r'^[\da-zA-Z]+://', proxy):
                proxy = 'http://%s' % proxy

            if proxy.startswith('socks'):
                self.report_warning(
                    '%s does not support SOCKS proxies. Downloading is likely to fail. '
                    'Consider adding --hls-prefer-native to your command.' % self.get_basename())

            # Since December 2015 ffmpeg supports -http_proxy option (see
            # http://git.videolan.org/?p=ffmpeg.git;a=commit;h=b4eb1f29ebddd60c41a2eb39f5af701e38e0d3fd)
            # We could switch to the following code if we are able to detect version properly
            # args += ['-http_proxy', proxy]
            env = os.environ.copy()
            env['HTTP_PROXY'] = proxy
            env['http_proxy'] = proxy

        protocol = info_dict.get('protocol')

        if protocol == 'ffmpeg':
            self.report_warning('Calling this downloader with "ffmpeg" is deprecated. Please fix code.')

        if protocol == 'rtmp':
            player_url = info_dict.get('player_url')
            page_url = info_dict.get('page_url')
            app = info_dict.get('app')
            play_path = info_dict.get('play_path')
            tc_url = info_dict.get('tc_url')
            flash_version = info_dict.get('flash_version')
            live = info_dict.get('rtmp_live', False)
            conn = info_dict.get('rtmp_conn')
            if player_url is not None:
                args += ['-rtmp_swfverify', player_url]
            if page_url is not None:
                args += ['-rtmp_pageurl', page_url]
            if app is not None:
                args += ['-rtmp_app', app]
            if play_path is not None:
                args += ['-rtmp_playpath', play_path]
            if tc_url is not None:
                args += ['-rtmp_tcurl', tc_url]
            if flash_version is not None:
                args += ['-rtmp_flashver', flash_version]
            if live:
                args += ['-rtmp_live', 'live']
            if isinstance(conn, list):
                for entry in conn:
                    args += ['-rtmp_conn', entry]
            elif isinstance(conn, str):
                args += ['-rtmp_conn', conn]

        def get_infodict_list(keys):
            result = []
            for k in variadic(keys):
                o = info_dict.get(k)
                if not o:
                    continue
                result.extend(variadic(o))
            return result

        start_time, end_time = info_dict.get('section_start') or 0, info_dict.get('section_end')

        for i, url in enumerate(urls):
            if http_headers is not None and re.match(r'^https?://', url):
                args += http_headers
            if start_time:
                args += ['-ss', str(start_time)]
            if end_time:
                args += ['-t', str(end_time - start_time)]

            args += get_infodict_list((f'input_params_{i + 1}', 'input_params'))
            args += self._configuration_args((f'_i{i + 1}', '_i')) + ['-i', url]

        if not (start_time or end_time) or not self.params.get('force_keyframes_at_cuts'):
            args += ['-c', 'copy']

        if info_dict.get('requested_formats') or protocol == 'http_dash_segments':
            for (i, fmt) in enumerate(info_dict.get('requested_formats') or [info_dict]):
                stream_number = fmt.get('manifest_stream_number', 0)
                args.extend(['-map', f'{i}:{stream_number}'])

        if self.params.get('test', False):
            args += ['-fs', str(self._TEST_FILE_SIZE)]

        ext = info_dict['ext']
        if protocol in ('m3u8', 'm3u8_native'):
            use_mpegts = (tmpfilename == '-') or self.params.get('hls_use_mpegts')
            if use_mpegts is None:
                use_mpegts = info_dict.get('is_live')
            if use_mpegts:
                args += ['-f', 'mpegts']
            else:
                args += ['-f', 'mp4']
                if (ffpp.basename == 'ffmpeg' and ffpp._features.get('needs_adtstoasc')) and (not info_dict.get('acodec') or info_dict['acodec'].split('.')[0] in ('aac', 'mp4a')):
                    args += ['-bsf:a', 'aac_adtstoasc']
        elif protocol == 'rtmp':
            args += ['-f', 'flv']
        elif ext == 'mp4' and tmpfilename == '-':
            args += ['-f', 'mpegts']
        elif ext == 'unknown_video':
            ext = determine_ext(remove_end(tmpfilename, '.part'))
            if ext == 'unknown_video':
                self.report_warning(
                    'The video format is unknown and cannot be downloaded by ffmpeg. '
                    'Explicitly set the extension in the filename to attempt download in that format')
            else:
                self.report_warning(f'The video format is unknown. Trying to download as {ext} according to the filename')
                args += ['-f', EXT_TO_OUT_FORMATS.get(ext, ext)]
        else:
            args += ['-f', EXT_TO_OUT_FORMATS.get(ext, ext)]

        args += get_infodict_list((f'output_params_{i + 1}', 'output_params')) + self._configuration_args(('_o1', '_o', ''))

        use_native_progress = (
            self.params.get('enable_native_progress')
            and not verbose
            and not live
            and url not in ('-', 'pipe:'))

        args = [encodeArgument(opt) for opt in args]
        args.append(encodeFilename(ffpp._ffmpeg_filename_argument(tmpfilename), True))
        if use_native_progress:
            args.extend(['-progress', 'pipe:1', '-stats_period', '0.1'])
        self._debug_cmd(args)

        if use_native_progress:
            proc = Popen(
                args, env=env, universal_newlines=True,
                stdin=subprocess.PIPE, stdout=subprocess.PIPE, stderr=subprocess.DEVNULL)
        else:
            proc = Popen(args, stdin=subprocess.PIPE, env=env)

        if url in ('-', 'pipe:'):
            self.on_process_started(proc, proc.stdin)
        try:
            retval = -1
            if use_native_progress:
                try:
                    retval = self.read_ffmpeg_status(info_dict, proc, False)
                except KeyboardInterrupt:
                    # forward SIGINT and get return value
                    proc.send_signal(signal.SIGINT.value)
                    retval = proc.wait()
                    raise
            else:
                retval = proc.wait()
        except BaseException as e:
            # subprocces.run would send the SIGKILL signal to ffmpeg and the
            # mp4 file couldn't be played, but if we ask ffmpeg to quit it
            # produces a file that is playable (this is mostly useful for live
            # streams). Note that Windows is not affected and produces playable
            # files (see https://github.com/ytdl-org/youtube-dl/issues/8300).
            if isinstance(e, KeyboardInterrupt) and live:
                retval = 0
            if isinstance(e, KeyboardInterrupt) and sys.platform != 'win32' and url not in ('-', 'pipe:'):
                proc.communicate_or_kill(b'q')
            else:
                proc.kill()
                proc.wait()
                raise
        return retval


class AVconvFD(FFmpegFD):
    pass


_BY_NAME = {
    klass.get_basename(): klass
    for name, klass in globals().items()
    if name.endswith('FD') and name not in ('ExternalFD', 'FragmentFD')
}

_BY_EXE = {klass.EXE_NAME: klass for klass in _BY_NAME.values()}


def list_external_downloaders():
    return sorted(_BY_NAME.keys())


def get_external_downloader(external_downloader):
    """ Given the name of the executable, see whether we support the given
        downloader . """
    # Drop .exe extension on Windows
    bn = os.path.splitext(os.path.basename(external_downloader))[0]
    return _BY_NAME.get(bn, _BY_EXE.get(bn))<|MERGE_RESOLUTION|>--- conflicted
+++ resolved
@@ -144,18 +144,11 @@
 
         skip_unavailable_fragments = self.params.get('skip_unavailable_fragments', True)
 
-<<<<<<< HEAD
-        count = 0
-        while count <= fragment_retries:
-            _, stderr, retcode = self._call_process(cmd, info_dict, True)
-            if not retcode:
-=======
         retry_manager = RetryManager(self.params.get('fragment_retries'), self.report_retry,
                                      frag_index=None, fatal=not skip_unavailable_fragments)
         for retry in retry_manager:
-            _, stderr, returncode = Popen.run(cmd, text=True, stderr=subprocess.PIPE)
+            _, stderr, returncode = self._call_process(cmd, info_dict, True)
             if not returncode:
->>>>>>> a0c830f4
                 break
             # TODO: Decide whether to retry based on error code
             # https://aria2.github.io/manual/en/html/aria2c.html#exit-status
