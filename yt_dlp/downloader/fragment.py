from __future__ import division, unicode_literals

import http.client
import json
import math
import time

try:
    import concurrent.futures
    can_threaded_download = True
except ImportError:
    can_threaded_download = False

from .common import FileDownloader
from .http import HttpFD
from ..aes import aes_cbc_decrypt_bytes
from ..compat import (
    compat_os_name,
    compat_urllib_error,
    compat_struct_pack,
)
from ..utils import (
    DownloadError,
    UnrecoverableHttpError,
    error_to_compat_str,
    encodeFilename,
    sanitized_Request,
)


class HttpQuietDownloader(HttpFD):
    def to_screen(self, *args, **kargs):
        pass

    def report_retry(self, err, count, retries):
        super().to_screen(
            f'[download] Got server HTTP error: {err}. Retrying (attempt {count} of {self.format_retries(retries)}) ...')


class FragmentFD(FileDownloader):
    """
    A base file downloader class for fragmented media (e.g. f4m/m3u8 manifests).

    Available options:

    fragment_retries:   Number of times to retry a fragment for HTTP error (DASH
                        and hlsnative only)
    skip_unavailable_fragments:
                        Skip unavailable fragments (DASH and hlsnative only)
    keep_fragments:     Keep downloaded fragments on disk after downloading is
                        finished
    concurrent_fragment_downloads:  The number of threads to use for native hls and dash downloads
    _no_ytdl_file:      Don't use .ytdl file

    For each incomplete fragment download yt-dlp keeps on disk a special
    bookkeeping file with download state and metadata (in future such files will
    be used for any incomplete download handled by yt-dlp). This file is
    used to properly handle resuming, check download file consistency and detect
    potential errors. The file has a .ytdl extension and represents a standard
    JSON file of the following format:

    extractor:
        Dictionary of extractor related data. TBD.

    downloader:
        Dictionary of downloader related data. May contain following data:
            current_fragment:
                Dictionary with current (being downloaded) fragment data:
                index:  0-based index of current fragment among all fragments
            fragment_count:
                Total count of fragments

    This feature is experimental and file format may change in future.
    """

    def report_retry_fragment(self, err, frag_index, count, retries):
        self.to_screen(
            '\r[download] Got server HTTP error: %s. Retrying fragment %d (attempt %d of %s) ...'
            % (error_to_compat_str(err), frag_index, count, self.format_retries(retries)))

    def report_skip_fragment(self, frag_index, err=None):
        err = f' {err};' if err else ''
        self.to_screen(f'[download]{err} Skipping fragment {frag_index:d} ...')

    def _prepare_url(self, info_dict, url):
        headers = info_dict.get('http_headers')
        return sanitized_Request(url, None, headers) if headers else url

    def _prepare_and_start_frag_download(self, ctx, info_dict):
        self._prepare_frag_download(ctx)
        self._start_frag_download(ctx, info_dict)

    def __do_ytdl_file(self, ctx):
        return ctx['live'] is not True and ctx['tmpfilename'] != '-' and not self.params.get('_no_ytdl_file')

    def _read_ytdl_file(self, ctx):
        assert 'ytdl_corrupt' not in ctx
<<<<<<< HEAD
        stream, _ = self.ydl.sanitize_open(self.ytdl_filename(ctx['filename']), 'r')
=======
        stream, _ = self.sanitize_open(self.ytdl_filename(ctx['filename']), 'r')
>>>>>>> b28bac93
        try:
            ytdl_data = json.loads(stream.read())
            ctx['fragment_index'] = ytdl_data['downloader']['current_fragment']['index']
            if 'extra_state' in ytdl_data['downloader']:
                ctx['extra_state'] = ytdl_data['downloader']['extra_state']
        except Exception:
            ctx['ytdl_corrupt'] = True
        finally:
            stream.close()

    def _write_ytdl_file(self, ctx):
<<<<<<< HEAD
        frag_index_stream, _ = self.ydl.sanitize_open(self.ytdl_filename(ctx['filename']), 'w')
=======
        frag_index_stream, _ = self.sanitize_open(self.ytdl_filename(ctx['filename']), 'w')
>>>>>>> b28bac93
        try:
            downloader = {
                'current_fragment': {
                    'index': ctx['fragment_index'],
                },
            }
            if 'extra_state' in ctx:
                downloader['extra_state'] = ctx['extra_state']
            if ctx.get('fragment_count') is not None:
                downloader['fragment_count'] = ctx['fragment_count']
            frag_index_stream.write(json.dumps({'downloader': downloader}))
        finally:
            frag_index_stream.close()

    def _download_fragment(self, ctx, frag_url, info_dict, headers=None, request_data=None):
        fragment_filename = '%s-Frag%d' % (ctx['tmpfilename'], ctx['fragment_index'])
        fragment_info_dict = {
            'url': frag_url,
            'http_headers': headers or info_dict.get('http_headers'),
            'request_data': request_data,
            'ctx_id': ctx.get('ctx_id'),
            'unrecoverable_http_error': info_dict.get('unrecoverable_http_error'),
        }
        success = ctx['dl'].download(fragment_filename, fragment_info_dict)
        if not success:
            return False, None
        if fragment_info_dict.get('filetime'):
            ctx['fragment_filetime'] = fragment_info_dict.get('filetime')
        ctx['fragment_filename_sanitized'] = fragment_filename
        return True, self._read_fragment(ctx)

    def _read_fragment(self, ctx):
<<<<<<< HEAD
        down, frag_sanitized = self.ydl.sanitize_open(ctx['fragment_filename_sanitized'], 'rb')
        try:
            ctx['fragment_filename_sanitized'] = frag_sanitized
            frag_content = down.read()
        finally:
            down.close()
=======
        down, frag_sanitized = self.sanitize_open(ctx['fragment_filename_sanitized'], 'rb')
        ctx['fragment_filename_sanitized'] = frag_sanitized
        frag_content = down.read()
        down.close()
>>>>>>> b28bac93
        return frag_content

    def _append_fragment(self, ctx, frag_content):
        try:
            ctx['dest_stream'].write(frag_content)
            ctx['dest_stream'].flush()
        finally:
            if self.__do_ytdl_file(ctx):
                self._write_ytdl_file(ctx)
            if not self.params.get('keep_fragments', False):
                self.ydl.remove(encodeFilename(ctx['fragment_filename_sanitized']))
            del ctx['fragment_filename_sanitized']

    def _prepare_frag_download(self, ctx):
        if 'live' not in ctx:
            ctx['live'] = False
        if not ctx['live']:
            total_frags_str = '%d' % ctx['total_frags']
            ad_frags = ctx.get('ad_frags', 0)
            if ad_frags:
                total_frags_str += ' (not including %d ad)' % ad_frags
        else:
            total_frags_str = 'unknown (live)'
        self.to_screen(
            '[%s] Total fragments: %s' % (self.FD_NAME, total_frags_str))
        self.report_destination(ctx['filename'])
        dl = HttpQuietDownloader(
            self.ydl,
            {
                'continuedl': True,
                'quiet': self.params.get('quiet'),
                'noprogress': True,
                'ratelimit': self.params.get('ratelimit'),
                'retries': self.params.get('retries', 0),
                'nopart': self.params.get('nopart', False),
                'test': self.params.get('test', False),
            }
        )
        tmpfilename = self.temp_name(ctx['filename'])
        open_mode = 'wb'
        resume_len = 0

        # Establish possible resume length
        if self.ydl.isfile(encodeFilename(tmpfilename)):
            open_mode = 'ab'
            resume_len = self.ydl.getsize(encodeFilename(tmpfilename))

        # Should be initialized before ytdl file check
        ctx.update({
            'tmpfilename': tmpfilename,
            'fragment_index': 0,
        })

        if self.__do_ytdl_file(ctx):
            if self.ydl.isfile(encodeFilename(self.ytdl_filename(ctx['filename']))):
                self._read_ytdl_file(ctx)
                is_corrupt = ctx.get('ytdl_corrupt') is True
                is_inconsistent = ctx['fragment_index'] > 0 and resume_len == 0
                if is_corrupt or is_inconsistent:
                    message = (
                        '.ytdl file is corrupt' if is_corrupt else
                        'Inconsistent state of incomplete fragment download')
                    self.report_warning(
                        '%s. Restarting from the beginning ...' % message)
                    ctx['fragment_index'] = resume_len = 0
                    if 'ytdl_corrupt' in ctx:
                        del ctx['ytdl_corrupt']
                    self._write_ytdl_file(ctx)
            else:
                self._write_ytdl_file(ctx)
                assert ctx['fragment_index'] == 0

<<<<<<< HEAD
        dest_stream, tmpfilename = self.ydl.sanitize_open(tmpfilename, open_mode)
=======
        dest_stream, tmpfilename = self.sanitize_open(tmpfilename, open_mode)
>>>>>>> b28bac93

        ctx.update({
            'dl': dl,
            'dest_stream': dest_stream,
            'tmpfilename': tmpfilename,
            # Total complete fragments downloaded so far in bytes
            'complete_frags_downloaded_bytes': resume_len,
        })

    def _start_frag_download(self, ctx, info_dict):
        resume_len = ctx['complete_frags_downloaded_bytes']
        total_frags = ctx['total_frags']
        ctx_id = ctx.get('ctx_id')
        # This dict stores the download progress, it's updated by the progress
        # hook
        state = {
            'status': 'downloading',
            'downloaded_bytes': resume_len,
            'fragment_index': ctx['fragment_index'],
            'fragment_count': total_frags,
            'filename': ctx['filename'],
            'tmpfilename': ctx['tmpfilename'],
        }

        start = time.time()
        ctx.update({
            'started': start,
            'fragment_started': start,
            # Amount of fragment's bytes downloaded by the time of the previous
            # frag progress hook invocation
            'prev_frag_downloaded_bytes': 0,
        })

        def frag_progress_hook(s):
            if s['status'] not in ('downloading', 'finished'):
                return

            if ctx_id is not None and s.get('ctx_id') != ctx_id:
                return

            state['max_progress'] = ctx.get('max_progress')
            state['progress_idx'] = ctx.get('progress_idx')

            time_now = time.time()
            state['elapsed'] = time_now - start
            frag_total_bytes = s.get('total_bytes') or 0
            s['fragment_info_dict'] = s.pop('info_dict', {})
            if not ctx['live']:
                estimated_size = (
                    (ctx['complete_frags_downloaded_bytes'] + frag_total_bytes)
                    / (state['fragment_index'] + 1) * total_frags)
                state['total_bytes_estimate'] = estimated_size

            if s['status'] == 'finished':
                state['fragment_index'] += 1
                ctx['fragment_index'] = state['fragment_index']
                state['downloaded_bytes'] += frag_total_bytes - ctx['prev_frag_downloaded_bytes']
                ctx['complete_frags_downloaded_bytes'] = state['downloaded_bytes']
                ctx['speed'] = state['speed'] = self.calc_speed(
                    ctx['fragment_started'], time_now, frag_total_bytes)
                ctx['fragment_started'] = time.time()
                ctx['prev_frag_downloaded_bytes'] = 0
            else:
                frag_downloaded_bytes = s['downloaded_bytes']
                state['downloaded_bytes'] += frag_downloaded_bytes - ctx['prev_frag_downloaded_bytes']
                if not ctx['live']:
                    state['eta'] = self.calc_eta(
                        start, time_now, estimated_size - resume_len,
                        state['downloaded_bytes'] - resume_len)
                ctx['speed'] = state['speed'] = self.calc_speed(
                    ctx['fragment_started'], time_now, frag_downloaded_bytes)
                ctx['prev_frag_downloaded_bytes'] = frag_downloaded_bytes
            self._hook_progress(state, info_dict)

        ctx['dl'].add_progress_hook(frag_progress_hook)

        return start

    def _finish_frag_download(self, ctx, info_dict):
        ctx['dest_stream'].close()
        if self.__do_ytdl_file(ctx):
            ytdl_filename = encodeFilename(self.ytdl_filename(ctx['filename']))
            if self.ydl.isfile(ytdl_filename):
                self.ydl.remove(ytdl_filename)
        elapsed = time.time() - ctx['started']

        if ctx['tmpfilename'] == '-':
            downloaded_bytes = ctx['complete_frags_downloaded_bytes']
        else:
            self.try_rename(ctx['tmpfilename'], ctx['filename'])
            if self.params.get('updatetime', True):
                filetime = ctx.get('fragment_filetime')
                if filetime:
                    try:
                        self.ydl.utime(ctx['filename'], (time.time(), filetime))
                    except Exception:
                        pass
            downloaded_bytes = self.ydl.getsize(encodeFilename(ctx['filename']))

        self._hook_progress({
            'downloaded_bytes': downloaded_bytes,
            'total_bytes': downloaded_bytes,
            'filename': ctx['filename'],
            'status': 'finished',
            'elapsed': elapsed,
            'fragment_count': ctx.get('total_frags'),
            'ctx_id': ctx.get('ctx_id'),
            'max_progress': ctx.get('max_progress'),
            'progress_idx': ctx.get('progress_idx'),
        }, info_dict)

    def _prepare_external_frag_download(self, ctx):
        if 'live' not in ctx:
            ctx['live'] = False
        if not ctx['live']:
            total_frags_str = '%d' % ctx['total_frags']
            ad_frags = ctx.get('ad_frags', 0)
            if ad_frags:
                total_frags_str += ' (not including %d ad)' % ad_frags
        else:
            total_frags_str = 'unknown (live)'
        self.to_screen(
            '[%s] Total fragments: %s' % (self.FD_NAME, total_frags_str))

        tmpfilename = self.temp_name(ctx['filename'])

        # Should be initialized before ytdl file check
        ctx.update({
            'tmpfilename': tmpfilename,
            'fragment_index': 0,
        })

    def decrypter(self, info_dict):
        _key_cache = {}

        def _get_key(url):
            if url not in _key_cache:
                _key_cache[url] = self.ydl.urlopen(self._prepare_url(info_dict, url)).read()
            return _key_cache[url]

        def decrypt_fragment(fragment, frag_content):
            decrypt_info = fragment.get('decrypt_info')
            if not decrypt_info or decrypt_info['METHOD'] != 'AES-128':
                return frag_content
            iv = decrypt_info.get('IV') or compat_struct_pack('>8xq', fragment['media_sequence'])
            decrypt_info['KEY'] = decrypt_info.get('KEY') or _get_key(info_dict.get('_decryption_key_url') or decrypt_info['URI'])
            # Don't decrypt the content in tests since the data is explicitly truncated and it's not to a valid block
            # size (see https://github.com/ytdl-org/youtube-dl/pull/27660). Tests only care that the correct data downloaded,
            # not what it decrypts to.
            if self.params.get('test', False):
                return frag_content
            decrypted_data = aes_cbc_decrypt_bytes(frag_content, decrypt_info['KEY'], iv)
            return decrypted_data[:-decrypted_data[-1]]

        return decrypt_fragment

    def download_and_append_fragments_multiple(self, *args, pack_func=None, finish_func=None):
        '''
        @params (ctx1, fragments1, info_dict1), (ctx2, fragments2, info_dict2), ...
                all args must be either tuple or list
        '''
        interrupt_trigger = [True]
        max_progress = len(args)
        if max_progress == 1:
            return self.download_and_append_fragments(*args[0], pack_func=pack_func, finish_func=finish_func)
        max_workers = self.params.get('concurrent_fragment_downloads', 1)
        if max_progress > 1:
            self._prepare_multiline_status(max_progress)

        def thread_func(idx, ctx, fragments, info_dict, tpe):
            ctx['max_progress'] = max_progress
            ctx['progress_idx'] = idx
            return self.download_and_append_fragments(
                ctx, fragments, info_dict, pack_func=pack_func, finish_func=finish_func,
                tpe=tpe, interrupt_trigger=interrupt_trigger)

        class FTPE(concurrent.futures.ThreadPoolExecutor):
            # has to stop this or it's going to wait on the worker thread itself
            def __exit__(self, exc_type, exc_val, exc_tb):
                pass

        spins = []
        if compat_os_name == 'nt':
            self.report_warning('Ctrl+C does not work on Windows when used with parallel threads. '
                                'This is a known issue and patches are welcome')
        for idx, (ctx, fragments, info_dict) in enumerate(args):
            tpe = FTPE(math.ceil(max_workers / max_progress))
            job = tpe.submit(thread_func, idx, ctx, fragments, info_dict, tpe)
            spins.append((tpe, job))

        result = True
        for tpe, job in spins:
            try:
                result = result and job.result()
            except KeyboardInterrupt:
                interrupt_trigger[0] = False
            finally:
                tpe.shutdown(wait=True)
        if not interrupt_trigger[0]:
            raise KeyboardInterrupt()
        return result

    def download_and_append_fragments(
            self, ctx, fragments, info_dict, *, pack_func=None, finish_func=None,
            tpe=None, interrupt_trigger=None):
        if not interrupt_trigger:
            interrupt_trigger = (True, )

        fragment_retries = self.params.get('fragment_retries', 0)
        bad_status_code = info_dict.get('unrecoverable_http_error') or tuple()
        is_fatal = (
            ((lambda _: False) if info_dict.get('is_live') else (lambda idx: idx == 0))
            if self.params.get('skip_unavailable_fragments', True) else (lambda _: True))

        if not pack_func:
            pack_func = lambda frag_content, _: frag_content

        def download_fragment(fragment, ctx):
            frag_index = ctx['fragment_index'] = fragment['frag_index']
            if not interrupt_trigger[0]:
                return False, frag_index
            headers = info_dict.get('http_headers', {}).copy()
            byte_range = fragment.get('byte_range')
            if byte_range:
                headers['Range'] = 'bytes=%d-%d' % (byte_range['start'], byte_range['end'] - 1)

            # Never skip the first fragment
            fatal = is_fatal(fragment.get('index') or (frag_index - 1))
            count, frag_content = 0, None
            while count <= fragment_retries:
                try:
                    success, frag_content = self._download_fragment(ctx, fragment['url'], info_dict, headers)
                    if not success:
                        return False, frag_index
                    break
                except (compat_urllib_error.HTTPError, http.client.IncompleteRead) as err:
                    if isinstance(err, compat_urllib_error.HTTPError) and err.code in bad_status_code:
                        raise UnrecoverableHttpError()
                    # Unavailable (possibly temporary) fragments may be served.
                    # First we try to retry then either skip or abort.
                    # See https://github.com/ytdl-org/youtube-dl/issues/10165,
                    # https://github.com/ytdl-org/youtube-dl/issues/10448).
                    count += 1
                    if count <= fragment_retries:
                        self.report_retry_fragment(err, frag_index, count, fragment_retries)
                except DownloadError:
                    # Don't retry fragment if error occurred during HTTP downloading
                    # itself since it has own retry settings
                    if not fatal:
                        break
                    raise

            if count > fragment_retries:
                if not fatal:
                    return False, frag_index
                ctx['dest_stream'].close()
                self.report_error('Giving up after %s fragment retries' % fragment_retries)
                return False, frag_index
            return frag_content, frag_index

        def append_fragment(frag_content, frag_index, ctx):
            if not frag_content:
                if not is_fatal(frag_index - 1):
                    self.report_skip_fragment(frag_index, 'fragment not found')
                    return True
                else:
                    ctx['dest_stream'].close()
                    self.report_error(
                        'fragment %s not found, unable to continue' % frag_index)
                    return False
            self._append_fragment(ctx, pack_func(frag_content, frag_index))
            return True

        decrypt_fragment = self.decrypter(info_dict)

        max_workers = math.ceil(
            self.params.get('concurrent_fragment_downloads', 1) / ctx.get('max_progress', 1))
        if can_threaded_download and max_workers > 1:

            def _download_fragment(fragment):
                ctx_copy = ctx.copy()
                frag_content, frag_index = download_fragment(fragment, ctx_copy)
                return fragment, frag_content, frag_index, ctx_copy.get('fragment_filename_sanitized')

            self.report_warning('The download speed shown is only of one thread. This is a known issue and patches are welcome')
            with tpe or concurrent.futures.ThreadPoolExecutor(max_workers) as pool:
                for fragment, frag_content, frag_index, frag_filename in pool.map(_download_fragment, fragments):
                    if not interrupt_trigger[0]:
                        break
                    ctx['fragment_filename_sanitized'] = frag_filename
                    ctx['fragment_index'] = frag_index
                    result = append_fragment(decrypt_fragment(fragment, frag_content), frag_index, ctx)
                    if not result:
                        return False
        else:
            for fragment in fragments:
                if not interrupt_trigger[0]:
                    break
                frag_content, frag_index = download_fragment(fragment, ctx)
                result = append_fragment(decrypt_fragment(fragment, frag_content), frag_index, ctx)
                if not result:
                    return False

        if finish_func is not None:
            ctx['dest_stream'].write(finish_func())
            ctx['dest_stream'].flush()
        self._finish_frag_download(ctx, info_dict)
        return True<|MERGE_RESOLUTION|>--- conflicted
+++ resolved
@@ -95,11 +95,7 @@
 
     def _read_ytdl_file(self, ctx):
         assert 'ytdl_corrupt' not in ctx
-<<<<<<< HEAD
-        stream, _ = self.ydl.sanitize_open(self.ytdl_filename(ctx['filename']), 'r')
-=======
         stream, _ = self.sanitize_open(self.ytdl_filename(ctx['filename']), 'r')
->>>>>>> b28bac93
         try:
             ytdl_data = json.loads(stream.read())
             ctx['fragment_index'] = ytdl_data['downloader']['current_fragment']['index']
@@ -111,11 +107,7 @@
             stream.close()
 
     def _write_ytdl_file(self, ctx):
-<<<<<<< HEAD
-        frag_index_stream, _ = self.ydl.sanitize_open(self.ytdl_filename(ctx['filename']), 'w')
-=======
         frag_index_stream, _ = self.sanitize_open(self.ytdl_filename(ctx['filename']), 'w')
->>>>>>> b28bac93
         try:
             downloader = {
                 'current_fragment': {
@@ -148,19 +140,12 @@
         return True, self._read_fragment(ctx)
 
     def _read_fragment(self, ctx):
-<<<<<<< HEAD
-        down, frag_sanitized = self.ydl.sanitize_open(ctx['fragment_filename_sanitized'], 'rb')
+        down, frag_sanitized = self.sanitize_open(ctx['fragment_filename_sanitized'], 'rb')
         try:
             ctx['fragment_filename_sanitized'] = frag_sanitized
             frag_content = down.read()
         finally:
             down.close()
-=======
-        down, frag_sanitized = self.sanitize_open(ctx['fragment_filename_sanitized'], 'rb')
-        ctx['fragment_filename_sanitized'] = frag_sanitized
-        frag_content = down.read()
-        down.close()
->>>>>>> b28bac93
         return frag_content
 
     def _append_fragment(self, ctx, frag_content):
@@ -233,11 +218,7 @@
                 self._write_ytdl_file(ctx)
                 assert ctx['fragment_index'] == 0
 
-<<<<<<< HEAD
-        dest_stream, tmpfilename = self.ydl.sanitize_open(tmpfilename, open_mode)
-=======
         dest_stream, tmpfilename = self.sanitize_open(tmpfilename, open_mode)
->>>>>>> b28bac93
 
         ctx.update({
             'dl': dl,
