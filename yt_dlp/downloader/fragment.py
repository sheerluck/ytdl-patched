--- conflicted
+++ resolved
@@ -302,12 +302,8 @@
             'filename': ctx['filename'],
             'status': 'finished',
             'elapsed': elapsed,
-<<<<<<< HEAD
             'fragment_count': ctx['total_frags'],
-        })
-=======
         }, info_dict)
->>>>>>> 3ba7740d
 
     def _prepare_external_frag_download(self, ctx):
         if 'live' not in ctx:
