--- conflicted
+++ resolved
@@ -1,12 +1,8 @@
 from __future__ import division, unicode_literals
 
-<<<<<<< HEAD
-=======
 import http.client
 import json
 import math
-import os
->>>>>>> adbc4ec4
 import time
 
 try:
@@ -432,15 +428,11 @@
             interrupt_trigger = (True, )
 
         fragment_retries = self.params.get('fragment_retries', 0)
-<<<<<<< HEAD
         bad_status_code = info_dict.get('unrecoverable_http_error') or tuple()
-        is_fatal = (lambda idx: idx == 0) if self.params.get('skip_unavailable_fragments', True) else (lambda _: True)
-=======
         is_fatal = (
             ((lambda _: False) if info_dict.get('is_live') else (lambda idx: idx == 0))
             if self.params.get('skip_unavailable_fragments', True) else (lambda _: True))
 
->>>>>>> adbc4ec4
         if not pack_func:
             pack_func = lambda frag_content, _: frag_content
 
@@ -462,13 +454,9 @@
                     if not success:
                         return False, frag_index
                     break
-<<<<<<< HEAD
-                except compat_urllib_error.HTTPError as err:
-                    if err.code in bad_status_code:
+                except (compat_urllib_error.HTTPError, http.client.IncompleteRead) as err:
+                    if isinstance(err, compat_urllib_error.HTTPError) and err.code in bad_status_code:
                         raise UnrecoverableHttpError()
-=======
-                except (compat_urllib_error.HTTPError, http.client.IncompleteRead) as err:
->>>>>>> adbc4ec4
                     # Unavailable (possibly temporary) fragments may be served.
                     # First we try to retry then either skip or abort.
                     # See https://github.com/ytdl-org/youtube-dl/issues/10165,
