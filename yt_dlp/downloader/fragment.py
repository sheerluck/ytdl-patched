--- conflicted
+++ resolved
@@ -435,15 +435,10 @@
                 interrupt_trigger[0] = False
             finally:
                 tpe.shutdown(wait=True)
-<<<<<<< HEAD
-        # we expect the user wants to stop and DO WANT the preceding postprocessors to run;
-        # so returning a intermediate result here instead of KeyboardInterrupt
-=======
         if not interrupt_trigger[0] and not is_live:
             raise KeyboardInterrupt()
         # we expect the user wants to stop and DO WANT the preceding postprocessors to run;
         # so returning a intermediate result here instead of KeyboardInterrupt on live
->>>>>>> a539f065
         return result
 
     def download_and_append_fragments(
