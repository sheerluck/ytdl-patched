import concurrent.futures
import contextlib
import http.client
import json
import math
import struct
import time
import urllib.error

from .common import FileDownloader
from .http import HttpFD
from ..aes import aes_cbc_decrypt_bytes, unpad_pkcs7
from ..compat import compat_os_name
from ..utils import (
    DownloadError,
    UnrecoverableHttpError,
    RetryManager,
    encodeFilename,
    sanitized_Request,
    traverse_obj,
)


class HttpQuietDownloader(HttpFD):
    def to_screen(self, *args, **kargs):
        pass

    to_console_title = to_screen


class FragmentFD(FileDownloader):
    """
    A base file downloader class for fragmented media (e.g. f4m/m3u8 manifests).

    Available options:

    fragment_retries:   Number of times to retry a fragment for HTTP error (DASH
                        and hlsnative only)
    skip_unavailable_fragments:
                        Skip unavailable fragments (DASH and hlsnative only)
    keep_fragments:     Keep downloaded fragments on disk after downloading is
                        finished
    concurrent_fragment_downloads:  The number of threads to use for native hls and dash downloads
    _no_ytdl_file:      Don't use .ytdl file

    For each incomplete fragment download yt-dlp keeps on disk a special
    bookkeeping file with download state and metadata (in future such files will
    be used for any incomplete download handled by yt-dlp). This file is
    used to properly handle resuming, check download file consistency and detect
    potential errors. The file has a .ytdl extension and represents a standard
    JSON file of the following format:

    extractor:
        Dictionary of extractor related data. TBD.

    downloader:
        Dictionary of downloader related data. May contain following data:
            current_fragment:
                Dictionary with current (being downloaded) fragment data:
                index:  0-based index of current fragment among all fragments
            fragment_count:
                Total count of fragments

    This feature is experimental and file format may change in future.
    """

    def report_retry_fragment(self, err, frag_index, count, retries):
        self.deprecation_warning('yt_dlp.downloader.FragmentFD.report_retry_fragment is deprecated. '
                                 'Use yt_dlp.downloader.FileDownloader.report_retry instead')
        return self.report_retry(err, count, retries, frag_index)

    def report_skip_fragment(self, frag_index, err=None):
        err = f' {err};' if err else ''
        self.to_screen(f'[download]{err} Skipping fragment {frag_index:d} ...')

    def _prepare_url(self, info_dict, url):
        headers = info_dict.get('http_headers')
        return sanitized_Request(url, None, headers) if headers else url

    def _prepare_and_start_frag_download(self, ctx, info_dict):
        self._prepare_frag_download(ctx)
        self._start_frag_download(ctx, info_dict)

    def __do_ytdl_file(self, ctx):
        return ctx['live'] is not True and ctx['tmpfilename'] != '-' and not self.params.get('_no_ytdl_file')

    def _read_ytdl_file(self, ctx):
        assert 'ytdl_corrupt' not in ctx
        stream, _ = self.sanitize_open(self.ytdl_filename(ctx['filename']), 'r')
        try:
            ytdl_data = json.loads(stream.read())
            ctx['fragment_index'] = ytdl_data['downloader']['current_fragment']['index']
            if 'extra_state' in ytdl_data['downloader']:
                ctx['extra_state'] = ytdl_data['downloader']['extra_state']
        except Exception:
            ctx['ytdl_corrupt'] = True
        finally:
            stream.close()

    def _write_ytdl_file(self, ctx):
        frag_index_stream, _ = self.sanitize_open(self.ytdl_filename(ctx['filename']), 'w')
        try:
            downloader = {
                'current_fragment': {
                    'index': ctx['fragment_index'],
                },
            }
            if 'extra_state' in ctx:
                downloader['extra_state'] = ctx['extra_state']
            if ctx.get('fragment_count') is not None:
                downloader['fragment_count'] = ctx['fragment_count']
            frag_index_stream.write(json.dumps({'downloader': downloader}))
        finally:
            frag_index_stream.close()

    def _download_fragment(self, ctx, frag_url, info_dict, headers=None, request_data=None):
        fragment_filename = '%s-Frag%d' % (ctx['tmpfilename'], ctx['fragment_index'])
        fragment_info_dict = {
            'url': frag_url,
            'http_headers': headers or info_dict.get('http_headers'),
            'request_data': request_data,
            'ctx_id': ctx.get('ctx_id'),
            'unrecoverable_http_error': info_dict.get('unrecoverable_http_error'),
        }
        success, _ = ctx['dl'].download(fragment_filename, fragment_info_dict)
        if not success:
            return False
        if fragment_info_dict.get('filetime'):
            ctx['fragment_filetime'] = fragment_info_dict.get('filetime')
        ctx['fragment_filename_sanitized'] = fragment_filename
        return True

    def _read_fragment(self, ctx):
        if not ctx.get('fragment_filename_sanitized'):
            return None
        try:
            down, frag_sanitized = self.sanitize_open(ctx['fragment_filename_sanitized'], 'rb')
        except FileNotFoundError:
            if ctx.get('live'):
                return None
            raise
        with down:
            ctx['fragment_filename_sanitized'] = frag_sanitized
            return down.read()

    def _append_fragment(self, ctx, frag_content):
        try:
            ctx['dest_stream'].write(frag_content)
            ctx['dest_stream'].flush()
        finally:
            if self.__do_ytdl_file(ctx):
                self._write_ytdl_file(ctx)
            if not self.params.get('keep_fragments', False):
                self.try_remove(encodeFilename(ctx['fragment_filename_sanitized']))
            del ctx['fragment_filename_sanitized']

    def _prepare_frag_download(self, ctx):
        if 'live' not in ctx:
            ctx['live'] = False
        if not ctx['live']:
            total_frags_str = '%d' % ctx['fragment_count']
            ad_frags = ctx.get('ad_frags', 0)
            if ad_frags:
                total_frags_str += ' (not including %d ad)' % ad_frags
        else:
            total_frags_str = 'unknown (live)'
        self.to_screen(f'[{self.FD_NAME}] Total fragments: {total_frags_str}')
        self.report_destination(ctx['filename'])
        dl = HttpQuietDownloader(self.ydl, {
            **self.params,
            'noprogress': True,
            'test': False,
            'throttledratelimit': 0,
        })
        tmpfilename = self.temp_name(ctx['filename'])
        open_mode = 'wb'
        resume_len = 0

        # Establish possible resume length
        if self.ydl.isfile(encodeFilename(tmpfilename)):
            open_mode = 'ab'
            resume_len = self.ydl.getsize(encodeFilename(tmpfilename))

        # Should be initialized before ytdl file check
        ctx.update({
            'tmpfilename': tmpfilename,
            'fragment_index': 0,
        })

        if self.__do_ytdl_file(ctx):
            if self.ydl.isfile(encodeFilename(self.ytdl_filename(ctx['filename']))):
                self._read_ytdl_file(ctx)
                is_corrupt = ctx.get('ytdl_corrupt') is True
                is_inconsistent = ctx['fragment_index'] > 0 and resume_len == 0
                if is_corrupt or is_inconsistent:
                    message = (
                        '.ytdl file is corrupt' if is_corrupt else
                        'Inconsistent state of incomplete fragment download')
                    self.report_warning(
                        '%s. Restarting from the beginning ...' % message)
                    ctx['fragment_index'] = resume_len = 0
                    if 'ytdl_corrupt' in ctx:
                        del ctx['ytdl_corrupt']
                    self._write_ytdl_file(ctx)
            else:
                self._write_ytdl_file(ctx)
                assert ctx['fragment_index'] == 0

        dest_stream, tmpfilename = self.sanitize_open(tmpfilename, open_mode)

        ctx.update({
            'dl': dl,
            'dest_stream': dest_stream,
            'tmpfilename': tmpfilename,
            # Total complete fragments downloaded so far in bytes
            'complete_frags_downloaded_bytes': resume_len,
        })

    def _start_frag_download(self, ctx, info_dict):
        resume_len = ctx['complete_frags_downloaded_bytes']
        total_frags = ctx['fragment_count']
        ctx_id = ctx.get('ctx_id')
        # This dict stores the download progress, it's updated by the progress
        # hook
        state = {
            'status': 'downloading',
            'downloaded_bytes': resume_len,
            'fragment_index': ctx['fragment_index'],
            'fragment_count': total_frags,
            'filename': ctx['filename'],
            'tmpfilename': ctx['tmpfilename'],
        }

        start = time.time()
        ctx.update({
            'started': start,
            'fragment_started': start,
            # Amount of fragment's bytes downloaded by the time of the previous
            # frag progress hook invocation
            'prev_frag_downloaded_bytes': 0,
        })

        def frag_progress_hook(s):
            if s['status'] not in ('downloading', 'finished'):
                return

            if not total_frags and ctx.get('fragment_count'):
                state['fragment_count'] = ctx['fragment_count']

            if ctx_id is not None and s.get('ctx_id') != ctx_id:
                return

            state['max_progress'] = ctx.get('max_progress')
            state['progress_idx'] = ctx.get('progress_idx')

            time_now = time.time()
            state['elapsed'] = time_now - start
            frag_total_bytes = s.get('total_bytes') or 0
            s['fragment_info_dict'] = s.pop('info_dict', {})
            if not ctx['live']:
                estimated_size = (
                    (ctx['complete_frags_downloaded_bytes'] + frag_total_bytes)
                    / (state['fragment_index'] + 1) * total_frags)
                state['total_bytes_estimate'] = estimated_size

            if s['status'] == 'finished':
                state['fragment_index'] += 1
                ctx['fragment_index'] = state['fragment_index']
                state['downloaded_bytes'] += frag_total_bytes - ctx['prev_frag_downloaded_bytes']
                ctx['complete_frags_downloaded_bytes'] = state['downloaded_bytes']
                ctx['speed'] = state['speed'] = self.calc_speed(
                    ctx['fragment_started'], time_now, frag_total_bytes)
                ctx['fragment_started'] = time.time()
                ctx['prev_frag_downloaded_bytes'] = 0
            else:
                frag_downloaded_bytes = s['downloaded_bytes']
                state['downloaded_bytes'] += frag_downloaded_bytes - ctx['prev_frag_downloaded_bytes']
                if not ctx['live']:
                    state['eta'] = self.calc_eta(
                        start, time_now, estimated_size - resume_len,
                        state['downloaded_bytes'] - resume_len)
                ctx['speed'] = state['speed'] = self.calc_speed(
                    ctx['fragment_started'], time_now, frag_downloaded_bytes)
                ctx['prev_frag_downloaded_bytes'] = frag_downloaded_bytes
            self._hook_progress(state, info_dict)

        ctx['dl'].add_progress_hook(frag_progress_hook)

        return start

    def _finish_frag_download(self, ctx, info_dict):
        ctx['dest_stream'].close()
        if self.__do_ytdl_file(ctx):
            ytdl_filename = encodeFilename(self.ytdl_filename(ctx['filename']))
            if self.ydl.isfile(ytdl_filename):
                self.try_remove(ytdl_filename)
        elapsed = time.time() - ctx['started']

        to_file = ctx['tmpfilename'] != '-'
        if to_file:
            downloaded_bytes = os.path.getsize(encodeFilename(ctx['tmpfilename']))
        else:
            downloaded_bytes = ctx['complete_frags_downloaded_bytes']

        if not downloaded_bytes:
            if to_file:
                self.try_remove(ctx['tmpfilename'])
            self.report_error('The downloaded file is empty')
            return False
        elif to_file:
            self.try_rename(ctx['tmpfilename'], ctx['filename'])
<<<<<<< HEAD
            if self.params.get('updatetime', True):
                filetime = ctx.get('fragment_filetime')
                if filetime:
                    with contextlib.suppress(Exception):
                        self.ydl.utime(ctx['filename'], (time.time(), filetime))
            downloaded_bytes = self.ydl.getsize(encodeFilename(ctx['filename']))
=======
            filetime = ctx.get('fragment_filetime')
            if self.params.get('updatetime', True) and filetime:
                with contextlib.suppress(Exception):
                    os.utime(ctx['filename'], (time.time(), filetime))
>>>>>>> 5318156f

        self._hook_progress({
            'downloaded_bytes': downloaded_bytes,
            'total_bytes': downloaded_bytes,
            'filename': ctx['filename'],
            'status': 'finished',
            'elapsed': elapsed,
            'fragment_count': ctx.get('fragment_count'),
            'ctx_id': ctx.get('ctx_id'),
            'max_progress': ctx.get('max_progress'),
            'progress_idx': ctx.get('progress_idx'),
        }, info_dict)
        return True

    def _prepare_external_frag_download(self, ctx):
        if 'live' not in ctx:
            ctx['live'] = False
        if not ctx['live']:
            total_frags_str = '%d' % ctx['fragment_count']
            ad_frags = ctx.get('ad_frags', 0)
            if ad_frags:
                total_frags_str += ' (not including %d ad)' % ad_frags
        else:
            total_frags_str = 'unknown (live)'
        self.to_screen(f'[{self.FD_NAME}] Total fragments: {total_frags_str}')

        tmpfilename = self.temp_name(ctx['filename'])

        # Should be initialized before ytdl file check
        ctx.update({
            'tmpfilename': tmpfilename,
            'fragment_index': 0,
        })

    def decrypter(self, info_dict):
        _key_cache = {}

        def _get_key(url):
            if url not in _key_cache:
                _key_cache[url] = self.ydl.urlopen(self._prepare_url(info_dict, url)).read()
            return _key_cache[url]

        def decrypt_fragment(fragment, frag_content):
            if frag_content is None:
                return
            decrypt_info = fragment.get('decrypt_info')
            if not decrypt_info or decrypt_info['METHOD'] != 'AES-128':
                return frag_content
            iv = decrypt_info.get('IV') or struct.pack('>8xq', fragment['media_sequence'])
            decrypt_info['KEY'] = decrypt_info.get('KEY') or _get_key(info_dict.get('_decryption_key_url') or decrypt_info['URI'])
            # Don't decrypt the content in tests since the data is explicitly truncated and it's not to a valid block
            # size (see https://github.com/ytdl-org/youtube-dl/pull/27660). Tests only care that the correct data downloaded,
            # not what it decrypts to.
            if self.params.get('test', False):
                return frag_content
            return unpad_pkcs7(aes_cbc_decrypt_bytes(frag_content, decrypt_info['KEY'], iv))

        return decrypt_fragment

    def download_and_append_fragments_multiple(self, *args, **kwargs):
        '''
        @params (ctx1, fragments1, info_dict1), (ctx2, fragments2, info_dict2), ...
                all args must be either tuple or list
        '''
        interrupt_trigger = [True]
        max_progress = len(args)
        if max_progress == 1:
            return self.download_and_append_fragments(*args[0], **kwargs)
        max_workers = self.params.get('concurrent_fragment_downloads', 1)
        if max_progress > 1:
            self._prepare_multiline_status(max_progress)
        is_live = any(traverse_obj(args, (..., 2, 'is_live'), default=[]))

        def thread_func(idx, ctx, fragments, info_dict, tpe):
            ctx['max_progress'] = max_progress
            ctx['progress_idx'] = idx
            return self.download_and_append_fragments(
                ctx, fragments, info_dict, **kwargs, tpe=tpe, interrupt_trigger=interrupt_trigger)

        class FTPE(concurrent.futures.ThreadPoolExecutor):
            # has to stop this or it's going to wait on the worker thread itself
            def __exit__(self, exc_type, exc_val, exc_tb):
                pass

        if compat_os_name == 'nt':
            def future_result(future):
                while True:
                    try:
                        return future.result(0.1)
                    except KeyboardInterrupt:
                        raise
                    except concurrent.futures.TimeoutError:
                        continue
        else:
            def future_result(future):
                return future.result()

        def interrupt_trigger_iter(fg):
            for f in fg:
                if not interrupt_trigger[0]:
                    break
                yield f

        spins = []
        for idx, (ctx, fragments, info_dict) in enumerate(args):
            tpe = FTPE(math.ceil(max_workers / max_progress))
            job = tpe.submit(thread_func, idx, ctx, interrupt_trigger_iter(fragments), info_dict, tpe)
            spins.append((tpe, job))

        result = True
        for tpe, job in spins:
            try:
                result = result and future_result(job)
            except KeyboardInterrupt:
                interrupt_trigger[0] = False
            finally:
                tpe.shutdown(wait=True)
        if not interrupt_trigger[0] and not is_live:
            raise KeyboardInterrupt()
        # we expect the user wants to stop and DO WANT the preceding postprocessors to run;
        # so returning a intermediate result here instead of KeyboardInterrupt on live
        return result

    def download_and_append_fragments(
<<<<<<< HEAD
            self, ctx, fragments, info_dict, *, pack_func=None, finish_func=None,
            tpe=None, interrupt_trigger=None):
        if not interrupt_trigger:
            interrupt_trigger = (True, )

        bad_status_code = info_dict.get('unrecoverable_http_error') or tuple()
        is_fatal = (
            ((lambda _: False) if info_dict.get('is_live') else (lambda idx: idx == 0))
            if self.params.get('skip_unavailable_fragments', True) else (lambda _: True))
=======
            self, ctx, fragments, info_dict, *, is_fatal=(lambda idx: False),
            pack_func=(lambda content, idx: content), finish_func=None,
            tpe=None, interrupt_trigger=(True, )):
>>>>>>> 5318156f

        if not self.params.get('skip_unavailable_fragments', True):
            is_fatal = lambda _: True

        def download_fragment(fragment, ctx):
            if not interrupt_trigger[0]:
                return

            frag_index = ctx['fragment_index'] = fragment['frag_index']
            ctx['last_error'] = None
            headers = info_dict.get('http_headers', {}).copy()
            byte_range = fragment.get('byte_range')
            if byte_range:
                headers['Range'] = 'bytes=%d-%d' % (byte_range['start'], byte_range['end'] - 1)

            # Never skip the first fragment
            fatal = is_fatal(fragment.get('index') or (frag_index - 1))

            def error_callback(err, count, retries):
                if fatal and count > retries:
                    ctx['dest_stream'].close()
                self.report_retry(err, count, retries, frag_index, fatal)
                ctx['last_error'] = err

            for retry in RetryManager(self.params.get('fragment_retries'), error_callback):
                try:
                    ctx['fragment_count'] = fragment.get('fragment_count')
                    if not self._download_fragment(ctx, fragment['url'], info_dict, headers):
                        return
                except (urllib.error.HTTPError, http.client.IncompleteRead) as err:
                    if isinstance(err, urllib.error.HTTPError) and err.code in bad_status_code:
                        retry.error = UnrecoverableHttpError()
                        continue
                    retry.error = err
                    continue
                except DownloadError:  # has own retry settings
                    if fatal:
                        raise

        def append_fragment(frag_content, frag_index, ctx):
            if frag_content:
                self._append_fragment(ctx, pack_func(frag_content, frag_index))
            elif not is_fatal(frag_index - 1):
                self.report_skip_fragment(frag_index, 'fragment not found')
            else:
                ctx['dest_stream'].close()
                self.report_error(f'fragment {frag_index} not found, unable to continue')
                return False
            return True

        decrypt_fragment = self.decrypter(info_dict)

        max_workers = math.ceil(
            self.params.get('concurrent_fragment_downloads', 1) / ctx.get('max_progress', 1))
        if max_workers > 1:
            def _download_fragment(fragment):
                ctx_copy = ctx.copy()
                download_fragment(fragment, ctx_copy)
                ctx['fragment_count'] = ctx_copy.get('fragment_count')
                return fragment, fragment['frag_index'], ctx_copy.get('fragment_filename_sanitized')

            self.report_warning('The download speed shown is only of one thread. This is a known issue and patches are welcome')
            with tpe or concurrent.futures.ThreadPoolExecutor(max_workers) as pool:
                try:
                    for fragment, frag_index, frag_filename in pool.map(_download_fragment, fragments):
                        ctx.update({
                            'fragment_filename_sanitized': frag_filename,
                            'fragment_index': frag_index,
                        })
                        if not append_fragment(decrypt_fragment(fragment, self._read_fragment(ctx)), frag_index, ctx):
                            return False
                except KeyboardInterrupt:
                    self._finish_multiline_status()
                    self.report_error(
                        'Interrupted by user. Waiting for all threads to shutdown...', is_error=False, tb=False)
                    pool.shutdown(wait=False)
                    raise
        else:
            for fragment in fragments:
                if not interrupt_trigger[0]:
                    break
                try:
                    download_fragment(fragment, ctx)
                    result = append_fragment(
                        decrypt_fragment(fragment, self._read_fragment(ctx)), fragment['frag_index'], ctx)
                except KeyboardInterrupt:
                    if info_dict.get('is_live'):
                        break
                    raise
                if not result:
                    return False

        if finish_func is not None:
            ctx['dest_stream'].write(finish_func())
            ctx['dest_stream'].flush()
        return self._finish_frag_download(ctx, info_dict)<|MERGE_RESOLUTION|>--- conflicted
+++ resolved
@@ -298,7 +298,7 @@
 
         to_file = ctx['tmpfilename'] != '-'
         if to_file:
-            downloaded_bytes = os.path.getsize(encodeFilename(ctx['tmpfilename']))
+            downloaded_bytes = self.ydl.getsize(encodeFilename(ctx['tmpfilename']))
         else:
             downloaded_bytes = ctx['complete_frags_downloaded_bytes']
 
@@ -309,19 +309,10 @@
             return False
         elif to_file:
             self.try_rename(ctx['tmpfilename'], ctx['filename'])
-<<<<<<< HEAD
-            if self.params.get('updatetime', True):
-                filetime = ctx.get('fragment_filetime')
-                if filetime:
-                    with contextlib.suppress(Exception):
-                        self.ydl.utime(ctx['filename'], (time.time(), filetime))
-            downloaded_bytes = self.ydl.getsize(encodeFilename(ctx['filename']))
-=======
             filetime = ctx.get('fragment_filetime')
             if self.params.get('updatetime', True) and filetime:
                 with contextlib.suppress(Exception):
-                    os.utime(ctx['filename'], (time.time(), filetime))
->>>>>>> 5318156f
+                    self.ydl.utime(ctx['filename'], (time.time(), filetime))
 
         self._hook_progress({
             'downloaded_bytes': downloaded_bytes,
@@ -446,22 +437,11 @@
         return result
 
     def download_and_append_fragments(
-<<<<<<< HEAD
-            self, ctx, fragments, info_dict, *, pack_func=None, finish_func=None,
-            tpe=None, interrupt_trigger=None):
-        if not interrupt_trigger:
-            interrupt_trigger = (True, )
-
-        bad_status_code = info_dict.get('unrecoverable_http_error') or tuple()
-        is_fatal = (
-            ((lambda _: False) if info_dict.get('is_live') else (lambda idx: idx == 0))
-            if self.params.get('skip_unavailable_fragments', True) else (lambda _: True))
-=======
             self, ctx, fragments, info_dict, *, is_fatal=(lambda idx: False),
             pack_func=(lambda content, idx: content), finish_func=None,
             tpe=None, interrupt_trigger=(True, )):
->>>>>>> 5318156f
-
+
+        bad_status_code = info_dict.get('unrecoverable_http_error') or tuple()
         if not self.params.get('skip_unavailable_fragments', True):
             is_fatal = lambda _: True
 
