--- conflicted
+++ resolved
@@ -1,57 +1,28 @@
-<<<<<<< HEAD
-from __future__ import division, unicode_literals
-
+import contextlib
+import errno
+import random
 import time
-import random
-import errno
-import contextlib
-
-from typing import TYPE_CHECKING
-if TYPE_CHECKING:
-    from ..YoutubeDL import YoutubeDL
-=======
-import errno
-import os
-import random
-import re
-import time
->>>>>>> 66cf3e10
-
-from ..minicurses import (
-    BreaklineStatusPrinter,
-    MultilineLogger,
-    MultilinePrinter,
-    QuietMultilinePrinter,
-)
+
 from ..utils import (
     LockingUnsupportedError,
     decodeArgument,
     encodeFilename,
     error_to_compat_str,
-<<<<<<< HEAD
-    LockingUnsupportedError,
     get_argcount,
     match_filter_func,
     merge_dicts,
     shell_quote,
     timeconvert,
 )
+
+from typing import TYPE_CHECKING
+if TYPE_CHECKING:
+    from ..YoutubeDL import YoutubeDL
 from ..postprocessor._attachments import ShowsProgress
 from .augment import AUGMENT_MAP
 
 
-class FileDownloader(ShowsProgress):
-=======
-    format_bytes,
-    sanitize_open,
-    shell_quote,
-    timeconvert,
-    timetuple_from_msec,
-)
-
-
 class FileDownloader:
->>>>>>> 66cf3e10
     """File Downloader class.
 
     File downloader objects are the ones responsible of downloading the
@@ -319,10 +290,9 @@
         str_args = [decodeArgument(a) for a in args]
 
         if exe is None:
-<<<<<<< HEAD
             exe = self.ydl.basename(str_args[0])
 
-        self.write_debug('%s command line: %s' % (exe, shell_quote(str_args)))
+        self.write_debug(f'{exe} command line: {shell_quote(str_args)}')
 
     def _enter_augmented(self, info_dict):
         augmentation = info_dict.get('augments') or []
@@ -344,9 +314,4 @@
                     # do not enable Augment as predicate fails
                     continue
             es.enter_context(AUGMENT_MAP[a['key']](self, info_dict, a))
-        return es
-=======
-            exe = os.path.basename(str_args[0])
-
-        self.write_debug(f'{exe} command line: {shell_quote(str_args)}')
->>>>>>> 66cf3e10
+        return es