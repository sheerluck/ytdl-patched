import contextlib
import errno
<<<<<<< HEAD
=======
import functools
import os
>>>>>>> a0c830f4
import random
import re
import time

from ..utils import (
<<<<<<< HEAD
    LockingUnsupportedError,
    classproperty,
    decodeArgument,
    encodeFilename,
    error_to_compat_str,
    float_or_none,
    get_argcount,
    match_filter_func,
    merge_dicts,
=======
    IDENTITY,
    NO_DEFAULT,
    NUMBER_RE,
    LockingUnsupportedError,
    Namespace,
    RetryManager,
    classproperty,
    decodeArgument,
    encodeFilename,
    format_bytes,
    join_nonempty,
    sanitize_open,
>>>>>>> a0c830f4
    shell_quote,
    timeconvert,
)

from typing import TYPE_CHECKING
if TYPE_CHECKING:
    from ..YoutubeDL import YoutubeDL
from ..postprocessor._attachments import ShowsProgress
from .augment import AUGMENT_MAP


class FileDownloader(ShowsProgress):
    """File Downloader class.

    File downloader objects are the ones responsible of downloading the
    actual video file and writing it to disk.

    File downloaders accept a lot of parameters. In order not to saturate
    the object constructor with arguments, it receives a dictionary of
    options instead.

    Available options:

    verbose:            Print additional info to stdout.
    quiet:              Do not print messages to stdout.
    ratelimit:          Download speed limit, in bytes/sec.
    continuedl:         Attempt to continue downloads if possible
    throttledratelimit: Assume the download is being throttled below this speed (bytes/sec)
    retries:            Number of times to retry for HTTP error 5xx
    file_access_retries:   Number of times to retry on file access error
    buffersize:         Size of download buffer in bytes.
    noresizebuffer:     Do not automatically resize the download buffer.
    continuedl:         Try to continue downloads if possible.
    noprogress:         Do not print the progress bar.
    nopart:             Do not use temporary .part files.
    updatetime:         Use the Last-modified header to set output file timestamps.
    test:               Download only first bytes to test the downloader.
    min_filesize:       Skip files smaller than this size
    max_filesize:       Skip files larger than this size
    xattr_set_filesize: Set ytdl.filesize user xattribute with expected size.
    external_downloader_args:  A dictionary of downloader keys (in lower case)
                        and a list of additional command-line arguments for the
                        executable. Use 'default' as the name for arguments to be
                        passed to all downloaders. For compatibility with youtube-dl,
                        a single list of args can also be used
    hls_use_mpegts:     Use the mpegts container for HLS videos.
    http_chunk_size:    Size of a chunk for chunk-based HTTP downloading. May be
                        useful for bypassing bandwidth throttling imposed by
                        a webserver (experimental)
    progress_template:  See YoutubeDL.py
    retry_sleep_functions: See YoutubeDL.py

    Subclasses of this one must re-define the real_download method.
    """

    _TEST_FILE_SIZE = 10241
    params = None

    def __init__(self, ydl, params):
        """Create a FileDownloader object with the given options."""
        ShowsProgress.__init__(self, ydl, params)
        self._set_ydl(ydl)
        self._progress_hooks = []
        self.params = params
        self._prepare_multiline_status()
        self.add_progress_hook(self.report_progress)

    def _set_ydl(self, ydl: 'YoutubeDL'):
        self.ydl: 'YoutubeDL' = ydl

        for func in (
            'deprecation_warning',
            'report_error',
            'report_file_already_downloaded',
            'report_warning',
            'to_console_title',
            'to_stderr',
            'trouble',
            'write_debug',
        ):
            if not hasattr(self, func):
                setattr(self, func, getattr(ydl, func))

    def to_screen(self, *args, **kargs):
        self.ydl.to_screen(*args, quiet=self.params.get('quiet'), **kargs)

    __to_screen = to_screen

    @classproperty
    def FD_NAME(cls):
        return re.sub(r'(?<=[a-z])(?=[A-Z])', '_', cls.__name__[:-2]).lower()

    def slow_down(self, start_time, now, byte_counter):
        """Sleep if the download speed is over the rate limit."""
        rate_limit = self.params.get('ratelimit')
        if rate_limit is None or byte_counter == 0:
            return
        if now is None:
            now = time.time()
        elapsed = now - start_time
        if elapsed <= 0.0:
            return
        speed = float(byte_counter) / elapsed
        if speed > rate_limit:
            sleep_time = float(byte_counter) / rate_limit - elapsed
            if sleep_time > 0:
                time.sleep(sleep_time)

    def temp_name(self, filename):
        """Returns a temporary filename for the given filename."""
        if self.params.get('nopart', False) or filename == '-' or \
                (self.ydl.exists(encodeFilename(filename)) and not self.ydl.isfile(encodeFilename(filename))):
            return filename
        return filename + '.part'

    def undo_temp_name(self, filename):
        if filename.endswith('.part'):
            return filename[:-len('.part')]
        return filename

    def ytdl_filename(self, filename):
        return filename + '.ytdl'

    def wrap_file_access(action, *, fatal=False):
        def error_callback(err, count, retries, *, fd):
            return RetryManager.report_retry(
                err, count, retries, info=fd.__to_screen,
                warn=lambda e: (time.sleep(0.01), fd.to_screen(f'[download] Unable to {action} file: {e}')),
                error=None if fatal else lambda e: fd.report_error(f'Unable to {action} file: {e}'),
                sleep_func=fd.params.get('retry_sleep_functions', {}).get('file_access'))

        def wrapper(self, func, *args, **kwargs):
            for retry in RetryManager(self.params.get('file_access_retries'), error_callback, fd=self):
                try:
                    return func(self, *args, **kwargs)
                except OSError as err:
                    if err.errno in (errno.EACCES, errno.EINVAL):
                        retry.error = err
                        continue
                    retry.error_callback(err, 1, 0)

        return functools.partial(functools.partialmethod, wrapper)

    @wrap_file_access('open', fatal=True)
    def sanitize_open(self, filename, open_mode):
        f, filename = self.ydl.sanitize_open(filename, open_mode)
        if not getattr(f, 'locked', None):
            self.write_debug(f'{LockingUnsupportedError.msg}. Proceeding without locking', only_once=True)
        return f, filename

    @wrap_file_access('remove')
    def try_remove(self, filename):
        self.ydl.remove(filename)

    @wrap_file_access('rename')
    def try_rename(self, old_filename, new_filename):
        if old_filename == new_filename:
            return
        self.ydl.replace(old_filename, new_filename)

    def try_utime(self, filename, last_modified_hdr):
        """Try to set the last-modified time of the given file."""
        if last_modified_hdr is None:
            return
        if not self.ydl.isfile(encodeFilename(filename)):
            return
        timestr = last_modified_hdr
        if timestr is None:
            return
        filetime = timeconvert(timestr)
        if filetime is None:
            return filetime
        # Ignore obviously invalid dates
        if filetime == 0:
            return
        with contextlib.suppress(Exception):
            self.ydl.utime(filename, (time.time(), filetime))
        return filetime

    def report_destination(self, filename):
        """Report destination filename."""
        self.to_screen('[download] Destination: ' + filename)

    def report_resuming_byte(self, resume_len):
        """Report attempt to resume at given byte."""
        self.to_screen('[download] Resuming download at byte %s' % resume_len)

    def report_retry(self, err, count, retries, frag_index=NO_DEFAULT, fatal=True):
        """Report retry"""
        is_frag = False if frag_index is NO_DEFAULT else 'fragment'
        RetryManager.report_retry(
            err, count, retries, info=self.__to_screen,
            warn=lambda msg: self.__to_screen(f'[download] Got error: {msg}'),
            error=IDENTITY if not fatal else lambda e: self.report_error(f'\r[download] Got error: {e}'),
            sleep_func=self.params.get('retry_sleep_functions', {}).get(is_frag or 'http'),
            suffix=f'fragment{"s" if frag_index is None else f" {frag_index}"}' if is_frag else None)

    def report_unable_to_resume(self):
        """Report it was impossible to resume download."""
        self.to_screen('[download] Unable to resume')

    @staticmethod
    def supports_manifest(manifest):
        """ Whether the downloader can download the fragments from the manifest.
        Redefine in subclasses if needed. """
        pass

    def download(self, filename, info_dict, subtitle=False):
        """Download to a filename using the info from info_dict
        Return True on success and False otherwise
        """

        nooverwrites_and_exists = (
            not self.params.get('overwrites', True)
            and self.ydl.exists(encodeFilename(filename))
        )

        if not hasattr(filename, 'write'):
            continuedl_and_exists = (
                self.params.get('continuedl', True)
                and self.ydl.isfile(encodeFilename(filename))
                and not self.params.get('nopart', False)
            )

            # Check file already present
            if filename != '-' and (nooverwrites_and_exists or continuedl_and_exists):
                self.report_file_already_downloaded(filename)
                self._hook_progress({
                    'filename': filename,
                    'status': 'finished',
                    'total_bytes': self.ydl.getsize(encodeFilename(filename)),
                }, info_dict)
                self._finish_multiline_status()
                return True, False

        if subtitle:
            sleep_interval = self.params.get('sleep_interval_subtitles') or 0
        else:
            min_sleep_interval = self.params.get('sleep_interval') or 0
            sleep_interval = random.uniform(
                min_sleep_interval, self.params.get('max_sleep_interval') or min_sleep_interval)
        if sleep_interval > 0:
            self.to_screen(f'[download] Sleeping {sleep_interval:.2f} seconds ...')
            time.sleep(sleep_interval)

        with self._enter_augmented(info_dict):
            ret = self.real_download(filename, info_dict)
        self._finish_multiline_status()
        return ret, True

    def real_download(self, filename, info_dict):
        """Real download process. Redefine in subclasses."""
        raise NotImplementedError('This method must be implemented by subclasses')

    def _hook_progress(self, status, info_dict):
        # Ideally we want to make a copy of the dict, but that is too slow
        status['info_dict'] = info_dict
        # youtube-dl passes the same status object to all the hooks.
        # Some third party scripts seems to be relying on this.
        # So keep this behavior if possible
        for ph in self._progress_hooks:
            ph(status)

    def add_progress_hook(self, ph):
        # See YoutubeDl.py (search for progress_hooks) for a description of
        # this interface
        self._progress_hooks.append(ph)

    def _debug_cmd(self, args, exe=None):
        if not self.params.get('verbose', False):
            return

        str_args = [decodeArgument(a) for a in args]

        if exe is None:
            exe = self.ydl.basename(str_args[0])

        self.write_debug(f'{exe} command line: {shell_quote(str_args)}')

    def _enter_augmented(self, info_dict):
        augmentation = info_dict.get('augments') or []
        es = contextlib.ExitStack()
        if not augmentation:
            return es
        for a in augmentation:
            if 'condition' in a:
                cond = a['condition']
                if isinstance(cond, (list, str)):
                    # --match-filter compliant value
                    mfilter = match_filter_func(cond)
                    # give the string a way to get downloader key
                    # so that you can do "_downloader == HlsFD"
                    cond = lambda ifd, dl: mfilter(merge_dicts({'_downloader': type(dl).__name__}, ifd))
                # let's not hope some based guy passes a __call__able with (self,) signature
                argcount = get_argcount(cond) or 2
                if not cond(*[info_dict, self][:argcount]):
                    # do not enable Augment as predicate fails
                    continue
            es.enter_context(AUGMENT_MAP[a['key']](self, info_dict, a))
        return es<|MERGE_RESOLUTION|>--- conflicted
+++ resolved
@@ -1,39 +1,21 @@
 import contextlib
 import errno
-<<<<<<< HEAD
-=======
 import functools
-import os
->>>>>>> a0c830f4
 import random
 import re
 import time
 
 from ..utils import (
-<<<<<<< HEAD
-    LockingUnsupportedError,
-    classproperty,
-    decodeArgument,
-    encodeFilename,
-    error_to_compat_str,
-    float_or_none,
-    get_argcount,
-    match_filter_func,
-    merge_dicts,
-=======
     IDENTITY,
     NO_DEFAULT,
-    NUMBER_RE,
     LockingUnsupportedError,
-    Namespace,
     RetryManager,
     classproperty,
     decodeArgument,
     encodeFilename,
-    format_bytes,
-    join_nonempty,
-    sanitize_open,
->>>>>>> a0c830f4
+    get_argcount,
+    match_filter_func,
+    merge_dicts,
     shell_quote,
     timeconvert,
 )
