--- conflicted
+++ resolved
@@ -353,13 +353,8 @@
         """
 
         nooverwrites_and_exists = (
-<<<<<<< HEAD
-            not self.params.get('overwrites', subtitle)
+            not self.params.get('overwrites', True)
             and self.ydl.exists(encodeFilename(filename))
-=======
-            not self.params.get('overwrites', True)
-            and os.path.exists(encodeFilename(filename))
->>>>>>> 9cc1a313
         )
 
         if not hasattr(filename, 'write'):
