from __future__ import division, unicode_literals

<<<<<<< HEAD
import copy
=======
import os
>>>>>>> 580d3274
import re
import time
import random
import threading

from typing import TYPE_CHECKING
if TYPE_CHECKING:
    from ..YoutubeDL import YoutubeDL

from ..utils import (
    decodeArgument,
    encodeFilename,
    error_to_compat_str,
    format_bytes,
    shell_quote,
    timeconvert,
    sanitized_Request,
)
from ..minicurses import (
    MultilineLogger,
    MultilinePrinter,
    QuietMultilinePrinter,
    BreaklineStatusPrinter
)


class FileDownloader(object):
    """File Downloader class.

    File downloader objects are the ones responsible of downloading the
    actual video file and writing it to disk.

    File downloaders accept a lot of parameters. In order not to saturate
    the object constructor with arguments, it receives a dictionary of
    options instead.

    Available options:

    verbose:            Print additional info to stdout.
    quiet:              Do not print messages to stdout.
    ratelimit:          Download speed limit, in bytes/sec.
    throttledratelimit: Assume the download is being throttled below this speed (bytes/sec)
    retries:            Number of times to retry for HTTP error 5xx
    buffersize:         Size of download buffer in bytes.
    noresizebuffer:     Do not automatically resize the download buffer.
    continuedl:         Try to continue downloads if possible.
    noprogress:         Do not print the progress bar.
    nopart:             Do not use temporary .part files.
    updatetime:         Use the Last-modified header to set output file timestamps.
    test:               Download only first bytes to test the downloader.
    min_filesize:       Skip files smaller than this size
    max_filesize:       Skip files larger than this size
    xattr_set_filesize: Set ytdl.filesize user xattribute with expected size.
    external_downloader_args:  A dictionary of downloader keys (in lower case)
                        and a list of additional command-line arguments for the
                        executable. Use 'default' as the name for arguments to be
                        passed to all downloaders. For compatibility with youtube-dl,
                        a single list of args can also be used
    hls_use_mpegts:     Use the mpegts container for HLS videos.
    http_chunk_size:    Size of a chunk for chunk-based HTTP downloading. May be
                        useful for bypassing bandwidth throttling imposed by
                        a webserver (experimental)
    progress_template:  See YoutubeDL.py

    Subclasses of this one must re-define the real_download method.
    """

    _TEST_FILE_SIZE = 10241
    params = None

    def __init__(self, ydl, params):
        """Create a FileDownloader object with the given options."""
        self.ydl: 'YoutubeDL' = ydl
        self._progress_hooks = []
        self.params = params
        self._prepare_multiline_status()
        self.add_progress_hook(self.report_progress)

    @staticmethod
    def format_seconds(seconds):
        (mins, secs) = divmod(seconds, 60)
        (hours, mins) = divmod(mins, 60)
        if hours > 99:
            return '--:--:--'
        if hours == 0:
            return '%02d:%02d' % (mins, secs)
        else:
            return '%02d:%02d:%02d' % (hours, mins, secs)

    @staticmethod
    def calc_percent(byte_counter, data_len):
        if data_len is None:
            return None
        return float(byte_counter) / float(data_len) * 100.0

    @staticmethod
    def format_percent(percent):
        if percent is None:
            return '---.-%'
        return '%6s' % ('%3.1f%%' % percent)

    @staticmethod
    def calc_eta(start, now, total, current):
        if total is None:
            return None
        if now is None:
            now = time.time()
        dif = now - start
        if current == 0 or dif < 0.001:  # One millisecond
            return None
        rate = float(current) / dif
        return int((float(total) - float(current)) / rate)

    @staticmethod
    def format_eta(eta):
        if eta is None:
            return '--:--'
        return FileDownloader.format_seconds(eta)

    @staticmethod
    def calc_speed(start, now, bytes):
        dif = now - start
        if bytes == 0 or dif < 0.001:  # One millisecond
            return None
        return float(bytes) / dif

    @staticmethod
    def format_speed(speed):
        if speed is None:
            return '%10s' % '---b/s'
        return '%10s' % ('%s/s' % format_bytes(speed))

    @staticmethod
    def format_retries(retries):
        return 'inf' if retries == float('inf') else '%.0f' % retries

    @staticmethod
    def best_block_size(elapsed_time, bytes):
        new_min = max(bytes / 2.0, 1.0)
        new_max = min(max(bytes * 2.0, 1.0), 4194304)  # Do not surpass 4 MB
        if elapsed_time < 0.001:
            return int(new_max)
        rate = bytes / elapsed_time
        if rate > new_max:
            return int(new_max)
        if rate < new_min:
            return int(new_min)
        return int(rate)

    @staticmethod
    def parse_bytes(bytestr):
        """Parse a string indicating a byte quantity into an integer."""
        matchobj = re.match(r'(?i)^(\d+(?:\.\d+)?)([kMGTPEZY]?)$', bytestr)
        if matchobj is None:
            return None
        number = float(matchobj.group(1))
        multiplier = 1024.0 ** 'bkmgtpezy'.index(matchobj.group(2).lower())
        return int(round(number * multiplier))

    def to_screen(self, *args, **kargs):
        self.ydl.to_stdout(*args, quiet=self.params.get('quiet'), **kargs)

    def to_stderr(self, message):
        self.ydl.to_stderr(message)

    def to_console_title(self, message):
        self.ydl.to_console_title(message)

    def trouble(self, *args, **kargs):
        self.ydl.trouble(*args, **kargs)

    def report_warning(self, *args, **kargs):
        self.ydl.report_warning(*args, **kargs)

    def report_error(self, *args, **kargs):
        self.ydl.report_error(*args, **kargs)

    def write_debug(self, *args, **kargs):
        self.ydl.write_debug(*args, **kargs)

    def slow_down(self, start_time, now, byte_counter):
        """Sleep if the download speed is over the rate limit."""
        rate_limit = self.params.get('ratelimit')
        if rate_limit is None or byte_counter == 0:
            return
        if now is None:
            now = time.time()
        elapsed = now - start_time
        if elapsed <= 0.0:
            return
        speed = float(byte_counter) / elapsed
        if speed > rate_limit:
            sleep_time = float(byte_counter) / rate_limit - elapsed
            if sleep_time > 0:
                time.sleep(sleep_time)

    def temp_name(self, filename):
        """Returns a temporary filename for the given filename."""
        if self.params.get('nopart', False) or filename == '-' or \
                (self.ydl.exists(encodeFilename(filename)) and not self.ydl.isfile(encodeFilename(filename))):
            return filename
        return filename + '.part'

    def undo_temp_name(self, filename):
        if filename.endswith('.part'):
            return filename[:-len('.part')]
        return filename

    def ytdl_filename(self, filename):
        return filename + '.ytdl'

    def try_rename(self, old_filename, new_filename):
        if old_filename == new_filename:
            return
        try:
            self.ydl.replace(old_filename, new_filename)
        except (IOError, OSError) as err:
            self.report_error(f'unable to rename file: {err}')

    def try_utime(self, filename, last_modified_hdr):
        """Try to set the last-modified time of the given file."""
        if last_modified_hdr is None:
            return
        if not self.ydl.isfile(encodeFilename(filename)):
            return
        timestr = last_modified_hdr
        if timestr is None:
            return
        filetime = timeconvert(timestr)
        if filetime is None:
            return filetime
        # Ignore obviously invalid dates
        if filetime == 0:
            return
        try:
            self.ydl.utime(filename, (time.time(), filetime))
        except Exception:
            pass
        return filetime

    def report_destination(self, filename):
        """Report destination filename."""
        self.to_screen('[download] Destination: ' + filename)

    def _prepare_multiline_status(self, lines=1):
        if self.params.get('noprogress'):
            self._multiline = QuietMultilinePrinter()
        elif self.ydl.params.get('logger'):
            self._multiline = MultilineLogger(self.ydl.params['logger'], lines)
        elif self.params.get('progress_with_newline'):
            self._multiline = BreaklineStatusPrinter(self.ydl._screen_file, lines)
        else:
            self._multiline = MultilinePrinter(self.ydl._screen_file, lines, not self.params.get('quiet'))

    def _finish_multiline_status(self):
        self._multiline.end()

    def _report_progress_status(self, s):
        progress_dict = s.copy()
        progress_dict.pop('info_dict')
        progress_dict = {'info': s['info_dict'], 'progress': progress_dict}

        progress_template = self.params.get('progress_template', {})
        self._multiline.print_at_line(self.ydl.evaluate_outtmpl(
            progress_template.get('download') or '[download] %(progress._default_template)s',
            progress_dict), s.get('progress_idx') or 0)
        self.to_console_title(self.ydl.evaluate_outtmpl(
            progress_template.get('download-title') or 'yt-dlp %(progress._default_template)s',
            progress_dict))

    def report_progress(self, s):
        if s['status'] == 'finished':
            if self.params.get('noprogress'):
                self.to_screen('[download] Download completed')
            msg_template = '100%%'
            if s.get('total_bytes') is not None:
                s['_total_bytes_str'] = format_bytes(s['total_bytes'])
                msg_template += ' of %(_total_bytes_str)s'
            if s.get('elapsed') is not None:
                s['_elapsed_str'] = self.format_seconds(s['elapsed'])
                msg_template += ' in %(_elapsed_str)s'
            s['_percent_str'] = self.format_percent(100)
            s['_default_template'] = msg_template % s
            self._report_progress_status(s)
            return

        if s['status'] != 'downloading':
            return

        if s.get('eta') is not None:
            s['_eta_str'] = self.format_eta(s['eta'])
        else:
            s['_eta_str'] = 'Unknown ETA'

        if s.get('total_bytes') and s.get('downloaded_bytes') is not None:
            s['_percent_str'] = self.format_percent(100 * s['downloaded_bytes'] / s['total_bytes'])
        elif s.get('total_bytes_estimate') and s.get('downloaded_bytes') is not None:
            s['_percent_str'] = self.format_percent(100 * s['downloaded_bytes'] / s['total_bytes_estimate'])
        else:
            if s.get('downloaded_bytes') == 0:
                s['_percent_str'] = self.format_percent(0)
            else:
                s['_percent_str'] = 'Unknown %'

        if s.get('speed') is not None:
            s['_speed_str'] = self.format_speed(s['speed'])
        else:
            s['_speed_str'] = 'Unknown speed'

        if s.get('total_bytes') is not None:
            s['_total_bytes_str'] = format_bytes(s['total_bytes'])
            msg_template = '%(_percent_str)s of %(_total_bytes_str)s at %(_speed_str)s ETA %(_eta_str)s'
        elif s.get('total_bytes_estimate') is not None:
            s['_total_bytes_estimate_str'] = format_bytes(s['total_bytes_estimate'])
            msg_template = '%(_percent_str)s of ~%(_total_bytes_estimate_str)s at %(_speed_str)s ETA %(_eta_str)s'
        else:
            if s.get('downloaded_bytes') is not None:
                s['_downloaded_bytes_str'] = format_bytes(s['downloaded_bytes'])
                if s.get('elapsed'):
                    s['_elapsed_str'] = self.format_seconds(s['elapsed'])
                    msg_template = '%(_downloaded_bytes_str)s at %(_speed_str)s (%(_elapsed_str)s)'
                else:
                    msg_template = '%(_downloaded_bytes_str)s at %(_speed_str)s'
                if s.get('fragment_count') is not None:
                    msg_template += ' (%(fragment_count)s fragments)'
            else:
                msg_template = '%(_percent_str)s % at %(_speed_str)s ETA %(_eta_str)s'

        if s.get('fragment_count') is not None and s.get('fragment_index') is not None:
            msg_template += ' (%(fragment_index)d fragments of %(fragment_count)d)'
        elif s.get('fragment_index') is not None:
            msg_template += ' (%(fragment_index)d fragments downloaded)'

        s['_default_template'] = msg_template % s
        self._report_progress_status(s)

    def report_resuming_byte(self, resume_len):
        """Report attempt to resume at given byte."""
        self.to_screen('[download] Resuming download at byte %s' % resume_len)

    def report_retry(self, err, count, retries):
        """Report retry in case of HTTP error 5xx"""
        self.to_screen(
            '[download] Got server HTTP error: %s. Retrying (attempt %d of %s) ...'
            % (error_to_compat_str(err), count, self.format_retries(retries)))

    def report_file_already_downloaded(self, *args, **kwargs):
        """Report file has already been fully downloaded."""
        return self.ydl.report_file_already_downloaded(*args, **kwargs)

    def report_unable_to_resume(self):
        """Report it was impossible to resume download."""
        self.to_screen('[download] Unable to resume')

    @staticmethod
    def supports_manifest(manifest):
        """ Whether the downloader can download the fragments from the manifest.
        Redefine in subclasses if needed. """
        pass

    def download(self, filename, info_dict, subtitle=False):
        """Download to a filename using the info from info_dict
        Return True on success and False otherwise
        """

        nooverwrites_and_exists = (
            not self.params.get('overwrites', True)
            and self.ydl.exists(encodeFilename(filename))
        )

        if not hasattr(filename, 'write'):
            continuedl_and_exists = (
                self.params.get('continuedl', True)
                and self.ydl.isfile(encodeFilename(filename))
                and not self.params.get('nopart', False)
            )

            # Check file already present
            if filename != '-' and (nooverwrites_and_exists or continuedl_and_exists):
                self.report_file_already_downloaded(filename)
                self._hook_progress({
                    'filename': filename,
                    'status': 'finished',
                    'total_bytes': self.ydl.getsize(encodeFilename(filename)),
                }, info_dict)
                return True, False

        if subtitle is False:
            min_sleep_interval = self.params.get('sleep_interval')
            if min_sleep_interval:
                max_sleep_interval = self.params.get('max_sleep_interval', min_sleep_interval)
                sleep_interval = random.uniform(min_sleep_interval, max_sleep_interval)
                self.to_screen(
                    '[download] Sleeping %s seconds ...' % (
                        int(sleep_interval) if sleep_interval.is_integer()
                        else '%.2f' % sleep_interval))
                time.sleep(sleep_interval)
        else:
            sleep_interval_sub = 0
            if type(self.params.get('sleep_interval_subtitles')) is int:
                sleep_interval_sub = self.params.get('sleep_interval_subtitles')
            if sleep_interval_sub > 0:
                self.to_screen(
                    '[download] Sleeping %s seconds ...' % (
                        sleep_interval_sub))
                time.sleep(sleep_interval_sub)

        timer = [None]
        heartbeat_lock = None
        download_complete = False
        if 'heartbeat_url' in info_dict:
            heartbeat_lock = threading.Lock()

            heartbeat_url = info_dict['heartbeat_url']
            heartbeat_data = info_dict['heartbeat_data']
            heartbeat_interval = info_dict.get('heartbeat_interval', 30)
            self.to_screen('[download] Heartbeat with %s second interval...' % heartbeat_interval)

            request = sanitized_Request(heartbeat_url, heartbeat_data)

            def heartbeat():
                try:
                    self.ydl.urlopen(request).read()
                except Exception:
                    self.to_screen("[download] Heartbeat failed")

                with heartbeat_lock:
                    if not download_complete:
                        timer[0] = threading.Timer(heartbeat_interval, heartbeat)
                        timer[0].start()

            heartbeat()

        try:
            ret = self.real_download(filename, info_dict)
            self._finish_multiline_status()
            return ret, True
        finally:
            if heartbeat_lock:
                with heartbeat_lock:
                    timer[0].cancel()
                    download_complete = True

    def real_download(self, filename, info_dict):
        """Real download process. Redefine in subclasses."""
        raise NotImplementedError('This method must be implemented by subclasses')

    def _hook_progress(self, status, info_dict):
        if not self._progress_hooks:
            return
        status['info_dict'] = info_dict
        # youtube-dl passes the same status object to all the hooks.
        # Some third party scripts seems to be relying on this.
        # So keep this behavior if possible
        for ph in self._progress_hooks:
            ph(status)

    def add_progress_hook(self, ph):
        # See YoutubeDl.py (search for progress_hooks) for a description of
        # this interface
        self._progress_hooks.append(ph)

    def _debug_cmd(self, args, exe=None):
        if not self.params.get('verbose', False):
            return

        str_args = [decodeArgument(a) for a in args]

        if exe is None:
            exe = self.ydl.basename(str_args[0])

        self.write_debug('%s command line: %s' % (exe, shell_quote(str_args)))<|MERGE_RESOLUTION|>--- conflicted
+++ resolved
@@ -1,10 +1,5 @@
 from __future__ import division, unicode_literals
 
-<<<<<<< HEAD
-import copy
-=======
-import os
->>>>>>> 580d3274
 import re
 import time
 import random
