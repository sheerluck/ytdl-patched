from __future__ import division, unicode_literals

import time
import random
import threading
import errno

from typing import TYPE_CHECKING
if TYPE_CHECKING:
    from ..YoutubeDL import YoutubeDL

from ..utils import (
    decodeArgument,
    encodeFilename,
    error_to_compat_str,
    shell_quote,
    timeconvert,
    sanitized_Request,
)
from ..postprocessor._attachments import ShowsProgress


class FileDownloader(ShowsProgress):
    """File Downloader class.

    File downloader objects are the ones responsible of downloading the
    actual video file and writing it to disk.

    File downloaders accept a lot of parameters. In order not to saturate
    the object constructor with arguments, it receives a dictionary of
    options instead.

    Available options:

    verbose:            Print additional info to stdout.
    quiet:              Do not print messages to stdout.
    ratelimit:          Download speed limit, in bytes/sec.
    throttledratelimit: Assume the download is being throttled below this speed (bytes/sec)
    retries:            Number of times to retry for HTTP error 5xx
    file_access_retries:   Number of times to retry on file access error
    buffersize:         Size of download buffer in bytes.
    noresizebuffer:     Do not automatically resize the download buffer.
    continuedl:         Try to continue downloads if possible.
    noprogress:         Do not print the progress bar.
    nopart:             Do not use temporary .part files.
    updatetime:         Use the Last-modified header to set output file timestamps.
    test:               Download only first bytes to test the downloader.
    min_filesize:       Skip files smaller than this size
    max_filesize:       Skip files larger than this size
    xattr_set_filesize: Set ytdl.filesize user xattribute with expected size.
    external_downloader_args:  A dictionary of downloader keys (in lower case)
                        and a list of additional command-line arguments for the
                        executable. Use 'default' as the name for arguments to be
                        passed to all downloaders. For compatibility with youtube-dl,
                        a single list of args can also be used
    hls_use_mpegts:     Use the mpegts container for HLS videos.
    http_chunk_size:    Size of a chunk for chunk-based HTTP downloading. May be
                        useful for bypassing bandwidth throttling imposed by
                        a webserver (experimental)
    progress_template:  See YoutubeDL.py

    Subclasses of this one must re-define the real_download method.
    """

    _TEST_FILE_SIZE = 10241
    params = None

    def __init__(self, ydl, params):
        """Create a FileDownloader object with the given options."""
        ShowsProgress.__init__(self, ydl, params)
        self.ydl: 'YoutubeDL' = ydl
        self.params = params
        self._progress_hooks = []
        self._enable_progress()

    def to_screen(self, *args, **kargs):
        self.ydl.to_stdout(*args, quiet=self.params.get('quiet'), **kargs)

    def to_stderr(self, message):
        self.ydl.to_stderr(message)

    def trouble(self, *args, **kargs):
        self.ydl.trouble(*args, **kargs)

    def report_warning(self, *args, **kargs):
        self.ydl.report_warning(*args, **kargs)

    def report_error(self, *args, **kargs):
        self.ydl.report_error(*args, **kargs)

    def write_debug(self, *args, **kargs):
        self.ydl.write_debug(*args, **kargs)

    def slow_down(self, start_time, now, byte_counter):
        """Sleep if the download speed is over the rate limit."""
        rate_limit = self.params.get('ratelimit')
        if rate_limit is None or byte_counter == 0:
            return
        if now is None:
            now = time.time()
        elapsed = now - start_time
        if elapsed <= 0.0:
            return
        speed = float(byte_counter) / elapsed
        if speed > rate_limit:
            sleep_time = float(byte_counter) / rate_limit - elapsed
            if sleep_time > 0:
                time.sleep(sleep_time)

    def temp_name(self, filename):
        """Returns a temporary filename for the given filename."""
        if self.params.get('nopart', False) or filename == '-' or \
                (self.ydl.exists(encodeFilename(filename)) and not self.ydl.isfile(encodeFilename(filename))):
            return filename
        return filename + '.part'

    def undo_temp_name(self, filename):
        if filename.endswith('.part'):
            return filename[:-len('.part')]
        return filename

    def ytdl_filename(self, filename):
        return filename + '.ytdl'

    def wrap_file_access(action, *, fatal=False):
        def outer(func):
            def inner(self, *args, **kwargs):
                file_access_retries = self.params.get('file_access_retries', 0)
                retry = 0
                while True:
                    try:
                        return func(self, *args, **kwargs)
                    except (IOError, OSError) as err:
                        retry = retry + 1
                        if retry > file_access_retries or err.errno not in (errno.EACCES, errno.EINVAL):
                            if not fatal:
                                self.report_error(f'unable to {action} file: {err}')
                                return
                            raise
                        self.to_screen(
                            f'[download] Unable to {action} file due to file access error. '
                            f'Retrying (attempt {retry} of {self.format_retries(file_access_retries)}) ...')
                        time.sleep(0.01)
            return inner
        return outer

    @wrap_file_access('open', fatal=True)
    def sanitize_open(self, filename, open_mode):
<<<<<<< HEAD
        file_access_retries = self.params.get('file_access_retries', 10)
        retry = 0
        while True:
            try:
                return self.ydl.sanitize_open(filename, open_mode)
            except (IOError, OSError) as err:
                retry = retry + 1
                if retry > file_access_retries or err.errno not in (errno.EACCES,):
                    raise
                self.to_screen(
                    '[download] Got file access error. Retrying (attempt %d of %s) ...'
                    % (retry, self.format_retries(file_access_retries)))
                time.sleep(0.01)
=======
        return sanitize_open(filename, open_mode)

    @wrap_file_access('remove')
    def try_remove(self, filename):
        os.remove(filename)
>>>>>>> ecca4519

    @wrap_file_access('rename')
    def try_rename(self, old_filename, new_filename):
        if old_filename == new_filename:
            return
<<<<<<< HEAD
        try:
            self.ydl.replace(old_filename, new_filename)
        except (IOError, OSError) as err:
            self.report_error(f'unable to rename file: {err}')
=======
        os.replace(old_filename, new_filename)
>>>>>>> ecca4519

    def try_utime(self, filename, last_modified_hdr):
        """Try to set the last-modified time of the given file."""
        if last_modified_hdr is None:
            return
        if not self.ydl.isfile(encodeFilename(filename)):
            return
        timestr = last_modified_hdr
        if timestr is None:
            return
        filetime = timeconvert(timestr)
        if filetime is None:
            return filetime
        # Ignore obviously invalid dates
        if filetime == 0:
            return
        try:
            self.ydl.utime(filename, (time.time(), filetime))
        except Exception:
            pass
        return filetime

    def report_destination(self, filename):
        """Report destination filename."""
        self.to_screen('[download] Destination: ' + filename)

    def report_resuming_byte(self, resume_len):
        """Report attempt to resume at given byte."""
        self.to_screen('[download] Resuming download at byte %s' % resume_len)

    def report_retry(self, err, count, retries):
        """Report retry in case of HTTP error 5xx"""
        self.to_screen(
            '[download] Got server HTTP error: %s. Retrying (attempt %d of %s) ...'
            % (error_to_compat_str(err), count, self.format_retries(retries)))

    def report_file_already_downloaded(self, *args, **kwargs):
        """Report file has already been fully downloaded."""
        return self.ydl.report_file_already_downloaded(*args, **kwargs)

    def report_unable_to_resume(self):
        """Report it was impossible to resume download."""
        self.to_screen('[download] Unable to resume')

    @staticmethod
    def supports_manifest(manifest):
        """ Whether the downloader can download the fragments from the manifest.
        Redefine in subclasses if needed. """
        pass

    def download(self, filename, info_dict, subtitle=False):
        """Download to a filename using the info from info_dict
        Return True on success and False otherwise
        """

        nooverwrites_and_exists = (
            not self.params.get('overwrites', True)
            and self.ydl.exists(encodeFilename(filename))
        )

        if not hasattr(filename, 'write'):
            continuedl_and_exists = (
                self.params.get('continuedl', True)
                and self.ydl.isfile(encodeFilename(filename))
                and not self.params.get('nopart', False)
            )

            # Check file already present
            if filename != '-' and (nooverwrites_and_exists or continuedl_and_exists):
                self.report_file_already_downloaded(filename)
                self._hook_progress({
                    'filename': filename,
                    'status': 'finished',
                    'total_bytes': self.ydl.getsize(encodeFilename(filename)),
                }, info_dict)
                self._finish_multiline_status()
                return True, False

        if subtitle is False:
            min_sleep_interval = self.params.get('sleep_interval')
            if min_sleep_interval:
                max_sleep_interval = self.params.get('max_sleep_interval', min_sleep_interval)
                sleep_interval = random.uniform(min_sleep_interval, max_sleep_interval)
                self.to_screen(
                    '[download] Sleeping %s seconds ...' % (
                        int(sleep_interval) if sleep_interval.is_integer()
                        else '%.2f' % sleep_interval))
                time.sleep(sleep_interval)
        else:
            sleep_interval_sub = 0
            if type(self.params.get('sleep_interval_subtitles')) is int:
                sleep_interval_sub = self.params.get('sleep_interval_subtitles')
            if sleep_interval_sub > 0:
                self.to_screen(
                    '[download] Sleeping %s seconds ...' % (
                        sleep_interval_sub))
                time.sleep(sleep_interval_sub)

        timer = [None]
        heartbeat_lock = None
        download_complete = False
        if 'heartbeat_url' in info_dict:
            heartbeat_lock = threading.Lock()

            heartbeat_url = info_dict['heartbeat_url']
            heartbeat_data = info_dict['heartbeat_data']
            heartbeat_interval = info_dict.get('heartbeat_interval', 30)
            self.to_screen('[download] Heartbeat with %s second interval...' % heartbeat_interval)

            request = sanitized_Request(heartbeat_url, heartbeat_data)

            def heartbeat():
                try:
                    self.ydl.urlopen(request).read()
                except Exception:
                    self.to_screen("[download] Heartbeat failed")

                with heartbeat_lock:
                    if not download_complete:
                        timer[0] = threading.Timer(heartbeat_interval, heartbeat)
                        timer[0]._daemonic = True
                        timer[0].start()

            heartbeat()

        try:
            return self.real_download(filename, info_dict), True
        finally:
            self._finish_multiline_status()
            if heartbeat_lock:
                with heartbeat_lock:
                    timer[0].cancel()
                    download_complete = True

    def real_download(self, filename, info_dict):
        """Real download process. Redefine in subclasses."""
        raise NotImplementedError('This method must be implemented by subclasses')

    def _hook_progress(self, status, info_dict):
        if not self._progress_hooks:
            return
        status['info_dict'] = info_dict
        # youtube-dl passes the same status object to all the hooks.
        # Some third party scripts seems to be relying on this.
        # So keep this behavior if possible
        for ph in self._progress_hooks:
            ph(status)

    def add_progress_hook(self, ph):
        # See YoutubeDl.py (search for progress_hooks) for a description of
        # this interface
        self._progress_hooks.append(ph)

    def _debug_cmd(self, args, exe=None):
        if not self.params.get('verbose', False):
            return

        str_args = [decodeArgument(a) for a in args]

        if exe is None:
            exe = self.ydl.basename(str_args[0])

        self.write_debug('%s command line: %s' % (exe, shell_quote(str_args)))<|MERGE_RESOLUTION|>--- conflicted
+++ resolved
@@ -146,40 +146,17 @@
 
     @wrap_file_access('open', fatal=True)
     def sanitize_open(self, filename, open_mode):
-<<<<<<< HEAD
-        file_access_retries = self.params.get('file_access_retries', 10)
-        retry = 0
-        while True:
-            try:
-                return self.ydl.sanitize_open(filename, open_mode)
-            except (IOError, OSError) as err:
-                retry = retry + 1
-                if retry > file_access_retries or err.errno not in (errno.EACCES,):
-                    raise
-                self.to_screen(
-                    '[download] Got file access error. Retrying (attempt %d of %s) ...'
-                    % (retry, self.format_retries(file_access_retries)))
-                time.sleep(0.01)
-=======
-        return sanitize_open(filename, open_mode)
+        return self.ydl.sanitize_open(filename, open_mode)
 
     @wrap_file_access('remove')
     def try_remove(self, filename):
-        os.remove(filename)
->>>>>>> ecca4519
+        self.ydl.remove(filename)
 
     @wrap_file_access('rename')
     def try_rename(self, old_filename, new_filename):
         if old_filename == new_filename:
             return
-<<<<<<< HEAD
-        try:
-            self.ydl.replace(old_filename, new_filename)
-        except (IOError, OSError) as err:
-            self.report_error(f'unable to rename file: {err}')
-=======
-        os.replace(old_filename, new_filename)
->>>>>>> ecca4519
+        self.ydl.replace(old_filename, new_filename)
 
     def try_utime(self, filename, last_modified_hdr):
         """Try to set the last-modified time of the given file."""
