--- conflicted
+++ resolved
@@ -183,117 +183,6 @@
         """Report destination filename."""
         self.to_screen('[download] Destination: ' + filename)
 
-<<<<<<< HEAD
-=======
-    def _prepare_multiline_status(self, lines=1):
-        if self.params.get('noprogress'):
-            self._multiline = QuietMultilinePrinter()
-        elif self.ydl.params.get('logger'):
-            self._multiline = MultilineLogger(self.ydl.params['logger'], lines)
-        elif self.params.get('progress_with_newline'):
-            self._multiline = BreaklineStatusPrinter(self.ydl._out_files['screen'], lines)
-        else:
-            self._multiline = MultilinePrinter(self.ydl._out_files['screen'], lines, not self.params.get('quiet'))
-        self._multiline.allow_colors = self._multiline._HAVE_FULLCAP and not self.params.get('no_color')
-
-    def _finish_multiline_status(self):
-        self._multiline.end()
-
-    _progress_styles = {
-        'downloaded_bytes': 'light blue',
-        'percent': 'light blue',
-        'eta': 'yellow',
-        'speed': 'green',
-        'elapsed': 'bold white',
-        'total_bytes': '',
-        'total_bytes_estimate': '',
-    }
-
-    def _report_progress_status(self, s, default_template):
-        for name, style in self._progress_styles.items():
-            name = f'_{name}_str'
-            if name not in s:
-                continue
-            s[name] = self._format_progress(s[name], style)
-        s['_default_template'] = default_template % s
-
-        progress_dict = s.copy()
-        progress_dict.pop('info_dict')
-        progress_dict = {'info': s['info_dict'], 'progress': progress_dict}
-
-        progress_template = self.params.get('progress_template', {})
-        self._multiline.print_at_line(self.ydl.evaluate_outtmpl(
-            progress_template.get('download') or '[download] %(progress._default_template)s',
-            progress_dict), s.get('progress_idx') or 0)
-        self.to_console_title(self.ydl.evaluate_outtmpl(
-            progress_template.get('download-title') or 'yt-dlp %(progress._default_template)s',
-            progress_dict))
-
-    def _format_progress(self, *args, **kwargs):
-        return self.ydl._format_text(
-            self._multiline.stream, self._multiline.allow_colors, *args, **kwargs)
-
-    def report_progress(self, s):
-        if s['status'] == 'finished':
-            if self.params.get('noprogress'):
-                self.to_screen('[download] Download completed')
-            msg_template = '100%%'
-            if s.get('total_bytes') is not None:
-                s['_total_bytes_str'] = format_bytes(s['total_bytes'])
-                msg_template += ' of %(_total_bytes_str)s'
-            if s.get('elapsed') is not None:
-                s['_elapsed_str'] = self.format_seconds(s['elapsed'])
-                msg_template += ' in %(_elapsed_str)s'
-            s['_percent_str'] = self.format_percent(100)
-            self._report_progress_status(s, msg_template)
-            return
-
-        if s['status'] != 'downloading':
-            return
-
-        if s.get('eta') is not None:
-            s['_eta_str'] = self.format_eta(s['eta'])
-        else:
-            s['_eta_str'] = 'Unknown'
-
-        if s.get('total_bytes') and s.get('downloaded_bytes') is not None:
-            s['_percent_str'] = self.format_percent(100 * s['downloaded_bytes'] / s['total_bytes'])
-        elif s.get('total_bytes_estimate') and s.get('downloaded_bytes') is not None:
-            s['_percent_str'] = self.format_percent(100 * s['downloaded_bytes'] / s['total_bytes_estimate'])
-        else:
-            if s.get('downloaded_bytes') == 0:
-                s['_percent_str'] = self.format_percent(0)
-            else:
-                s['_percent_str'] = 'Unknown %'
-
-        if s.get('speed') is not None:
-            s['_speed_str'] = self.format_speed(s['speed'])
-        else:
-            s['_speed_str'] = 'Unknown speed'
-
-        if s.get('total_bytes') is not None:
-            s['_total_bytes_str'] = format_bytes(s['total_bytes'])
-            msg_template = '%(_percent_str)s of %(_total_bytes_str)s at %(_speed_str)s ETA %(_eta_str)s'
-        elif s.get('total_bytes_estimate') is not None:
-            s['_total_bytes_estimate_str'] = format_bytes(s['total_bytes_estimate'])
-            msg_template = '%(_percent_str)s of ~%(_total_bytes_estimate_str)s at %(_speed_str)s ETA %(_eta_str)s'
-        else:
-            if s.get('downloaded_bytes') is not None:
-                s['_downloaded_bytes_str'] = format_bytes(s['downloaded_bytes'])
-                if s.get('elapsed'):
-                    s['_elapsed_str'] = self.format_seconds(s['elapsed'])
-                    msg_template = '%(_downloaded_bytes_str)s at %(_speed_str)s (%(_elapsed_str)s)'
-                else:
-                    msg_template = '%(_downloaded_bytes_str)s at %(_speed_str)s'
-            else:
-                msg_template = '%(_percent_str)s at %(_speed_str)s ETA %(_eta_str)s'
-        if s.get('fragment_index') and s.get('fragment_count'):
-            msg_template += ' (frag %(fragment_index)s/%(fragment_count)s)'
-        elif s.get('fragment_index'):
-            msg_template += ' (frag %(fragment_index)s)'
-        self._report_progress_status(s, msg_template)
-
->>>>>>> cf4f42cb
     def report_resuming_byte(self, resume_len):
         """Report attempt to resume at given byte."""
         self.to_screen('[download] Resuming download at byte %s' % resume_len)
