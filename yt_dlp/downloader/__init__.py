from __future__ import unicode_literals

from ..compat import compat_str
from ..utils import (
    determine_protocol,
)


def _get_real_downloader(info_dict, protocol=None, *args, **kwargs):
    info_copy = info_dict.copy()
    if protocol:
        info_copy['protocol'] = protocol
    return get_suitable_downloader(info_copy, *args, **kwargs)


# Some of these require _get_real_downloader
from .common import FileDownloader
from .dash import DashSegmentsFD
from .f4m import F4mFD
from .hls import HlsFD
from .http import HttpFD
from .rtmp import RtmpFD
from .rtsp import RtspFD
from .ism import IsmFD
from .mhtml import MhtmlFD
<<<<<<< HEAD
from .niconico import NiconicoDmcFD, NiconicoLiveFD
from .youtube_live_chat import YoutubeLiveChatReplayFD
=======
from .niconico import NiconicoDmcFD
from .websocket import WebSocketFragmentFD
from .youtube_live_chat import YoutubeLiveChatFD
>>>>>>> 2b18a8c5
from .external import (
    get_external_downloader,
    FFmpegFD,
)

PROTOCOL_MAP = {
    'rtmp': RtmpFD,
    'rtmp_ffmpeg': FFmpegFD,
    'm3u8_native': HlsFD,
    'm3u8': FFmpegFD,
    'mms': RtspFD,
    'rtsp': RtspFD,
    'f4m': F4mFD,
    'http_dash_segments': DashSegmentsFD,
    'ism': IsmFD,
    'mhtml': MhtmlFD,
    'niconico_dmc': NiconicoDmcFD,
<<<<<<< HEAD
    'niconico_live': NiconicoLiveFD,
    'youtube_live_chat_replay': YoutubeLiveChatReplayFD,
=======
    'websocket_frag': WebSocketFragmentFD,
    'youtube_live_chat': YoutubeLiveChatFD,
    'youtube_live_chat_replay': YoutubeLiveChatFD,
>>>>>>> 2b18a8c5
}


def shorten_protocol_name(proto, simplify=False):
    short_protocol_names = {
        'm3u8_native': 'm3u8_n',
        'rtmp_ffmpeg': 'rtmp_f',
        'http_dash_segments': 'dash',
        'niconico_dmc': 'dmc',
        'websocket_frag': 'WSfrag',
    }
    if simplify:
        short_protocol_names.update({
            'https': 'http',
            'ftps': 'ftp',
            'm3u8_native': 'm3u8',
            'rtmp_ffmpeg': 'rtmp',
            'm3u8_frag_urls': 'm3u8',
            'dash_frag_urls': 'dash',
        })
    return short_protocol_names.get(proto, proto)


def get_suitable_downloader(info_dict, params={}, default=HttpFD):
    """Get the downloader class that can handle the info dict."""
    protocol = determine_protocol(info_dict)
    info_dict['protocol'] = protocol

    # if (info_dict.get('start_time') or info_dict.get('end_time')) and not info_dict.get('requested_formats') and FFmpegFD.can_download(info_dict):
    #     return FFmpegFD

    downloaders = params.get('external_downloader')
    external_downloader = (
        downloaders if isinstance(downloaders, compat_str) or downloaders is None
        else downloaders.get(shorten_protocol_name(protocol, True), downloaders.get('default')))
    if external_downloader and external_downloader.lower() == 'native':
        external_downloader = 'native'

    if external_downloader not in (None, 'native'):
        ed = get_external_downloader(external_downloader)
        if ed.can_download(info_dict, external_downloader):
            return ed

    if protocol in ('m3u8', 'm3u8_native'):
        if info_dict.get('is_live'):
            return FFmpegFD
        elif external_downloader == 'native':
            return HlsFD
        elif _get_real_downloader(info_dict, 'm3u8_frag_urls', params, None):
            return HlsFD
        elif params.get('hls_prefer_native') is True:
            return HlsFD
        elif params.get('hls_prefer_native') is False:
            return FFmpegFD

    return PROTOCOL_MAP.get(protocol, default)


__all__ = [
    'FileDownloader',
    'get_suitable_downloader',
    'shorten_protocol_name',
]<|MERGE_RESOLUTION|>--- conflicted
+++ resolved
@@ -23,14 +23,9 @@
 from .rtsp import RtspFD
 from .ism import IsmFD
 from .mhtml import MhtmlFD
-<<<<<<< HEAD
 from .niconico import NiconicoDmcFD, NiconicoLiveFD
-from .youtube_live_chat import YoutubeLiveChatReplayFD
-=======
-from .niconico import NiconicoDmcFD
 from .websocket import WebSocketFragmentFD
 from .youtube_live_chat import YoutubeLiveChatFD
->>>>>>> 2b18a8c5
 from .external import (
     get_external_downloader,
     FFmpegFD,
@@ -48,14 +43,10 @@
     'ism': IsmFD,
     'mhtml': MhtmlFD,
     'niconico_dmc': NiconicoDmcFD,
-<<<<<<< HEAD
     'niconico_live': NiconicoLiveFD,
-    'youtube_live_chat_replay': YoutubeLiveChatReplayFD,
-=======
     'websocket_frag': WebSocketFragmentFD,
     'youtube_live_chat': YoutubeLiveChatFD,
     'youtube_live_chat_replay': YoutubeLiveChatFD,
->>>>>>> 2b18a8c5
 }
 
 
