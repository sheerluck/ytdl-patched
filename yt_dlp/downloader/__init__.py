from __future__ import unicode_literals

from ..compat import compat_str
from ..utils import (
    determine_protocol,
)


def _get_real_downloader(info_dict, protocol=None, *args, **kwargs):
    info_copy = info_dict.copy()
    if protocol:
        info_copy['protocol'] = protocol
    return get_suitable_downloader(info_copy, *args, **kwargs)


# Some of these require _get_real_downloader
from .common import FileDownloader
from .dash import DashSegmentsFD
from .f4m import F4mFD
from .hls import HlsFD
from .http import HttpFD
from .rtmp import RtmpFD
from .rtsp import RtspFD
from .ism import IsmFD
<<<<<<< HEAD
from .niconico import NiconicoDmcFD, NiconicoLiveFD
=======
from .mhtml import MhtmlFD
from .niconico import NiconicoDmcFD
>>>>>>> 7e87e27c
from .youtube_live_chat import YoutubeLiveChatReplayFD
from .external import (
    get_external_downloader,
    FFmpegFD,
)

PROTOCOL_MAP = {
    'rtmp': RtmpFD,
    'rtmp_ffmpeg': FFmpegFD,
    'm3u8_native': HlsFD,
    'm3u8': FFmpegFD,
    'mms': RtspFD,
    'rtsp': RtspFD,
    'f4m': F4mFD,
    'http_dash_segments': DashSegmentsFD,
    'ism': IsmFD,
    'mhtml': MhtmlFD,
    'niconico_dmc': NiconicoDmcFD,
    'niconico_live': NiconicoLiveFD,
    'youtube_live_chat_replay': YoutubeLiveChatReplayFD,
}


def shorten_protocol_name(proto, simplify=False):
    short_protocol_names = {
        'm3u8_native': 'm3u8_n',
        'rtmp_ffmpeg': 'rtmp_f',
        'http_dash_segments': 'dash',
        'niconico_dmc': 'dmc',
    }
    if simplify:
        short_protocol_names.update({
            'https': 'http',
            'ftps': 'ftp',
            'm3u8_native': 'm3u8',
            'rtmp_ffmpeg': 'rtmp',
            'm3u8_frag_urls': 'm3u8',
            'dash_frag_urls': 'dash',
        })
    return short_protocol_names.get(proto, proto)


def get_suitable_downloader(info_dict, params={}, default=HttpFD):
    """Get the downloader class that can handle the info dict."""
    protocol = determine_protocol(info_dict)
    info_dict['protocol'] = protocol

    # if (info_dict.get('start_time') or info_dict.get('end_time')) and not info_dict.get('requested_formats') and FFmpegFD.can_download(info_dict):
    #     return FFmpegFD

    downloaders = params.get('external_downloader')
    external_downloader = (
        downloaders if isinstance(downloaders, compat_str) or downloaders is None
        else downloaders.get(shorten_protocol_name(protocol, True), downloaders.get('default')))
    if external_downloader and external_downloader.lower() == 'native':
        external_downloader = 'native'

    if external_downloader not in (None, 'native'):
        ed = get_external_downloader(external_downloader)
        if ed.can_download(info_dict, external_downloader):
            return ed

    if protocol in ('m3u8', 'm3u8_native'):
        if info_dict.get('is_live'):
            return FFmpegFD
        elif external_downloader == 'native':
            return HlsFD
        elif _get_real_downloader(info_dict, 'm3u8_frag_urls', params, None):
            return HlsFD
        elif params.get('hls_prefer_native') is True:
            return HlsFD
        elif params.get('hls_prefer_native') is False:
            return FFmpegFD

    return PROTOCOL_MAP.get(protocol, default)


__all__ = [
    'FileDownloader',
    'get_suitable_downloader',
    'shorten_protocol_name',
]<|MERGE_RESOLUTION|>--- conflicted
+++ resolved
@@ -22,12 +22,8 @@
 from .rtmp import RtmpFD
 from .rtsp import RtspFD
 from .ism import IsmFD
-<<<<<<< HEAD
+from .mhtml import MhtmlFD
 from .niconico import NiconicoDmcFD, NiconicoLiveFD
-=======
-from .mhtml import MhtmlFD
-from .niconico import NiconicoDmcFD
->>>>>>> 7e87e27c
 from .youtube_live_chat import YoutubeLiveChatReplayFD
 from .external import (
     get_external_downloader,
