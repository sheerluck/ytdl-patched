#!/usr/bin/env python3
import os
import os.path
import subprocess
import sys
import warnings

try:
    from setuptools import Command, find_packages, setup
    setuptools_available = True
except ImportError:
    from distutils.core import Command, setup
    setuptools_available = False

from devscripts.utils import read_file, read_version

VERSION = read_version()

DESCRIPTION = 'A youtube-dl fork with additional features and patches'

LONG_DESCRIPTION = '\n\n'.join((
    'Official repository: <https://github.com/yt-dlp/yt-dlp>',
    '**PS**: Some links in this document will not work since this is a copy of the README.md from Github',
    read_file('README.md')))

REQUIREMENTS = read_file('requirements.txt').splitlines()


def packages():
    if setuptools_available:
        return find_packages(exclude=('youtube_dl', 'youtube_dlc', 'test', 'ytdlp_plugins', 'devscripts'))

    return [
        'yt_dlp', 'yt_dlp.extractor',
        'yt_dlp.compat', 'yt_dlp.downloader',
        'yt_dlp.websocket', 'yt_dlp.postprocessor',
        'yt_dlp.extractor.peertube', 'yt_dlp.extractor.misskey',
        'yt_dlp.extractor.mastodon',
    ]


def py2exe_params():
    warnings.warn(
        'py2exe builds do not support pycryptodomex and needs VC++14 to run. '
        'It is recommended to run "pyinst.py" to build using pyinstaller instead')

    return {
        'console': [{
            'script': './yt_dlp/__main__.py',
<<<<<<< HEAD
            'dest_base': 'ytdl-patched',
=======
            'dest_base': 'yt-dlp',
            'icon_resources': [(1, 'devscripts/logo.ico')],
        }],
        'version_info': {
>>>>>>> 0cf643b2
            'version': VERSION,
            'description': DESCRIPTION,
            'comments': LONG_DESCRIPTION.split('\n')[0],
            'product_name': 'ytdl-patched',
            'product_version': VERSION,
        },
        'options': {
            'bundle_files': 0,
            'compressed': 1,
            'optimize': 2,
            'dist_dir': './dist',
            'excludes': ['Crypto', 'Cryptodome'],  # py2exe cannot import Crypto
            'dll_excludes': ['w9xpopen.exe', 'crypt32.dll'],
            # Modules that are only imported dynamically must be added here
            'includes': ['yt_dlp.compat._legacy'],
        },
        'zipfile': None,
    }


def build_params():
    files_spec = [
        ('share/bash-completion/completions', ['completions/bash/ytdl-patched']),
        ('share/zsh/site-functions', ['completions/zsh/_ytdl-patched']),
        ('share/fish/vendor_completions.d', ['completions/fish/ytdl-patched.fish']),
        ('share/doc/yt_dlp', ['README.txt']),
        ('share/man/man1', ['ytdl-patched.1'])
    ]
    data_files = []
    for dirname, files in files_spec:
        resfiles = []
        for fn in files:
            if not os.path.exists(fn):
                warnings.warn(f'Skipping file {fn} since it is not present. Try running " make pypi-files " first')
            else:
                resfiles.append(fn)
        data_files.append((dirname, resfiles))

    params = {'data_files': data_files}

    if setuptools_available:
        params['entry_points'] = {'console_scripts': ['ytdl-patched = yt_dlp:main']}
    else:
        params['scripts'] = ['ytdl-patched']
    return params


class build_lazy_extractors(Command):
    description = 'Build the extractor lazy loading module'
    user_options = []

    def initialize_options(self):
        pass

    def finalize_options(self):
        pass

    def run(self):
        if self.dry_run:
            print('Skipping build of lazy extractors in dry run mode')
            return
        subprocess.run([sys.executable, 'devscripts/make_lazy_extractors.py'])


<<<<<<< HEAD
params = py2exe_params() if sys.argv[1:2] == ['py2exe'] else build_params()
setup(
    name='yt-dlp',
    version=VERSION,
    maintainer='pukkandan',
    maintainer_email='pukkandan.ytdlp@gmail.com',
    description=DESCRIPTION,
    long_description=LONG_DESCRIPTION,
    long_description_content_type='text/markdown',
    url='https://github.com/yt-dlp/yt-dlp',
    packages=packages(),
    install_requires=REQUIREMENTS,
    python_requires='>=3.7',
    project_urls={
        'Documentation': 'https://github.com/yt-dlp/yt-dlp#readme',
        'Source': 'https://github.com/yt-dlp/yt-dlp',
        'Tracker': 'https://github.com/yt-dlp/yt-dlp/issues',
        'Funding': 'https://github.com/yt-dlp/yt-dlp/blob/master/Collaborators.md#collaborators',
    },
    classifiers=[
        'Topic :: Multimedia :: Video',
        'Development Status :: 5 - Production/Stable',
        'Environment :: Console',
        'Programming Language :: Python',
        'Programming Language :: Python :: 3.7',
        'Programming Language :: Python :: 3.8',
        'Programming Language :: Python :: 3.9',
        'Programming Language :: Python :: 3.10',
        'Programming Language :: Python :: 3.11',
        'Programming Language :: Python :: Implementation',
        'Programming Language :: Python :: Implementation :: CPython',
        'Programming Language :: Python :: Implementation :: PyPy',
        'License :: Public Domain',
        'Operating System :: OS Independent',
    ],
    cmdclass={'build_lazy_extractors': build_lazy_extractors},
    **params
)

if os.getenv('YTDL_PATCHED_INSTALLED_VIA_HOMEBREW') == 'yes':
    # flag this installation as homebrew cellar
    with open('yt_dlp/build_config.py', 'a') as w:
        w.write('''
# Appended by ./setup.py
is_brew = True
''')
=======
def main():
    if sys.argv[1:2] == ['py2exe']:
        params = py2exe_params()
        try:
            from py2exe import freeze
        except ImportError:
            import py2exe  # noqa: F401
            warnings.warn('You are using an outdated version of py2exe. Support for this version will be removed in the future')
            params['console'][0].update(params.pop('version_info'))
            params['options'] = {'py2exe': params.pop('options')}
        else:
            return freeze(**params)
    else:
        params = build_params()

    setup(
        name='yt-dlp',
        version=VERSION,
        maintainer='pukkandan',
        maintainer_email='pukkandan.ytdlp@gmail.com',
        description=DESCRIPTION,
        long_description=LONG_DESCRIPTION,
        long_description_content_type='text/markdown',
        url='https://github.com/yt-dlp/yt-dlp',
        packages=packages(),
        install_requires=REQUIREMENTS,
        python_requires='>=3.7',
        project_urls={
            'Documentation': 'https://github.com/yt-dlp/yt-dlp#readme',
            'Source': 'https://github.com/yt-dlp/yt-dlp',
            'Tracker': 'https://github.com/yt-dlp/yt-dlp/issues',
            'Funding': 'https://github.com/yt-dlp/yt-dlp/blob/master/Collaborators.md#collaborators',
        },
        classifiers=[
            'Topic :: Multimedia :: Video',
            'Development Status :: 5 - Production/Stable',
            'Environment :: Console',
            'Programming Language :: Python',
            'Programming Language :: Python :: 3.7',
            'Programming Language :: Python :: 3.8',
            'Programming Language :: Python :: 3.9',
            'Programming Language :: Python :: 3.10',
            'Programming Language :: Python :: 3.11',
            'Programming Language :: Python :: Implementation',
            'Programming Language :: Python :: Implementation :: CPython',
            'Programming Language :: Python :: Implementation :: PyPy',
            'License :: Public Domain',
            'Operating System :: OS Independent',
        ],
        cmdclass={'build_lazy_extractors': build_lazy_extractors},
        **params
    )


main()
>>>>>>> 0cf643b2
<|MERGE_RESOLUTION|>--- conflicted
+++ resolved
@@ -47,14 +47,9 @@
     return {
         'console': [{
             'script': './yt_dlp/__main__.py',
-<<<<<<< HEAD
             'dest_base': 'ytdl-patched',
-=======
-            'dest_base': 'yt-dlp',
-            'icon_resources': [(1, 'devscripts/logo.ico')],
         }],
         'version_info': {
->>>>>>> 0cf643b2
             'version': VERSION,
             'description': DESCRIPTION,
             'comments': LONG_DESCRIPTION.split('\n')[0],
@@ -119,54 +114,6 @@
         subprocess.run([sys.executable, 'devscripts/make_lazy_extractors.py'])
 
 
-<<<<<<< HEAD
-params = py2exe_params() if sys.argv[1:2] == ['py2exe'] else build_params()
-setup(
-    name='yt-dlp',
-    version=VERSION,
-    maintainer='pukkandan',
-    maintainer_email='pukkandan.ytdlp@gmail.com',
-    description=DESCRIPTION,
-    long_description=LONG_DESCRIPTION,
-    long_description_content_type='text/markdown',
-    url='https://github.com/yt-dlp/yt-dlp',
-    packages=packages(),
-    install_requires=REQUIREMENTS,
-    python_requires='>=3.7',
-    project_urls={
-        'Documentation': 'https://github.com/yt-dlp/yt-dlp#readme',
-        'Source': 'https://github.com/yt-dlp/yt-dlp',
-        'Tracker': 'https://github.com/yt-dlp/yt-dlp/issues',
-        'Funding': 'https://github.com/yt-dlp/yt-dlp/blob/master/Collaborators.md#collaborators',
-    },
-    classifiers=[
-        'Topic :: Multimedia :: Video',
-        'Development Status :: 5 - Production/Stable',
-        'Environment :: Console',
-        'Programming Language :: Python',
-        'Programming Language :: Python :: 3.7',
-        'Programming Language :: Python :: 3.8',
-        'Programming Language :: Python :: 3.9',
-        'Programming Language :: Python :: 3.10',
-        'Programming Language :: Python :: 3.11',
-        'Programming Language :: Python :: Implementation',
-        'Programming Language :: Python :: Implementation :: CPython',
-        'Programming Language :: Python :: Implementation :: PyPy',
-        'License :: Public Domain',
-        'Operating System :: OS Independent',
-    ],
-    cmdclass={'build_lazy_extractors': build_lazy_extractors},
-    **params
-)
-
-if os.getenv('YTDL_PATCHED_INSTALLED_VIA_HOMEBREW') == 'yes':
-    # flag this installation as homebrew cellar
-    with open('yt_dlp/build_config.py', 'a') as w:
-        w.write('''
-# Appended by ./setup.py
-is_brew = True
-''')
-=======
 def main():
     if sys.argv[1:2] == ['py2exe']:
         params = py2exe_params()
@@ -219,7 +166,13 @@
         cmdclass={'build_lazy_extractors': build_lazy_extractors},
         **params
     )
+    if os.getenv('YTDL_PATCHED_INSTALLED_VIA_HOMEBREW') == 'yes':
+        # flag this installation as homebrew cellar
+        with open('yt_dlp/build_config.py', 'a') as w:
+            w.write('''
+    # Appended by ./setup.py
+    is_brew = True
+    ''')
 
 
-main()
->>>>>>> 0cf643b2
+main()