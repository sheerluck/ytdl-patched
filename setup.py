#!/usr/bin/env python3
import os
import os.path
import sys
import warnings

try:
    from setuptools import Command, find_packages, setup
    setuptools_available = True
except ImportError:
    from distutils.core import Command, setup
    setuptools_available = False
from distutils.spawn import spawn


def read(fname):
    with open(fname, encoding='utf-8') as f:
        return f.read()


# Get the version from yt_dlp/version.py without importing the package
def read_version(fname):
    exec(compile(read(fname), fname, 'exec'))
    return locals()['__version__']


VERSION = read_version('yt_dlp/version.py')

DESCRIPTION = 'A youtube-dl fork with additional features and patches'

LONG_DESCRIPTION = '\n\n'.join((
    'Official repository: <https://github.com/yt-dlp/yt-dlp>',
    '**PS**: Some links in this document will not work since this is a copy of the README.md from Github',
    read('README.md')))

REQUIREMENTS = read('requirements.txt').splitlines()


if sys.argv[1:2] == ['py2exe']:
    import py2exe
    warnings.warn(
        'py2exe builds do not support pycryptodomex and needs VC++14 to run. '
        'The recommended way is to use "pyinst.py" to build using pyinstaller')
    params = {
        'console': [{
            'script': './yt_dlp/__main__.py',
<<<<<<< HEAD
            'dest_base': 'ytdl-patched',
            'version': __version__,
            'description': DESCRIPTION,
            'comments': LONG_DESCRIPTION.split('\n')[0],
            'product_name': 'ytdl-patched',
            'product_version': __version__,
=======
            'dest_base': 'yt-dlp',
            'version': VERSION,
            'description': DESCRIPTION,
            'comments': LONG_DESCRIPTION.split('\n')[0],
            'product_name': 'yt-dlp',
            'product_version': VERSION,
>>>>>>> a076c1f9
        }],
        'options': {
            'py2exe': {
                'bundle_files': 0,
                'compressed': 1,
                'optimize': 2,
                'dist_dir': './dist',
                'excludes': ['Crypto', 'Cryptodome'],  # py2exe cannot import Crypto
                'dll_excludes': ['w9xpopen.exe', 'crypt32.dll'],
                # Modules that are only imported dynamically must be added here
                'includes': ['yt_dlp.compat._legacy'],
            }
        },
        'zipfile': None
    }

else:
    files_spec = [
        ('share/bash-completion/completions', ['completions/bash/ytdl-patched']),
        ('share/zsh/site-functions', ['completions/zsh/_ytdl-patched']),
        ('share/fish/vendor_completions.d', ['completions/fish/ytdl-patched.fish']),
        ('share/doc/yt_dlp', ['README.txt']),
        ('share/man/man1', ['ytdl-patched.1'])
    ]
    root = os.path.dirname(os.path.abspath(__file__))
    data_files = []
    for dirname, files in files_spec:
        resfiles = []
        for fn in files:
            if not os.path.exists(fn):
                warnings.warn('Skipping file %s since it is not present. Try running `make pypi-files` first' % fn)
            else:
                resfiles.append(fn)
        data_files.append((dirname, resfiles))

    params = {
        'data_files': data_files,
    }

    if setuptools_available:
        params['entry_points'] = {'console_scripts': ['ytdl-patched = yt_dlp:main']}
    else:
        params['scripts'] = ['ytdl-patched']


class build_lazy_extractors(Command):
    description = 'Build the extractor lazy loading module'
    user_options = []

    def initialize_options(self):
        pass

    def finalize_options(self):
        pass

    def run(self):
        spawn([sys.executable, 'devscripts/make_lazy_extractors.py', 'yt_dlp/extractor/lazy_extractors.py'],
              dry_run=self.dry_run)


if setuptools_available:
    packages = find_packages(exclude=('youtube_dl', 'youtube_dlc', 'test', 'ytdlp_plugins'))
else:
    packages = ['yt_dlp', 'yt_dlp.downloader', 'yt_dlp.extractor', 'yt_dlp.postprocessor']


setup(
    name='yt-dlp',
    version=VERSION,
    maintainer='pukkandan',
    maintainer_email='pukkandan.ytdlp@gmail.com',
    description=DESCRIPTION,
    long_description=LONG_DESCRIPTION,
    long_description_content_type='text/markdown',
    url='https://github.com/yt-dlp/yt-dlp',
    packages=packages,
    install_requires=REQUIREMENTS,
    project_urls={
        'Documentation': 'https://yt-dlp.readthedocs.io',
        'Source': 'https://github.com/yt-dlp/yt-dlp',
        'Tracker': 'https://github.com/yt-dlp/yt-dlp/issues',
        'Funding': 'https://github.com/yt-dlp/yt-dlp/blob/master/Collaborators.md#collaborators',
    },
    classifiers=[
        'Topic :: Multimedia :: Video',
        'Development Status :: 5 - Production/Stable',
        'Environment :: Console',
        'Programming Language :: Python',
        'Programming Language :: Python :: 3.6',
        'Programming Language :: Python :: 3.7',
        'Programming Language :: Python :: 3.8',
        'Programming Language :: Python :: Implementation',
        'Programming Language :: Python :: Implementation :: CPython',
        'Programming Language :: Python :: Implementation :: PyPy',
        'License :: Public Domain',
        'Operating System :: OS Independent',
    ],
    python_requires='>=3.6',

    cmdclass={'build_lazy_extractors': build_lazy_extractors},
    **params
)

if os.getenv('YTDL_PATCHED_INSTALLED_VIA_HOMEBREW') == 'yes':
    # flag this installation as homebrew cellar
    with open('yt_dlp/build_config.py', 'a') as w:
        w.write('''
# Appended by ./setup.py
is_brew = True
''')<|MERGE_RESOLUTION|>--- conflicted
+++ resolved
@@ -44,21 +44,12 @@
     params = {
         'console': [{
             'script': './yt_dlp/__main__.py',
-<<<<<<< HEAD
             'dest_base': 'ytdl-patched',
-            'version': __version__,
+            'version': VERSION,
             'description': DESCRIPTION,
             'comments': LONG_DESCRIPTION.split('\n')[0],
             'product_name': 'ytdl-patched',
-            'product_version': __version__,
-=======
-            'dest_base': 'yt-dlp',
-            'version': VERSION,
-            'description': DESCRIPTION,
-            'comments': LONG_DESCRIPTION.split('\n')[0],
-            'product_name': 'yt-dlp',
             'product_version': VERSION,
->>>>>>> a076c1f9
         }],
         'options': {
             'py2exe': {
