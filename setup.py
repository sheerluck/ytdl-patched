--- conflicted
+++ resolved
@@ -1,9 +1,5 @@
 #!/usr/bin/env python3
-<<<<<<< HEAD
-# coding: utf-8
 import os
-=======
->>>>>>> 66cf3e10
 import os.path
 import sys
 import warnings
