[
<<<<<<< HEAD
  {
    "action": "add",
    "when": "2023.02.17",
    "short": "[priority] **A new release type has been added!**\n    * [`nightly`](https://github.com/yt-dlp/yt-dlp/releases/tag/nightly) builds will be made after each push, containing the latest fixes (but also possibly bugs).\n    * When using `--update`/`-U`, a release binary will only update to its current channel (either `stable` or `nightly`).\n    * The `--update-to` option has been added allowing the user more control over program upgrades (or downgrades).\n    * `--update-to` can change the release channel (`stable`, `nightly`) and also upgrade or downgrade to specific tags.\n    * **Usage**: `--update-to CHANNEL`, `--update-to TAG`, `--update-to CHANNEL@TAG`"
  },
  {
    "action": "add",
    "when": "2023.02.17",
    "short": "[priority] **YouTube throttling fixes!**"
  }
=======
    {
        "action": "add",
        "when": "776d1c3f0c9b00399896dd2e40e78e9a43218109",
        "short": "[priority] **A new release type has been added!**\n    * [`nightly`](https://github.com/yt-dlp/yt-dlp/releases/tag/nightly) builds will be made after each push, containing the latest fixes (but also possibly bugs).\n    * When using `--update`/`-U`, a release binary will only update to its current channel (either `stable` or `nightly`).\n    * The `--update-to` option has been added allowing the user more control over program upgrades (or downgrades).\n    * `--update-to` can change the release channel (`stable`, `nightly`) and also upgrade or downgrade to specific tags.\n    * **Usage**: `--update-to CHANNEL`, `--update-to TAG`, `--update-to CHANNEL@TAG`"
    },
    {
        "action": "add",
        "when": "776d1c3f0c9b00399896dd2e40e78e9a43218109",
        "short": "[priority] **YouTube throttling fixes!**"
    }
>>>>>>> 8729e7b5
]<|MERGE_RESOLUTION|>--- conflicted
+++ resolved
@@ -1,25 +1,12 @@
 [
-<<<<<<< HEAD
   {
     "action": "add",
-    "when": "2023.02.17",
+    "when": "776d1c3f0c9b00399896dd2e40e78e9a43218109",
     "short": "[priority] **A new release type has been added!**\n    * [`nightly`](https://github.com/yt-dlp/yt-dlp/releases/tag/nightly) builds will be made after each push, containing the latest fixes (but also possibly bugs).\n    * When using `--update`/`-U`, a release binary will only update to its current channel (either `stable` or `nightly`).\n    * The `--update-to` option has been added allowing the user more control over program upgrades (or downgrades).\n    * `--update-to` can change the release channel (`stable`, `nightly`) and also upgrade or downgrade to specific tags.\n    * **Usage**: `--update-to CHANNEL`, `--update-to TAG`, `--update-to CHANNEL@TAG`"
   },
   {
     "action": "add",
-    "when": "2023.02.17",
+    "when": "776d1c3f0c9b00399896dd2e40e78e9a43218109",
     "short": "[priority] **YouTube throttling fixes!**"
   }
-=======
-    {
-        "action": "add",
-        "when": "776d1c3f0c9b00399896dd2e40e78e9a43218109",
-        "short": "[priority] **A new release type has been added!**\n    * [`nightly`](https://github.com/yt-dlp/yt-dlp/releases/tag/nightly) builds will be made after each push, containing the latest fixes (but also possibly bugs).\n    * When using `--update`/`-U`, a release binary will only update to its current channel (either `stable` or `nightly`).\n    * The `--update-to` option has been added allowing the user more control over program upgrades (or downgrades).\n    * `--update-to` can change the release channel (`stable`, `nightly`) and also upgrade or downgrade to specific tags.\n    * **Usage**: `--update-to CHANNEL`, `--update-to TAG`, `--update-to CHANNEL@TAG`"
-    },
-    {
-        "action": "add",
-        "when": "776d1c3f0c9b00399896dd2e40e78e9a43218109",
-        "short": "[priority] **YouTube throttling fixes!**"
-    }
->>>>>>> 8729e7b5
 ]