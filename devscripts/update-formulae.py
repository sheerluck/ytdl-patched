--- conflicted
+++ resolved
@@ -1,40 +1,18 @@
 #!/usr/bin/env python3
-<<<<<<< HEAD
-=======
 
 # Allow direct execution
->>>>>>> 14f25df2
 import os
 import sys
 
 sys.path.insert(0, os.path.dirname(os.path.dirname(os.path.abspath(__file__))))
 
-<<<<<<< HEAD
-=======
-
-import json
 import re
-import urllib.request
->>>>>>> 14f25df2
 
 filename, sha256sum, version, url = sys.argv[1:]
 
 normalized_version = '.'.join(str(int(x)) for x in version.split('.'))
 
-<<<<<<< HEAD
 with open(filename, 'r') as r:
-=======
-pypi_release = json.loads(urllib.request.urlopen(
-    'https://pypi.org/pypi/yt-dlp/%s/json' % normalized_version
-).read().decode())
-
-tarball_file = next(x for x in pypi_release['urls'] if x['filename'].endswith('.tar.gz'))
-
-sha256sum = tarball_file['digests']['sha256']
-url = tarball_file['url']
-
-with open(filename) as r:
->>>>>>> 14f25df2
     formulae_text = r.read()
 
 formulae_text = re.sub(r'sha256 "[0-9a-f]*?" # replace-marker', 'sha256 "%s" # replace-marker' % sha256sum, formulae_text)
