--- conflicted
+++ resolved
@@ -1,17 +1,12 @@
 #!/usr/bin/env python3
 
 # Allow direct execution
-import optparse
 import re
 import os
 import sys
 
 sys.path.insert(0, os.path.dirname(os.path.dirname(os.path.abspath(__file__))))
 
-<<<<<<< HEAD
-=======
-
->>>>>>> 2a5e5477
 from inspect import getsource
 
 from devscripts.utils import get_filename_args, read_file, write_file
