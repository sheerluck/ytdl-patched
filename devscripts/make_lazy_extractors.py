--- conflicted
+++ resolved
@@ -31,16 +31,11 @@
 with open('devscripts/lazy_load_template.py', 'rt') as f:
     module_template = f.read()
 
-CLASS_PROPERTIES = ['ie_key', 'working', '_match_valid_url', 'suitable', '_match_id', 'get_temp_id']
+CLASS_PROPERTIES = ['ie_key', 'working', '_match_valid_url', 'suitable', '_match_id', 'get_temp_id', '_valid_url_re']
 module_contents = [
-<<<<<<< HEAD
-    module_template + '\n' + getsource(InfoExtractor.suitable) + '\n' + getsource(InfoExtractor._valid_url_re) + '\n',
-    'class LazyLoadSearchExtractor(LazyLoadExtractor):\n    pass\n']
-=======
     module_template,
     *[getsource(getattr(InfoExtractor, k)) for k in CLASS_PROPERTIES],
     '\nclass LazyLoadSearchExtractor(LazyLoadExtractor):\n    pass\n']
->>>>>>> 71dd5d4a
 
 ie_template = '''
 class {name}({bases}):
@@ -81,16 +76,12 @@
 
 
 def build_lazy_ie(ie, name):
-<<<<<<< HEAD
-    valid_url = getattr(ie, '_VALID_URL', None)
-    valid_url = cleanup_regex(valid_url)
-=======
->>>>>>> 71dd5d4a
     s = ie_template.format(
         name=name,
         bases=', '.join(map(get_base_name, ie.__bases__)),
         module=ie.__module__)
     valid_url = getattr(ie, '_VALID_URL', None)
+    valid_url = cleanup_regex(valid_url)
     if valid_url:
         s += f'    _VALID_URL = {valid_url!r}\n'
     if not ie._WORKING:
