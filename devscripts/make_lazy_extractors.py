--- conflicted
+++ resolved
@@ -1,10 +1,6 @@
 #!/usr/bin/env python3
 import os
-<<<<<<< HEAD
 import re
-from os.path import dirname as dirn
-=======
->>>>>>> 66cf3e10
 import sys
 from inspect import getsource
 
