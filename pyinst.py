#!/usr/bin/env python3

# Allow direct execution
import os
import sys

sys.path.insert(0, os.path.dirname(os.path.abspath(__file__)))

import platform

from PyInstaller.__main__ import run as run_pyinstaller

from devscripts.utils import read_version

<<<<<<< HEAD
import zlib
import zopfli

try:
    iterations = int(os.environ['ZOPFLI_ITERATIONS'])
except BaseException:
    iterations = 30


def zlib_compress(data, level=-1):
    c = zopfli.ZopfliCompressor(zopfli.ZOPFLI_FORMAT_ZLIB, iterations=iterations)
    return c.compress(data) + c.flush()


zlib.compress = zlib_compress

OS_NAME, MACHINE, ARCH = sys.platform, platform.machine(), platform.architecture()[0][:2]
if MACHINE in ('x86_64', 'AMD64') or ('i' in MACHINE and '86' in MACHINE):
    # NB: Windows x86 has MACHINE = AMD64 irrespective of bitness
=======
OS_NAME, MACHINE, ARCH = sys.platform, platform.machine().lower(), platform.architecture()[0][:2]
if MACHINE in ('x86', 'x86_64', 'amd64', 'i386', 'i686'):
>>>>>>> f7fc8d39
    MACHINE = 'x86' if ARCH == '32' else ''

ICON = os.getenv('windows_icon') or 'red'


def main():
    opts, version = parse_options(), read_version()

    onedir = '--onedir' in opts or '-D' in opts
    if not onedir and '-F' not in opts and '--onefile' not in opts:
        opts.append('--onefile')

    name, final_file = exe(onedir)
    print(f'Building ytdl-patched v{version} {ARCH}bit for {OS_NAME} with options {opts}')
    print('Remember to update the version using  "devscripts/update-version.py"')
    if not os.path.isfile('yt_dlp/extractor/lazy_extractors.py'):
        print('WARNING: Building without lazy_extractors. Run  '
              '"devscripts/make_lazy_extractors.py"  to build lazy extractors', file=sys.stderr)
    print(f'Destination: {final_file}\n')

    opts = [
        f'--name={name}',
        f'--icon=icons/youtube_social_squircle_{ICON}.ico',
        '--upx-exclude=vcruntime140.dll',
        '--noconfirm',
        # NB: Modules that are only imported dynamically must be added here.
        # --collect-submodules may not work correctly if user has a yt-dlp installed via PIP
        '--hidden-import=yt_dlp.compat._legacy',
        *dependency_options(),
        *opts,
        'yt_dlp/__main__.py',
    ]

    print(f'Running PyInstaller with {opts}')
    run_pyinstaller(opts)
    set_version_info(final_file, version)


def parse_options():
    # Compatibility with older arguments
    opts = sys.argv[1:]
    if opts[0:1] in (['32'], ['64']):
        if ARCH != opts[0]:
            raise Exception(f'{opts[0]}bit executable cannot be built on a {ARCH}bit system')
        opts = opts[1:]
    return opts


def exe(onedir):
    """@returns (name, path)"""
    name = '_'.join(filter(None, (
<<<<<<< HEAD
        'ytdl-patched',
        OS_NAME == 'darwin' and 'macos',
        ARCH == '32' and 'x86'
=======
        'yt-dlp',
        {'win32': '', 'darwin': 'macos'}.get(OS_NAME, OS_NAME),
        MACHINE,
>>>>>>> f7fc8d39
    )))
    return name, ''.join(filter(None, (
        'dist/',
        onedir and f'{name}/',
        name,
        OS_NAME == 'win32' and '.exe'
    )))


def version_to_list(version):
    version_list = version.split('.')
    return list(map(int, version_list)) + [0] * (4 - len(version_list))


def dependency_options():
    # Due to the current implementation, these are auto-detected, but explicitly add them just in case
    dependencies = [pycryptodome_module(), 'mutagen', 'brotli', 'certifi', 'websockets']
    excluded_modules = ('youtube_dl', 'youtube_dlc', 'test', 'ytdlp_plugins', 'devscripts')

    yield from (f'--hidden-import={module}' for module in dependencies)
    yield '--collect-submodules=websockets'
    yield from (f'--exclude-module={module}' for module in excluded_modules)


def pycryptodome_module():
    try:
        import Cryptodome  # noqa: F401
    except ImportError:
        try:
            import Crypto  # noqa: F401
            print('WARNING: Using Crypto since Cryptodome is not available. '
                  'Install with: pip install pycryptodomex', file=sys.stderr)
            return 'Crypto'
        except ImportError:
            pass
    return 'Cryptodome'


def set_version_info(exe, version):
    if OS_NAME == 'win32':
        windows_set_version(exe, version)


def windows_set_version(exe, version):
    from PyInstaller.utils.win32.versioninfo import (
        FixedFileInfo,
        SetVersion,
        StringFileInfo,
        StringStruct,
        StringTable,
        VarFileInfo,
        VarStruct,
        VSVersionInfo,
    )

    version_list = version_to_list(version)
    suffix = '_x86' if ARCH == '32' else ''
    SetVersion(exe, VSVersionInfo(
        ffi=FixedFileInfo(
            filevers=version_list,
            prodvers=version_list,
            mask=0x3F,
            flags=0x0,
            OS=0x4,
            fileType=0x1,
            subtype=0x0,
            date=(0, 0),
        ),
        kids=[
            StringFileInfo([StringTable('040904B0', [
                StringStruct('Comments', 'ytdl-patched%s Command Line Interface.' % suffix),
                StringStruct('CompanyName', 'https://github.com/ytdl-patched'),
                StringStruct('FileDescription', 'ytdl-patched%s' % (' (32 Bit)' if ARCH == '32' else '')),
                StringStruct('FileVersion', version),
                StringStruct('InternalName', f'ytdl-patched{suffix}'),
                StringStruct('LegalCopyright', 'nao20010128gmail.com | UNLICENSE'),
                StringStruct('OriginalFilename', f'ytdl-patched{suffix}.exe'),
                StringStruct('ProductName', f'ytdl-patched{suffix}'),
                StringStruct(
                    'ProductVersion', f'{version}{suffix} on Python {platform.python_version()}'),
            ])]), VarFileInfo([VarStruct('Translation', [0, 1200])])
        ]
    ))


if __name__ == '__main__':
    main()<|MERGE_RESOLUTION|>--- conflicted
+++ resolved
@@ -12,7 +12,6 @@
 
 from devscripts.utils import read_version
 
-<<<<<<< HEAD
 import zlib
 import zopfli
 
@@ -29,13 +28,8 @@
 
 zlib.compress = zlib_compress
 
-OS_NAME, MACHINE, ARCH = sys.platform, platform.machine(), platform.architecture()[0][:2]
-if MACHINE in ('x86_64', 'AMD64') or ('i' in MACHINE and '86' in MACHINE):
-    # NB: Windows x86 has MACHINE = AMD64 irrespective of bitness
-=======
 OS_NAME, MACHINE, ARCH = sys.platform, platform.machine().lower(), platform.architecture()[0][:2]
 if MACHINE in ('x86', 'x86_64', 'amd64', 'i386', 'i686'):
->>>>>>> f7fc8d39
     MACHINE = 'x86' if ARCH == '32' else ''
 
 ICON = os.getenv('windows_icon') or 'red'
@@ -87,15 +81,9 @@
 def exe(onedir):
     """@returns (name, path)"""
     name = '_'.join(filter(None, (
-<<<<<<< HEAD
         'ytdl-patched',
-        OS_NAME == 'darwin' and 'macos',
-        ARCH == '32' and 'x86'
-=======
-        'yt-dlp',
         {'win32': '', 'darwin': 'macos'}.get(OS_NAME, OS_NAME),
         MACHINE,
->>>>>>> f7fc8d39
     )))
     return name, ''.join(filter(None, (
         'dist/',
