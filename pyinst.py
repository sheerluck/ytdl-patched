--- conflicted
+++ resolved
@@ -1,97 +1,50 @@
 #!/usr/bin/env python3
 # coding: utf-8
-
-from __future__ import unicode_literals
+import os
+import platform
 import sys
-import platform
-
 from PyInstaller.utils.hooks import collect_submodules
-from PyInstaller.utils.win32.versioninfo import (
-    VarStruct, VarFileInfo, StringStruct, StringTable,
-    StringFileInfo, FixedFileInfo, VSVersionInfo, SetVersion,
-)
-import PyInstaller.__main__
-
-import zlib
-import zopfli
-import os
-
-try:
-    iterations = int(os.environ['ZOPFLI_ITERATIONS'])
-except BaseException:
-    iterations = 30
 
 
-def zlib_compress(data, level=-1):
-    c = zopfli.ZopfliCompressor(zopfli.ZOPFLI_FORMAT_ZLIB, iterations=iterations)
-    return c.compress(data) + c.flush()
+OS_NAME = platform.system()
+if OS_NAME == 'Windows':
+    from PyInstaller.utils.win32.versioninfo import (
+        VarStruct, VarFileInfo, StringStruct, StringTable,
+        StringFileInfo, FixedFileInfo, VSVersionInfo, SetVersion,
+    )
+elif OS_NAME == 'Darwin':
+    pass
+else:
+    raise Exception('{OS_NAME} is not supported')
+
+ARCH = platform.architecture()[0][:2]
+ICON = sys.argv[2] if len(sys.argv) > 2 else 'red'
 
 
-zlib.compress = zlib_compress
+def main():
+    opts = parse_options()
+    version = read_version()
 
+    suffix = '_macos' if OS_NAME == 'Darwin' else '_x86' if ARCH == '32' else ''
+    final_file = 'dist/%sytdl-patched%s%s' % (
+        'ytdl-patched/' if '--onedir' in opts else '', suffix, '.exe' if OS_NAME == 'Windows' else '')
 
-arch = platform.architecture()[0][:2]
-icon = sys.argv[1] if len(sys.argv) > 1 else 'red'
-assert arch in ('32', '64')
+    print(f'Building ytdl-patched v{version} ({ICON}) {ARCH}bit for {OS_NAME} with options {opts}')
+    print('Remember to update the version using  "devscripts/update-version.py"')
+    if not os.path.isfile('yt_dlp/extractor/lazy_extractors.py'):
+        print('WARNING: Building without lazy_extractors. Run  '
+              '"devscripts/make_lazy_extractors.py"  to build lazy extractors', file=sys.stderr)
+    print(f'Destination: {final_file}\n')
 
-_x86 = '_x86' if arch == '32' else ''
-
-# Compatability with older arguments
-opts = sys.argv[2:]
-if opts[0:1] in (['32'], ['64']):
-    if arch != opts[0]:
-        raise Exception(f'{opts[0]}bit executable cannot be built on a {arch}bit system')
-    opts = opts[1:]
-opts = opts or ['--onefile']
-
-print(f'Building {arch}bit version with options {opts}')
-
-FILE_DESCRIPTION = 'ytdl-patched%s' % (' (32 Bit)' if _x86 else '')
-
-exec(compile(open('yt_dlp/version.py').read(), 'yt_dlp/version.py', 'exec'))
-VERSION = locals()['__version__']
-
-VERSION_LIST = VERSION.split('.')
-VERSION_LIST = list(map(int, VERSION_LIST)) + [0] * (4 - len(VERSION_LIST))
-
-print('Version: %s%s' % (VERSION, _x86))
-print('Remember to update the version using devscipts\\update-version.py')
-
-VERSION_FILE = VSVersionInfo(
-    ffi=FixedFileInfo(
-        filevers=VERSION_LIST,
-        prodvers=VERSION_LIST,
-        mask=0x3F,
-        flags=0x0,
-        OS=0x4,
-        fileType=0x1,
-        subtype=0x0,
-        date=(0, 0),
-    ),
-    kids=[
-        StringFileInfo([
-            StringTable(
-                '040904B0', [
-                    StringStruct('Comments', 'ytdl-patched%s Command Line Interface.' % _x86),
-                    StringStruct('CompanyName', 'https://github.com/ytdl-patched'),
-                    StringStruct('FileDescription', FILE_DESCRIPTION),
-                    StringStruct('FileVersion', VERSION),
-                    StringStruct('InternalName', 'ytdl-patched%s' % _x86),
-                    StringStruct(
-                        'LegalCopyright',
-                        'nao20010128@gmail.com | UNLICENSE',
-                    ),
-                    StringStruct('OriginalFilename', 'ytdl-patched%s.exe' % _x86),
-                    StringStruct('ProductName', 'ytdl-patched%s' % _x86),
-                    StringStruct(
-                        'ProductVersion',
-                        '%s%s on Python %s' % (VERSION, _x86, platform.python_version())),
-                ])]),
-        VarFileInfo([VarStruct('Translation', [0, 1200])])
+    opts = [
+        f'--name=ytdl-patched{suffix}',
+        f'--icon=icons\\youtube_social_squircle_{ICON}.ico',
+        '--upx-exclude=vcruntime140.dll',
+        '--noconfirm',
+        *dependency_options(),
+        *opts,
+        'yt_dlp/__main__.py',
     ]
-<<<<<<< HEAD
-)
-=======
     print(f'Running PyInstaller with {opts}')
 
     import PyInstaller.__main__
@@ -127,7 +80,6 @@
 
     yield from (f'--hidden-import={module}' for module in dependencies)
     yield from (f'--exclude-module={module}' for module in excluded_modules)
->>>>>>> e248be33
 
 
 def pycryptodome_module():
@@ -144,18 +96,41 @@
     return 'Cryptodome'
 
 
-dependancies = [pycryptodome_module(), 'mutagen'] + collect_submodules('websockets')
-excluded_modules = ['test', 'ytdlp_plugins', 'youtube-dl', 'youtube-dlc']
+def set_version_info(exe, version):
+    if OS_NAME == 'Windows':
+        windows_set_version(exe, version)
 
-PyInstaller.__main__.run([
-    '--name=youtube-dl%s' % _x86,
-    '--console', '--distpath', '.',
-    f'--icon=icons\\youtube_social_squircle_{icon}.ico',
-    *[f'--exclude-module={module}' for module in excluded_modules],
-    *[f'--hidden-import={module}' for module in dependancies],
-    '--upx-exclude=vcruntime140.dll',
-    '--noconfirm',
-    *opts,
-    'yt_dlp/__main__.py',
-])
-SetVersion('%syoutube-dl%s.exe' % ('yt-dlp/' if '--onedir' in opts else '', _x86), VERSION_FILE)+
+def windows_set_version(exe, version):
+    version_list = version_to_list(version)
+    suffix = '_x86' if ARCH == '32' else ''
+    SetVersion(exe, VSVersionInfo(
+        ffi=FixedFileInfo(
+            filevers=version_list,
+            prodvers=version_list,
+            mask=0x3F,
+            flags=0x0,
+            OS=0x4,
+            fileType=0x1,
+            subtype=0x0,
+            date=(0, 0),
+        ),
+        kids=[
+            StringFileInfo([StringTable('040904B0', [
+                StringStruct('Comments', 'ytdl-patched%s Command Line Interface.' % suffix),
+                StringStruct('CompanyName', 'https://github.com/ytdl-patched'),
+                StringStruct('FileDescription', 'ytdl-patched%s' % (' (32 Bit)' if ARCH == '32' else '')),
+                StringStruct('FileVersion', version),
+                StringStruct('InternalName', f'ytdl-patched{suffix}'),
+                StringStruct('LegalCopyright', 'nao20010128gmail.com | UNLICENSE'),
+                StringStruct('OriginalFilename', f'ytdl-patched{suffix}.exe'),
+                StringStruct('ProductName', f'ytdl-patched{suffix}'),
+                StringStruct(
+                    'ProductVersion', f'{version}{suffix} on Python {platform.python_version()}'),
+            ])]), VarFileInfo([VarStruct('Translation', [0, 1200])])
+        ]
+    ))
+
+
+if __name__ == '__main__':
+    main()