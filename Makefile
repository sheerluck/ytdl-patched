all: lazy-extractors ytdl-patched doc pypi-files
clean: clean-test clean-dist
clean-all: clean clean-cache
completions: completion-bash completion-fish completion-zsh
doc: README.md CONTRIBUTING.md issuetemplates supportedsites
ot: offlinetest
tar: ytdl-patched.tar.gz

# Keep this list in sync with MANIFEST.in
# intended use: when building a source distribution,
# make pypi-files && python setup.py sdist
pypi-files: AUTHORS Changelog.md LICENSE README.md README.txt supportedsites \
	        completions ytdl-patched.1 requirements.txt setup.cfg devscripts/* test/*

.PHONY: all clean install test tar pypi-files completions ot offlinetest codetest supportedsites

clean-test:
	rm -rf test/testdata/sigs/player-*.js tmp/ *.annotations.xml *.aria2 *.description *.dump *.frag \
	*.frag.aria2 *.frag.urls *.info.json *.live_chat.json *.meta *.part* *.tmp *.temp *.unknown_video *.ytdl \
	*.3gp *.ape *.ass *.avi *.desktop *.f4v *.flac *.flv *.jpeg *.jpg *.m4a *.mpga *.m4v *.mhtml *.mkv *.mov \
	*.mp3 *.mp4 *.ogg *.opus *.png *.sbv *.srt *.swf *.swp *.ttml *.url *.vtt *.wav *.webloc *.webm *.webp \
	*.images *.lock *.aac
clean-dist:
	rm -rf ytdl-patched.1.temp.md ytdl-patched.1 README.txt MANIFEST build/ dist/ .coverage cover/ yt-dlp.tar.gz completions/ \
	yt_dlp/extractor/lazy_extractors.py *.spec CONTRIBUTING.md.tmp ytdl-patched ytdl-patched*.exe yt_dlp.egg-info/ AUTHORS .mailmap
clean-cache:
	find . \( \
		-type d -name .pytest_cache -o -type d -name __pycache__ -o -name "*.pyc" -o -name "*.class" \
	\) -prune -exec rm -rf {} \;

lazy-extractors: yt_dlp/extractor/lazy_extractors.py

PREFIX ?= /usr/local
BINDIR ?= $(PREFIX)/bin
MANDIR ?= $(PREFIX)/man
SHAREDIR ?= $(PREFIX)/share
PYTHON ?= /usr/bin/env python3

# set SYSCONFDIR to /etc if PREFIX=/usr or PREFIX=/usr/local
SYSCONFDIR = $(shell if [ $(PREFIX) = /usr -o $(PREFIX) = /usr/local ]; then echo /etc; else echo $(PREFIX)/etc; fi)

# set markdown input format to "markdown-smart" for pandoc version 2 and to "markdown" for pandoc prior to version 2
MARKDOWN = $(shell if [ `pandoc -v | head -n1 | cut -d" " -f2 | head -c1` = "2" ]; then echo markdown-smart; else echo markdown; fi)

# it won't run in BSD install!
# you should install GNU coreutils and replace these install command with ginstall, if needed
install: lazy-extractors ytdl-patched ytdl-patched.1 completions
	install -Dm755 ytdl-patched $(DESTDIR)$(BINDIR)/ytdl-patched
	install -Dm644 ytdl-patched.1 $(DESTDIR)$(MANDIR)/man1/ytdl-patched.1
	install -Dm644 completions/bash/ytdl-patched $(DESTDIR)$(SHAREDIR)/bash-completion/completions/ytdl-patched
	install -Dm644 completions/zsh/_ytdl-patched $(DESTDIR)$(SHAREDIR)/zsh/site-functions/_ytdl-patched
	install -Dm644 completions/fish/ytdl-patched.fish $(DESTDIR)$(SHAREDIR)/fish/vendor_completions.d/ytdl-patched.fish

uninstall:
	rm -f $(DESTDIR)$(BINDIR)/yt-dlp
	rm -f $(DESTDIR)$(MANDIR)/man1/yt-dlp.1
	rm -f $(DESTDIR)$(SHAREDIR)/bash-completion/completions/yt-dlp
	rm -f $(DESTDIR)$(SHAREDIR)/zsh/site-functions/_yt-dlp
	rm -f $(DESTDIR)$(SHAREDIR)/fish/vendor_completions.d/yt-dlp.fish

codetest:
	flake8 .

test:
	$(PYTHON) -m pytest
	$(MAKE) codetest

ot: offlinetest

offlinetest: codetest
	$(PYTHON) -m pytest -k "not download"

tar: ytdl-patched.tar.gz

ytdl-patched: yt_dlp/*.py yt_dlp/*/*.py yt_dlp/*/*/*.py devscripts/make_zipfile.py
	$(PYTHON) devscripts/make_zipfile.py "$(PYTHON)"

README.md: yt_dlp/*.py yt_dlp/*/*.py devscripts/make_readme.py
	COLUMNS=80 $(PYTHON) yt_dlp/__main__.py --ignore-config --help | $(PYTHON) devscripts/make_readme.py

CONTRIBUTING.md: README.md devscripts/make_contributing.py
	$(PYTHON) devscripts/make_contributing.py README.md CONTRIBUTING.md

issuetemplates: devscripts/make_issue_template.py .github/ISSUE_TEMPLATE_tmpl/1_broken_site.yml .github/ISSUE_TEMPLATE_tmpl/2_site_support_request.yml .github/ISSUE_TEMPLATE_tmpl/3_site_feature_request.yml .github/ISSUE_TEMPLATE_tmpl/4_bug_report.yml .github/ISSUE_TEMPLATE_tmpl/5_feature_request.yml yt_dlp/version.py
	$(PYTHON) devscripts/make_issue_template.py .github/ISSUE_TEMPLATE_tmpl/1_broken_site.yml .github/ISSUE_TEMPLATE/1_broken_site.yml
	$(PYTHON) devscripts/make_issue_template.py .github/ISSUE_TEMPLATE_tmpl/2_site_support_request.yml .github/ISSUE_TEMPLATE/2_site_support_request.yml
	$(PYTHON) devscripts/make_issue_template.py .github/ISSUE_TEMPLATE_tmpl/3_site_feature_request.yml .github/ISSUE_TEMPLATE/3_site_feature_request.yml
	$(PYTHON) devscripts/make_issue_template.py .github/ISSUE_TEMPLATE_tmpl/4_bug_report.yml .github/ISSUE_TEMPLATE/4_bug_report.yml
	$(PYTHON) devscripts/make_issue_template.py .github/ISSUE_TEMPLATE_tmpl/5_feature_request.yml .github/ISSUE_TEMPLATE/5_feature_request.yml
	$(PYTHON) devscripts/make_issue_template.py .github/ISSUE_TEMPLATE_tmpl/6_question.yml .github/ISSUE_TEMPLATE/6_question.yml

supportedsites:
	$(PYTHON) devscripts/make_supportedsites.py docs/supportedsites.md

README.txt: README.md
	pandoc -f $(MARKDOWN) -t plain README.md -o README.txt

ytdl-patched.1: README.md devscripts/prepare_manpage.py
	$(PYTHON) devscripts/prepare_manpage.py ytdl-patched.1.temp.md
	pandoc -s -f $(MARKDOWN) -t man ytdl-patched.1.temp.md -o ytdl-patched.1
	rm -f ytdl-patched.1.temp.md

completion-bash: yt_dlp/*.py yt_dlp/*/*.py devscripts/bash-completion.in
	$(PYTHON) devscripts/bash-completion.py

completion-zsh: yt_dlp/*.py yt_dlp/*/*.py devscripts/zsh-completion.in
	mkdir -p completions/zsh/
	$(PYTHON) devscripts/zsh-completion.py

completion-fish: yt_dlp/*.py yt_dlp/*/*.py devscripts/fish-completion.in
	mkdir -p completions/fish/
	$(PYTHON) devscripts/fish-completion.py

_EXTRACTOR_FILES = $(shell find yt_dlp/extractor -name '*.py' -and -not -name 'lazy_extractors.py')
yt_dlp/extractor/lazy_extractors.py: devscripts/make_lazy_extractors.py devscripts/lazy_load_template.py $(_EXTRACTOR_FILES)
	$(PYTHON) devscripts/make_lazy_extractors.py $@

<<<<<<< HEAD
ytdl-patched.tar.gz: all
	@tar -czf $(DESTDIR)/ytdl-patched.tar.gz --transform "s|^|ytdl-patched/|" --owner 0 --group 0 \
=======
yt-dlp.tar.gz: all
	@tar -czf yt-dlp.tar.gz --transform "s|^|yt-dlp/|" --owner 0 --group 0 \
>>>>>>> adba24d2
		--exclude '*.DS_Store' \
		--exclude '*.kate-swp' \
		--exclude '*.pyc' \
		--exclude '*.pyo' \
		--exclude '*~' \
		--exclude '__pycache__' \
		--exclude '.pytest_cache' \
		--exclude '.git' \
		-- \
		README.md supportedsites.md Changelog.md LICENSE \
		CONTRIBUTING.md Collaborators.md CONTRIBUTORS AUTHORS \
		Makefile MANIFEST.in ytdl-patched.1 README.txt completions \
		setup.py setup.cfg ytdl-patched yt_dlp requirements.txt \
		devscripts test
	advdef -z -4 -i 30 ytdl-patched.tar.gz

AUTHORS: .mailmap
	git shortlog -s -n | cut -f2 | sort > AUTHORS

.mailmap:
	git shortlog -s -e -n | awk '!(out[$$NF]++) { $$1="";sub(/^[ \t]+/,""); print}' > .mailmap<|MERGE_RESOLUTION|>--- conflicted
+++ resolved
@@ -115,13 +115,8 @@
 yt_dlp/extractor/lazy_extractors.py: devscripts/make_lazy_extractors.py devscripts/lazy_load_template.py $(_EXTRACTOR_FILES)
 	$(PYTHON) devscripts/make_lazy_extractors.py $@
 
-<<<<<<< HEAD
 ytdl-patched.tar.gz: all
-	@tar -czf $(DESTDIR)/ytdl-patched.tar.gz --transform "s|^|ytdl-patched/|" --owner 0 --group 0 \
-=======
-yt-dlp.tar.gz: all
-	@tar -czf yt-dlp.tar.gz --transform "s|^|yt-dlp/|" --owner 0 --group 0 \
->>>>>>> adba24d2
+	@tar -czf ytdl-patched.tar.gz --transform "s|^|yt-dlp/|" --owner 0 --group 0 \
 		--exclude '*.DS_Store' \
 		--exclude '*.kate-swp' \
 		--exclude '*.pyc' \
