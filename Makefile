all: lazy-extractors ytdl-patched doc pypi-files
clean: clean-test clean-dist
clean-all: clean clean-cache
completions: completion-bash completion-fish completion-zsh
doc: README.md CONTRIBUTING.md issuetemplates supportedsites
ot: offlinetest
tar: ytdl-patched.tar.gz

# Keep this list in sync with MANIFEST.in
# intended use: when building a source distribution,
# make pypi-files && python setup.py sdist
<<<<<<< HEAD
pypi-files: AUTHORS Changelog.md LICENSE README.md README.txt supportedsites completions ytdl-patched.1 devscripts/* test/*
=======
pypi-files: AUTHORS Changelog.md LICENSE README.md README.txt supportedsites \
	        completions yt-dlp.1 requirements.txt setup.cfg devscripts/* test/*
>>>>>>> 3a85e9ce

.PHONY: all clean install test tar pypi-files completions ot offlinetest codetest supportedsites

clean-test:
	rm -rf test/testdata/sigs/player-*.js tmp/ *.annotations.xml *.aria2 *.description *.dump *.frag \
	*.frag.aria2 *.frag.urls *.info.json *.live_chat.json *.meta *.part* *.tmp *.temp *.unknown_video *.ytdl \
	*.3gp *.ape *.ass *.avi *.desktop *.flac *.flv *.jpeg *.jpg *.m4a *.m4v *.mhtml *.mkv *.mov *.mp3 \
	*.mp4 *.ogg *.opus *.png *.sbv *.srt *.swf *.swp *.ttml *.url *.vtt *.wav *.webloc *.webm *.webp \
	*.images *.lock *.aac
clean-dist:
	rm -rf yt-dlp.1.temp.md yt-dlp.1 README.txt MANIFEST build/ dist/ .coverage cover/ yt-dlp.tar.gz completions/ \
	yt_dlp/extractor/lazy_extractors.py *.spec CONTRIBUTING.md.tmp ytdl-patched ytdl-patched*.exe yt_dlp.egg-info/ AUTHORS .mailmap
clean-cache:
	find . \( \
		-type d -name .pytest_cache -o -type d -name __pycache__ -o -name "*.pyc" -o -name "*.class" \
	\) -prune -exec rm -rf {} \;

lazy-extractors: yt_dlp/extractor/lazy_extractors.py

PREFIX ?= /usr/local
DESTDIR ?= .
BINDIR ?= $(PREFIX)/bin
MANDIR ?= $(PREFIX)/man
SHAREDIR ?= $(PREFIX)/share
PYTHON ?= /usr/bin/env python3

# set SYSCONFDIR to /etc if PREFIX=/usr or PREFIX=/usr/local
SYSCONFDIR = $(shell if [ $(PREFIX) = /usr -o $(PREFIX) = /usr/local ]; then echo /etc; else echo $(PREFIX)/etc; fi)

# set markdown input format to "markdown-smart" for pandoc version 2 and to "markdown" for pandoc prior to version 2
MARKDOWN = $(shell if [ "$(pandoc -v | head -n1 | cut -d" " -f2 | head -c1)" = "2" ]; then echo markdown-smart; else echo markdown; fi)

# it won't run in BSD install!
# you should install GNU coreutils and replace these install command with ginstall, if needed
install: lazy-extractors ytdl-patched ytdl-patched.1 completions
	install -Dm755 ytdl-patched $(DESTDIR)$(BINDIR)/ytdl-patched
	install -Dm644 ytdl-patched.1 $(DESTDIR)$(MANDIR)/man1/ytdl-patched.1
	install -Dm644 completions/bash/ytdl-patched $(DESTDIR)$(SHAREDIR)/bash-completion/completions/ytdl-patched
	install -Dm644 completions/zsh/_ytdl-patched $(DESTDIR)$(SHAREDIR)/zsh/site-functions/_ytdl-patched
	install -Dm644 completions/fish/ytdl-patched.fish $(DESTDIR)$(SHAREDIR)/fish/vendor_completions.d/ytdl-patched.fish

uninstall:
	rm -f $(DESTDIR)$(BINDIR)/yt-dlp
	rm -f $(DESTDIR)$(MANDIR)/man1/yt-dlp.1
	rm -f $(DESTDIR)$(SHAREDIR)/bash-completion/completions/yt-dlp
	rm -f $(DESTDIR)$(SHAREDIR)/zsh/site-functions/_yt-dlp
	rm -f $(DESTDIR)$(SHAREDIR)/fish/vendor_completions.d/yt-dlp.fish

codetest:
	flake8 .

test:
	$(PYTHON) -m pytest
	$(MAKE) codetest

ot: offlinetest

offlinetest: codetest
	$(PYTHON) -m pytest -k "not download"

tar: ytdl-patched.tar.gz

ytdl-patched: yt_dlp/*.py yt_dlp/*/*.py yt_dlp/*/*/*.py devscripts/make_zipfile.py
	$(PYTHON) devscripts/make_zipfile.py "$(PYTHON)"

README.md: yt_dlp/*.py yt_dlp/*/*.py devscripts/make_readme.py
	COLUMNS=80 $(PYTHON) yt_dlp/__main__.py --ignore-config --help | $(PYTHON) devscripts/make_readme.py

CONTRIBUTING.md: README.md devscripts/make_contributing.py
	$(PYTHON) devscripts/make_contributing.py README.md CONTRIBUTING.md

issuetemplates: devscripts/make_issue_template.py .github/ISSUE_TEMPLATE_tmpl/1_broken_site.yml .github/ISSUE_TEMPLATE_tmpl/2_site_support_request.yml .github/ISSUE_TEMPLATE_tmpl/3_site_feature_request.yml .github/ISSUE_TEMPLATE_tmpl/4_bug_report.yml .github/ISSUE_TEMPLATE_tmpl/5_feature_request.yml yt_dlp/version.py
	$(PYTHON) devscripts/make_issue_template.py .github/ISSUE_TEMPLATE_tmpl/1_broken_site.yml .github/ISSUE_TEMPLATE/1_broken_site.yml
	$(PYTHON) devscripts/make_issue_template.py .github/ISSUE_TEMPLATE_tmpl/2_site_support_request.yml .github/ISSUE_TEMPLATE/2_site_support_request.yml
	$(PYTHON) devscripts/make_issue_template.py .github/ISSUE_TEMPLATE_tmpl/3_site_feature_request.yml .github/ISSUE_TEMPLATE/3_site_feature_request.yml
	$(PYTHON) devscripts/make_issue_template.py .github/ISSUE_TEMPLATE_tmpl/4_bug_report.yml .github/ISSUE_TEMPLATE/4_bug_report.yml
	$(PYTHON) devscripts/make_issue_template.py .github/ISSUE_TEMPLATE_tmpl/5_feature_request.yml .github/ISSUE_TEMPLATE/5_feature_request.yml
	$(PYTHON) devscripts/make_issue_template.py .github/ISSUE_TEMPLATE_tmpl/6_question.yml .github/ISSUE_TEMPLATE/6_question.yml

supportedsites:
	$(PYTHON) devscripts/make_supportedsites.py docs/supportedsites.md

README.txt: README.md
	pandoc -f $(MARKDOWN) -t plain README.md -o README.txt

<<<<<<< HEAD
ytdl-patched.1: README.md
	$(PYTHON) devscripts/prepare_manpage.py ytdl-patched.1.temp.md
	pandoc -s -f $(MARKDOWN) -t man ytdl-patched.1.temp.md -o ytdl-patched.1
	rm -f ytdl-patched.1.temp.md
=======
yt-dlp.1: README.md devscripts/prepare_manpage.py
	$(PYTHON) devscripts/prepare_manpage.py yt-dlp.1.temp.md
	pandoc -s -f $(MARKDOWN) -t man yt-dlp.1.temp.md -o yt-dlp.1
	rm -f yt-dlp.1.temp.md
>>>>>>> 3a85e9ce

completion-bash: yt_dlp/*.py yt_dlp/*/*.py devscripts/bash-completion.in
	$(PYTHON) devscripts/bash-completion.py

completion-zsh: yt_dlp/*.py yt_dlp/*/*.py devscripts/zsh-completion.in
	mkdir -p completions/zsh/
	$(PYTHON) devscripts/zsh-completion.py

completion-fish: yt_dlp/*.py yt_dlp/*/*.py devscripts/fish-completion.in
	mkdir -p completions/fish/
	$(PYTHON) devscripts/fish-completion.py

lazy-extractors: yt_dlp/extractor/lazy_extractors.py

_EXTRACTOR_FILES = $(shell find yt_dlp/extractor -iname '*.py' -and -not -iname 'lazy_extractors.py')
yt_dlp/extractor/lazy_extractors.py: devscripts/make_lazy_extractors.py devscripts/lazy_load_template.py $(_EXTRACTOR_FILES)
	$(PYTHON) devscripts/make_lazy_extractors.py $@

ytdl-patched.tar.gz: all
	@tar -czf $(DESTDIR)/ytdl-patched.tar.gz --transform "s|^|ytdl-patched/|" --owner 0 --group 0 \
		--exclude '*.DS_Store' \
		--exclude '*.kate-swp' \
		--exclude '*.pyc' \
		--exclude '*.pyo' \
		--exclude '*~' \
		--exclude '__pycache__' \
		--exclude '.pytest_cache' \
		--exclude '.git' \
		-- \
		README.md supportedsites.md Changelog.md LICENSE \
		CONTRIBUTING.md Collaborators.md CONTRIBUTORS AUTHORS \
<<<<<<< HEAD
		Makefile MANIFEST.in ytdl-patched.1 README.txt completions \
		setup.py setup.cfg ytdl-patched yt_dlp requirements.txt \
		devscripts test tox.ini pytest.ini
	advdef -z -4 -i 30 ytdl-patched.tar.gz
=======
		Makefile MANIFEST.in yt-dlp.1 README.txt completions \
		setup.py setup.cfg yt-dlp yt_dlp requirements.txt \
		devscripts test
>>>>>>> 3a85e9ce

AUTHORS: .mailmap
	git shortlog -s -n | cut -f2 | sort > AUTHORS

.mailmap:
	git shortlog -s -e -n | awk '!(out[$$NF]++) { $$1="";sub(/^[ \t]+/,""); print}' > .mailmap<|MERGE_RESOLUTION|>--- conflicted
+++ resolved
@@ -9,12 +9,8 @@
 # Keep this list in sync with MANIFEST.in
 # intended use: when building a source distribution,
 # make pypi-files && python setup.py sdist
-<<<<<<< HEAD
-pypi-files: AUTHORS Changelog.md LICENSE README.md README.txt supportedsites completions ytdl-patched.1 devscripts/* test/*
-=======
 pypi-files: AUTHORS Changelog.md LICENSE README.md README.txt supportedsites \
-	        completions yt-dlp.1 requirements.txt setup.cfg devscripts/* test/*
->>>>>>> 3a85e9ce
+	        completions ytdl-patched.1 requirements.txt setup.cfg devscripts/* test/*
 
 .PHONY: all clean install test tar pypi-files completions ot offlinetest codetest supportedsites
 
@@ -25,7 +21,7 @@
 	*.mp4 *.ogg *.opus *.png *.sbv *.srt *.swf *.swp *.ttml *.url *.vtt *.wav *.webloc *.webm *.webp \
 	*.images *.lock *.aac
 clean-dist:
-	rm -rf yt-dlp.1.temp.md yt-dlp.1 README.txt MANIFEST build/ dist/ .coverage cover/ yt-dlp.tar.gz completions/ \
+	rm -rf ytdl-patched.1.temp.md ytdl-patched.1 README.txt MANIFEST build/ dist/ .coverage cover/ yt-dlp.tar.gz completions/ \
 	yt_dlp/extractor/lazy_extractors.py *.spec CONTRIBUTING.md.tmp ytdl-patched ytdl-patched*.exe yt_dlp.egg-info/ AUTHORS .mailmap
 clean-cache:
 	find . \( \
@@ -100,17 +96,10 @@
 README.txt: README.md
 	pandoc -f $(MARKDOWN) -t plain README.md -o README.txt
 
-<<<<<<< HEAD
-ytdl-patched.1: README.md
+ytdl-patched.1: README.md devscripts/prepare_manpage.py
 	$(PYTHON) devscripts/prepare_manpage.py ytdl-patched.1.temp.md
 	pandoc -s -f $(MARKDOWN) -t man ytdl-patched.1.temp.md -o ytdl-patched.1
 	rm -f ytdl-patched.1.temp.md
-=======
-yt-dlp.1: README.md devscripts/prepare_manpage.py
-	$(PYTHON) devscripts/prepare_manpage.py yt-dlp.1.temp.md
-	pandoc -s -f $(MARKDOWN) -t man yt-dlp.1.temp.md -o yt-dlp.1
-	rm -f yt-dlp.1.temp.md
->>>>>>> 3a85e9ce
 
 completion-bash: yt_dlp/*.py yt_dlp/*/*.py devscripts/bash-completion.in
 	$(PYTHON) devscripts/bash-completion.py
@@ -142,16 +131,10 @@
 		-- \
 		README.md supportedsites.md Changelog.md LICENSE \
 		CONTRIBUTING.md Collaborators.md CONTRIBUTORS AUTHORS \
-<<<<<<< HEAD
 		Makefile MANIFEST.in ytdl-patched.1 README.txt completions \
 		setup.py setup.cfg ytdl-patched yt_dlp requirements.txt \
-		devscripts test tox.ini pytest.ini
+		devscripts test
 	advdef -z -4 -i 30 ytdl-patched.tar.gz
-=======
-		Makefile MANIFEST.in yt-dlp.1 README.txt completions \
-		setup.py setup.cfg yt-dlp yt_dlp requirements.txt \
-		devscripts test
->>>>>>> 3a85e9ce
 
 AUTHORS: .mailmap
 	git shortlog -s -n | cut -f2 | sort > AUTHORS
