--- conflicted
+++ resolved
@@ -13,17 +13,11 @@
 .PHONY: all clean install test tar pypi-files completions ot offlinetest codetest supportedsites
 
 clean-test:
-<<<<<<< HEAD
-	rm -rf *.3gp *.annotations.xml *.ape *.avi *.description *.dump *.flac *.flv *.frag *.frag.aria2 *.frag.urls \
-	*.info.json *.jpeg *.jpg *.live_chat.json *.m4a *.m4v *.mkv *.mp3 *.mp4 *.ogg *.opus *.part* *.png *.sbv *.srt \
-	*.swf *.swp *.ttml *.vtt *.wav *.webm *.webp *.mhtml *.mov *.unknown_video *.desktop *.url *.webloc *.ytdl \
-	test/testdata/player-*.js tmp/ *.images
-=======
 	rm -rf test/testdata/player-*.js tmp/ *.annotations.xml *.aria2 *.description *.dump *.frag \
 	*.frag.aria2 *.frag.urls *.info.json *.live_chat.json *.part* *.unknown_video *.ytdl \
 	*.3gp *.ape *.avi *.desktop *.flac *.flv *.jpeg *.jpg *.m4a *.m4v *.mhtml *.mkv *.mov *.mp3 \
-	*.mp4 *.ogg *.opus *.png *.sbv *.srt *.swf *.swp *.ttml *.url *.vtt *.wav *.webloc *.webm *.webp
->>>>>>> b28bac93
+	*.mp4 *.ogg *.opus *.png *.sbv *.srt *.swf *.swp *.ttml *.url *.vtt *.wav *.webloc *.webm *.webp \
+	*.images
 clean-dist:
 	rm -rf yt-dlp.1.temp.md yt-dlp.1 README.txt MANIFEST build/ dist/ .coverage cover/ yt-dlp.tar.gz completions/ \
 	yt_dlp/extractor/lazy_extractors.py *.spec CONTRIBUTING.md.tmp youtube-dl youtube-dl*.exe yt_dlp.egg-info/ AUTHORS .mailmap
