# Config
*.conf
*.spec
cookies
cookies.txt

# Downloaded
*.srt
*.ttml
*.sbv
*.vtt
*.flv
*.mp4
*.m4a
*.m4v
*.mp3
*.3gp
*.webm
*.wav
*.ape
*.mkv
*.swf
*.part
*.part-*
*.ytdl
*.dump
*.frag
*.frag.urls
*.aria2
*.swp
*.ogg
*.opus
*.info.json
*.live_chat.json
*.jpg
*.png
*.webp
*.annotations.xml
*.description

# Allow config/media files in testdata
!test/testdata/**

# Python
*.pyc
*.pyo
wine-py2exe/
py2exe.log
build/
dist/
zip/
tmp/
venv/
completions/

# Misc
*~
*.DS_Store
*.kate-swp
MANIFEST
test/local_parameters.json
.coverage
cover/
secrets/
updates_key.pem
*.egg-info
.tox
*.class

# Generated
AUTHORS
README.txt
.mailmap
*.1
*.bash-completion
*.fish
*.exe
*.tar.gz
*.zsh
*.spec

# Binary
/youtube-dl
/youtube-dlc
/yt-dlp
yt-dlp.zip
*.exe

<<<<<<< HEAD
# Downloaded
*.srt
*.ttml
*.sbv
*.vtt
*.flv
*.mp4
*.m4a
*.m4v
*.mp3
*.3gp
*.webm
*.wav
*.ape
*.mkv
*.swf
*.part
*.part-*
*.ytdl
*.dump
*.frag
*.frag.urls
*.aria2
*.swp
*.ogg
*.opus
*.info.json
*.live_chat.json
*.jpg
*.png
*.webp
*.annotations.xml
*.description
*.lock

# Config
*.conf
*.spec
cookies
cookies.txt



=======
>>>>>>> 337e0c62
# Text Editor / IDE
.idea
*.iml
.vscode
*.sublime-*

# Lazy extractors
*/extractor/lazy_extractors.py

# Plugins
ytdlp_plugins/extractor/*
!ytdlp_plugins/extractor/__init__.py
!ytdlp_plugins/extractor/sample.py

# Added by GH Codespaces
pythonenv3.8/
.venv/<|MERGE_RESOLUTION|>--- conflicted
+++ resolved
@@ -86,7 +86,6 @@
 yt-dlp.zip
 *.exe
 
-<<<<<<< HEAD
 # Downloaded
 *.srt
 *.ttml
@@ -128,10 +127,6 @@
 cookies
 cookies.txt
 
-
-
-=======
->>>>>>> 337e0c62
 # Text Editor / IDE
 .idea
 *.iml
