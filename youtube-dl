#!/usr/bin/env python
# -*- coding: utf-8 -*-

__author__  = (
	'Ricardo Garcia Gonzalez',
	'Danny Colligan',
	'Benjamin Johnson',
	'Vasyl\' Vavrychuk',
	'Witold Baryluk',
	'Paweł Paprota',
	'Gergely Imreh',
	'Rogério Brito',
	'Philipp Hagemeister',
	'Sören Schulze',
	)

__license__ = 'Public Domain'
__version__ = '2011.10.19'

UPDATE_URL = 'https://raw.github.com/rg3/youtube-dl/master/youtube-dl'

import cookielib
import datetime
import gzip
import htmlentitydefs
import HTMLParser
import httplib
import locale
import math
import netrc
import os
import os.path
import re
import socket
import string
import subprocess
import sys
import time
import urllib
import urllib2
import warnings
import zlib

if os.name == 'nt':
	import ctypes

try:
	import email.utils
except ImportError: # Python 2.4
	import email.Utils
try:
	import cStringIO as StringIO
except ImportError:
	import StringIO

# parse_qs was moved from the cgi module to the urlparse module recently.
try:
	from urlparse import parse_qs
except ImportError:
	from cgi import parse_qs

try:
	import lxml.etree
except ImportError:
	pass # Handled below

try:
	import xml.etree.ElementTree
except ImportError: # Python<2.5: Not officially supported, but let it slip
	warnings.warn('xml.etree.ElementTree support is missing. Consider upgrading to Python >= 2.5 if you get related errors.')

std_headers = {
	'User-Agent': 'Mozilla/5.0 (X11; Linux x86_64; rv:5.0.1) Gecko/20100101 Firefox/5.0.1',
	'Accept-Charset': 'ISO-8859-1,utf-8;q=0.7,*;q=0.7',
	'Accept': 'text/html,application/xhtml+xml,application/xml;q=0.9,*/*;q=0.8',
	'Accept-Encoding': 'gzip, deflate',
	'Accept-Language': 'en-us,en;q=0.5',
}

simple_title_chars = string.ascii_letters.decode('ascii') + string.digits.decode('ascii')

try:
	import json
except ImportError: # Python <2.6, use trivialjson (https://github.com/phihag/trivialjson):
	import re
	class json(object):
		@staticmethod
		def loads(s):
			s = s.decode('UTF-8')
			def raiseError(msg, i):
				raise ValueError(msg + ' at position ' + str(i) + ' of ' + repr(s) + ': ' + repr(s[i:]))
			def skipSpace(i, expectMore=True):
				while i < len(s) and s[i] in ' \t\r\n':
					i += 1
				if expectMore:
					if i >= len(s):
						raiseError('Premature end', i)
				return i
			def decodeEscape(match):
				esc = match.group(1)
				_STATIC = {
					'"': '"',
					'\\': '\\',
					'/': '/',
					'b': unichr(0x8),
					'f': unichr(0xc),
					'n': '\n',
					'r': '\r',
					't': '\t',
				}
				if esc in _STATIC:
					return _STATIC[esc]
				if esc[0] == 'u':
					if len(esc) == 1+4:
						return unichr(int(esc[1:5], 16))
					if len(esc) == 5+6 and esc[5:7] == '\\u':
						hi = int(esc[1:5], 16)
						low = int(esc[7:11], 16)
						return unichr((hi - 0xd800) * 0x400 + low - 0xdc00 + 0x10000)
				raise ValueError('Unknown escape ' + str(esc))
			def parseString(i):
				i += 1
				e = i
				while True:
					e = s.index('"', e)
					bslashes = 0
					while s[e-bslashes-1] == '\\':
						bslashes += 1
					if bslashes % 2 == 1:
						e += 1
						continue
					break
				rexp = re.compile(r'\\(u[dD][89aAbB][0-9a-fA-F]{2}\\u[0-9a-fA-F]{4}|u[0-9a-fA-F]{4}|.|$)')
				stri = rexp.sub(decodeEscape, s[i:e])
				return (e+1,stri)
			def parseObj(i):
				i += 1
				res = {}
				i = skipSpace(i)
				if s[i] == '}': # Empty dictionary
					return (i+1,res)
				while True:
					if s[i] != '"':
						raiseError('Expected a string object key', i)
					i,key = parseString(i)
					i = skipSpace(i)
					if i >= len(s) or s[i] != ':':
						raiseError('Expected a colon', i)
					i,val = parse(i+1)
					res[key] = val
					i = skipSpace(i)
					if s[i] == '}':
						return (i+1, res)
					if s[i] != ',':
						raiseError('Expected comma or closing curly brace', i)
					i = skipSpace(i+1)
			def parseArray(i):
				res = []
				i = skipSpace(i+1)
				if s[i] == ']': # Empty array
					return (i+1,res)
				while True:
					i,val = parse(i)
					res.append(val)
					i = skipSpace(i) # Raise exception if premature end
					if s[i] == ']':
						return (i+1, res)
					if s[i] != ',':
						raiseError('Expected a comma or closing bracket', i)
					i = skipSpace(i+1)
			def parseDiscrete(i):
				for k,v in {'true': True, 'false': False, 'null': None}.items():
					if s.startswith(k, i):
						return (i+len(k), v)
				raiseError('Not a boolean (or null)', i)
			def parseNumber(i):
				mobj = re.match('^(-?(0|[1-9][0-9]*)(\.[0-9]*)?([eE][+-]?[0-9]+)?)', s[i:])
				if mobj is None:
					raiseError('Not a number', i)
				nums = mobj.group(1)
				if '.' in nums or 'e' in nums or 'E' in nums:
					return (i+len(nums), float(nums))
				return (i+len(nums), int(nums))
			CHARMAP = {'{': parseObj, '[': parseArray, '"': parseString, 't': parseDiscrete, 'f': parseDiscrete, 'n': parseDiscrete}
			def parse(i):
				i = skipSpace(i)
				i,res = CHARMAP.get(s[i], parseNumber)(i)
				i = skipSpace(i, False)
				return (i,res)
			i,res = parse(0)
			if i < len(s):
				raise ValueError('Extra data at end of input (index ' + str(i) + ' of ' + repr(s) + ': ' + repr(s[i:]) + ')')
			return res

def preferredencoding():
	"""Get preferred encoding.

	Returns the best encoding scheme for the system, based on
	locale.getpreferredencoding() and some further tweaks.
	"""
	def yield_preferredencoding():
		try:
			pref = locale.getpreferredencoding()
			u'TEST'.encode(pref)
		except:
			pref = 'UTF-8'
		while True:
			yield pref
	return yield_preferredencoding().next()


def htmlentity_transform(matchobj):
	"""Transforms an HTML entity to a Unicode character.

	This function receives a match object and is intended to be used with
	the re.sub() function.
	"""
	entity = matchobj.group(1)

	# Known non-numeric HTML entity
	if entity in htmlentitydefs.name2codepoint:
		return unichr(htmlentitydefs.name2codepoint[entity])

	# Unicode character
	mobj = re.match(ur'(?u)#(x?\d+)', entity)
	if mobj is not None:
		numstr = mobj.group(1)
		if numstr.startswith(u'x'):
			base = 16
			numstr = u'0%s' % numstr
		else:
			base = 10
		return unichr(long(numstr, base))

	# Unknown entity in name, return its literal representation
	return (u'&%s;' % entity)


def sanitize_title(utitle):
	"""Sanitizes a video title so it could be used as part of a filename."""
	utitle = re.sub(ur'(?u)&(.+?);', htmlentity_transform, utitle)
	return utitle.replace(unicode(os.sep), u'%')


def sanitize_open(filename, open_mode):
	"""Try to open the given filename, and slightly tweak it if this fails.

	Attempts to open the given filename. If this fails, it tries to change
	the filename slightly, step by step, until it's either able to open it
	or it fails and raises a final exception, like the standard open()
	function.

	It returns the tuple (stream, definitive_file_name).
	"""
	try:
		if filename == u'-':
			if sys.platform == 'win32':
				import msvcrt
				msvcrt.setmode(sys.stdout.fileno(), os.O_BINARY)
			return (sys.stdout, filename)
		stream = open(filename, open_mode)
		return (stream, filename)
	except (IOError, OSError), err:
		# In case of error, try to remove win32 forbidden chars
		filename = re.sub(ur'[/<>:"\|\?\*]', u'#', filename)

		# An exception here should be caught in the caller
		stream = open(filename, open_mode)
		return (stream, filename)


def timeconvert(timestr):
	"""Convert RFC 2822 defined time string into system timestamp"""
	timestamp = None
	timetuple = email.utils.parsedate_tz(timestr)
	if timetuple is not None:
		timestamp = email.utils.mktime_tz(timetuple)
	return timestamp


class DownloadError(Exception):
	"""Download Error exception.

	This exception may be thrown by FileDownloader objects if they are not
	configured to continue on errors. They will contain the appropriate
	error message.
	"""
	pass


class SameFileError(Exception):
	"""Same File exception.

	This exception will be thrown by FileDownloader objects if they detect
	multiple files would have to be downloaded to the same file on disk.
	"""
	pass


class PostProcessingError(Exception):
	"""Post Processing exception.

	This exception may be raised by PostProcessor's .run() method to
	indicate an error in the postprocessing task.
	"""
	pass


class UnavailableVideoError(Exception):
	"""Unavailable Format exception.

	This exception will be thrown when a video is requested
	in a format that is not available for that video.
	"""
	pass


class ContentTooShortError(Exception):
	"""Content Too Short exception.

	This exception may be raised by FileDownloader objects when a file they
	download is too small for what the server announced first, indicating
	the connection was probably interrupted.
	"""
	# Both in bytes
	downloaded = None
	expected = None

	def __init__(self, downloaded, expected):
		self.downloaded = downloaded
		self.expected = expected


class YoutubeDLHandler(urllib2.HTTPHandler):
	"""Handler for HTTP requests and responses.

	This class, when installed with an OpenerDirector, automatically adds
	the standard headers to every HTTP request and handles gzipped and
	deflated responses from web servers. If compression is to be avoided in
	a particular request, the original request in the program code only has
	to include the HTTP header "Youtubedl-No-Compression", which will be
	removed before making the real request.

	Part of this code was copied from:

	http://techknack.net/python-urllib2-handlers/

	Andrew Rowls, the author of that code, agreed to release it to the
	public domain.
	"""

	@staticmethod
	def deflate(data):
		try:
			return zlib.decompress(data, -zlib.MAX_WBITS)
		except zlib.error:
			return zlib.decompress(data)

	@staticmethod
	def addinfourl_wrapper(stream, headers, url, code):
		if hasattr(urllib2.addinfourl, 'getcode'):
			return urllib2.addinfourl(stream, headers, url, code)
		ret = urllib2.addinfourl(stream, headers, url)
		ret.code = code
		return ret

	def http_request(self, req):
		for h in std_headers:
			if h in req.headers:
				del req.headers[h]
			req.add_header(h, std_headers[h])
		if 'Youtubedl-no-compression' in req.headers:
			if 'Accept-encoding' in req.headers:
				del req.headers['Accept-encoding']
			del req.headers['Youtubedl-no-compression']
		return req

	def http_response(self, req, resp):
		old_resp = resp
		# gzip
		if resp.headers.get('Content-encoding', '') == 'gzip':
			gz = gzip.GzipFile(fileobj=StringIO.StringIO(resp.read()), mode='r')
			resp = self.addinfourl_wrapper(gz, old_resp.headers, old_resp.url, old_resp.code)
			resp.msg = old_resp.msg
		# deflate
		if resp.headers.get('Content-encoding', '') == 'deflate':
			gz = StringIO.StringIO(self.deflate(resp.read()))
			resp = self.addinfourl_wrapper(gz, old_resp.headers, old_resp.url, old_resp.code)
			resp.msg = old_resp.msg
		return resp


class FileDownloader(object):
	"""File Downloader class.

	File downloader objects are the ones responsible of downloading the
	actual video file and writing it to disk if the user has requested
	it, among some other tasks. In most cases there should be one per
	program. As, given a video URL, the downloader doesn't know how to
	extract all the needed information, task that InfoExtractors do, it
	has to pass the URL to one of them.

	For this, file downloader objects have a method that allows
	InfoExtractors to be registered in a given order. When it is passed
	a URL, the file downloader handles it to the first InfoExtractor it
	finds that reports being able to handle it. The InfoExtractor extracts
	all the information about the video or videos the URL refers to, and
	asks the FileDownloader to process the video information, possibly
	downloading the video.

	File downloaders accept a lot of parameters. In order not to saturate
	the object constructor with arguments, it receives a dictionary of
	options instead. These options are available through the params
	attribute for the InfoExtractors to use. The FileDownloader also
	registers itself as the downloader in charge for the InfoExtractors
	that are added to it, so this is a "mutual registration".

	Available options:

	username:         Username for authentication purposes.
	password:         Password for authentication purposes.
	usenetrc:         Use netrc for authentication instead.
	quiet:            Do not print messages to stdout.
	forceurl:         Force printing final URL.
	forcetitle:       Force printing title.
	forcethumbnail:   Force printing thumbnail URL.
	forcedescription: Force printing description.
	forcefilename:    Force printing final filename.
	simulate:         Do not download the video files.
	format:           Video format code.
	format_limit:     Highest quality format to try.
	outtmpl:          Template for output names.
	ignoreerrors:     Do not stop on download errors.
	ratelimit:        Download speed limit, in bytes/sec.
	nooverwrites:     Prevent overwriting files.
	retries:          Number of times to retry for HTTP error 5xx
	continuedl:       Try to continue downloads if possible.
	noprogress:       Do not print the progress bar.
	playliststart:    Playlist item to start at.
	playlistend:      Playlist item to end at.
	matchtitle:       Download only matching titles.
	rejecttitle:      Reject downloads for matching titles.
	logtostderr:      Log messages to stderr instead of stdout.
	consoletitle:     Display progress in console window's titlebar.
	nopart:           Do not use temporary .part files.
	updatetime:       Use the Last-modified header to set output file timestamps.
	writedescription: Write the video description to a .description file
	writeinfojson:    Write the video description to a .info.json file
	"""

	params = None
	_ies = []
	_pps = []
	_download_retcode = None
	_num_downloads = None
	_screen_file = None

	def __init__(self, params):
		"""Create a FileDownloader object with the given options."""
		self._ies = []
		self._pps = []
		self._download_retcode = 0
		self._num_downloads = 0
		self._screen_file = [sys.stdout, sys.stderr][params.get('logtostderr', False)]
		self.params = params

	@staticmethod
	def format_bytes(bytes):
		if bytes is None:
			return 'N/A'
		if type(bytes) is str:
			bytes = float(bytes)
		if bytes == 0.0:
			exponent = 0
		else:
			exponent = long(math.log(bytes, 1024.0))
		suffix = 'bkMGTPEZY'[exponent]
		converted = float(bytes) / float(1024 ** exponent)
		return '%.2f%s' % (converted, suffix)

	@staticmethod
	def calc_percent(byte_counter, data_len):
		if data_len is None:
			return '---.-%'
		return '%6s' % ('%3.1f%%' % (float(byte_counter) / float(data_len) * 100.0))

	@staticmethod
	def calc_eta(start, now, total, current):
		if total is None:
			return '--:--'
		dif = now - start
		if current == 0 or dif < 0.001: # One millisecond
			return '--:--'
		rate = float(current) / dif
		eta = long((float(total) - float(current)) / rate)
		(eta_mins, eta_secs) = divmod(eta, 60)
		if eta_mins > 99:
			return '--:--'
		return '%02d:%02d' % (eta_mins, eta_secs)

	@staticmethod
	def calc_speed(start, now, bytes):
		dif = now - start
		if bytes == 0 or dif < 0.001: # One millisecond
			return '%10s' % '---b/s'
		return '%10s' % ('%s/s' % FileDownloader.format_bytes(float(bytes) / dif))

	@staticmethod
	def best_block_size(elapsed_time, bytes):
		new_min = max(bytes / 2.0, 1.0)
		new_max = min(max(bytes * 2.0, 1.0), 4194304) # Do not surpass 4 MB
		if elapsed_time < 0.001:
			return long(new_max)
		rate = bytes / elapsed_time
		if rate > new_max:
			return long(new_max)
		if rate < new_min:
			return long(new_min)
		return long(rate)

	@staticmethod
	def parse_bytes(bytestr):
		"""Parse a string indicating a byte quantity into a long integer."""
		matchobj = re.match(r'(?i)^(\d+(?:\.\d+)?)([kMGTPEZY]?)$', bytestr)
		if matchobj is None:
			return None
		number = float(matchobj.group(1))
		multiplier = 1024.0 ** 'bkmgtpezy'.index(matchobj.group(2).lower())
		return long(round(number * multiplier))

	def add_info_extractor(self, ie):
		"""Add an InfoExtractor object to the end of the list."""
		self._ies.append(ie)
		ie.set_downloader(self)

	def add_post_processor(self, pp):
		"""Add a PostProcessor object to the end of the chain."""
		self._pps.append(pp)
		pp.set_downloader(self)

	def to_screen(self, message, skip_eol=False, ignore_encoding_errors=False):
		"""Print message to stdout if not in quiet mode."""
		try:
			if not self.params.get('quiet', False):
				terminator = [u'\n', u''][skip_eol]
				print >>self._screen_file, (u'%s%s' % (message, terminator)).encode(preferredencoding()),
			self._screen_file.flush()
		except (UnicodeEncodeError), err:
			if not ignore_encoding_errors:
				raise

	def to_stderr(self, message):
		"""Print message to stderr."""
		print >>sys.stderr, message.encode(preferredencoding())

	def to_cons_title(self, message):
		"""Set console/terminal window title to message."""
		if not self.params.get('consoletitle', False):
			return
		if os.name == 'nt' and ctypes.windll.kernel32.GetConsoleWindow():
			# c_wchar_p() might not be necessary if `message` is
			# already of type unicode()
			ctypes.windll.kernel32.SetConsoleTitleW(ctypes.c_wchar_p(message))
		elif 'TERM' in os.environ:
			sys.stderr.write('\033]0;%s\007' % message.encode(preferredencoding()))

	def fixed_template(self):
		"""Checks if the output template is fixed."""
		return (re.search(ur'(?u)%\(.+?\)s', self.params['outtmpl']) is None)

	def trouble(self, message=None):
		"""Determine action to take when a download problem appears.

		Depending on if the downloader has been configured to ignore
		download errors or not, this method may throw an exception or
		not when errors are found, after printing the message.
		"""
		if message is not None:
			self.to_stderr(message)
		if not self.params.get('ignoreerrors', False):
			raise DownloadError(message)
		self._download_retcode = 1

	def slow_down(self, start_time, byte_counter):
		"""Sleep if the download speed is over the rate limit."""
		rate_limit = self.params.get('ratelimit', None)
		if rate_limit is None or byte_counter == 0:
			return
		now = time.time()
		elapsed = now - start_time
		if elapsed <= 0.0:
			return
		speed = float(byte_counter) / elapsed
		if speed > rate_limit:
			time.sleep((byte_counter - rate_limit * (now - start_time)) / rate_limit)

	def temp_name(self, filename):
		"""Returns a temporary filename for the given filename."""
		if self.params.get('nopart', False) or filename == u'-' or \
				(os.path.exists(filename) and not os.path.isfile(filename)):
			return filename
		return filename + u'.part'

	def undo_temp_name(self, filename):
		if filename.endswith(u'.part'):
			return filename[:-len(u'.part')]
		return filename

	def try_rename(self, old_filename, new_filename):
		try:
			if old_filename == new_filename:
				return
			os.rename(old_filename, new_filename)
		except (IOError, OSError), err:
			self.trouble(u'ERROR: unable to rename file')

	def try_utime(self, filename, last_modified_hdr):
		"""Try to set the last-modified time of the given file."""
		if last_modified_hdr is None:
			return
		if not os.path.isfile(filename):
			return
		timestr = last_modified_hdr
		if timestr is None:
			return
		filetime = timeconvert(timestr)
		if filetime is None:
			return filetime
		try:
			os.utime(filename, (time.time(), filetime))
		except:
			pass
		return filetime

	def report_writedescription(self, descfn):
		""" Report that the description file is being written """
		self.to_screen(u'[info] Writing video description to: %s' % descfn, ignore_encoding_errors=True)

	def report_writeinfojson(self, infofn):
		""" Report that the metadata file has been written """
		self.to_screen(u'[info] Video description metadata as JSON to: %s' % infofn, ignore_encoding_errors=True)

	def report_destination(self, filename):
		"""Report destination filename."""
		self.to_screen(u'[download] Destination: %s' % filename, ignore_encoding_errors=True)

	def report_progress(self, percent_str, data_len_str, speed_str, eta_str):
		"""Report download progress."""
		if self.params.get('noprogress', False):
			return
		self.to_screen(u'\r[download] %s of %s at %s ETA %s' %
				(percent_str, data_len_str, speed_str, eta_str), skip_eol=True)
		self.to_cons_title(u'youtube-dl - %s of %s at %s ETA %s' %
				(percent_str.strip(), data_len_str.strip(), speed_str.strip(), eta_str.strip()))

	def report_resuming_byte(self, resume_len):
		"""Report attempt to resume at given byte."""
		self.to_screen(u'[download] Resuming download at byte %s' % resume_len)

	def report_retry(self, count, retries):
		"""Report retry in case of HTTP error 5xx"""
		self.to_screen(u'[download] Got server HTTP error. Retrying (attempt %d of %d)...' % (count, retries))

	def report_file_already_downloaded(self, file_name):
		"""Report file has already been fully downloaded."""
		try:
			self.to_screen(u'[download] %s has already been downloaded' % file_name)
		except (UnicodeEncodeError), err:
			self.to_screen(u'[download] The file has already been downloaded')

	def report_unable_to_resume(self):
		"""Report it was impossible to resume download."""
		self.to_screen(u'[download] Unable to resume')

	def report_finish(self):
		"""Report download finished."""
		if self.params.get('noprogress', False):
			self.to_screen(u'[download] Download completed')
		else:
			self.to_screen(u'')

	def increment_downloads(self):
		"""Increment the ordinal that assigns a number to each file."""
		self._num_downloads += 1

	def prepare_filename(self, info_dict):
		"""Generate the output filename."""
		try:
			template_dict = dict(info_dict)
			template_dict['epoch'] = unicode(long(time.time()))
			template_dict['autonumber'] = unicode('%05d' % self._num_downloads)
			filename = self.params['outtmpl'] % template_dict
			return filename
		except (ValueError, KeyError), err:
			self.trouble(u'ERROR: invalid system charset or erroneous output template')
			return None

	def process_info(self, info_dict):
		"""Process a single dictionary returned by an InfoExtractor."""
		filename = self.prepare_filename(info_dict)
		
		# Forced printings
		if self.params.get('forcetitle', False):
			print info_dict['title'].encode(preferredencoding(), 'xmlcharrefreplace')
		if self.params.get('forceurl', False):
			print info_dict['url'].encode(preferredencoding(), 'xmlcharrefreplace')
		if self.params.get('forcethumbnail', False) and 'thumbnail' in info_dict:
			print info_dict['thumbnail'].encode(preferredencoding(), 'xmlcharrefreplace')
		if self.params.get('forcedescription', False) and 'description' in info_dict:
			print info_dict['description'].encode(preferredencoding(), 'xmlcharrefreplace')
		if self.params.get('forcefilename', False) and filename is not None:
			print filename.encode(preferredencoding(), 'xmlcharrefreplace')
		if self.params.get('forceformat', False):
			print info_dict['format'].encode(preferredencoding(), 'xmlcharrefreplace')

		# Do nothing else if in simulate mode
		if self.params.get('simulate', False):
			return

		if filename is None:
			return

		matchtitle=self.params.get('matchtitle',False)
		rejecttitle=self.params.get('rejecttitle',False)
		title=info_dict['title'].encode(preferredencoding(), 'xmlcharrefreplace')
		if matchtitle and not re.search(matchtitle, title, re.IGNORECASE):
			self.to_screen(u'[download] "%s" title did not match pattern "%s"' % (title, matchtitle))
			return
		if rejecttitle and re.search(rejecttitle, title, re.IGNORECASE):
			self.to_screen(u'[download] "%s" title matched reject pattern "%s"' % (title, rejecttitle))
			return
			
		if self.params.get('nooverwrites', False) and os.path.exists(filename):
			self.to_stderr(u'WARNING: file exists and will be skipped')
			return

		try:
			dn = os.path.dirname(filename)
			if dn != '' and not os.path.exists(dn):
				os.makedirs(dn)
		except (OSError, IOError), err:
			self.trouble(u'ERROR: unable to create directory ' + unicode(err))
			return

		if self.params.get('writedescription', False):
			try:
				descfn = filename + '.description'
				self.report_writedescription(descfn)
				descfile = open(descfn, 'wb')
				try:
					descfile.write(info_dict['description'].encode('utf-8'))
				finally:
					descfile.close()
			except (OSError, IOError):
				self.trouble(u'ERROR: Cannot write description file ' + descfn)
				return

		if self.params.get('writeinfojson', False):
			infofn = filename + '.info.json'
			self.report_writeinfojson(infofn)
			try:
				json.dump
			except (NameError,AttributeError):
				self.trouble(u'ERROR: No JSON encoder found. Update to Python 2.6+, setup a json module, or leave out --write-info-json.')
				return
			try:
				infof = open(infofn, 'wb')
				try:
					json_info_dict = dict((k,v) for k,v in info_dict.iteritems() if not k in ('urlhandle',))
					json.dump(json_info_dict, infof)
				finally:
					infof.close()
			except (OSError, IOError):
				self.trouble(u'ERROR: Cannot write metadata to JSON file ' + infofn)
				return

		if not self.params.get('skip_download', False):
			try:
				success = self._do_download(filename, info_dict)
			except (OSError, IOError), err:
				raise UnavailableVideoError
			except (urllib2.URLError, httplib.HTTPException, socket.error), err:
				self.trouble(u'ERROR: unable to download video data: %s' % str(err))
				return
			except (ContentTooShortError, ), err:
				self.trouble(u'ERROR: content too short (expected %s bytes and served %s)' % (err.expected, err.downloaded))
				return
	
			if success:
				try:
					self.post_process(filename, info_dict)
				except (PostProcessingError), err:
					self.trouble(u'ERROR: postprocessing: %s' % str(err))
					return

	def download(self, url_list):
		"""Download a given list of URLs."""
		if len(url_list) > 1 and self.fixed_template():
			raise SameFileError(self.params['outtmpl'])

		for url in url_list:
			suitable_found = False
			for ie in self._ies:
				# Go to next InfoExtractor if not suitable
				if not ie.suitable(url):
					continue

				# Suitable InfoExtractor found
				suitable_found = True

				# Extract information from URL and process it
				ie.extract(url)

				# Suitable InfoExtractor had been found; go to next URL
				break

			if not suitable_found:
				self.trouble(u'ERROR: no suitable InfoExtractor: %s' % url)

		return self._download_retcode

	def post_process(self, filename, ie_info):
		"""Run the postprocessing chain on the given file."""
		info = dict(ie_info)
		info['filepath'] = filename
		for pp in self._pps:
			info = pp.run(info)
			if info is None:
				break

	def _download_with_rtmpdump(self, filename, url, player_url):
		self.report_destination(filename)
		tmpfilename = self.temp_name(filename)

		# Check for rtmpdump first
		try:
			subprocess.call(['rtmpdump', '-h'], stdout=(file(os.path.devnull, 'w')), stderr=subprocess.STDOUT)
		except (OSError, IOError):
			self.trouble(u'ERROR: RTMP download detected but "rtmpdump" could not be run')
			return False

		# Download using rtmpdump. rtmpdump returns exit code 2 when
		# the connection was interrumpted and resuming appears to be
		# possible. This is part of rtmpdump's normal usage, AFAIK.
		basic_args = ['rtmpdump', '-q'] + [[], ['-W', player_url]][player_url is not None] + ['-r', url, '-o', tmpfilename]
		retval = subprocess.call(basic_args + [[], ['-e', '-k', '1']][self.params.get('continuedl', False)])
		while retval == 2 or retval == 1:
			prevsize = os.path.getsize(tmpfilename)
			self.to_screen(u'\r[rtmpdump] %s bytes' % prevsize, skip_eol=True)
			time.sleep(5.0) # This seems to be needed
			retval = subprocess.call(basic_args + ['-e'] + [[], ['-k', '1']][retval == 1])
			cursize = os.path.getsize(tmpfilename)
			if prevsize == cursize and retval == 1:
				break
			 # Some rtmp streams seem abort after ~ 99.8%. Don't complain for those
			if prevsize == cursize and retval == 2 and cursize > 1024:
				self.to_screen(u'\r[rtmpdump] Could not download the whole video. This can happen for some advertisements.')
				retval = 0
				break
		if retval == 0:
			self.to_screen(u'\r[rtmpdump] %s bytes' % os.path.getsize(tmpfilename))
			self.try_rename(tmpfilename, filename)
			return True
		else:
			self.trouble(u'\nERROR: rtmpdump exited with code %d' % retval)
			return False

	def _do_download(self, filename, info_dict):
		url = info_dict['url']
		player_url = info_dict.get('player_url', None)

		# Check file already present
		if self.params.get('continuedl', False) and os.path.isfile(filename) and not self.params.get('nopart', False):
			self.report_file_already_downloaded(filename)
			return True

		# Attempt to download using rtmpdump
		if url.startswith('rtmp'):
			return self._download_with_rtmpdump(filename, url, player_url)

		tmpfilename = self.temp_name(filename)
		stream = None

		# Do not include the Accept-Encoding header
		headers = {'Youtubedl-no-compression': 'True'}
		basic_request = urllib2.Request(url, None, headers)
		request = urllib2.Request(url, None, headers)

		# Establish possible resume length
		if os.path.isfile(tmpfilename):
			resume_len = os.path.getsize(tmpfilename)
		else:
			resume_len = 0

		open_mode = 'wb'
		if resume_len != 0:
			if self.params.get('continuedl', False):
				self.report_resuming_byte(resume_len)
				request.add_header('Range','bytes=%d-' % resume_len)
				open_mode = 'ab'
			else:
				resume_len = 0

		count = 0
		retries = self.params.get('retries', 0)
		while count <= retries:
			# Establish connection
			try:
				if count == 0 and 'urlhandle' in info_dict:
					data = info_dict['urlhandle']
				data = urllib2.urlopen(request)
				break
			except (urllib2.HTTPError, ), err:
				if (err.code < 500 or err.code >= 600) and err.code != 416:
					# Unexpected HTTP error
					raise
				elif err.code == 416:
					# Unable to resume (requested range not satisfiable)
					try:
						# Open the connection again without the range header
						data = urllib2.urlopen(basic_request)
						content_length = data.info()['Content-Length']
					except (urllib2.HTTPError, ), err:
						if err.code < 500 or err.code >= 600:
							raise
					else:
						# Examine the reported length
						if (content_length is not None and
								(resume_len - 100 < long(content_length) < resume_len + 100)):
							# The file had already been fully downloaded.
							# Explanation to the above condition: in issue #175 it was revealed that
							# YouTube sometimes adds or removes a few bytes from the end of the file,
							# changing the file size slightly and causing problems for some users. So
							# I decided to implement a suggested change and consider the file
							# completely downloaded if the file size differs less than 100 bytes from
							# the one in the hard drive.
							self.report_file_already_downloaded(filename)
							self.try_rename(tmpfilename, filename)
							return True
						else:
							# The length does not match, we start the download over
							self.report_unable_to_resume()
							open_mode = 'wb'
							break
			# Retry
			count += 1
			if count <= retries:
				self.report_retry(count, retries)

		if count > retries:
			self.trouble(u'ERROR: giving up after %s retries' % retries)
			return False

		data_len = data.info().get('Content-length', None)
		if data_len is not None:
			data_len = long(data_len) + resume_len
		data_len_str = self.format_bytes(data_len)
		byte_counter = 0 + resume_len
		block_size = 1024
		start = time.time()
		while True:
			# Download and write
			before = time.time()
			data_block = data.read(block_size)
			after = time.time()
			if len(data_block) == 0:
				break
			byte_counter += len(data_block)

			# Open file just in time
			if stream is None:
				try:
					(stream, tmpfilename) = sanitize_open(tmpfilename, open_mode)
					assert stream is not None
					filename = self.undo_temp_name(tmpfilename)
					self.report_destination(filename)
				except (OSError, IOError), err:
					self.trouble(u'ERROR: unable to open for writing: %s' % str(err))
					return False
			try:
				stream.write(data_block)
			except (IOError, OSError), err:
				self.trouble(u'\nERROR: unable to write data: %s' % str(err))
				return False
			block_size = self.best_block_size(after - before, len(data_block))

			# Progress message
			speed_str = self.calc_speed(start, time.time(), byte_counter - resume_len)
			if data_len is None:
				self.report_progress('Unknown %', data_len_str, speed_str, 'Unknown ETA')
			else:
				percent_str = self.calc_percent(byte_counter, data_len)
				eta_str = self.calc_eta(start, time.time(), data_len - resume_len, byte_counter - resume_len)
				self.report_progress(percent_str, data_len_str, speed_str, eta_str)

			# Apply rate limit
			self.slow_down(start, byte_counter - resume_len)

		if stream is None:
			self.trouble(u'\nERROR: Did not get any data blocks')
			return False
		stream.close()
		self.report_finish()
		if data_len is not None and byte_counter != data_len:
			raise ContentTooShortError(byte_counter, long(data_len))
		self.try_rename(tmpfilename, filename)

		# Update file modification time
		if self.params.get('updatetime', True):
			info_dict['filetime'] = self.try_utime(filename, data.info().get('last-modified', None))

		return True


class InfoExtractor(object):
	"""Information Extractor class.

	Information extractors are the classes that, given a URL, extract
	information from the video (or videos) the URL refers to. This
	information includes the real video URL, the video title and simplified
	title, author and others. The information is stored in a dictionary
	which is then passed to the FileDownloader. The FileDownloader
	processes this information possibly downloading the video to the file
	system, among other possible outcomes. The dictionaries must include
	the following fields:

	id:		Video identifier.
	url:		Final video URL.
	uploader:	Nickname of the video uploader.
	title:		Literal title.
	stitle:		Simplified title.
	ext:		Video filename extension.
	format:		Video format.
	player_url:	SWF Player URL (may be None).

	The following fields are optional. Their primary purpose is to allow
	youtube-dl to serve as the backend for a video search function, such
	as the one in youtube2mp3.  They are only used when their respective
	forced printing functions are called:

	thumbnail:	Full URL to a video thumbnail image.
	description:	One-line video description.

	Subclasses of this one should re-define the _real_initialize() and
	_real_extract() methods and define a _VALID_URL regexp.
	Probably, they should also be added to the list of extractors.
	"""

	_ready = False
	_downloader = None

	def __init__(self, downloader=None):
		"""Constructor. Receives an optional downloader."""
		self._ready = False
		self.set_downloader(downloader)

	def suitable(self, url):
		"""Receives a URL and returns True if suitable for this IE."""
		return re.match(self._VALID_URL, url) is not None

	def initialize(self):
		"""Initializes an instance (authentication, etc)."""
		if not self._ready:
			self._real_initialize()
			self._ready = True

	def extract(self, url):
		"""Extracts URL information and returns it in list of dicts."""
		self.initialize()
		return self._real_extract(url)

	def set_downloader(self, downloader):
		"""Sets the downloader for this IE."""
		self._downloader = downloader

	def _real_initialize(self):
		"""Real initialization process. Redefine in subclasses."""
		pass

	def _real_extract(self, url):
		"""Real extraction process. Redefine in subclasses."""
		pass


class YoutubeIE(InfoExtractor):
	"""Information extractor for youtube.com."""

	_VALID_URL = r'^((?:https?://)?(?:youtu\.be/|(?:\w+\.)?youtube(?:-nocookie)?\.com/)(?!view_play_list|my_playlists|artist|playlist)(?:(?:(?:v|embed|e)/)|(?:(?:watch(?:_popup)?(?:\.php)?)?(?:\?|#!?)(?:.+&)?v=))?)?([0-9A-Za-z_-]+)(?(1).+)?$'
	_LANG_URL = r'http://www.youtube.com/?hl=en&persist_hl=1&gl=US&persist_gl=1&opt_out_ackd=1'
	_LOGIN_URL = 'https://www.youtube.com/signup?next=/&gl=US&hl=en'
	_AGE_URL = 'http://www.youtube.com/verify_age?next_url=/&gl=US&hl=en'
	_NETRC_MACHINE = 'youtube'
	# Listed in order of quality
	_available_formats = ['38', '37', '22', '45', '35', '44', '34', '18', '43', '6', '5', '17', '13']
	_video_extensions = {
		'13': '3gp',
		'17': 'mp4',
		'18': 'mp4',
		'22': 'mp4',
		'37': 'mp4',
		'38': 'video', # You actually don't know if this will be MOV, AVI or whatever
		'43': 'webm',
		'44': 'webm',
		'45': 'webm',
	}
	_video_dimensions = {
		'5': '240x400',
		'6': '???',
		'13': '???',
		'17': '144x176',
		'18': '360x640',
		'22': '720x1280',
		'34': '360x640',
		'35': '480x854',
		'37': '1080x1920',
		'38': '3072x4096',
		'43': '360x640',
		'44': '480x854',
		'45': '720x1280',
	}	
	IE_NAME = u'youtube'

	def report_lang(self):
		"""Report attempt to set language."""
		self._downloader.to_screen(u'[youtube] Setting language')

	def report_login(self):
		"""Report attempt to log in."""
		self._downloader.to_screen(u'[youtube] Logging in')

	def report_age_confirmation(self):
		"""Report attempt to confirm age."""
		self._downloader.to_screen(u'[youtube] Confirming age')

	def report_video_webpage_download(self, video_id):
		"""Report attempt to download video webpage."""
		self._downloader.to_screen(u'[youtube] %s: Downloading video webpage' % video_id)

	def report_video_info_webpage_download(self, video_id):
		"""Report attempt to download video info webpage."""
		self._downloader.to_screen(u'[youtube] %s: Downloading video info webpage' % video_id)

	def report_information_extraction(self, video_id):
		"""Report attempt to extract video information."""
		self._downloader.to_screen(u'[youtube] %s: Extracting video information' % video_id)

	def report_unavailable_format(self, video_id, format):
		"""Report extracted video URL."""
		self._downloader.to_screen(u'[youtube] %s: Format %s not available' % (video_id, format))

	def report_rtmp_download(self):
		"""Indicate the download will use the RTMP protocol."""
		self._downloader.to_screen(u'[youtube] RTMP download detected')

	def _print_formats(self, formats):
		print 'Available formats:'
		for x in formats:
			print '%s\t:\t%s\t[%s]' %(x, self._video_extensions.get(x, 'flv'), self._video_dimensions.get(x, '???'))

	def _real_initialize(self):
		if self._downloader is None:
			return

		username = None
		password = None
		downloader_params = self._downloader.params

		# Attempt to use provided username and password or .netrc data
		if downloader_params.get('username', None) is not None:
			username = downloader_params['username']
			password = downloader_params['password']
		elif downloader_params.get('usenetrc', False):
			try:
				info = netrc.netrc().authenticators(self._NETRC_MACHINE)
				if info is not None:
					username = info[0]
					password = info[2]
				else:
					raise netrc.NetrcParseError('No authenticators for %s' % self._NETRC_MACHINE)
			except (IOError, netrc.NetrcParseError), err:
				self._downloader.to_stderr(u'WARNING: parsing .netrc: %s' % str(err))
				return

		# Set language
		request = urllib2.Request(self._LANG_URL)
		try:
			self.report_lang()
			urllib2.urlopen(request).read()
		except (urllib2.URLError, httplib.HTTPException, socket.error), err:
			self._downloader.to_stderr(u'WARNING: unable to set language: %s' % str(err))
			return

		# No authentication to be performed
		if username is None:
			return

		# Log in
		login_form = {
				'current_form': 'loginForm',
				'next':		'/',
				'action_login':	'Log In',
				'username':	username,
				'password':	password,
				}
		request = urllib2.Request(self._LOGIN_URL, urllib.urlencode(login_form))
		try:
			self.report_login()
			login_results = urllib2.urlopen(request).read()
			if re.search(r'(?i)<form[^>]* name="loginForm"', login_results) is not None:
				self._downloader.to_stderr(u'WARNING: unable to log in: bad username or password')
				return
		except (urllib2.URLError, httplib.HTTPException, socket.error), err:
			self._downloader.to_stderr(u'WARNING: unable to log in: %s' % str(err))
			return

		# Confirm age
		age_form = {
				'next_url':		'/',
				'action_confirm':	'Confirm',
				}
		request = urllib2.Request(self._AGE_URL, urllib.urlencode(age_form))
		try:
			self.report_age_confirmation()
			age_results = urllib2.urlopen(request).read()
		except (urllib2.URLError, httplib.HTTPException, socket.error), err:
			self._downloader.trouble(u'ERROR: unable to confirm age: %s' % str(err))
			return

	def _real_extract(self, url):
		# Extract video id from URL
		mobj = re.match(self._VALID_URL, url)
		if mobj is None:
			self._downloader.trouble(u'ERROR: invalid URL: %s' % url)
			return
		video_id = mobj.group(2)

		# Get video webpage
		self.report_video_webpage_download(video_id)
		request = urllib2.Request('http://www.youtube.com/watch?v=%s&gl=US&hl=en&has_verified=1' % video_id)
		try:
			video_webpage = urllib2.urlopen(request).read()
		except (urllib2.URLError, httplib.HTTPException, socket.error), err:
			self._downloader.trouble(u'ERROR: unable to download video webpage: %s' % str(err))
			return

		# Attempt to extract SWF player URL
		mobj = re.search(r'swfConfig.*?"(http:\\/\\/.*?watch.*?-.*?\.swf)"', video_webpage)
		if mobj is not None:
			player_url = re.sub(r'\\(.)', r'\1', mobj.group(1))
		else:
			player_url = None

		# Get video info
		self.report_video_info_webpage_download(video_id)
		for el_type in ['&el=embedded', '&el=detailpage', '&el=vevo', '']:
			video_info_url = ('http://www.youtube.com/get_video_info?&video_id=%s%s&ps=default&eurl=&gl=US&hl=en'
					% (video_id, el_type))
			request = urllib2.Request(video_info_url)
			try:
				video_info_webpage = urllib2.urlopen(request).read()
				video_info = parse_qs(video_info_webpage)
				if 'token' in video_info:
					break
			except (urllib2.URLError, httplib.HTTPException, socket.error), err:
				self._downloader.trouble(u'ERROR: unable to download video info webpage: %s' % str(err))
				return
		if 'token' not in video_info:
			if 'reason' in video_info:
				self._downloader.trouble(u'ERROR: YouTube said: %s' % video_info['reason'][0].decode('utf-8'))
			else:
				self._downloader.trouble(u'ERROR: "token" parameter not in video info for unknown reason')
			return

		# Start extracting information
		self.report_information_extraction(video_id)

		# uploader
		if 'author' not in video_info:
			self._downloader.trouble(u'ERROR: unable to extract uploader nickname')
			return
		video_uploader = urllib.unquote_plus(video_info['author'][0])

		# title
		if 'title' not in video_info:
			self._downloader.trouble(u'ERROR: unable to extract video title')
			return
		video_title = urllib.unquote_plus(video_info['title'][0])
		video_title = video_title.decode('utf-8')
		video_title = sanitize_title(video_title)

		# simplified title
		simple_title = re.sub(ur'(?u)([^%s]+)' % simple_title_chars, ur'_', video_title)
		simple_title = simple_title.strip(ur'_')

		# thumbnail image
		if 'thumbnail_url' not in video_info:
			self._downloader.trouble(u'WARNING: unable to extract video thumbnail')
			video_thumbnail = ''
		else:	# don't panic if we can't find it
			video_thumbnail = urllib.unquote_plus(video_info['thumbnail_url'][0])

		# upload date
		upload_date = u'NA'
		mobj = re.search(r'id="eow-date.*?>(.*?)</span>', video_webpage, re.DOTALL)
		if mobj is not None:
			upload_date = ' '.join(re.sub(r'[/,-]', r' ', mobj.group(1)).split())
			format_expressions = ['%d %B %Y', '%B %d %Y', '%b %d %Y']
			for expression in format_expressions:
				try:
					upload_date = datetime.datetime.strptime(upload_date, expression).strftime('%Y%m%d')
				except:
					pass

		# description
		try:
			lxml.etree
		except NameError:
			video_description = u'No description available.'
			if self._downloader.params.get('forcedescription', False) or self._downloader.params.get('writedescription', False):
				mobj = re.search(r'<meta name="description" content="(.*)"(?:\s*/)?>', video_webpage)
				if mobj is not None:
					video_description = mobj.group(1).decode('utf-8')
		else:
			html_parser = lxml.etree.HTMLParser(encoding='utf-8')
			vwebpage_doc = lxml.etree.parse(StringIO.StringIO(video_webpage), html_parser)
			video_description = u''.join(vwebpage_doc.xpath('id("eow-description")//text()'))
			# TODO use another parser

		# token
		video_token = urllib.unquote_plus(video_info['token'][0])

		# Decide which formats to download
		req_format = self._downloader.params.get('format', None)

		if 'conn' in video_info and video_info['conn'][0].startswith('rtmp'):
			self.report_rtmp_download()
			video_url_list = [(None, video_info['conn'][0])]
		elif 'url_encoded_fmt_stream_map' in video_info and len(video_info['url_encoded_fmt_stream_map']) >= 1:
			url_data_strs = video_info['url_encoded_fmt_stream_map'][0].split(',')
			url_data = [parse_qs(uds) for uds in url_data_strs]
			url_data = filter(lambda ud: 'itag' in ud and 'url' in ud, url_data)
			url_map = dict((ud['itag'][0], ud['url'][0]) for ud in url_data)

			format_limit = self._downloader.params.get('format_limit', None)
			if format_limit is not None and format_limit in self._available_formats:
				format_list = self._available_formats[self._available_formats.index(format_limit):]
			else:
				format_list = self._available_formats
			existing_formats = [x for x in format_list if x in url_map]
			if len(existing_formats) == 0:
				self._downloader.trouble(u'ERROR: no known formats available for video')
				return
			if self._downloader.params.get('listformats', None):
				self._print_formats(existing_formats)
				return
			if req_format is None or req_format == 'best':
				video_url_list = [(existing_formats[0], url_map[existing_formats[0]])] # Best quality
			elif req_format == 'worst':
				video_url_list = [(existing_formats[len(existing_formats)-1], url_map[existing_formats[len(existing_formats)-1]])] # worst quality
			elif req_format in ('-1', 'all'):
				video_url_list = [(f, url_map[f]) for f in existing_formats] # All formats
			else:
				# Specific formats. We pick the first in a slash-delimeted sequence.
				# For example, if '1/2/3/4' is requested and '2' and '4' are available, we pick '2'.
				req_formats = req_format.split('/')
				video_url_list = None
				for rf in req_formats:
					if rf in url_map:
						video_url_list = [(rf, url_map[rf])]
						break
				if video_url_list is None:
					self._downloader.trouble(u'ERROR: requested format not available')
					return
		else:
			self._downloader.trouble(u'ERROR: no conn or url_encoded_fmt_stream_map information found in video info')
			return

		for format_param, video_real_url in video_url_list:
			# At this point we have a new video
			self._downloader.increment_downloads()

			# Extension
			video_extension = self._video_extensions.get(format_param, 'flv')

			try:
				# Process video information
				self._downloader.process_info({
					'id':		video_id.decode('utf-8'),
					'url':		video_real_url.decode('utf-8'),
					'uploader':	video_uploader.decode('utf-8'),
					'upload_date':	upload_date,
					'title':	video_title,
					'stitle':	simple_title,
					'ext':		video_extension.decode('utf-8'),
					'format':	(format_param is None and u'NA' or format_param.decode('utf-8')),
					'thumbnail':	video_thumbnail.decode('utf-8'),
					'description':	video_description,
					'player_url':	player_url,
				})
			except UnavailableVideoError, err:
				self._downloader.trouble(u'\nERROR: unable to download video')


class MetacafeIE(InfoExtractor):
	"""Information Extractor for metacafe.com."""

	_VALID_URL = r'(?:http://)?(?:www\.)?metacafe\.com/watch/([^/]+)/([^/]+)/.*'
	_DISCLAIMER = 'http://www.metacafe.com/family_filter/'
	_FILTER_POST = 'http://www.metacafe.com/f/index.php?inputType=filter&controllerGroup=user'
	_youtube_ie = None
	IE_NAME = u'metacafe'

	def __init__(self, youtube_ie, downloader=None):
		InfoExtractor.__init__(self, downloader)
		self._youtube_ie = youtube_ie

	def report_disclaimer(self):
		"""Report disclaimer retrieval."""
		self._downloader.to_screen(u'[metacafe] Retrieving disclaimer')

	def report_age_confirmation(self):
		"""Report attempt to confirm age."""
		self._downloader.to_screen(u'[metacafe] Confirming age')

	def report_download_webpage(self, video_id):
		"""Report webpage download."""
		self._downloader.to_screen(u'[metacafe] %s: Downloading webpage' % video_id)

	def report_extraction(self, video_id):
		"""Report information extraction."""
		self._downloader.to_screen(u'[metacafe] %s: Extracting information' % video_id)

	def _real_initialize(self):
		# Retrieve disclaimer
		request = urllib2.Request(self._DISCLAIMER)
		try:
			self.report_disclaimer()
			disclaimer = urllib2.urlopen(request).read()
		except (urllib2.URLError, httplib.HTTPException, socket.error), err:
			self._downloader.trouble(u'ERROR: unable to retrieve disclaimer: %s' % str(err))
			return

		# Confirm age
		disclaimer_form = {
			'filters': '0',
			'submit': "Continue - I'm over 18",
			}
		request = urllib2.Request(self._FILTER_POST, urllib.urlencode(disclaimer_form))
		try:
			self.report_age_confirmation()
			disclaimer = urllib2.urlopen(request).read()
		except (urllib2.URLError, httplib.HTTPException, socket.error), err:
			self._downloader.trouble(u'ERROR: unable to confirm age: %s' % str(err))
			return

	def _real_extract(self, url):
		# Extract id and simplified title from URL
		mobj = re.match(self._VALID_URL, url)
		if mobj is None:
			self._downloader.trouble(u'ERROR: invalid URL: %s' % url)
			return

		video_id = mobj.group(1)

		# Check if video comes from YouTube
		mobj2 = re.match(r'^yt-(.*)$', video_id)
		if mobj2 is not None:
			self._youtube_ie.extract('http://www.youtube.com/watch?v=%s' % mobj2.group(1))
			return

		# At this point we have a new video
		self._downloader.increment_downloads()

		simple_title = mobj.group(2).decode('utf-8')

		# Retrieve video webpage to extract further information
		request = urllib2.Request('http://www.metacafe.com/watch/%s/' % video_id)
		try:
			self.report_download_webpage(video_id)
			webpage = urllib2.urlopen(request).read()
		except (urllib2.URLError, httplib.HTTPException, socket.error), err:
			self._downloader.trouble(u'ERROR: unable retrieve video webpage: %s' % str(err))
			return

		# Extract URL, uploader and title from webpage
		self.report_extraction(video_id)
		mobj = re.search(r'(?m)&mediaURL=([^&]+)', webpage)
		if mobj is not None:
			mediaURL = urllib.unquote(mobj.group(1))
			video_extension = mediaURL[-3:]

			# Extract gdaKey if available
			mobj = re.search(r'(?m)&gdaKey=(.*?)&', webpage)
			if mobj is None:
				video_url = mediaURL
			else:
				gdaKey = mobj.group(1)
				video_url = '%s?__gda__=%s' % (mediaURL, gdaKey)
		else:
			mobj = re.search(r' name="flashvars" value="(.*?)"', webpage)
			if mobj is None:
				self._downloader.trouble(u'ERROR: unable to extract media URL')
				return
			vardict = parse_qs(mobj.group(1))
			if 'mediaData' not in vardict:
				self._downloader.trouble(u'ERROR: unable to extract media URL')
				return
			mobj = re.search(r'"mediaURL":"(http.*?)","key":"(.*?)"', vardict['mediaData'][0])
			if mobj is None:
				self._downloader.trouble(u'ERROR: unable to extract media URL')
				return
			mediaURL = mobj.group(1).replace('\\/', '/')
			video_extension = mediaURL[-3:]
			video_url = '%s?__gda__=%s' % (mediaURL, mobj.group(2))

		mobj = re.search(r'(?im)<title>(.*) - Video</title>', webpage)
		if mobj is None:
			self._downloader.trouble(u'ERROR: unable to extract title')
			return
		video_title = mobj.group(1).decode('utf-8')
		video_title = sanitize_title(video_title)

		mobj = re.search(r'(?ms)By:\s*<a .*?>(.+?)<', webpage)
		if mobj is None:
			self._downloader.trouble(u'ERROR: unable to extract uploader nickname')
			return
		video_uploader = mobj.group(1)

		try:
			# Process video information
			self._downloader.process_info({
				'id':		video_id.decode('utf-8'),
				'url':		video_url.decode('utf-8'),
				'uploader':	video_uploader.decode('utf-8'),
				'upload_date':	u'NA',
				'title':	video_title,
				'stitle':	simple_title,
				'ext':		video_extension.decode('utf-8'),
				'format':	u'NA',
				'player_url':	None,
			})
		except UnavailableVideoError:
			self._downloader.trouble(u'\nERROR: unable to download video')


class DailymotionIE(InfoExtractor):
	"""Information Extractor for Dailymotion"""

	_VALID_URL = r'(?i)(?:https?://)?(?:www\.)?dailymotion\.[a-z]{2,3}/video/([^_/]+)_([^/]+)'
	IE_NAME = u'dailymotion'

	def __init__(self, downloader=None):
		InfoExtractor.__init__(self, downloader)

	def report_download_webpage(self, video_id):
		"""Report webpage download."""
		self._downloader.to_screen(u'[dailymotion] %s: Downloading webpage' % video_id)

	def report_extraction(self, video_id):
		"""Report information extraction."""
		self._downloader.to_screen(u'[dailymotion] %s: Extracting information' % video_id)

	def _real_initialize(self):
		return

	def _real_extract(self, url):
		# Extract id and simplified title from URL
		mobj = re.match(self._VALID_URL, url)
		if mobj is None:
			self._downloader.trouble(u'ERROR: invalid URL: %s' % url)
			return

		# At this point we have a new video
		self._downloader.increment_downloads()
		video_id = mobj.group(1)

		simple_title = mobj.group(2).decode('utf-8')
		video_extension = 'flv'

		# Retrieve video webpage to extract further information
		request = urllib2.Request(url)
		request.add_header('Cookie', 'family_filter=off')
		try:
			self.report_download_webpage(video_id)
			webpage = urllib2.urlopen(request).read()
		except (urllib2.URLError, httplib.HTTPException, socket.error), err:
			self._downloader.trouble(u'ERROR: unable retrieve video webpage: %s' % str(err))
			return

		# Extract URL, uploader and title from webpage
		self.report_extraction(video_id)
		mobj = re.search(r'(?i)addVariable\(\"sequence\"\s*,\s*\"([^\"]+?)\"\)', webpage)
		if mobj is None:
			self._downloader.trouble(u'ERROR: unable to extract media URL')
			return
		sequence = urllib.unquote(mobj.group(1))
		mobj = re.search(r',\"sdURL\"\:\"([^\"]+?)\",', sequence)
		if mobj is None:
			self._downloader.trouble(u'ERROR: unable to extract media URL')
			return
		mediaURL = urllib.unquote(mobj.group(1)).replace('\\', '')

		# if needed add http://www.dailymotion.com/ if relative URL

		video_url = mediaURL

		mobj = re.search(r'(?im)<title>Dailymotion\s*-\s*(.+)\s*-\s*[^<]+?</title>', webpage)
		if mobj is None:
			self._downloader.trouble(u'ERROR: unable to extract title')
			return
		video_title = mobj.group(1).decode('utf-8')
		video_title = sanitize_title(video_title)

		mobj = re.search(r'(?im)<span class="owner[^\"]+?">[^<]+?<a [^>]+?>([^<]+?)</a></span>', webpage)
		if mobj is None:
			self._downloader.trouble(u'ERROR: unable to extract uploader nickname')
			return
		video_uploader = mobj.group(1)

		try:
			# Process video information
			self._downloader.process_info({
				'id':		video_id.decode('utf-8'),
				'url':		video_url.decode('utf-8'),
				'uploader':	video_uploader.decode('utf-8'),
				'upload_date':	u'NA',
				'title':	video_title,
				'stitle':	simple_title,
				'ext':		video_extension.decode('utf-8'),
				'format':	u'NA',
				'player_url':	None,
			})
		except UnavailableVideoError:
			self._downloader.trouble(u'\nERROR: unable to download video')


class GoogleIE(InfoExtractor):
	"""Information extractor for video.google.com."""

	_VALID_URL = r'(?:http://)?video\.google\.(?:com(?:\.au)?|co\.(?:uk|jp|kr|cr)|ca|de|es|fr|it|nl|pl)/videoplay\?docid=([^\&]+).*'
	IE_NAME = u'video.google'

	def __init__(self, downloader=None):
		InfoExtractor.__init__(self, downloader)

	def report_download_webpage(self, video_id):
		"""Report webpage download."""
		self._downloader.to_screen(u'[video.google] %s: Downloading webpage' % video_id)

	def report_extraction(self, video_id):
		"""Report information extraction."""
		self._downloader.to_screen(u'[video.google] %s: Extracting information' % video_id)

	def _real_initialize(self):
		return

	def _real_extract(self, url):
		# Extract id from URL
		mobj = re.match(self._VALID_URL, url)
		if mobj is None:
			self._downloader.trouble(u'ERROR: Invalid URL: %s' % url)
			return

		# At this point we have a new video
		self._downloader.increment_downloads()
		video_id = mobj.group(1)

		video_extension = 'mp4'

		# Retrieve video webpage to extract further information
		request = urllib2.Request('http://video.google.com/videoplay?docid=%s&hl=en&oe=utf-8' % video_id)
		try:
			self.report_download_webpage(video_id)
			webpage = urllib2.urlopen(request).read()
		except (urllib2.URLError, httplib.HTTPException, socket.error), err:
			self._downloader.trouble(u'ERROR: Unable to retrieve video webpage: %s' % str(err))
			return

		# Extract URL, uploader, and title from webpage
		self.report_extraction(video_id)
		mobj = re.search(r"download_url:'([^']+)'", webpage)
		if mobj is None:
			video_extension = 'flv'
			mobj = re.search(r"(?i)videoUrl\\x3d(.+?)\\x26", webpage)
		if mobj is None:
			self._downloader.trouble(u'ERROR: unable to extract media URL')
			return
		mediaURL = urllib.unquote(mobj.group(1))
		mediaURL = mediaURL.replace('\\x3d', '\x3d')
		mediaURL = mediaURL.replace('\\x26', '\x26')

		video_url = mediaURL

		mobj = re.search(r'<title>(.*)</title>', webpage)
		if mobj is None:
			self._downloader.trouble(u'ERROR: unable to extract title')
			return
		video_title = mobj.group(1).decode('utf-8')
		video_title = sanitize_title(video_title)
		simple_title = re.sub(ur'(?u)([^%s]+)' % simple_title_chars, ur'_', video_title)

		# Extract video description
		mobj = re.search(r'<span id=short-desc-content>([^<]*)</span>', webpage)
		if mobj is None:
			self._downloader.trouble(u'ERROR: unable to extract video description')
			return
		video_description = mobj.group(1).decode('utf-8')
		if not video_description:
			video_description = 'No description available.'

		# Extract video thumbnail
		if self._downloader.params.get('forcethumbnail', False):
			request = urllib2.Request('http://video.google.com/videosearch?q=%s+site:video.google.com&hl=en' % abs(int(video_id)))
			try:
				webpage = urllib2.urlopen(request).read()
			except (urllib2.URLError, httplib.HTTPException, socket.error), err:
				self._downloader.trouble(u'ERROR: Unable to retrieve video webpage: %s' % str(err))
				return
			mobj = re.search(r'<img class=thumbnail-img (?:.* )?src=(http.*)>', webpage)
			if mobj is None:
				self._downloader.trouble(u'ERROR: unable to extract video thumbnail')
				return
			video_thumbnail = mobj.group(1)
		else:	# we need something to pass to process_info
			video_thumbnail = ''

		try:
			# Process video information
			self._downloader.process_info({
				'id':		video_id.decode('utf-8'),
				'url':		video_url.decode('utf-8'),
				'uploader':	u'NA',
				'upload_date':	u'NA',
				'title':	video_title,
				'stitle':	simple_title,
				'ext':		video_extension.decode('utf-8'),
				'format':	u'NA',
				'player_url':	None,
			})
		except UnavailableVideoError:
			self._downloader.trouble(u'\nERROR: unable to download video')


class PhotobucketIE(InfoExtractor):
	"""Information extractor for photobucket.com."""

	_VALID_URL = r'(?:http://)?(?:[a-z0-9]+\.)?photobucket\.com/.*[\?\&]current=(.*\.flv)'
	IE_NAME = u'photobucket'

	def __init__(self, downloader=None):
		InfoExtractor.__init__(self, downloader)

	def report_download_webpage(self, video_id):
		"""Report webpage download."""
		self._downloader.to_screen(u'[photobucket] %s: Downloading webpage' % video_id)

	def report_extraction(self, video_id):
		"""Report information extraction."""
		self._downloader.to_screen(u'[photobucket] %s: Extracting information' % video_id)

	def _real_initialize(self):
		return

	def _real_extract(self, url):
		# Extract id from URL
		mobj = re.match(self._VALID_URL, url)
		if mobj is None:
			self._downloader.trouble(u'ERROR: Invalid URL: %s' % url)
			return

		# At this point we have a new video
		self._downloader.increment_downloads()
		video_id = mobj.group(1)

		video_extension = 'flv'

		# Retrieve video webpage to extract further information
		request = urllib2.Request(url)
		try:
			self.report_download_webpage(video_id)
			webpage = urllib2.urlopen(request).read()
		except (urllib2.URLError, httplib.HTTPException, socket.error), err:
			self._downloader.trouble(u'ERROR: Unable to retrieve video webpage: %s' % str(err))
			return

		# Extract URL, uploader, and title from webpage
		self.report_extraction(video_id)
		mobj = re.search(r'<link rel="video_src" href=".*\?file=([^"]+)" />', webpage)
		if mobj is None:
			self._downloader.trouble(u'ERROR: unable to extract media URL')
			return
		mediaURL = urllib.unquote(mobj.group(1))

		video_url = mediaURL

		mobj = re.search(r'<title>(.*) video by (.*) - Photobucket</title>', webpage)
		if mobj is None:
			self._downloader.trouble(u'ERROR: unable to extract title')
			return
		video_title = mobj.group(1).decode('utf-8')
		video_title = sanitize_title(video_title)
		simple_title = re.sub(ur'(?u)([^%s]+)' % simple_title_chars, ur'_', video_title)

		video_uploader = mobj.group(2).decode('utf-8')

		try:
			# Process video information
			self._downloader.process_info({
				'id':		video_id.decode('utf-8'),
				'url':		video_url.decode('utf-8'),
				'uploader':	video_uploader,
				'upload_date':	u'NA',
				'title':	video_title,
				'stitle':	simple_title,
				'ext':		video_extension.decode('utf-8'),
				'format':	u'NA',
				'player_url':	None,
			})
		except UnavailableVideoError:
			self._downloader.trouble(u'\nERROR: unable to download video')


class YahooIE(InfoExtractor):
	"""Information extractor for video.yahoo.com."""

	# _VALID_URL matches all Yahoo! Video URLs
	# _VPAGE_URL matches only the extractable '/watch/' URLs
	_VALID_URL = r'(?:http://)?(?:[a-z]+\.)?video\.yahoo\.com/(?:watch|network)/([0-9]+)(?:/|\?v=)([0-9]+)(?:[#\?].*)?'
	_VPAGE_URL = r'(?:http://)?video\.yahoo\.com/watch/([0-9]+)/([0-9]+)(?:[#\?].*)?'
	IE_NAME = u'video.yahoo'

	def __init__(self, downloader=None):
		InfoExtractor.__init__(self, downloader)

	def report_download_webpage(self, video_id):
		"""Report webpage download."""
		self._downloader.to_screen(u'[video.yahoo] %s: Downloading webpage' % video_id)

	def report_extraction(self, video_id):
		"""Report information extraction."""
		self._downloader.to_screen(u'[video.yahoo] %s: Extracting information' % video_id)

	def _real_initialize(self):
		return

	def _real_extract(self, url, new_video=True):
		# Extract ID from URL
		mobj = re.match(self._VALID_URL, url)
		if mobj is None:
			self._downloader.trouble(u'ERROR: Invalid URL: %s' % url)
			return

		# At this point we have a new video
		self._downloader.increment_downloads()
		video_id = mobj.group(2)
		video_extension = 'flv'

		# Rewrite valid but non-extractable URLs as
		# extractable English language /watch/ URLs
		if re.match(self._VPAGE_URL, url) is None:
			request = urllib2.Request(url)
			try:
				webpage = urllib2.urlopen(request).read()
			except (urllib2.URLError, httplib.HTTPException, socket.error), err:
				self._downloader.trouble(u'ERROR: Unable to retrieve video webpage: %s' % str(err))
				return

			mobj = re.search(r'\("id", "([0-9]+)"\);', webpage)
			if mobj is None:
				self._downloader.trouble(u'ERROR: Unable to extract id field')
				return
			yahoo_id = mobj.group(1)

			mobj = re.search(r'\("vid", "([0-9]+)"\);', webpage)
			if mobj is None:
				self._downloader.trouble(u'ERROR: Unable to extract vid field')
				return
			yahoo_vid = mobj.group(1)

			url = 'http://video.yahoo.com/watch/%s/%s' % (yahoo_vid, yahoo_id)
			return self._real_extract(url, new_video=False)

		# Retrieve video webpage to extract further information
		request = urllib2.Request(url)
		try:
			self.report_download_webpage(video_id)
			webpage = urllib2.urlopen(request).read()
		except (urllib2.URLError, httplib.HTTPException, socket.error), err:
			self._downloader.trouble(u'ERROR: Unable to retrieve video webpage: %s' % str(err))
			return

		# Extract uploader and title from webpage
		self.report_extraction(video_id)
		mobj = re.search(r'<meta name="title" content="(.*)" />', webpage)
		if mobj is None:
			self._downloader.trouble(u'ERROR: unable to extract video title')
			return
		video_title = mobj.group(1).decode('utf-8')
		simple_title = re.sub(ur'(?u)([^%s]+)' % simple_title_chars, ur'_', video_title)

		mobj = re.search(r'<h2 class="ti-5"><a href="http://video\.yahoo\.com/(people|profile)/[0-9]+" beacon=".*">(.*)</a></h2>', webpage)
		if mobj is None:
			self._downloader.trouble(u'ERROR: unable to extract video uploader')
			return
		video_uploader = mobj.group(1).decode('utf-8')

		# Extract video thumbnail
		mobj = re.search(r'<link rel="image_src" href="(.*)" />', webpage)
		if mobj is None:
			self._downloader.trouble(u'ERROR: unable to extract video thumbnail')
			return
		video_thumbnail = mobj.group(1).decode('utf-8')

		# Extract video description
		mobj = re.search(r'<meta name="description" content="(.*)" />', webpage)
		if mobj is None:
			self._downloader.trouble(u'ERROR: unable to extract video description')
			return
		video_description = mobj.group(1).decode('utf-8')
		if not video_description:
			video_description = 'No description available.'

		# Extract video height and width
		mobj = re.search(r'<meta name="video_height" content="([0-9]+)" />', webpage)
		if mobj is None:
			self._downloader.trouble(u'ERROR: unable to extract video height')
			return
		yv_video_height = mobj.group(1)

		mobj = re.search(r'<meta name="video_width" content="([0-9]+)" />', webpage)
		if mobj is None:
			self._downloader.trouble(u'ERROR: unable to extract video width')
			return
		yv_video_width = mobj.group(1)

		# Retrieve video playlist to extract media URL
		# I'm not completely sure what all these options are, but we
		# seem to need most of them, otherwise the server sends a 401.
		yv_lg = 'R0xx6idZnW2zlrKP8xxAIR'  # not sure what this represents
		yv_bitrate = '700'  # according to Wikipedia this is hard-coded
		request = urllib2.Request('http://cosmos.bcst.yahoo.com/up/yep/process/getPlaylistFOP.php?node_id=' + video_id +
				'&tech=flash&mode=playlist&lg=' + yv_lg + '&bitrate=' + yv_bitrate + '&vidH=' + yv_video_height +
				'&vidW=' + yv_video_width + '&swf=as3&rd=video.yahoo.com&tk=null&adsupported=v1,v2,&eventid=1301797')
		try:
			self.report_download_webpage(video_id)
			webpage = urllib2.urlopen(request).read()
		except (urllib2.URLError, httplib.HTTPException, socket.error), err:
			self._downloader.trouble(u'ERROR: Unable to retrieve video webpage: %s' % str(err))
			return

		# Extract media URL from playlist XML
		mobj = re.search(r'<STREAM APP="(http://.*)" FULLPATH="/?(/.*\.flv\?[^"]*)"', webpage)
		if mobj is None:
			self._downloader.trouble(u'ERROR: Unable to extract media URL')
			return
		video_url = urllib.unquote(mobj.group(1) + mobj.group(2)).decode('utf-8')
		video_url = re.sub(r'(?u)&(.+?);', htmlentity_transform, video_url)

		try:
			# Process video information
			self._downloader.process_info({
				'id':		video_id.decode('utf-8'),
				'url':		video_url,
				'uploader':	video_uploader,
				'upload_date':	u'NA',
				'title':	video_title,
				'stitle':	simple_title,
				'ext':		video_extension.decode('utf-8'),
				'thumbnail':	video_thumbnail.decode('utf-8'),
				'description':	video_description,
				'thumbnail':	video_thumbnail,
				'player_url':	None,
			})
		except UnavailableVideoError:
			self._downloader.trouble(u'\nERROR: unable to download video')


class VimeoIE(InfoExtractor):
	"""Information extractor for vimeo.com."""

	# _VALID_URL matches Vimeo URLs
	_VALID_URL = r'(?:https?://)?(?:(?:www|player).)?vimeo\.com/(?:groups/[^/]+/)?(?:videos?/)?([0-9]+)'
	IE_NAME = u'vimeo'

	def __init__(self, downloader=None):
		InfoExtractor.__init__(self, downloader)

	def report_download_webpage(self, video_id):
		"""Report webpage download."""
		self._downloader.to_screen(u'[vimeo] %s: Downloading webpage' % video_id)

	def report_extraction(self, video_id):
		"""Report information extraction."""
		self._downloader.to_screen(u'[vimeo] %s: Extracting information' % video_id)

	def _real_initialize(self):
		return

	def _real_extract(self, url, new_video=True):
		# Extract ID from URL
		mobj = re.match(self._VALID_URL, url)
		if mobj is None:
			self._downloader.trouble(u'ERROR: Invalid URL: %s' % url)
			return

		# At this point we have a new video
		self._downloader.increment_downloads()
		video_id = mobj.group(1)

		# Retrieve video webpage to extract further information
		request = urllib2.Request("http://vimeo.com/moogaloop/load/clip:%s" % video_id, None, std_headers)
		try:
			self.report_download_webpage(video_id)
			webpage = urllib2.urlopen(request).read()
		except (urllib2.URLError, httplib.HTTPException, socket.error), err:
			self._downloader.trouble(u'ERROR: Unable to retrieve video webpage: %s' % str(err))
			return

		# Now we begin extracting as much information as we can from what we
		# retrieved. First we extract the information common to all extractors,
		# and latter we extract those that are Vimeo specific.
		self.report_extraction(video_id)

		# Extract title
		mobj = re.search(r'<caption>(.*?)</caption>', webpage)
		if mobj is None:
			self._downloader.trouble(u'ERROR: unable to extract video title')
			return
		video_title = mobj.group(1).decode('utf-8')
		simple_title = re.sub(ur'(?u)([^%s]+)' % simple_title_chars, ur'_', video_title)

		# Extract uploader
		mobj = re.search(r'<uploader_url>http://vimeo.com/(.*?)</uploader_url>', webpage)
		if mobj is None:
			self._downloader.trouble(u'ERROR: unable to extract video uploader')
			return
		video_uploader = mobj.group(1).decode('utf-8')

		# Extract video thumbnail
		mobj = re.search(r'<thumbnail>(.*?)</thumbnail>', webpage)
		if mobj is None:
			self._downloader.trouble(u'ERROR: unable to extract video thumbnail')
			return
		video_thumbnail = mobj.group(1).decode('utf-8')

		# # Extract video description
		# mobj = re.search(r'<meta property="og:description" content="(.*)" />', webpage)
		# if mobj is None:
		# 	self._downloader.trouble(u'ERROR: unable to extract video description')
		# 	return
		# video_description = mobj.group(1).decode('utf-8')
		# if not video_description: video_description = 'No description available.'
		video_description = 'Foo.'

		# Vimeo specific: extract request signature
		mobj = re.search(r'<request_signature>(.*?)</request_signature>', webpage)
		if mobj is None:
			self._downloader.trouble(u'ERROR: unable to extract request signature')
			return
		sig = mobj.group(1).decode('utf-8')

		# Vimeo specific: extract video quality information
		mobj = re.search(r'<isHD>(\d+)</isHD>', webpage)
		if mobj is None:
			self._downloader.trouble(u'ERROR: unable to extract video quality information')
			return
		quality = mobj.group(1).decode('utf-8')

		if int(quality) == 1:
			quality = 'hd'
		else:
			quality = 'sd'

		# Vimeo specific: Extract request signature expiration
		mobj = re.search(r'<request_signature_expires>(.*?)</request_signature_expires>', webpage)
		if mobj is None:
			self._downloader.trouble(u'ERROR: unable to extract request signature expiration')
			return
		sig_exp = mobj.group(1).decode('utf-8')

		video_url = "http://vimeo.com/moogaloop/play/clip:%s/%s/%s/?q=%s" % (video_id, sig, sig_exp, quality)

		try:
			# Process video information
			self._downloader.process_info({
				'id':		video_id.decode('utf-8'),
				'url':		video_url,
				'uploader':	video_uploader,
				'upload_date':	u'NA',
				'title':	video_title,
				'stitle':	simple_title,
				'ext':		u'mp4',
				'thumbnail':	video_thumbnail.decode('utf-8'),
				'description':	video_description,
				'thumbnail':	video_thumbnail,
				'description':	video_description,
				'player_url':	None,
			})
		except UnavailableVideoError:
			self._downloader.trouble(u'ERROR: unable to download video')


class GenericIE(InfoExtractor):
	"""Generic last-resort information extractor."""

	_VALID_URL = r'.*'
	IE_NAME = u'generic'

	def __init__(self, downloader=None):
		InfoExtractor.__init__(self, downloader)

	def report_download_webpage(self, video_id):
		"""Report webpage download."""
		self._downloader.to_screen(u'WARNING: Falling back on generic information extractor.')
		self._downloader.to_screen(u'[generic] %s: Downloading webpage' % video_id)

	def report_extraction(self, video_id):
		"""Report information extraction."""
		self._downloader.to_screen(u'[generic] %s: Extracting information' % video_id)

	def _real_initialize(self):
		return

	def _real_extract(self, url):
		# At this point we have a new video
		self._downloader.increment_downloads()

		video_id = url.split('/')[-1]
		request = urllib2.Request(url)
		try:
			self.report_download_webpage(video_id)
			webpage = urllib2.urlopen(request).read()
		except (urllib2.URLError, httplib.HTTPException, socket.error), err:
			self._downloader.trouble(u'ERROR: Unable to retrieve video webpage: %s' % str(err))
			return
		except ValueError, err:
			# since this is the last-resort InfoExtractor, if
			# this error is thrown, it'll be thrown here
			self._downloader.trouble(u'ERROR: Invalid URL: %s' % url)
			return

		self.report_extraction(video_id)
		# Start with something easy: JW Player in SWFObject
		mobj = re.search(r'flashvars: [\'"](?:.*&)?file=(http[^\'"&]*)', webpage)
		if mobj is None:
			# Broaden the search a little bit
			mobj = re.search(r'[^A-Za-z0-9]?(?:file|source)=(http[^\'"&]*)', webpage)
		if mobj is None:
			self._downloader.trouble(u'ERROR: Invalid URL: %s' % url)
			return

		# It's possible that one of the regexes
		# matched, but returned an empty group:
		if mobj.group(1) is None:
			self._downloader.trouble(u'ERROR: Invalid URL: %s' % url)
			return

		video_url = urllib.unquote(mobj.group(1))
		video_id = os.path.basename(video_url)

		# here's a fun little line of code for you:
		video_extension = os.path.splitext(video_id)[1][1:]
		video_id = os.path.splitext(video_id)[0]

		# it's tempting to parse this further, but you would
		# have to take into account all the variations like
		#   Video Title - Site Name
		#   Site Name | Video Title
		#   Video Title - Tagline | Site Name
		# and so on and so forth; it's just not practical
		mobj = re.search(r'<title>(.*)</title>', webpage)
		if mobj is None:
			self._downloader.trouble(u'ERROR: unable to extract title')
			return
		video_title = mobj.group(1).decode('utf-8')
		video_title = sanitize_title(video_title)
		simple_title = re.sub(ur'(?u)([^%s]+)' % simple_title_chars, ur'_', video_title)

		# video uploader is domain name
		mobj = re.match(r'(?:https?://)?([^/]*)/.*', url)
		if mobj is None:
			self._downloader.trouble(u'ERROR: unable to extract title')
			return
		video_uploader = mobj.group(1).decode('utf-8')

		try:
			# Process video information
			self._downloader.process_info({
				'id':		video_id.decode('utf-8'),
				'url':		video_url.decode('utf-8'),
				'uploader':	video_uploader,
				'upload_date':	u'NA',
				'title':	video_title,
				'stitle':	simple_title,
				'ext':		video_extension.decode('utf-8'),
				'format':	u'NA',
				'player_url':	None,
			})
		except UnavailableVideoError, err:
			self._downloader.trouble(u'\nERROR: unable to download video')


class YoutubeSearchIE(InfoExtractor):
	"""Information Extractor for YouTube search queries."""
	_VALID_URL = r'ytsearch(\d+|all)?:[\s\S]+'
	_TEMPLATE_URL = 'http://www.youtube.com/results?search_query=%s&page=%s&gl=US&hl=en'
	_VIDEO_INDICATOR = r'href="/watch\?v=.+?"'
	_MORE_PAGES_INDICATOR = r'(?m)>\s*Next\s*</a>'
	_youtube_ie = None
	_max_youtube_results = 1000
	IE_NAME = u'youtube:search'

	def __init__(self, youtube_ie, downloader=None):
		InfoExtractor.__init__(self, downloader)
		self._youtube_ie = youtube_ie

	def report_download_page(self, query, pagenum):
		"""Report attempt to download playlist page with given number."""
		query = query.decode(preferredencoding())
		self._downloader.to_screen(u'[youtube] query "%s": Downloading page %s' % (query, pagenum))

	def _real_initialize(self):
		self._youtube_ie.initialize()

	def _real_extract(self, query):
		mobj = re.match(self._VALID_URL, query)
		if mobj is None:
			self._downloader.trouble(u'ERROR: invalid search query "%s"' % query)
			return

		prefix, query = query.split(':')
		prefix = prefix[8:]
		query = query.encode('utf-8')
		if prefix == '':
			self._download_n_results(query, 1)
			return
		elif prefix == 'all':
			self._download_n_results(query, self._max_youtube_results)
			return
		else:
			try:
				n = long(prefix)
				if n <= 0:
					self._downloader.trouble(u'ERROR: invalid download number %s for query "%s"' % (n, query))
					return
				elif n > self._max_youtube_results:
					self._downloader.to_stderr(u'WARNING: ytsearch returns max %i results (you requested %i)' % (self._max_youtube_results, n))
					n = self._max_youtube_results
				self._download_n_results(query, n)
				return
			except ValueError: # parsing prefix as integer fails
				self._download_n_results(query, 1)
				return

	def _download_n_results(self, query, n):
		"""Downloads a specified number of results for a query"""

		video_ids = []
		already_seen = set()
		pagenum = 1

		while True:
			self.report_download_page(query, pagenum)
			result_url = self._TEMPLATE_URL % (urllib.quote_plus(query), pagenum)
			request = urllib2.Request(result_url)
			try:
				page = urllib2.urlopen(request).read()
			except (urllib2.URLError, httplib.HTTPException, socket.error), err:
				self._downloader.trouble(u'ERROR: unable to download webpage: %s' % str(err))
				return

			# Extract video identifiers
			for mobj in re.finditer(self._VIDEO_INDICATOR, page):
				video_id = page[mobj.span()[0]:mobj.span()[1]].split('=')[2][:-1]
				if video_id not in already_seen:
					video_ids.append(video_id)
					already_seen.add(video_id)
					if len(video_ids) == n:
						# Specified n videos reached
						for id in video_ids:
							self._youtube_ie.extract('http://www.youtube.com/watch?v=%s' % id)
						return

			if re.search(self._MORE_PAGES_INDICATOR, page) is None:
				for id in video_ids:
					self._youtube_ie.extract('http://www.youtube.com/watch?v=%s' % id)
				return

			pagenum = pagenum + 1


class GoogleSearchIE(InfoExtractor):
	"""Information Extractor for Google Video search queries."""
	_VALID_URL = r'gvsearch(\d+|all)?:[\s\S]+'
	_TEMPLATE_URL = 'http://video.google.com/videosearch?q=%s+site:video.google.com&start=%s&hl=en'
	_VIDEO_INDICATOR = r'videoplay\?docid=([^\&>]+)\&'
	_MORE_PAGES_INDICATOR = r'<span>Next</span>'
	_google_ie = None
	_max_google_results = 1000
	IE_NAME = u'video.google:search'

	def __init__(self, google_ie, downloader=None):
		InfoExtractor.__init__(self, downloader)
		self._google_ie = google_ie

	def report_download_page(self, query, pagenum):
		"""Report attempt to download playlist page with given number."""
		query = query.decode(preferredencoding())
		self._downloader.to_screen(u'[video.google] query "%s": Downloading page %s' % (query, pagenum))

	def _real_initialize(self):
		self._google_ie.initialize()

	def _real_extract(self, query):
		mobj = re.match(self._VALID_URL, query)
		if mobj is None:
			self._downloader.trouble(u'ERROR: invalid search query "%s"' % query)
			return

		prefix, query = query.split(':')
		prefix = prefix[8:]
		query = query.encode('utf-8')
		if prefix == '':
			self._download_n_results(query, 1)
			return
		elif prefix == 'all':
			self._download_n_results(query, self._max_google_results)
			return
		else:
			try:
				n = long(prefix)
				if n <= 0:
					self._downloader.trouble(u'ERROR: invalid download number %s for query "%s"' % (n, query))
					return
				elif n > self._max_google_results:
					self._downloader.to_stderr(u'WARNING: gvsearch returns max %i results (you requested %i)' % (self._max_google_results, n))
					n = self._max_google_results
				self._download_n_results(query, n)
				return
			except ValueError: # parsing prefix as integer fails
				self._download_n_results(query, 1)
				return

	def _download_n_results(self, query, n):
		"""Downloads a specified number of results for a query"""

		video_ids = []
		already_seen = set()
		pagenum = 1

		while True:
			self.report_download_page(query, pagenum)
			result_url = self._TEMPLATE_URL % (urllib.quote_plus(query), pagenum)
			request = urllib2.Request(result_url)
			try:
				page = urllib2.urlopen(request).read()
			except (urllib2.URLError, httplib.HTTPException, socket.error), err:
				self._downloader.trouble(u'ERROR: unable to download webpage: %s' % str(err))
				return

			# Extract video identifiers
			for mobj in re.finditer(self._VIDEO_INDICATOR, page):
				video_id = mobj.group(1)
				if video_id not in already_seen:
					video_ids.append(video_id)
					already_seen.add(video_id)
					if len(video_ids) == n:
						# Specified n videos reached
						for id in video_ids:
							self._google_ie.extract('http://video.google.com/videoplay?docid=%s' % id)
						return

			if re.search(self._MORE_PAGES_INDICATOR, page) is None:
				for id in video_ids:
					self._google_ie.extract('http://video.google.com/videoplay?docid=%s' % id)
				return

			pagenum = pagenum + 1


class YahooSearchIE(InfoExtractor):
	"""Information Extractor for Yahoo! Video search queries."""
	_VALID_URL = r'yvsearch(\d+|all)?:[\s\S]+'
	_TEMPLATE_URL = 'http://video.yahoo.com/search/?p=%s&o=%s'
	_VIDEO_INDICATOR = r'href="http://video\.yahoo\.com/watch/([0-9]+/[0-9]+)"'
	_MORE_PAGES_INDICATOR = r'\s*Next'
	_yahoo_ie = None
	_max_yahoo_results = 1000
	IE_NAME = u'video.yahoo:search'

	def __init__(self, yahoo_ie, downloader=None):
		InfoExtractor.__init__(self, downloader)
		self._yahoo_ie = yahoo_ie

	def report_download_page(self, query, pagenum):
		"""Report attempt to download playlist page with given number."""
		query = query.decode(preferredencoding())
		self._downloader.to_screen(u'[video.yahoo] query "%s": Downloading page %s' % (query, pagenum))

	def _real_initialize(self):
		self._yahoo_ie.initialize()

	def _real_extract(self, query):
		mobj = re.match(self._VALID_URL, query)
		if mobj is None:
			self._downloader.trouble(u'ERROR: invalid search query "%s"' % query)
			return

		prefix, query = query.split(':')
		prefix = prefix[8:]
		query = query.encode('utf-8')
		if prefix == '':
			self._download_n_results(query, 1)
			return
		elif prefix == 'all':
			self._download_n_results(query, self._max_yahoo_results)
			return
		else:
			try:
				n = long(prefix)
				if n <= 0:
					self._downloader.trouble(u'ERROR: invalid download number %s for query "%s"' % (n, query))
					return
				elif n > self._max_yahoo_results:
					self._downloader.to_stderr(u'WARNING: yvsearch returns max %i results (you requested %i)' % (self._max_yahoo_results, n))
					n = self._max_yahoo_results
				self._download_n_results(query, n)
				return
			except ValueError: # parsing prefix as integer fails
				self._download_n_results(query, 1)
				return

	def _download_n_results(self, query, n):
		"""Downloads a specified number of results for a query"""

		video_ids = []
		already_seen = set()
		pagenum = 1

		while True:
			self.report_download_page(query, pagenum)
			result_url = self._TEMPLATE_URL % (urllib.quote_plus(query), pagenum)
			request = urllib2.Request(result_url)
			try:
				page = urllib2.urlopen(request).read()
			except (urllib2.URLError, httplib.HTTPException, socket.error), err:
				self._downloader.trouble(u'ERROR: unable to download webpage: %s' % str(err))
				return

			# Extract video identifiers
			for mobj in re.finditer(self._VIDEO_INDICATOR, page):
				video_id = mobj.group(1)
				if video_id not in already_seen:
					video_ids.append(video_id)
					already_seen.add(video_id)
					if len(video_ids) == n:
						# Specified n videos reached
						for id in video_ids:
							self._yahoo_ie.extract('http://video.yahoo.com/watch/%s' % id)
						return

			if re.search(self._MORE_PAGES_INDICATOR, page) is None:
				for id in video_ids:
					self._yahoo_ie.extract('http://video.yahoo.com/watch/%s' % id)
				return

			pagenum = pagenum + 1


class YoutubePlaylistIE(InfoExtractor):
	"""Information Extractor for YouTube playlists."""

	_VALID_URL = r'(?:https?://)?(?:\w+\.)?youtube\.com/(?:(?:course|view_play_list|my_playlists|artist|playlist)\?.*?(p|a|list)=|user/.*?/user/|p/|user/.*?#[pg]/c/)(?:PL)?([0-9A-Za-z-_]+)(?:/.*?/([0-9A-Za-z_-]+))?.*'
	_TEMPLATE_URL = 'http://www.youtube.com/%s?%s=%s&page=%s&gl=US&hl=en'
	_VIDEO_INDICATOR = r'/watch\?v=(.+?)&'
	_MORE_PAGES_INDICATOR = r'(?m)>\s*Next\s*</a>'
	_youtube_ie = None
	IE_NAME = u'youtube:playlist'

	def __init__(self, youtube_ie, downloader=None):
		InfoExtractor.__init__(self, downloader)
		self._youtube_ie = youtube_ie

	def report_download_page(self, playlist_id, pagenum):
		"""Report attempt to download playlist page with given number."""
		self._downloader.to_screen(u'[youtube] PL %s: Downloading page #%s' % (playlist_id, pagenum))

	def _real_initialize(self):
		self._youtube_ie.initialize()

	def _real_extract(self, url):
		# Extract playlist id
		mobj = re.match(self._VALID_URL, url)
		if mobj is None:
			self._downloader.trouble(u'ERROR: invalid url: %s' % url)
			return

		# Single video case
		if mobj.group(3) is not None:
			self._youtube_ie.extract(mobj.group(3))
			return

		# Download playlist pages
		# prefix is 'p' as default for playlists but there are other types that need extra care
		playlist_prefix = mobj.group(1)
		if playlist_prefix == 'a':
			playlist_access = 'artist'
		else:
			playlist_prefix = 'p'
			playlist_access = 'view_play_list'
		playlist_id = mobj.group(2)
		video_ids = []
		pagenum = 1

		while True:
			self.report_download_page(playlist_id, pagenum)
			url = self._TEMPLATE_URL % (playlist_access, playlist_prefix, playlist_id, pagenum)
			request = urllib2.Request(url)
			try:
				page = urllib2.urlopen(request).read()
			except (urllib2.URLError, httplib.HTTPException, socket.error), err:
				self._downloader.trouble(u'ERROR: unable to download webpage: %s' % str(err))
				return

			# Extract video identifiers
			ids_in_page = []
			for mobj in re.finditer(self._VIDEO_INDICATOR, page):
				if mobj.group(1) not in ids_in_page:
					ids_in_page.append(mobj.group(1))
			video_ids.extend(ids_in_page)

			if re.search(self._MORE_PAGES_INDICATOR, page) is None:
				break
			pagenum = pagenum + 1

		playliststart = self._downloader.params.get('playliststart', 1) - 1
		playlistend = self._downloader.params.get('playlistend', -1)
		video_ids = video_ids[playliststart:playlistend]

		for id in video_ids:
			self._youtube_ie.extract('http://www.youtube.com/watch?v=%s' % id)
		return


class YoutubeUserIE(InfoExtractor):
	"""Information Extractor for YouTube users."""

	_VALID_URL = r'(?:(?:(?:https?://)?(?:\w+\.)?youtube\.com/user/)|ytuser:)([A-Za-z0-9_-]+)'
	_TEMPLATE_URL = 'http://gdata.youtube.com/feeds/api/users/%s'
	_GDATA_PAGE_SIZE = 50
	_GDATA_URL = 'http://gdata.youtube.com/feeds/api/users/%s/uploads?max-results=%d&start-index=%d'
	_VIDEO_INDICATOR = r'/watch\?v=(.+?)[\<&]'
	_youtube_ie = None
	IE_NAME = u'youtube:user'

	def __init__(self, youtube_ie, downloader=None):
		InfoExtractor.__init__(self, downloader)
		self._youtube_ie = youtube_ie

	def report_download_page(self, username, start_index):
		"""Report attempt to download user page."""
		self._downloader.to_screen(u'[youtube] user %s: Downloading video ids from %d to %d' %
				(username, start_index, start_index + self._GDATA_PAGE_SIZE))

	def _real_initialize(self):
		self._youtube_ie.initialize()

	def _real_extract(self, url):
		# Extract username
		mobj = re.match(self._VALID_URL, url)
		if mobj is None:
			self._downloader.trouble(u'ERROR: invalid url: %s' % url)
			return

		username = mobj.group(1)

		# Download video ids using YouTube Data API. Result size per
		# query is limited (currently to 50 videos) so we need to query
		# page by page until there are no video ids - it means we got
		# all of them.

		video_ids = []
		pagenum = 0

		while True:
			start_index = pagenum * self._GDATA_PAGE_SIZE + 1
			self.report_download_page(username, start_index)

			request = urllib2.Request(self._GDATA_URL % (username, self._GDATA_PAGE_SIZE, start_index))

			try:
				page = urllib2.urlopen(request).read()
			except (urllib2.URLError, httplib.HTTPException, socket.error), err:
				self._downloader.trouble(u'ERROR: unable to download webpage: %s' % str(err))
				return

			# Extract video identifiers
			ids_in_page = []

			for mobj in re.finditer(self._VIDEO_INDICATOR, page):
				if mobj.group(1) not in ids_in_page:
					ids_in_page.append(mobj.group(1))

			video_ids.extend(ids_in_page)

			# A little optimization - if current page is not
			# "full", ie. does not contain PAGE_SIZE video ids then
			# we can assume that this page is the last one - there
			# are no more ids on further pages - no need to query
			# again.

			if len(ids_in_page) < self._GDATA_PAGE_SIZE:
				break

			pagenum += 1

		all_ids_count = len(video_ids)
		playliststart = self._downloader.params.get('playliststart', 1) - 1
		playlistend = self._downloader.params.get('playlistend', -1)

		if playlistend == -1:
			video_ids = video_ids[playliststart:]
		else:
			video_ids = video_ids[playliststart:playlistend]

		self._downloader.to_screen("[youtube] user %s: Collected %d video ids (downloading %d of them)" %
				(username, all_ids_count, len(video_ids)))

		for video_id in video_ids:
			self._youtube_ie.extract('http://www.youtube.com/watch?v=%s' % video_id)


class DepositFilesIE(InfoExtractor):
	"""Information extractor for depositfiles.com"""

	_VALID_URL = r'(?:http://)?(?:\w+\.)?depositfiles\.com/(?:../(?#locale))?files/(.+)'
	IE_NAME = u'DepositFiles'

	def __init__(self, downloader=None):
		InfoExtractor.__init__(self, downloader)

	def report_download_webpage(self, file_id):
		"""Report webpage download."""
		self._downloader.to_screen(u'[DepositFiles] %s: Downloading webpage' % file_id)

	def report_extraction(self, file_id):
		"""Report information extraction."""
		self._downloader.to_screen(u'[DepositFiles] %s: Extracting information' % file_id)

	def _real_initialize(self):
		return

	def _real_extract(self, url):
		# At this point we have a new file
		self._downloader.increment_downloads()

		file_id = url.split('/')[-1]
		# Rebuild url in english locale
		url = 'http://depositfiles.com/en/files/' + file_id

		# Retrieve file webpage with 'Free download' button pressed
		free_download_indication = { 'gateway_result' : '1' }
		request = urllib2.Request(url, urllib.urlencode(free_download_indication))
		try:
			self.report_download_webpage(file_id)
			webpage = urllib2.urlopen(request).read()
		except (urllib2.URLError, httplib.HTTPException, socket.error), err:
			self._downloader.trouble(u'ERROR: Unable to retrieve file webpage: %s' % str(err))
			return

		# Search for the real file URL
		mobj = re.search(r'<form action="(http://fileshare.+?)"', webpage)
		if (mobj is None) or (mobj.group(1) is None):
			# Try to figure out reason of the error.
			mobj = re.search(r'<strong>(Attention.*?)</strong>', webpage, re.DOTALL)
			if (mobj is not None) and (mobj.group(1) is not None):
				restriction_message = re.sub('\s+', ' ', mobj.group(1)).strip()
				self._downloader.trouble(u'ERROR: %s' % restriction_message)
			else:
				self._downloader.trouble(u'ERROR: unable to extract download URL from: %s' % url)
			return

		file_url = mobj.group(1)
		file_extension = os.path.splitext(file_url)[1][1:]

		# Search for file title
		mobj = re.search(r'<b title="(.*?)">', webpage)
		if mobj is None:
			self._downloader.trouble(u'ERROR: unable to extract title')
			return
		file_title = mobj.group(1).decode('utf-8')

		try:
			# Process file information
			self._downloader.process_info({
				'id':		file_id.decode('utf-8'),
				'url':		file_url.decode('utf-8'),
				'uploader':	u'NA',
				'upload_date':	u'NA',
				'title':	file_title,
				'stitle':	file_title,
				'ext':		file_extension.decode('utf-8'),
				'format':	u'NA',
				'player_url':	None,
			})
		except UnavailableVideoError, err:
			self._downloader.trouble(u'ERROR: unable to download file')


class FacebookIE(InfoExtractor):
	"""Information Extractor for Facebook"""

	_VALID_URL = r'^(?:https?://)?(?:\w+\.)?facebook\.com/(?:video/video|photo)\.php\?(?:.*?)v=(?P<ID>\d+)(?:.*)'
	_LOGIN_URL = 'https://login.facebook.com/login.php?m&next=http%3A%2F%2Fm.facebook.com%2Fhome.php&'
	_NETRC_MACHINE = 'facebook'
	_available_formats = ['video', 'highqual', 'lowqual']
	_video_extensions = {
		'video': 'mp4',
		'highqual': 'mp4',
		'lowqual': 'mp4',
	}
	IE_NAME = u'facebook'

	def __init__(self, downloader=None):
		InfoExtractor.__init__(self, downloader)

	def _reporter(self, message):
		"""Add header and report message."""
		self._downloader.to_screen(u'[facebook] %s' % message)

	def report_login(self):
		"""Report attempt to log in."""
		self._reporter(u'Logging in')

	def report_video_webpage_download(self, video_id):
		"""Report attempt to download video webpage."""
		self._reporter(u'%s: Downloading video webpage' % video_id)

	def report_information_extraction(self, video_id):
		"""Report attempt to extract video information."""
		self._reporter(u'%s: Extracting video information' % video_id)

	def _parse_page(self, video_webpage):
		"""Extract video information from page"""
		# General data
		data = {'title': r'\("video_title", "(.*?)"\)',
			'description': r'<div class="datawrap">(.*?)</div>',
			'owner': r'\("video_owner_name", "(.*?)"\)',
			'thumbnail':  r'\("thumb_url", "(?P<THUMB>.*?)"\)',
			}
		video_info = {}
		for piece in data.keys():
			mobj = re.search(data[piece], video_webpage)
			if mobj is not None:
				video_info[piece] = urllib.unquote_plus(mobj.group(1).decode("unicode_escape"))

		# Video urls
		video_urls = {}
		for fmt in self._available_formats:
			mobj = re.search(r'\("%s_src\", "(.+?)"\)' % fmt, video_webpage)
			if mobj is not None:
				# URL is in a Javascript segment inside an escaped Unicode format within
				# the generally utf-8 page
				video_urls[fmt] = urllib.unquote_plus(mobj.group(1).decode("unicode_escape"))
		video_info['video_urls'] = video_urls

		return video_info

	def _real_initialize(self):
		if self._downloader is None:
			return

		useremail = None
		password = None
		downloader_params = self._downloader.params

		# Attempt to use provided username and password or .netrc data
		if downloader_params.get('username', None) is not None:
			useremail = downloader_params['username']
			password = downloader_params['password']
		elif downloader_params.get('usenetrc', False):
			try:
				info = netrc.netrc().authenticators(self._NETRC_MACHINE)
				if info is not None:
					useremail = info[0]
					password = info[2]
				else:
					raise netrc.NetrcParseError('No authenticators for %s' % self._NETRC_MACHINE)
			except (IOError, netrc.NetrcParseError), err:
				self._downloader.to_stderr(u'WARNING: parsing .netrc: %s' % str(err))
				return

		if useremail is None:
			return

		# Log in
		login_form = {
			'email': useremail,
			'pass': password,
			'login': 'Log+In'
			}
		request = urllib2.Request(self._LOGIN_URL, urllib.urlencode(login_form))
		try:
			self.report_login()
			login_results = urllib2.urlopen(request).read()
			if re.search(r'<form(.*)name="login"(.*)</form>', login_results) is not None:
				self._downloader.to_stderr(u'WARNING: unable to log in: bad username/password, or exceded login rate limit (~3/min). Check credentials or wait.')
				return
		except (urllib2.URLError, httplib.HTTPException, socket.error), err:
			self._downloader.to_stderr(u'WARNING: unable to log in: %s' % str(err))
			return

	def _real_extract(self, url):
		mobj = re.match(self._VALID_URL, url)
		if mobj is None:
			self._downloader.trouble(u'ERROR: invalid URL: %s' % url)
			return
		video_id = mobj.group('ID')

		# Get video webpage
		self.report_video_webpage_download(video_id)
		request = urllib2.Request('https://www.facebook.com/video/video.php?v=%s' % video_id)
		try:
			page = urllib2.urlopen(request)
			video_webpage = page.read()
		except (urllib2.URLError, httplib.HTTPException, socket.error), err:
			self._downloader.trouble(u'ERROR: unable to download video webpage: %s' % str(err))
			return

		# Start extracting information
		self.report_information_extraction(video_id)

		# Extract information
		video_info = self._parse_page(video_webpage)

		# uploader
		if 'owner' not in video_info:
			self._downloader.trouble(u'ERROR: unable to extract uploader nickname')
			return
		video_uploader = video_info['owner']

		# title
		if 'title' not in video_info:
			self._downloader.trouble(u'ERROR: unable to extract video title')
			return
		video_title = video_info['title']
		video_title = video_title.decode('utf-8')
		video_title = sanitize_title(video_title)

		# simplified title
		simple_title = re.sub(ur'(?u)([^%s]+)' % simple_title_chars, ur'_', video_title)
		simple_title = simple_title.strip(ur'_')

		# thumbnail image
		if 'thumbnail' not in video_info:
			self._downloader.trouble(u'WARNING: unable to extract video thumbnail')
			video_thumbnail = ''
		else:
			video_thumbnail = video_info['thumbnail']

		# upload date
		upload_date = u'NA'
		if 'upload_date' in video_info:
			upload_time = video_info['upload_date']
			timetuple = email.utils.parsedate_tz(upload_time)
			if timetuple is not None:
				try:
					upload_date = time.strftime('%Y%m%d', timetuple[0:9])
				except:
					pass

		# description
		video_description = video_info.get('description', 'No description available.')

		url_map = video_info['video_urls']
		if len(url_map.keys()) > 0:
			# Decide which formats to download
			req_format = self._downloader.params.get('format', None)
			format_limit = self._downloader.params.get('format_limit', None)

			if format_limit is not None and format_limit in self._available_formats:
				format_list = self._available_formats[self._available_formats.index(format_limit):]
			else:
				format_list = self._available_formats
			existing_formats = [x for x in format_list if x in url_map]
			if len(existing_formats) == 0:
				self._downloader.trouble(u'ERROR: no known formats available for video')
				return
			if req_format is None:
				video_url_list = [(existing_formats[0], url_map[existing_formats[0]])] # Best quality
			elif req_format == 'worst':
				video_url_list = [(existing_formats[len(existing_formats)-1], url_map[existing_formats[len(existing_formats)-1]])] # worst quality
			elif req_format == '-1':
				video_url_list = [(f, url_map[f]) for f in existing_formats] # All formats
			else:
				# Specific format
				if req_format not in url_map:
					self._downloader.trouble(u'ERROR: requested format not available')
					return
				video_url_list = [(req_format, url_map[req_format])] # Specific format

		for format_param, video_real_url in video_url_list:

			# At this point we have a new video
			self._downloader.increment_downloads()

			# Extension
			video_extension = self._video_extensions.get(format_param, 'mp4')

			try:
				# Process video information
				self._downloader.process_info({
					'id':		video_id.decode('utf-8'),
					'url':		video_real_url.decode('utf-8'),
					'uploader':	video_uploader.decode('utf-8'),
					'upload_date':	upload_date,
					'title':	video_title,
					'stitle':	simple_title,
					'ext':		video_extension.decode('utf-8'),
					'format':	(format_param is None and u'NA' or format_param.decode('utf-8')),
					'thumbnail':	video_thumbnail.decode('utf-8'),
					'description':	video_description.decode('utf-8'),
					'player_url':	None,
				})
			except UnavailableVideoError, err:
				self._downloader.trouble(u'\nERROR: unable to download video')

class BlipTVIE(InfoExtractor):
	"""Information extractor for blip.tv"""

	_VALID_URL = r'^(?:https?://)?(?:\w+\.)?blip\.tv(/.+)$'
	_URL_EXT = r'^.*\.([a-z0-9]+)$'
	IE_NAME = u'blip.tv'

	def report_extraction(self, file_id):
		"""Report information extraction."""
		self._downloader.to_screen(u'[%s] %s: Extracting information' % (self.IE_NAME, file_id))

	def report_direct_download(self, title):
		"""Report information extraction."""
		self._downloader.to_screen(u'[%s] %s: Direct download detected' % (self.IE_NAME, title))

	def _simplify_title(self, title):
		res = re.sub(ur'(?u)([^%s]+)' % simple_title_chars, ur'_', title)
		res = res.strip(ur'_')
		return res

	def _real_extract(self, url):
		mobj = re.match(self._VALID_URL, url)
		if mobj is None:
			self._downloader.trouble(u'ERROR: invalid URL: %s' % url)
			return

		if '?' in url:
			cchar = '&'
		else:
			cchar = '?'
		json_url = url + cchar + 'skin=json&version=2&no_wrap=1'
		request = urllib2.Request(json_url)
		self.report_extraction(mobj.group(1))
		info = None
		try:
			urlh = urllib2.urlopen(request)
			if urlh.headers.get('Content-Type', '').startswith('video/'): # Direct download
				basename = url.split('/')[-1]
				title,ext = os.path.splitext(basename)
				ext = ext.replace('.', '')
				self.report_direct_download(title)
				info = {
					'id': title,
					'url': url,
					'title': title,
					'stitle': self._simplify_title(title),
					'ext': ext,
					'urlhandle': urlh
				}
		except (urllib2.URLError, httplib.HTTPException, socket.error), err:
			self._downloader.trouble(u'ERROR: unable to download video info webpage: %s' % str(err))
			return
		if info is None: # Regular URL
			try:
				json_code = urlh.read()
			except (urllib2.URLError, httplib.HTTPException, socket.error), err:
				self._downloader.trouble(u'ERROR: unable to read video info webpage: %s' % str(err))
				return

			try:
				json_data = json.loads(json_code)
				if 'Post' in json_data:
					data = json_data['Post']
				else:
					data = json_data
	
				upload_date = datetime.datetime.strptime(data['datestamp'], '%m-%d-%y %H:%M%p').strftime('%Y%m%d')
				video_url = data['media']['url']
				umobj = re.match(self._URL_EXT, video_url)
				if umobj is None:
					raise ValueError('Can not determine filename extension')
				ext = umobj.group(1)
	
				info = {
					'id': data['item_id'],
					'url': video_url,
					'uploader': data['display_name'],
					'upload_date': upload_date,
					'title': data['title'],
					'stitle': self._simplify_title(data['title']),
					'ext': ext,
					'format': data['media']['mimeType'],
					'thumbnail': data['thumbnailUrl'],
					'description': data['description'],
					'player_url': data['embedUrl']
				}
			except (ValueError,KeyError), err:
				self._downloader.trouble(u'ERROR: unable to parse video information: %s' % repr(err))
				return

		self._downloader.increment_downloads()

		try:
			self._downloader.process_info(info)
		except UnavailableVideoError, err:
			self._downloader.trouble(u'\nERROR: unable to download video')


class MyVideoIE(InfoExtractor):
	"""Information Extractor for myvideo.de."""

	_VALID_URL = r'(?:http://)?(?:www\.)?myvideo\.de/watch/([0-9]+)/([^?/]+).*'
	IE_NAME = u'myvideo'

	def __init__(self, downloader=None):
		InfoExtractor.__init__(self, downloader)
	
	def report_download_webpage(self, video_id):
		"""Report webpage download."""
		self._downloader.to_screen(u'[myvideo] %s: Downloading webpage' % video_id)

	def report_extraction(self, video_id):
		"""Report information extraction."""
		self._downloader.to_screen(u'[myvideo] %s: Extracting information' % video_id)

	def _real_initialize(self):
		return

	def _real_extract(self,url):
		mobj = re.match(self._VALID_URL, url)
		if mobj is None:
			self._download.trouble(u'ERROR: invalid URL: %s' % url)
			return

		video_id = mobj.group(1)
		simple_title = mobj.group(2).decode('utf-8')
		# should actually not be necessary
		simple_title = sanitize_title(simple_title)
		simple_title = re.sub(ur'(?u)([^%s]+)' % simple_title_chars, ur'_', simple_title)

		# Get video webpage
		request = urllib2.Request('http://www.myvideo.de/watch/%s' % video_id)
		try:
			self.report_download_webpage(video_id)
			webpage = urllib2.urlopen(request).read()
		except (urllib2.URLError, httplib.HTTPException, socket.error), err:
			self._downloader.trouble(u'ERROR: Unable to retrieve video webpage: %s' % str(err))
			return

		self.report_extraction(video_id)
		mobj = re.search(r'<link rel=\'image_src\' href=\'(http://is[0-9].myvideo\.de/de/movie[0-9]+/[a-f0-9]+)/thumbs/[^.]+\.jpg\' />',
				 webpage)
		if mobj is None:
			self._downloader.trouble(u'ERROR: unable to extract media URL')
			return
		video_url = mobj.group(1) + ('/%s.flv' % video_id)

		mobj = re.search('<title>([^<]+)</title>', webpage)
		if mobj is None:
			self._downloader.trouble(u'ERROR: unable to extract title')
			return

		video_title = mobj.group(1)
		video_title = sanitize_title(video_title)

		try:
			self._downloader.process_info({
				'id':		video_id,
				'url':		video_url,
				'uploader':	u'NA',
				'upload_date':  u'NA',
				'title':	video_title,
				'stitle':	simple_title,
				'ext':		u'flv',
				'format':	u'NA',
				'player_url':	None,
			})
		except UnavailableVideoError:
			self._downloader.trouble(u'\nERROR: Unable to download video')

class ComedyCentralIE(InfoExtractor):
	"""Information extractor for The Daily Show and Colbert Report """

	_VALID_URL = r'^(:(?P<shortname>tds|thedailyshow|cr|colbert|colbertnation|colbertreport))|(https?://)?(www\.)?(?P<showname>thedailyshow|colbertnation)\.com/full-episodes/(?P<episode>.*)$'
	IE_NAME = u'comedycentral'

	def report_extraction(self, episode_id):
		self._downloader.to_screen(u'[comedycentral] %s: Extracting information' % episode_id)
	
	def report_config_download(self, episode_id):
		self._downloader.to_screen(u'[comedycentral] %s: Downloading configuration' % episode_id)

	def report_index_download(self, episode_id):
		self._downloader.to_screen(u'[comedycentral] %s: Downloading show index' % episode_id)

	def report_player_url(self, episode_id):
		self._downloader.to_screen(u'[comedycentral] %s: Determining player URL' % episode_id)

	def _simplify_title(self, title):
		res = re.sub(ur'(?u)([^%s]+)' % simple_title_chars, ur'_', title)
		res = res.strip(ur'_')
		return res

	def _real_extract(self, url):
		mobj = re.match(self._VALID_URL, url)
		if mobj is None:
			self._downloader.trouble(u'ERROR: invalid URL: %s' % url)
			return

		if mobj.group('shortname'):
			if mobj.group('shortname') in ('tds', 'thedailyshow'):
				url = 'http://www.thedailyshow.com/full-episodes/'
			else:
				url = 'http://www.colbertnation.com/full-episodes/'
			mobj = re.match(self._VALID_URL, url)
			assert mobj is not None

		dlNewest = not mobj.group('episode')
		if dlNewest:
			epTitle = mobj.group('showname')
		else:
			epTitle = mobj.group('episode')

		req = urllib2.Request(url)
		self.report_extraction(epTitle)
		try:
			htmlHandle = urllib2.urlopen(req)
			html = htmlHandle.read()
		except (urllib2.URLError, httplib.HTTPException, socket.error), err:
			self._downloader.trouble(u'ERROR: unable to download webpage: %s' % unicode(err))
			return
		if dlNewest:
			url = htmlHandle.geturl()
			mobj = re.match(self._VALID_URL, url)
			if mobj is None:
				self._downloader.trouble(u'ERROR: Invalid redirected URL: ' + url)
				return
			if mobj.group('episode') == '':
				self._downloader.trouble(u'ERROR: Redirected URL is still not specific: ' + url)
				return
			epTitle = mobj.group('episode')

		mMovieParams = re.findall('<param name="movie" value="(http://media.mtvnservices.com/([^"]*episode.*?:.*?))"/>', html)
		if len(mMovieParams) == 0:
			self._downloader.trouble(u'ERROR: unable to find Flash URL in webpage ' + url)
			return

		playerUrl_raw = mMovieParams[0][0]
		self.report_player_url(epTitle)
		try:
			urlHandle = urllib2.urlopen(playerUrl_raw)
			playerUrl = urlHandle.geturl()
		except (urllib2.URLError, httplib.HTTPException, socket.error), err:
			self._downloader.trouble(u'ERROR: unable to find out player URL: ' + unicode(err))
			return

		uri = mMovieParams[0][1]
		indexUrl = 'http://shadow.comedycentral.com/feeds/video_player/mrss/?' + urllib.urlencode({'uri': uri})
		self.report_index_download(epTitle)
		try:
			indexXml = urllib2.urlopen(indexUrl).read()
		except (urllib2.URLError, httplib.HTTPException, socket.error), err:
			self._downloader.trouble(u'ERROR: unable to download episode index: ' + unicode(err))
			return

		idoc = xml.etree.ElementTree.fromstring(indexXml)
		itemEls = idoc.findall('.//item')
		for itemEl in itemEls:
			mediaId = itemEl.findall('./guid')[0].text
			shortMediaId = mediaId.split(':')[-1]
			showId = mediaId.split(':')[-2].replace('.com', '')
			officialTitle = itemEl.findall('./title')[0].text
			officialDate = itemEl.findall('./pubDate')[0].text

			configUrl = ('http://www.comedycentral.com/global/feeds/entertainment/media/mediaGenEntertainment.jhtml?' +
						urllib.urlencode({'uri': mediaId}))
			configReq = urllib2.Request(configUrl)
			self.report_config_download(epTitle)
			try:
				configXml = urllib2.urlopen(configReq).read()
			except (urllib2.URLError, httplib.HTTPException, socket.error), err:
				self._downloader.trouble(u'ERROR: unable to download webpage: %s' % unicode(err))
				return

			cdoc = xml.etree.ElementTree.fromstring(configXml)
			turls = []
			for rendition in cdoc.findall('.//rendition'):
				finfo = (rendition.attrib['bitrate'], rendition.findall('./src')[0].text)
				turls.append(finfo)

			if len(turls) == 0:
				self._downloader.trouble(u'\nERROR: unable to download ' + mediaId + ': No videos found')
				continue

			# For now, just pick the highest bitrate
			format,video_url = turls[-1]

			self._downloader.increment_downloads()

			effTitle = showId + '-' + epTitle
			info = {
				'id': shortMediaId,
				'url': video_url,
				'uploader': showId,
				'upload_date': officialDate,
				'title': effTitle,
				'stitle': self._simplify_title(effTitle),
				'ext': 'mp4',
				'format': format,
				'thumbnail': None,
				'description': officialTitle,
				'player_url': playerUrl
			}

			try:
				self._downloader.process_info(info)
			except UnavailableVideoError, err:
				self._downloader.trouble(u'\nERROR: unable to download ' + mediaId)
				continue


class EscapistIE(InfoExtractor):
	"""Information extractor for The Escapist """

	_VALID_URL = r'^(https?://)?(www\.)?escapistmagazine\.com/videos/view/(?P<showname>[^/]+)/(?P<episode>[^/?]+)[/?]?.*$'
	IE_NAME = u'escapist'

	def report_extraction(self, showName):
		self._downloader.to_screen(u'[escapist] %s: Extracting information' % showName)

	def report_config_download(self, showName):
		self._downloader.to_screen(u'[escapist] %s: Downloading configuration' % showName)

	def _simplify_title(self, title):
		res = re.sub(ur'(?u)([^%s]+)' % simple_title_chars, ur'_', title)
		res = res.strip(ur'_')
		return res

	def _real_extract(self, url):
		htmlParser = HTMLParser.HTMLParser()

		mobj = re.match(self._VALID_URL, url)
		if mobj is None:
			self._downloader.trouble(u'ERROR: invalid URL: %s' % url)
			return
		showName = mobj.group('showname')
		videoId = mobj.group('episode')

		self.report_extraction(showName)
		try:
			webPage = urllib2.urlopen(url).read()
		except (urllib2.URLError, httplib.HTTPException, socket.error), err:
			self._downloader.trouble(u'ERROR: unable to download webpage: ' + unicode(err))
			return

		descMatch = re.search('<meta name="description" content="([^"]*)"', webPage)
		description = htmlParser.unescape(descMatch.group(1))
		imgMatch = re.search('<meta property="og:image" content="([^"]*)"', webPage)
		imgUrl = htmlParser.unescape(imgMatch.group(1))
		playerUrlMatch = re.search('<meta property="og:video" content="([^"]*)"', webPage)
		playerUrl = htmlParser.unescape(playerUrlMatch.group(1))
		configUrlMatch = re.search('config=(.*)$', playerUrl)
		configUrl = urllib2.unquote(configUrlMatch.group(1))

		self.report_config_download(showName)
		try:
			configJSON = urllib2.urlopen(configUrl).read()
		except (urllib2.URLError, httplib.HTTPException, socket.error), err:
			self._downloader.trouble(u'ERROR: unable to download configuration: ' + unicode(err))
			return

		# Technically, it's JavaScript, not JSON
		configJSON = configJSON.replace("'", '"')

		try:
			config = json.loads(configJSON)
		except (ValueError,), err:
			self._downloader.trouble(u'ERROR: Invalid JSON in configuration file: ' + unicode(err))
			return

		playlist = config['playlist']
		videoUrl = playlist[1]['url']

		self._downloader.increment_downloads()
		info = {
			'id': videoId,
			'url': videoUrl,
			'uploader': showName,
			'upload_date': None,
			'title': showName,
			'stitle': self._simplify_title(showName),
			'ext': 'flv',
			'format': 'flv',
			'thumbnail': imgUrl,
			'description': description,
			'player_url': playerUrl,
		}

		try:
			self._downloader.process_info(info)
		except UnavailableVideoError, err:
			self._downloader.trouble(u'\nERROR: unable to download ' + videoId)


class CollegeHumorIE(InfoExtractor):
	"""Information extractor for collegehumor.com"""

	_VALID_URL = r'^(?:https?://)?(?:www\.)?collegehumor\.com/video/(?P<videoid>[0-9]+)/(?P<shorttitle>.*)$'
	IE_NAME = u'collegehumor'

	def report_webpage(self, video_id):
		"""Report information extraction."""
		self._downloader.to_screen(u'[%s] %s: Downloading webpage' % (self.IE_NAME, video_id))

	def report_extraction(self, video_id):
		"""Report information extraction."""
		self._downloader.to_screen(u'[%s] %s: Extracting information' % (self.IE_NAME, video_id))

	def _simplify_title(self, title):
		res = re.sub(ur'(?u)([^%s]+)' % simple_title_chars, ur'_', title)
		res = res.strip(ur'_')
		return res

	def _real_extract(self, url):
		htmlParser = HTMLParser.HTMLParser()

		mobj = re.match(self._VALID_URL, url)
		if mobj is None:
			self._downloader.trouble(u'ERROR: invalid URL: %s' % url)
			return
		video_id = mobj.group('videoid')

		self.report_webpage(video_id)
		request = urllib2.Request(url)
		try:
			webpage = urllib2.urlopen(request).read()
		except (urllib2.URLError, httplib.HTTPException, socket.error), err:
			self._downloader.trouble(u'ERROR: unable to download video webpage: %s' % str(err))
			return

		m = re.search(r'id="video:(?P<internalvideoid>[0-9]+)"', webpage)
		if m is None:
			self._downloader.trouble(u'ERROR: Cannot extract internal video ID')
			return
		internal_video_id = m.group('internalvideoid')

		info = {
			'id': video_id,
			'internal_id': internal_video_id,
		}

		self.report_extraction(video_id)
		xmlUrl = 'http://www.collegehumor.com/moogaloop/video:' + internal_video_id
		try:
			metaXml = urllib2.urlopen(xmlUrl).read()
		except (urllib2.URLError, httplib.HTTPException, socket.error), err:
			self._downloader.trouble(u'ERROR: unable to download video info XML: %s' % str(err))
			return

		mdoc = xml.etree.ElementTree.fromstring(metaXml)
		try:
			videoNode = mdoc.findall('./video')[0]
			info['description'] = videoNode.findall('./description')[0].text
			info['title'] = videoNode.findall('./caption')[0].text
			info['stitle'] = self._simplify_title(info['title'])
			info['url'] = videoNode.findall('./file')[0].text
			info['thumbnail'] = videoNode.findall('./thumbnail')[0].text
			info['ext'] = info['url'].rpartition('.')[2]
			info['format'] = info['ext']
		except IndexError:
			self._downloader.trouble(u'\nERROR: Invalid metadata XML file')
			return

		self._downloader.increment_downloads()

		try:
			self._downloader.process_info(info)
		except UnavailableVideoError, err:
			self._downloader.trouble(u'\nERROR: unable to download video')


class XVideosIE(InfoExtractor):
	"""Information extractor for xvideos.com"""

	_VALID_URL = r'^(?:https?://)?(?:www\.)?xvideos\.com/video([0-9]+)(?:.*)'
	IE_NAME = u'xvideos'

	def report_webpage(self, video_id):
		"""Report information extraction."""
		self._downloader.to_screen(u'[%s] %s: Downloading webpage' % (self.IE_NAME, video_id))

	def report_extraction(self, video_id):
		"""Report information extraction."""
		self._downloader.to_screen(u'[%s] %s: Extracting information' % (self.IE_NAME, video_id))

	def _simplify_title(self, title):
		res = re.sub(ur'(?u)([^%s]+)' % simple_title_chars, ur'_', title)
		res = res.strip(ur'_')
		return res

	def _real_extract(self, url):
		htmlParser = HTMLParser.HTMLParser()

		mobj = re.match(self._VALID_URL, url)
		if mobj is None:
			self._downloader.trouble(u'ERROR: invalid URL: %s' % url)
			return
		video_id = mobj.group(1).decode('utf-8')

		self.report_webpage(video_id)

		request = urllib2.Request(r'http://www.xvideos.com/video' + video_id)
		try:
			webpage = urllib2.urlopen(request).read()
		except (urllib2.URLError, httplib.HTTPException, socket.error), err:
			self._downloader.trouble(u'ERROR: unable to download video webpage: %s' % str(err))
			return

		self.report_extraction(video_id)


		# Extract video URL
		mobj = re.search(r'flv_url=(.+?)&', webpage)
		if mobj is None:
			self._downloader.trouble(u'ERROR: unable to extract video url')
			return
		video_url = urllib2.unquote(mobj.group(1).decode('utf-8'))


		# Extract title
		mobj = re.search(r'<title>(.*?)\s+-\s+XVID', webpage)
		if mobj is None:
			self._downloader.trouble(u'ERROR: unable to extract video title')
			return
		video_title = mobj.group(1).decode('utf-8')


		# Extract video thumbnail
		mobj = re.search(r'http://(?:img.*?\.)xvideos.com/videos/thumbs/[a-fA-F0-9]/[a-fA-F0-9]/[a-fA-F0-9]/([a-fA-F0-9.]+jpg)', webpage)
		if mobj is None:
			self._downloader.trouble(u'ERROR: unable to extract video thumbnail')
			return
		video_thumbnail = mobj.group(1).decode('utf-8')



		self._downloader.increment_downloads()
		info = {
			'id': video_id,
			'url': video_url,
			'uploader': None,
			'upload_date': None,
			'title': video_title,
			'stitle': self._simplify_title(video_title),
			'ext': 'flv',
			'format': 'flv',
			'thumbnail': video_thumbnail,
			'description': None,
			'player_url': None,
		}

		try:
			self._downloader.process_info(info)
		except UnavailableVideoError, err:
			self._downloader.trouble(u'\nERROR: unable to download ' + video_id)


<<<<<<< HEAD
class SoundcloudIE(InfoExtractor):
	"""Information extractor for soundcloud.com
	   To access the media, the uid of the song and a stream token
	   must be extracted from the page source and the script must make
	   a request to media.soundcloud.com/crossdomain.xml. Then
	   the media can be grabbed by requesting from an url composed
	   of the stream token and uid
	 """

	_VALID_URL = r'^(?:https?://)?(?:www\.)?soundcloud\.com/([\w\d-]+)/([\w\d-]+)'
	IE_NAME = u'soundcloud'

	def __init__(self, downloader=None):
		InfoExtractor.__init__(self, downloader)
=======
class InfoQIE(InfoExtractor):
	"""Information extractor for infoq.com"""

	_VALID_URL = r'^(?:https?://)?(?:www\.)?infoq\.com/[^/]+/[^/]+$'
	IE_NAME = u'infoq'
>>>>>>> 3b98a5dd

	def report_webpage(self, video_id):
		"""Report information extraction."""
		self._downloader.to_screen(u'[%s] %s: Downloading webpage' % (self.IE_NAME, video_id))

	def report_extraction(self, video_id):
		"""Report information extraction."""
		self._downloader.to_screen(u'[%s] %s: Extracting information' % (self.IE_NAME, video_id))

<<<<<<< HEAD
	def _real_initialize(self):
		return
=======
	def _simplify_title(self, title):
		res = re.sub(ur'(?u)([^%s]+)' % simple_title_chars, ur'_', title)
		res = res.strip(ur'_')
		return res
>>>>>>> 3b98a5dd

	def _real_extract(self, url):
		htmlParser = HTMLParser.HTMLParser()

		mobj = re.match(self._VALID_URL, url)
		if mobj is None:
			self._downloader.trouble(u'ERROR: invalid URL: %s' % url)
			return

<<<<<<< HEAD
		# extract uploader (which is in the url)
		uploader = mobj.group(1).decode('utf-8')
		# extract simple title (uploader + slug of song title)
		slug_title =  mobj.group(2).decode('utf-8')
		simple_title = uploader + '-' + slug_title

		self.report_webpage('%s/%s' % (uploader, slug_title))

		request = urllib2.Request('http://soundcloud.com/%s/%s' % (uploader, slug_title))
=======
		self.report_webpage(url)

		request = urllib2.Request(url)
>>>>>>> 3b98a5dd
		try:
			webpage = urllib2.urlopen(request).read()
		except (urllib2.URLError, httplib.HTTPException, socket.error), err:
			self._downloader.trouble(u'ERROR: unable to download video webpage: %s' % str(err))
			return

<<<<<<< HEAD
		self.report_extraction('%s/%s' % (uploader, slug_title))

		# extract uid and stream token that soundcloud hands out for access
		mobj = re.search('"uid":"([\w\d]+?)".*?stream_token=([\w\d]+)', webpage)   
		if mobj:
			video_id = mobj.group(1)
			stream_token = mobj.group(2)

		# extract unsimplified title
		mobj = re.search('"title":"(.*?)",', webpage)
		if mobj:
			title = mobj.group(1)

		# construct media url (with uid/token)
		mediaURL = "http://media.soundcloud.com/stream/%s?stream_token=%s"
		mediaURL = mediaURL % (video_id, stream_token)

		# description
		description = u'No description available'
		mobj = re.search('track-description-value"><p>(.*?)</p>', webpage)
		if mobj:
			description = mobj.group(1)
		
		# upload date
		upload_date = None
		mobj = re.search("pretty-date'>on ([\w]+ [\d]+, [\d]+ \d+:\d+)</abbr></h2>", webpage)
		if mobj:
			try:
				upload_date = datetime.datetime.strptime(mobj.group(1), '%B %d, %Y %H:%M').strftime('%Y%m%d')
			except Exception as e:
				print str(e)

		# for soundcloud, a request to a cross domain is required for cookies
		request = urllib2.Request('http://media.soundcloud.com/crossdomain.xml', std_headers)

		try:
			self._downloader.process_info({
				'id':		video_id.decode('utf-8'),
				'url':		mediaURL,
				'uploader':	uploader.decode('utf-8'),
				'upload_date':  upload_date,
				'title':	simple_title.decode('utf-8'),
				'stitle':	simple_title.decode('utf-8'),
				'ext':		u'mp3',
				'format':	u'NA',
				'player_url':	None,
				'description': description.decode('utf-8')
			})
		except UnavailableVideoError:
			self._downloader.trouble(u'\nERROR: unable to download video')
=======
		self.report_extraction(url)


		# Extract video URL
		mobj = re.search(r"jsclassref='([^']*)'", webpage)
		if mobj is None:
			self._downloader.trouble(u'ERROR: unable to extract video url')
			return
		video_url = 'rtmpe://video.infoq.com/cfx/st/' + urllib2.unquote(mobj.group(1).decode('base64'))


		# Extract title
		mobj = re.search(r'contentTitle = "(.*?)";', webpage)
		if mobj is None:
			self._downloader.trouble(u'ERROR: unable to extract video title')
			return
		video_title = mobj.group(1).decode('utf-8')


		# Extract description
		video_description = u'No description available.'
		mobj = re.search(r'<meta name="description" content="(.*)"(?:\s*/)?>', webpage)
		if mobj is not None:
			video_description = mobj.group(1).decode('utf-8')

		video_filename = video_url.split('/')[-1]
		video_id, extension = video_filename.split('.')

		self._downloader.increment_downloads()
		info = {
			'id': video_id,
			'url': video_url,
			'uploader': None,
			'upload_date': None,
			'title': video_title,
			'stitle': self._simplify_title(video_title),
			'ext': extension,
			'format': extension, # Extension is always(?) mp4, but seems to be flv
			'thumbnail': None,
			'description': video_description,
			'player_url': None,
		}

		try:
			self._downloader.process_info(info)
		except UnavailableVideoError, err:
			self._downloader.trouble(u'\nERROR: unable to download ' + video_url)
>>>>>>> 3b98a5dd


class PostProcessor(object):
	"""Post Processor class.

	PostProcessor objects can be added to downloaders with their
	add_post_processor() method. When the downloader has finished a
	successful download, it will take its internal chain of PostProcessors
	and start calling the run() method on each one of them, first with
	an initial argument and then with the returned value of the previous
	PostProcessor.

	The chain will be stopped if one of them ever returns None or the end
	of the chain is reached.

	PostProcessor objects follow a "mutual registration" process similar
	to InfoExtractor objects.
	"""

	_downloader = None

	def __init__(self, downloader=None):
		self._downloader = downloader

	def set_downloader(self, downloader):
		"""Sets the downloader for this PP."""
		self._downloader = downloader

	def run(self, information):
		"""Run the PostProcessor.

		The "information" argument is a dictionary like the ones
		composed by InfoExtractors. The only difference is that this
		one has an extra field called "filepath" that points to the
		downloaded file.

		When this method returns None, the postprocessing chain is
		stopped. However, this method may return an information
		dictionary that will be passed to the next postprocessing
		object in the chain. It can be the one it received after
		changing some fields.

		In addition, this method may raise a PostProcessingError
		exception that will be taken into account by the downloader
		it was called from.
		"""
		return information # by default, do nothing


class FFmpegExtractAudioPP(PostProcessor):

	def __init__(self, downloader=None, preferredcodec=None, preferredquality=None, keepvideo=False):
		PostProcessor.__init__(self, downloader)
		if preferredcodec is None:
			preferredcodec = 'best'
		self._preferredcodec = preferredcodec
		self._preferredquality = preferredquality
		self._keepvideo = keepvideo

	@staticmethod
	def get_audio_codec(path):
		try:
			cmd = ['ffprobe', '-show_streams', '--', path]
			handle = subprocess.Popen(cmd, stderr=file(os.path.devnull, 'w'), stdout=subprocess.PIPE)
			output = handle.communicate()[0]
			if handle.wait() != 0:
				return None
		except (IOError, OSError):
			return None
		audio_codec = None
		for line in output.split('\n'):
			if line.startswith('codec_name='):
				audio_codec = line.split('=')[1].strip()
			elif line.strip() == 'codec_type=audio' and audio_codec is not None:
				return audio_codec
		return None

	@staticmethod
	def run_ffmpeg(path, out_path, codec, more_opts):
		try:
			cmd = ['ffmpeg', '-y', '-i', path, '-vn', '-acodec', codec] + more_opts + ['--', out_path]
			ret = subprocess.call(cmd, stdout=file(os.path.devnull, 'w'), stderr=subprocess.STDOUT)
			return (ret == 0)
		except (IOError, OSError):
			return False

	def run(self, information):
		path = information['filepath']

		filecodec = self.get_audio_codec(path)
		if filecodec is None:
			self._downloader.to_stderr(u'WARNING: unable to obtain file audio codec with ffprobe')
			return None

		more_opts = []
		if self._preferredcodec == 'best' or self._preferredcodec == filecodec:
			if filecodec in ['aac', 'mp3', 'vorbis']:
				# Lossless if possible
				acodec = 'copy'
				extension = filecodec
				if filecodec == 'aac':
					more_opts = ['-f', 'adts']
				if filecodec == 'vorbis':
					extension = 'ogg'
			else:
				# MP3 otherwise.
				acodec = 'libmp3lame'
				extension = 'mp3'
				more_opts = []
				if self._preferredquality is not None:
					more_opts += ['-ab', self._preferredquality]
		else:
			# We convert the audio (lossy)
			acodec = {'mp3': 'libmp3lame', 'aac': 'aac', 'vorbis': 'libvorbis'}[self._preferredcodec]
			extension = self._preferredcodec
			more_opts = []
			if self._preferredquality is not None:
				more_opts += ['-ab', self._preferredquality]
			if self._preferredcodec == 'aac':
				more_opts += ['-f', 'adts']
			if self._preferredcodec == 'vorbis':
				extension = 'ogg'

		(prefix, ext) = os.path.splitext(path)
		new_path = prefix + '.' + extension
		self._downloader.to_screen(u'[ffmpeg] Destination: %s' % new_path)
		status = self.run_ffmpeg(path, new_path, acodec, more_opts)

		if not status:
			self._downloader.to_stderr(u'WARNING: error running ffmpeg')
			return None

 		# Try to update the date time for extracted audio file.
		if information.get('filetime') is not None:
			try:
				os.utime(new_path, (time.time(), information['filetime']))
			except:
				self._downloader.to_stderr(u'WARNING: Cannot update utime of audio file')

		if not self._keepvideo:
			try:
				os.remove(path)
			except (IOError, OSError):
				self._downloader.to_stderr(u'WARNING: Unable to remove downloaded video file')
				return None

		information['filepath'] = new_path
		return information


def updateSelf(downloader, filename):
	''' Update the program file with the latest version from the repository '''
	# Note: downloader only used for options
	if not os.access(filename, os.W_OK):
		sys.exit('ERROR: no write permissions on %s' % filename)

	downloader.to_screen('Updating to latest version...')

	try:
		try:
			urlh = urllib.urlopen(UPDATE_URL)
			newcontent = urlh.read()
			
			vmatch = re.search("__version__ = '([^']+)'", newcontent)
			if vmatch is not None and vmatch.group(1) == __version__:
				downloader.to_screen('youtube-dl is up-to-date (' + __version__ + ')')
				return
		finally:
			urlh.close()
	except (IOError, OSError), err:
		sys.exit('ERROR: unable to download latest version')

	try:
		outf = open(filename, 'wb')
		try:
			outf.write(newcontent)
		finally:
			outf.close()
	except (IOError, OSError), err:
		sys.exit('ERROR: unable to overwrite current version')

	downloader.to_screen('Updated youtube-dl. Restart youtube-dl to use the new version.')

def parseOpts():
	# Deferred imports
	import getpass
	import optparse

	def _format_option_string(option):
		''' ('-o', '--option') -> -o, --format METAVAR'''

		opts = []

		if option._short_opts: opts.append(option._short_opts[0])
		if option._long_opts: opts.append(option._long_opts[0])
		if len(opts) > 1: opts.insert(1, ', ')

		if option.takes_value(): opts.append(' %s' % option.metavar)

		return "".join(opts)

	def _find_term_columns():
		columns = os.environ.get('COLUMNS', None)
		if columns:
			return int(columns)

		try:
			sp = subprocess.Popen(['stty', 'size'], stdout=subprocess.PIPE, stderr=subprocess.PIPE)
			out,err = sp.communicate()
			return int(out.split()[1])
		except:
			pass
		return None

	max_width = 80
	max_help_position = 80

	# No need to wrap help messages if we're on a wide console
	columns = _find_term_columns()
	if columns: max_width = columns

	fmt = optparse.IndentedHelpFormatter(width=max_width, max_help_position=max_help_position)
	fmt.format_option_strings = _format_option_string

	kw = {
		'version'   : __version__,
		'formatter' : fmt,
		'usage' : '%prog [options] url [url...]',
		'conflict_handler' : 'resolve',
	}

	parser = optparse.OptionParser(**kw)

	# option groups
	general        = optparse.OptionGroup(parser, 'General Options')
	selection      = optparse.OptionGroup(parser, 'Video Selection')
	authentication = optparse.OptionGroup(parser, 'Authentication Options')
	video_format   = optparse.OptionGroup(parser, 'Video Format Options')
	postproc       = optparse.OptionGroup(parser, 'Post-processing Options')
	filesystem     = optparse.OptionGroup(parser, 'Filesystem Options')
	verbosity      = optparse.OptionGroup(parser, 'Verbosity / Simulation Options')

	general.add_option('-h', '--help',
			action='help', help='print this help text and exit')
	general.add_option('-v', '--version',
			action='version', help='print program version and exit')
	general.add_option('-U', '--update',
			action='store_true', dest='update_self', help='update this program to latest version')
	general.add_option('-i', '--ignore-errors',
			action='store_true', dest='ignoreerrors', help='continue on download errors', default=False)
	general.add_option('-r', '--rate-limit',
			dest='ratelimit', metavar='LIMIT', help='download rate limit (e.g. 50k or 44.6m)')
	general.add_option('-R', '--retries',
			dest='retries', metavar='RETRIES', help='number of retries (default is 10)', default=10)
	general.add_option('--dump-user-agent',
			action='store_true', dest='dump_user_agent',
			help='display the current browser identification', default=False)
	general.add_option('--list-extractors',
			action='store_true', dest='list_extractors',
			help='List all supported extractors and the URLs they would handle', default=False)

	selection.add_option('--playlist-start',
			dest='playliststart', metavar='NUMBER', help='playlist video to start at (default is 1)', default=1)
	selection.add_option('--playlist-end',
			dest='playlistend', metavar='NUMBER', help='playlist video to end at (default is last)', default=-1)
	selection.add_option('--match-title', dest='matchtitle', metavar='REGEX',help='download only matching titles (regex or caseless sub-string)')
	selection.add_option('--reject-title', dest='rejecttitle', metavar='REGEX',help='skip download for matching titles (regex or caseless sub-string)')

	authentication.add_option('-u', '--username',
			dest='username', metavar='USERNAME', help='account username')
	authentication.add_option('-p', '--password',
			dest='password', metavar='PASSWORD', help='account password')
	authentication.add_option('-n', '--netrc',
			action='store_true', dest='usenetrc', help='use .netrc authentication data', default=False)


	video_format.add_option('-f', '--format',
			action='store', dest='format', metavar='FORMAT', help='video format code')
	video_format.add_option('--all-formats',
			action='store_const', dest='format', help='download all available video formats', const='all')
	video_format.add_option('--max-quality',
			action='store', dest='format_limit', metavar='FORMAT', help='highest quality format to download')
	video_format.add_option('-F', '--list-formats',
			action='store_true', dest='listformats', help='list all available formats (currently youtube only)')


	verbosity.add_option('-q', '--quiet',
			action='store_true', dest='quiet', help='activates quiet mode', default=False)
	verbosity.add_option('-s', '--simulate',
			action='store_true', dest='simulate', help='do not download the video and do not write anything to disk', default=False)
	verbosity.add_option('--skip-download',
			action='store_true', dest='skip_download', help='do not download the video', default=False)
	verbosity.add_option('-g', '--get-url',
			action='store_true', dest='geturl', help='simulate, quiet but print URL', default=False)
	verbosity.add_option('-e', '--get-title',
			action='store_true', dest='gettitle', help='simulate, quiet but print title', default=False)
	verbosity.add_option('--get-thumbnail',
			action='store_true', dest='getthumbnail',
			help='simulate, quiet but print thumbnail URL', default=False)
	verbosity.add_option('--get-description',
			action='store_true', dest='getdescription',
			help='simulate, quiet but print video description', default=False)
	verbosity.add_option('--get-filename',
			action='store_true', dest='getfilename',
			help='simulate, quiet but print output filename', default=False)
	verbosity.add_option('--get-format',
			action='store_true', dest='getformat',
			help='simulate, quiet but print output format', default=False)
	verbosity.add_option('--no-progress',
			action='store_true', dest='noprogress', help='do not print progress bar', default=False)
	verbosity.add_option('--console-title',
			action='store_true', dest='consoletitle',
			help='display progress in console titlebar', default=False)


	filesystem.add_option('-t', '--title',
			action='store_true', dest='usetitle', help='use title in file name', default=False)
	filesystem.add_option('-l', '--literal',
			action='store_true', dest='useliteral', help='use literal title in file name', default=False)
	filesystem.add_option('-A', '--auto-number',
			action='store_true', dest='autonumber',
			help='number downloaded files starting from 00000', default=False)
	filesystem.add_option('-o', '--output',
			dest='outtmpl', metavar='TEMPLATE', help='output filename template. Use %(stitle)s to get the title, %(uploader)s for the uploader name, %(autonumber)s to get an automatically incremented number, %(ext)s for the filename extension, and %% for a literal percent')
	filesystem.add_option('-a', '--batch-file',
			dest='batchfile', metavar='FILE', help='file containing URLs to download (\'-\' for stdin)')
	filesystem.add_option('-w', '--no-overwrites',
			action='store_true', dest='nooverwrites', help='do not overwrite files', default=False)
	filesystem.add_option('-c', '--continue',
			action='store_true', dest='continue_dl', help='resume partially downloaded files', default=False)
	filesystem.add_option('--no-continue',
			action='store_false', dest='continue_dl',
			help='do not resume partially downloaded files (restart from beginning)')
	filesystem.add_option('--cookies',
			dest='cookiefile', metavar='FILE', help='file to read cookies from and dump cookie jar in')
	filesystem.add_option('--no-part',
			action='store_true', dest='nopart', help='do not use .part files', default=False)
	filesystem.add_option('--no-mtime',
			action='store_false', dest='updatetime',
			help='do not use the Last-modified header to set the file modification time', default=True)
	filesystem.add_option('--write-description',
			action='store_true', dest='writedescription',
			help='write video description to a .description file', default=False)
	filesystem.add_option('--write-info-json',
			action='store_true', dest='writeinfojson',
			help='write video metadata to a .info.json file', default=False)


	postproc.add_option('--extract-audio', action='store_true', dest='extractaudio', default=False,
			help='convert video files to audio-only files (requires ffmpeg and ffprobe)')
	postproc.add_option('--audio-format', metavar='FORMAT', dest='audioformat', default='best',
			help='"best", "aac", "vorbis" or "mp3"; best by default')
	postproc.add_option('--audio-quality', metavar='QUALITY', dest='audioquality', default='128K',
			help='ffmpeg audio bitrate specification, 128k by default')
	postproc.add_option('-k', '--keep-video', action='store_true', dest='keepvideo', default=False,
			help='keeps the video file on disk after the post-processing; the video is erased by default')


	parser.add_option_group(general)
	parser.add_option_group(selection)
	parser.add_option_group(filesystem)
	parser.add_option_group(verbosity)
	parser.add_option_group(video_format)
	parser.add_option_group(authentication)
	parser.add_option_group(postproc)

	opts, args = parser.parse_args()

	return parser, opts, args

def gen_extractors():
	""" Return a list of an instance of every supported extractor.
	The order does matter; the first extractor matched is the one handling the URL.
	"""
	youtube_ie = YoutubeIE()
	google_ie = GoogleIE()
	yahoo_ie = YahooIE()
	return [
		YoutubePlaylistIE(youtube_ie),
		YoutubeUserIE(youtube_ie),
		YoutubeSearchIE(youtube_ie),
		youtube_ie,
		MetacafeIE(youtube_ie),
		DailymotionIE(),
		google_ie,
		GoogleSearchIE(google_ie),
		PhotobucketIE(),
		yahoo_ie,
		YahooSearchIE(yahoo_ie),
		DepositFilesIE(),
		FacebookIE(),
		BlipTVIE(),
		VimeoIE(),
		MyVideoIE(),
		ComedyCentralIE(),
		EscapistIE(),
		CollegeHumorIE(),
		XVideosIE(),
<<<<<<< HEAD
		SoundcloudIE(),
=======
		InfoQIE(),
>>>>>>> 3b98a5dd

		GenericIE()
	]

def main():
	parser, opts, args = parseOpts()

	# Open appropriate CookieJar
	if opts.cookiefile is None:
		jar = cookielib.CookieJar()
	else:
		try:
			jar = cookielib.MozillaCookieJar(opts.cookiefile)
			if os.path.isfile(opts.cookiefile) and os.access(opts.cookiefile, os.R_OK):
				jar.load()
		except (IOError, OSError), err:
			sys.exit(u'ERROR: unable to open cookie file')

	# Dump user agent
	if opts.dump_user_agent:
		print std_headers['User-Agent']
		sys.exit(0)

	# Batch file verification
	batchurls = []
	if opts.batchfile is not None:
		try:
			if opts.batchfile == '-':
				batchfd = sys.stdin
			else:
				batchfd = open(opts.batchfile, 'r')
			batchurls = batchfd.readlines()
			batchurls = [x.strip() for x in batchurls]
			batchurls = [x for x in batchurls if len(x) > 0 and not re.search(r'^[#/;]', x)]
		except IOError:
			sys.exit(u'ERROR: batch file could not be read')
	all_urls = batchurls + args

	# General configuration
	cookie_processor = urllib2.HTTPCookieProcessor(jar)
	opener = urllib2.build_opener(urllib2.ProxyHandler(), cookie_processor, YoutubeDLHandler())
	urllib2.install_opener(opener)
	socket.setdefaulttimeout(300) # 5 minutes should be enough (famous last words)

	extractors = gen_extractors()

	if opts.list_extractors:
		for ie in extractors:
			print(ie.IE_NAME)
			matchedUrls = filter(lambda url: ie.suitable(url), all_urls)
			all_urls = filter(lambda url: url not in matchedUrls, all_urls)
			for mu in matchedUrls:
				print(u'  ' + mu)
		sys.exit(0)

	# Conflicting, missing and erroneous options
	if opts.usenetrc and (opts.username is not None or opts.password is not None):
		parser.error(u'using .netrc conflicts with giving username/password')
	if opts.password is not None and opts.username is None:
		parser.error(u'account username missing')
	if opts.outtmpl is not None and (opts.useliteral or opts.usetitle or opts.autonumber):
		parser.error(u'using output template conflicts with using title, literal title or auto number')
	if opts.usetitle and opts.useliteral:
		parser.error(u'using title conflicts with using literal title')
	if opts.username is not None and opts.password is None:
		opts.password = getpass.getpass(u'Type account password and press return:')
	if opts.ratelimit is not None:
		numeric_limit = FileDownloader.parse_bytes(opts.ratelimit)
		if numeric_limit is None:
			parser.error(u'invalid rate limit specified')
		opts.ratelimit = numeric_limit
	if opts.retries is not None:
		try:
			opts.retries = long(opts.retries)
		except (TypeError, ValueError), err:
			parser.error(u'invalid retry count specified')
	try:
		opts.playliststart = int(opts.playliststart)
		if opts.playliststart <= 0:
			raise ValueError(u'Playlist start must be positive')
	except (TypeError, ValueError), err:
		parser.error(u'invalid playlist start number specified')
	try:
		opts.playlistend = int(opts.playlistend)
		if opts.playlistend != -1 and (opts.playlistend <= 0 or opts.playlistend < opts.playliststart):
			raise ValueError(u'Playlist end must be greater than playlist start')
	except (TypeError, ValueError), err:
		parser.error(u'invalid playlist end number specified')
	if opts.extractaudio:
		if opts.audioformat not in ['best', 'aac', 'mp3', 'vorbis']:
			parser.error(u'invalid audio format specified')

	# File downloader
	fd = FileDownloader({
		'usenetrc': opts.usenetrc,
		'username': opts.username,
		'password': opts.password,
		'quiet': (opts.quiet or opts.geturl or opts.gettitle or opts.getthumbnail or opts.getdescription or opts.getfilename or opts.getformat),
		'forceurl': opts.geturl,
		'forcetitle': opts.gettitle,
		'forcethumbnail': opts.getthumbnail,
		'forcedescription': opts.getdescription,
		'forcefilename': opts.getfilename,
		'forceformat': opts.getformat,
		'simulate': opts.simulate,
		'skip_download': (opts.skip_download or opts.simulate or opts.geturl or opts.gettitle or opts.getthumbnail or opts.getdescription or opts.getfilename or opts.getformat),
		'format': opts.format,
		'format_limit': opts.format_limit,
		'listformats': opts.listformats,
		'outtmpl': ((opts.outtmpl is not None and opts.outtmpl.decode(preferredencoding()))
			or (opts.format == '-1' and opts.usetitle and u'%(stitle)s-%(id)s-%(format)s.%(ext)s')
			or (opts.format == '-1' and opts.useliteral and u'%(title)s-%(id)s-%(format)s.%(ext)s')
			or (opts.format == '-1' and u'%(id)s-%(format)s.%(ext)s')
			or (opts.usetitle and opts.autonumber and u'%(autonumber)s-%(stitle)s-%(id)s.%(ext)s')
			or (opts.useliteral and opts.autonumber and u'%(autonumber)s-%(title)s-%(id)s.%(ext)s')
			or (opts.usetitle and u'%(stitle)s-%(id)s.%(ext)s')
			or (opts.useliteral and u'%(title)s-%(id)s.%(ext)s')
			or (opts.autonumber and u'%(autonumber)s-%(id)s.%(ext)s')
			or u'%(id)s.%(ext)s'),
		'ignoreerrors': opts.ignoreerrors,
		'ratelimit': opts.ratelimit,
		'nooverwrites': opts.nooverwrites,
		'retries': opts.retries,
		'continuedl': opts.continue_dl,
		'noprogress': opts.noprogress,
		'playliststart': opts.playliststart,
		'playlistend': opts.playlistend,
		'logtostderr': opts.outtmpl == '-',
		'consoletitle': opts.consoletitle,
		'nopart': opts.nopart,
		'updatetime': opts.updatetime,
		'writedescription': opts.writedescription,
		'writeinfojson': opts.writeinfojson,
		'matchtitle': opts.matchtitle,
		'rejecttitle': opts.rejecttitle,
		})
	for extractor in extractors:
		fd.add_info_extractor(extractor)

	# PostProcessors
	if opts.extractaudio:
		fd.add_post_processor(FFmpegExtractAudioPP(preferredcodec=opts.audioformat, preferredquality=opts.audioquality, keepvideo=opts.keepvideo))

	# Update version
	if opts.update_self:
		updateSelf(fd, sys.argv[0])

	# Maybe do nothing
	if len(all_urls) < 1:
		if not opts.update_self:
			parser.error(u'you must provide at least one URL')
		else:
			sys.exit()
	retcode = fd.download(all_urls)

	# Dump cookie jar if requested
	if opts.cookiefile is not None:
		try:
			jar.save()
		except (IOError, OSError), err:
			sys.exit(u'ERROR: unable to save cookie jar')

	sys.exit(retcode)


if __name__ == '__main__':
	try:
		main()
	except DownloadError:
		sys.exit(1)
	except SameFileError:
		sys.exit(u'ERROR: fixed output name but more than one file to download')
	except KeyboardInterrupt:
		sys.exit(u'\nERROR: Interrupted by user')

# vim: set ts=4 sw=4 sts=4 noet ai si filetype=python:<|MERGE_RESOLUTION|>--- conflicted
+++ resolved
@@ -3482,7 +3482,6 @@
 			self._downloader.trouble(u'\nERROR: unable to download ' + video_id)
 
 
-<<<<<<< HEAD
 class SoundcloudIE(InfoExtractor):
 	"""Information extractor for soundcloud.com
 	   To access the media, the uid of the song and a stream token
@@ -3497,13 +3496,6 @@
 
 	def __init__(self, downloader=None):
 		InfoExtractor.__init__(self, downloader)
-=======
-class InfoQIE(InfoExtractor):
-	"""Information extractor for infoq.com"""
-
-	_VALID_URL = r'^(?:https?://)?(?:www\.)?infoq\.com/[^/]+/[^/]+$'
-	IE_NAME = u'infoq'
->>>>>>> 3b98a5dd
 
 	def report_webpage(self, video_id):
 		"""Report information extraction."""
@@ -3513,15 +3505,8 @@
 		"""Report information extraction."""
 		self._downloader.to_screen(u'[%s] %s: Extracting information' % (self.IE_NAME, video_id))
 
-<<<<<<< HEAD
 	def _real_initialize(self):
 		return
-=======
-	def _simplify_title(self, title):
-		res = re.sub(ur'(?u)([^%s]+)' % simple_title_chars, ur'_', title)
-		res = res.strip(ur'_')
-		return res
->>>>>>> 3b98a5dd
 
 	def _real_extract(self, url):
 		htmlParser = HTMLParser.HTMLParser()
@@ -3531,7 +3516,6 @@
 			self._downloader.trouble(u'ERROR: invalid URL: %s' % url)
 			return
 
-<<<<<<< HEAD
 		# extract uploader (which is in the url)
 		uploader = mobj.group(1).decode('utf-8')
 		# extract simple title (uploader + slug of song title)
@@ -3541,18 +3525,12 @@
 		self.report_webpage('%s/%s' % (uploader, slug_title))
 
 		request = urllib2.Request('http://soundcloud.com/%s/%s' % (uploader, slug_title))
-=======
-		self.report_webpage(url)
-
-		request = urllib2.Request(url)
->>>>>>> 3b98a5dd
 		try:
 			webpage = urllib2.urlopen(request).read()
 		except (urllib2.URLError, httplib.HTTPException, socket.error), err:
 			self._downloader.trouble(u'ERROR: unable to download video webpage: %s' % str(err))
 			return
 
-<<<<<<< HEAD
 		self.report_extraction('%s/%s' % (uploader, slug_title))
 
 		# extract uid and stream token that soundcloud hands out for access
@@ -3603,7 +3581,44 @@
 			})
 		except UnavailableVideoError:
 			self._downloader.trouble(u'\nERROR: unable to download video')
-=======
+
+
+class InfoQIE(InfoExtractor):
+	"""Information extractor for infoq.com"""
+
+	_VALID_URL = r'^(?:https?://)?(?:www\.)?infoq\.com/[^/]+/[^/]+$'
+	IE_NAME = u'infoq'
+
+	def report_webpage(self, video_id):
+		"""Report information extraction."""
+		self._downloader.to_screen(u'[%s] %s: Downloading webpage' % (self.IE_NAME, video_id))
+
+	def report_extraction(self, video_id):
+		"""Report information extraction."""
+		self._downloader.to_screen(u'[%s] %s: Extracting information' % (self.IE_NAME, video_id))
+
+	def _simplify_title(self, title):
+		res = re.sub(ur'(?u)([^%s]+)' % simple_title_chars, ur'_', title)
+		res = res.strip(ur'_')
+		return res
+
+	def _real_extract(self, url):
+		htmlParser = HTMLParser.HTMLParser()
+
+		mobj = re.match(self._VALID_URL, url)
+		if mobj is None:
+			self._downloader.trouble(u'ERROR: invalid URL: %s' % url)
+			return
+
+		self.report_webpage(url)
+
+		request = urllib2.Request(url)
+		try:
+			webpage = urllib2.urlopen(request).read()
+		except (urllib2.URLError, httplib.HTTPException, socket.error), err:
+			self._downloader.trouble(u'ERROR: unable to download video webpage: %s' % str(err))
+			return
+
 		self.report_extraction(url)
 
 
@@ -3651,7 +3666,7 @@
 			self._downloader.process_info(info)
 		except UnavailableVideoError, err:
 			self._downloader.trouble(u'\nERROR: unable to download ' + video_url)
->>>>>>> 3b98a5dd
+
 
 
 class PostProcessor(object):
@@ -4050,11 +4065,8 @@
 		EscapistIE(),
 		CollegeHumorIE(),
 		XVideosIE(),
-<<<<<<< HEAD
 		SoundcloudIE(),
-=======
 		InfoQIE(),
->>>>>>> 3b98a5dd
 
 		GenericIE()
 	]
