--- conflicted
+++ resolved
@@ -1810,14 +1810,12 @@
 * `vcodec`: vcodec to ignore - one or more of `h264`, `h265`, `dvh265`
 * `dr`: dynamic range to ignore - one or more of `sdr`, `hdr10`, `dv`
 
-<<<<<<< HEAD
 ### twitcasting
-* `archive_mode`: mode to get split archives. `formats` to get these as formats (default, old), `multi_video` (new) to have them as `multi_video` playlist. to join split archive with `multi_video`, use `--concat-playlist multi_video`
-=======
+* `archive_mode`: mode to get split archives. `formats` to get these as formats (old), `multi_video` (default, new) to have them as `multi_video` playlist. to join split archive with `multi_video`, use `--concat-playlist multi_video`
+
 #### tiktok
 * `app_version`: App version to call mobile APIs with - should be set along with `manifest_app_version`. (e.g. `20.2.1`)
 * `manifest_app_version`: Numeric app version to call mobile APIs with. (e.g. `221`)
->>>>>>> c5332d7f
 
 NOTE: These options may be changed/removed in the future without concern for backward compatibility
 
