--- conflicted
+++ resolved
@@ -392,95 +392,6 @@
 
 <!-- Auto generated -->
 ## General Options:
-<<<<<<< HEAD
-    -h, --help                       Print this help text and exit
-    --version                        Print program version and exit
-    -U, --update                     Update this program to latest version
-    -i, --ignore-errors              Ignore download and postprocessing errors.
-                                     The download will be considered successful
-                                     even if the postprocessing fails
-    --no-abort-on-error              Continue with next video on download
-                                     errors; e.g. to skip unavailable videos in
-                                     a playlist (default)
-    --abort-on-error                 Abort downloading of further videos if an
-                                     error occurs (Alias: --no-ignore-errors)
-    --dump-user-agent                Display the current user-agent and exit
-    --list-extractors                List all supported extractors and exit
-    --extractor-descriptions         Output descriptions of all supported
-                                     extractors and exit
-    --force-generic-extractor        Force extraction to use the generic
-                                     extractor
-    --default-search PREFIX          Use this prefix for unqualified URLs. For
-                                     example "gvsearch2:" downloads two videos
-                                     from google videos for the search term
-                                     "large apple". Use the value "auto" to let
-                                     yt-dlp guess ("auto_warning" to emit a
-                                     warning when guessing). "error" just throws
-                                     an error. The default value "fixup_error"
-                                     repairs broken URLs, but emits an error if
-                                     this is not possible instead of searching
-    --ignore-config                  Don't load any more configuration files
-                                     except those given by --config-locations.
-                                     For backward compatibility, if this option
-                                     is found inside the system configuration
-                                     file, the user configuration is not loaded.
-                                     (Alias: --no-config)
-    --no-config-locations            Do not load any custom configuration files
-                                     (default). When given inside a
-                                     configuration file, ignore all previous
-                                     --config-locations defined in the current
-                                     file
-    --config-locations PATH          Location of the main configuration file;
-                                     either the path to the config or its
-                                     containing directory. Can be used multiple
-                                     times and inside other configuration files
-    --flat-playlist                  Do not extract the videos of a playlist,
-                                     only list them
-    --no-flat-playlist               Extract the videos of a playlist
-    --live-from-start                Download livestreams from the start.
-                                     Currently only supported for YouTube
-                                     (Experimental)
-    --no-live-from-start             Download livestreams from the current time
-                                     (default)
-    --wait-for-video MIN[-MAX]       Wait for scheduled streams to become
-                                     available. Pass the minimum number of
-                                     seconds (or range) to wait between retries
-    --no-wait-for-video              Do not wait for scheduled streams (default)
-    --mark-watched                   Mark videos watched (even with --simulate)
-    --no-mark-watched                Do not mark videos watched (default)
-    --no-colors                      Do not emit color codes in output
-    --compat-options OPTS            Options that can help keep compatibility
-                                     with youtube-dl or youtube-dlc
-                                     configurations by reverting some of the
-                                     changes made in yt-dlp. See "Differences in
-                                     default behavior" for details
-    --check-mastodon-instance        Always perform online checks for Mastodon-
-                                     like URL
-    --check-peertube-instance        Always perform online checks for PeerTube-
-                                     like URL
-    --check-misskey-instance         Always perform online checks for Misskey-
-                                     like URL
-    --test-filename CMD              Like --exec option, but used for testing if
-                                     downloading should be started. You can
-                                     begin with "re:" to use regex instead of
-                                     commands
-    --enable-lock                    Locks downloading exclusively. Blocks other
-                                     ytdl-patched process downloading the same
-                                     video.
-    --no-lock                        Do not lock downloading exclusively.
-                                     Download will start even if other process
-                                     is working on it.
-    --ffmpeg-native-progress         Show FFmpeg download (and postprocessing in
-                                     the future) progress with built-in
-                                     progress. This is an experimental feature,
-                                     and disabled on live streams. (see yt-
-                                     dlp/yt-dlp#1947)
-    --no-ffmpeg-native-progress      Show FFmpeg download (and postprocessing in
-                                     the future) progress with built-in
-                                     progress. This is an experimental feature,
-                                     and disabled on live streams. (see yt-
-                                     dlp/yt-dlp#1947)
-=======
     -h, --help                      Print this help text and exit
     --version                       Print program version and exit
     -U, --update                    Update this program to latest version
@@ -557,7 +468,6 @@
                                     alias may be triggered a maximum of 100
                                     times. This option can be used multiple
                                     times
->>>>>>> e9b8ed70
 
 ## Network Options:
     --proxy URL                     Use the specified HTTP/HTTPS/SOCKS proxy. To
@@ -657,186 +567,6 @@
                                     the playlist is skipped
 
 ## Download Options:
-<<<<<<< HEAD
-    -N, --concurrent-fragments N     Number of fragments of a dash/hlsnative
-                                     video that should be downloaded
-                                     concurrently (default is 1)
-    -r, --limit-rate RATE            Maximum download rate in bytes per second
-                                     (e.g. 50K or 4.2M)
-    --throttled-rate RATE            Minimum download rate in bytes per second
-                                     below which throttling is assumed and the
-                                     video data is re-extracted (e.g. 100K)
-    -R, --retries RETRIES            Number of retries (default is 10), or
-                                     "infinite"
-    --file-access-retries RETRIES    Number of times to retry on file access
-                                     error (default is 3), or "infinite"
-    --fragment-retries RETRIES       Number of retries for a fragment (default
-                                     is 10), or "infinite" (DASH, hlsnative and
-                                     ISM)
-    --skip-unavailable-fragments     Skip unavailable fragments for DASH,
-                                     hlsnative and ISM (default) (Alias: --no-
-                                     abort-on-unavailable-fragment)
-    --abort-on-unavailable-fragment  Abort downloading if a fragment is
-                                     unavailable (Alias: --no-skip-unavailable-
-                                     fragments)
-    --keep-fragments                 Keep downloaded fragments on disk after
-                                     downloading is finished
-    --no-keep-fragments              Delete downloaded fragments after
-                                     downloading is finished (default)
-    --buffer-size SIZE               Size of download buffer (e.g. 1024 or 16K)
-                                     (default is 1024)
-    --resize-buffer                  The buffer size is automatically resized
-                                     from an initial value of --buffer-size
-                                     (default)
-    --no-resize-buffer               Do not automatically adjust the buffer size
-    --http-chunk-size SIZE           Size of a chunk for chunk-based HTTP
-                                     downloading (e.g. 10485760 or 10M) (default
-                                     is disabled). May be useful for bypassing
-                                     bandwidth throttling imposed by a webserver
-                                     (experimental)
-    --playlist-reverse               Download playlist videos in reverse order
-    --no-playlist-reverse            Download playlist videos in default order
-                                     (default)
-    --playlist-random                Download playlist videos in random order
-    --xattr-set-filesize             Set file xattribute ytdl.filesize with
-                                     expected file size
-    --hls-use-mpegts                 Use the mpegts container for HLS videos;
-                                     allowing some players to play the video
-                                     while downloading, and reducing the chance
-                                     of file corruption if download is
-                                     interrupted. This is enabled by default for
-                                     live streams
-    --no-hls-use-mpegts              Do not use the mpegts container for HLS
-                                     videos. This is default when not
-                                     downloading live streams
-    --downloader [PROTO:]NAME        Name or path of the external downloader to
-                                     use (optionally) prefixed by the protocols
-                                     (http, ftp, m3u8, dash, rstp, rtmp, mms) to
-                                     use it for. Currently supports native,
-                                     aria2c, avconv, axel, curl, ffmpeg, httpie,
-                                     wget. You can use this option multiple
-                                     times to set different downloaders for
-                                     different protocols. For example,
-                                     --downloader aria2c --downloader
-                                     "dash,m3u8:native" will use aria2c for
-                                     http/ftp downloads, and the native
-                                     downloader for dash/m3u8 downloads (Alias:
-                                     --external-downloader)
-    --downloader-args NAME:ARGS      Give these arguments to the external
-                                     downloader. Specify the downloader name and
-                                     the arguments separated by a colon ":". For
-                                     ffmpeg, arguments can be passed to
-                                     different positions using the same syntax
-                                     as --postprocessor-args. You can use this
-                                     option multiple times to give different
-                                     arguments to different downloaders (Alias:
-                                     --external-downloader-args)
-
-## Filesystem Options:
-    -a, --batch-file FILE            File containing URLs to download ("-" for
-                                     stdin), one URL per line. Lines starting
-                                     with "#", ";" or "]" are considered as
-                                     comments and ignored
-    --no-batch-file                  Do not read URLs from batch file (default)
-    -P, --paths [TYPES:]PATH         The paths where the files should be
-                                     downloaded. Specify the type of file and
-                                     the path separated by a colon ":". All the
-                                     same TYPES as --output are supported.
-                                     Additionally, you can also provide "home"
-                                     (default) and "temp" paths. All
-                                     intermediary files are first downloaded to
-                                     the temp path and then the final files are
-                                     moved over to the home path after download
-                                     is finished. This option is ignored if
-                                     --output is an absolute path
-    -o, --output [TYPES:]TEMPLATE    Output filename template; see "OUTPUT
-                                     TEMPLATE" for details
-    --output-na-placeholder TEXT     Placeholder value for unavailable meta
-                                     fields in output filename template
-                                     (default: "NA")
-    --restrict-filenames             Restrict filenames to only ASCII
-                                     characters, and avoid "&" and spaces in
-                                     filenames
-    --no-restrict-filenames          Allow Unicode characters, "&" and spaces in
-                                     filenames (default)
-    --windows-filenames              Force filenames to be Windows-compatible
-    --no-windows-filenames           Make filenames Windows-compatible only if
-                                     using Windows (default)
-    --trim-filenames LENGTH          Limit the filename length (excluding
-                                     extension) to the specified number of
-                                     characters
-    -w, --no-overwrites              Do not overwrite any files
-    --force-overwrites               Overwrite all video and metadata files.
-                                     This option includes --no-continue
-    --no-force-overwrites            Do not overwrite the video, but overwrite
-                                     related files (default)
-    -c, --continue                   Resume partially downloaded files/fragments
-                                     (default)
-    --no-continue                    Do not resume partially downloaded
-                                     fragments. If the file is not fragmented,
-                                     restart download of the entire file
-    --part                           Use .part files instead of writing directly
-                                     into output file (default)
-    --no-part                        Do not use .part files - write directly
-                                     into output file
-    --mtime                          Use the Last-modified header to set the
-                                     file modification time (default)
-    --no-mtime                       Do not use the Last-modified header to set
-                                     the file modification time
-    --write-description              Write video description to a .description
-                                     file
-    --no-write-description           Do not write video description (default)
-    --write-info-json                Write video metadata to a .info.json file
-                                     (this may contain personal information)
-    --no-write-info-json             Do not write video metadata (default)
-    --write-playlist-metafiles       Write playlist metadata in addition to the
-                                     video metadata when using --write-info-
-                                     json, --write-description etc. (default)
-    --no-write-playlist-metafiles    Do not write playlist metadata when using
-                                     --write-info-json, --write-description etc.
-    --clean-info-json                Remove some private fields such as
-                                     filenames from the infojson. Note that it
-                                     could still contain some personal
-                                     information (default)
-    --no-clean-info-json             Write all fields to the infojson
-    --write-comments                 Retrieve video comments to be placed in the
-                                     infojson. The comments are fetched even
-                                     without this option if the extraction is
-                                     known to be quick (Alias: --get-comments)
-    --no-write-comments              Do not retrieve video comments unless the
-                                     extraction is known to be quick (Alias:
-                                     --no-get-comments)
-    --load-info-json FILE            JSON file containing the video information
-                                     (created with the "--write-info-json"
-                                     option)
-    --cookies FILE                   Netscape formatted file to read cookies
-                                     from and dump cookie jar in
-    --no-cookies                     Do not read/dump cookies from/to file
-                                     (default)
-    --cookies-from-browser BROWSER[+KEYRING][:PROFILE]
-                                     The name of the browser and (optionally)
-                                     the name/path of the profile to load
-                                     cookies from, separated by a ":". Currently
-                                     supported browsers are: brave, chrome,
-                                     chromium, edge, firefox, opera, safari,
-                                     vivaldi. By default, the most recently
-                                     accessed profile is used. The keyring used
-                                     for decrypting Chromium cookies on Linux
-                                     can be (optionally) specified after the
-                                     browser name separated by a "+". Currently
-                                     supported keyrings are: basictext,
-                                     gnomekeyring, kwallet
-    --no-cookies-from-browser        Do not load cookies from browser (default)
-    --cache-dir DIR                  Location in the filesystem where youtube-dl
-                                     can store some downloaded information (such
-                                     as client ids and signatures) permanently.
-                                     By default $XDG_CACHE_HOME/yt-dlp or
-                                     ~/.cache/yt-dlp
-    --no-cache-dir                   Disable filesystem caching
-    --rm-cache-dir                   Delete all filesystem cache files
-    --rm-long-name-dir               Deletes all filename-splitting-related
-                                     empty directories in working directory
-=======
     -N, --concurrent-fragments N    Number of fragments of a dash/hlsnative
                                     video that should be downloaded concurrently
                                     (default is 1)
@@ -1017,7 +747,6 @@
                                     ~/.cache/yt-dlp
     --no-cache-dir                  Disable filesystem caching
     --rm-cache-dir                  Delete all filesystem cache files
->>>>>>> e9b8ed70
 
 ## Thumbnail Options:
     --write-thumbnail               Write thumbnail image to disk
@@ -1084,134 +813,6 @@
     --progress                      Show progress bar, even if in quiet mode
     --console-title                 Display progress in console titlebar
     --progress-template [TYPES:]TEMPLATE
-<<<<<<< HEAD
-                                     Template for progress outputs, optionally
-                                     prefixed with one of "download:" (default),
-                                     "download-title:" (the console title),
-                                     "postprocess:",  or "postprocess-title:".
-                                     The video's fields are accessible under the
-                                     "info" key and the progress attributes are
-                                     accessible under "progress" key. E.g.:
-                                     --console-title --progress-template
-                                     "download-
-                                     title:%(info.id)s-%(progress.eta)s"
-    -v, --verbose                    Print various debugging information
-    --dump-pages                     Print downloaded pages encoded using base64
-                                     to debug problems (very verbose)
-    --write-pages                    Write downloaded intermediary pages to
-                                     files in the current directory to debug
-                                     problems
-    --print-traffic                  Display sent and read HTTP traffic
-
-## Workarounds:
-    --encoding ENCODING              Force the specified encoding (experimental)
-    --legacy-server-connect          Explicitly allow HTTPS connection to
-                                     servers that do not support RFC 5746 secure
-                                     renegotiation
-    --no-check-certificates          Suppress HTTPS certificate validation
-    --prefer-insecure                Use an unencrypted connection to retrieve
-                                     information about the video (Currently
-                                     supported only for YouTube)
-    -H, --add-header FIELD:VALUE     Specify a custom HTTP header and its value,
-                                     separated by a colon ":". You can use this
-                                     option multiple times
-    --bidi-workaround                Work around terminals that lack
-                                     bidirectional text support. Requires bidiv
-                                     or fribidi executable in PATH
-    --sleep-requests SECONDS         Number of seconds to sleep between requests
-                                     during data extraction
-    --sleep-interval SECONDS         Number of seconds to sleep before each
-                                     download. This is the minimum time to sleep
-                                     when used along with --max-sleep-interval
-                                     (Alias: --min-sleep-interval)
-    --max-sleep-interval SECONDS     Maximum number of seconds to sleep. Can
-                                     only be used along with --min-sleep-
-                                     interval
-    --sleep-subtitles SECONDS        Number of seconds to sleep before each
-                                     subtitle download
-    --sleep-before-extract SECONDS   Number of seconds to sleep before each
-                                     extraction when used alone or a lower bound
-                                     of a range for randomized sleep before each
-                                     extraction (minimum possible number of
-                                     seconds to sleep) when used along with
-                                     --max-sleep-before-extract.
-    --max-sleep-before-extract SECONDS
-                                     Upper bound of a range for randomized sleep
-                                     before each extraction (maximum possible
-                                     number of seconds to sleep). Must only be
-                                     used along with --min-sleep-before-extract.
-    --escape-long-names              Split filename longer than 255 bytes into
-                                     few path segments. This may create dumb
-                                     directories.
-    --use-modern-tls-ciphers         Report servers that client is only capable
-                                     of modern cipher suites for TLS. See
-                                     https://github.com/yt-dlp/yt-dlp/pull/1049
-                                     for details.
-    --no-use-modern-tls-ciphers      Report servers that client is capable of
-                                     Python's default cipher suites for TLS.
-
-## Video Format Options:
-    -f, --format FORMAT              Video format code, see "FORMAT SELECTION"
-                                     for more details
-    -S, --format-sort SORTORDER      Sort the formats by the fields given, see
-                                     "Sorting Formats" for more details
-    --format-sort-force              Force user specified sort order to have
-                                     precedence over all fields, see "Sorting
-                                     Formats" for more details
-    --no-format-sort-force           Some fields have precedence over the user
-                                     specified sort order (default), see
-                                     "Sorting Formats" for more details
-    --video-multistreams             Allow multiple video streams to be merged
-                                     into a single file
-    --no-video-multistreams          Only one video stream is downloaded for
-                                     each output file (default)
-    --audio-multistreams             Allow multiple audio streams to be merged
-                                     into a single file
-    --no-audio-multistreams          Only one audio stream is downloaded for
-                                     each output file (default)
-    --prefer-free-formats            Prefer video formats with free containers
-                                     over non-free ones of same quality. Use
-                                     with "-S ext" to strictly prefer free
-                                     containers irrespective of quality
-    --no-prefer-free-formats         Don't give any special preference to free
-                                     containers (default)
-    --check-formats                  Make sure formats are selected only from
-                                     those that are actually downloadable
-    --check-all-formats              Check all formats for whether they are
-                                     actually downloadable
-    --no-check-formats               Do not check that the formats are actually
-                                     downloadable
-    -F, --list-formats               List available formats of each video.
-                                     Simulate unless --no-simulate is used
-    --merge-output-format FORMAT     If a merge is required (e.g.
-                                     bestvideo+bestaudio), output to given
-                                     container format. One of mkv, mp4, ogg,
-                                     webm, flv. Ignored if no merge is required
-    --live-download-mkv              Changes video file format to MKV when
-                                     downloading a live. This is useful if the
-                                     computer might shutdown while downloading.
-
-## Subtitle Options:
-    --write-subs                     Write subtitle file
-    --no-write-subs                  Do not write subtitle file (default)
-    --write-auto-subs                Write automatically generated subtitle file
-                                     (Alias: --write-automatic-subs)
-    --no-write-auto-subs             Do not write auto-generated subtitles
-                                     (default) (Alias: --no-write-automatic-
-                                     subs)
-    --list-subs                      List available subtitles of each video.
-                                     Simulate unless --no-simulate is used
-    --sub-format FORMAT              Subtitle format, accepts formats
-                                     preference, for example: "srt" or
-                                     "ass/srt/best"
-    --sub-langs LANGS                Languages of the subtitles to download (can
-                                     be regex) or "all" separated by commas.
-                                     (Eg: --sub-langs "en.*,ja") You can prefix
-                                     the language code with a "-" to exempt it
-                                     from the requested languages. (Eg: --sub-
-                                     langs all,-live_chat) Use --list-subs for a
-                                     list of available language tags
-=======
                                     Template for progress outputs, optionally
                                     prefixed with one of "download:" (default),
                                     "download-title:" (the console title),
@@ -1309,7 +910,6 @@
                                     the requested languages. (Eg: --sub-langs
                                     all,-live_chat) Use --list-subs for a list
                                     of available language tags
->>>>>>> e9b8ed70
 
 ## Authentication Options:
     -u, --username USERNAME         Login with this account ID
@@ -1340,168 +940,6 @@
                                     is encrypted, yt-dlp will ask interactively
 
 ## Post-Processing Options:
-<<<<<<< HEAD
-    -x, --extract-audio              Convert video files to audio-only files
-                                     (requires ffmpeg and ffprobe)
-    --audio-format FORMAT            Specify audio format to convert the audio
-                                     to when -x is used. Currently supported
-                                     formats are: best (default) or one of aac,
-                                     flac, mp3, m4a, opus, vorbis, wav, alac
-    --audio-quality QUALITY          Specify ffmpeg audio quality to use when
-                                     converting the audio with -x. Insert a
-                                     value between 0 (best) and 10 (worst) for
-                                     VBR or a specific bitrate like 128K
-                                     (default 5)
-    --remux-video FORMAT             Remux the video into another container if
-                                     necessary (currently supported: mp4, mkv,
-                                     flv, webm, mov, avi, mka, ogg, aac, flac,
-                                     mp3, m4a, opus, vorbis, wav, alac). If
-                                     target container does not support the
-                                     video/audio codec, remuxing will fail. You
-                                     can specify multiple rules; Eg.
-                                     "aac>m4a/mov>mp4/mkv" will remux aac to
-                                     m4a, mov to mp4 and anything else to mkv.
-    --recode-video FORMAT            Re-encode the video into another format if
-                                     re-encoding is necessary. The syntax and
-                                     supported formats are the same as --remux-
-                                     video
-    --postprocessor-args NAME:ARGS   Give these arguments to the postprocessors.
-                                     Specify the postprocessor/executable name
-                                     and the arguments separated by a colon ":"
-                                     to give the argument to the specified
-                                     postprocessor/executable. Supported PP are:
-                                     Merger, ModifyChapters, SplitChapters,
-                                     ExtractAudio, VideoRemuxer, VideoConvertor,
-                                     Metadata, EmbedSubtitle, EmbedThumbnail,
-                                     SubtitlesConvertor, ThumbnailsConvertor,
-                                     FixupStretched, FixupM4a, FixupM3u8,
-                                     FixupTimestamp and FixupDuration. The
-                                     supported executables are: AtomicParsley,
-                                     FFmpeg and FFprobe. You can also specify
-                                     "PP+EXE:ARGS" to give the arguments to the
-                                     specified executable only when being used
-                                     by the specified postprocessor.
-                                     Additionally, for ffmpeg/ffprobe, "_i"/"_o"
-                                     can be appended to the prefix optionally
-                                     followed by a number to pass the argument
-                                     before the specified input/output file. Eg:
-                                     --ppa "Merger+ffmpeg_i1:-v quiet". You can
-                                     use this option multiple times to give
-                                     different arguments to different
-                                     postprocessors. (Alias: --ppa)
-    -k, --keep-video                 Keep the intermediate video file on disk
-                                     after post-processing
-    --no-keep-video                  Delete the intermediate video file after
-                                     post-processing (default)
-    --post-overwrites                Overwrite post-processed files (default)
-    --no-post-overwrites             Do not overwrite post-processed files
-    --embed-subs                     Embed subtitles in the video (only for mp4,
-                                     webm and mkv videos)
-    --no-embed-subs                  Do not embed subtitles (default)
-    --embed-thumbnail                Embed thumbnail in the video as cover art
-    --no-embed-thumbnail             Do not embed thumbnail (default)
-    --embed-metadata                 Embed metadata to the video file. Also
-                                     embeds chapters/infojson if present unless
-                                     --no-embed-chapters/--no-embed-info-json
-                                     are used (Alias: --add-metadata)
-    --no-embed-metadata              Do not add metadata to file (default)
-                                     (Alias: --no-add-metadata)
-    --embed-chapters                 Add chapter markers to the video file
-                                     (Alias: --add-chapters)
-    --no-embed-chapters              Do not add chapter markers (default)
-                                     (Alias: --no-add-chapters)
-    --embed-info-json                Embed the infojson as an attachment to
-                                     mkv/mka video files
-    --no-embed-info-json             Do not embed the infojson as an attachment
-                                     to the video file
-    --parse-metadata FROM:TO         Parse additional metadata like title/artist
-                                     from other fields; see "MODIFYING METADATA"
-                                     for details
-    --replace-in-metadata FIELDS REGEX REPLACE
-                                     Replace text in a metadata field using the
-                                     given regex. This option can be used
-                                     multiple times
-    --xattrs                         Write metadata to the video file's xattrs
-                                     (using dublin core and xdg standards)
-    --concat-playlist POLICY         Concatenate videos in a playlist. One of
-                                     "never", "always", or "multi_video"
-                                     (default; only when the videos form a
-                                     single show). All the video files must have
-                                     same codecs and number of streams to be
-                                     concatable. The "pl_video:" prefix can be
-                                     used with "--paths" and "--output" to set
-                                     the output filename for the concatenated
-                                     files. See "OUTPUT TEMPLATE" for details
-    --fixup POLICY                   Automatically correct known faults of the
-                                     file. One of never (do nothing), warn (only
-                                     emit a warning), detect_or_warn (the
-                                     default; fix file if we can, warn
-                                     otherwise), force (try fixing even if file
-                                     already exists)
-    --ffmpeg-location PATH           Location of the ffmpeg binary; either the
-                                     path to the binary or its containing
-                                     directory
-    --exec [WHEN:]CMD                Execute a command, optionally prefixed with
-                                     when to execute it (after_move if
-                                     unspecified), separated by a ":". Supported
-                                     values of "WHEN" are the same as that of
-                                     --use-postprocessor. Same syntax as the
-                                     output template can be used to pass any
-                                     field as arguments to the command. After
-                                     download, an additional field "filepath"
-                                     that contains the final path of the
-                                     downloaded file is also available, and if
-                                     no fields are passed, %(filepath)q is
-                                     appended to the end of the command. This
-                                     option can be used multiple times
-    --no-exec                        Remove any previously defined --exec
-    --convert-subs FORMAT            Convert the subtitles to another format
-                                     (currently supported: srt, vtt, ass, lrc)
-                                     (Alias: --convert-subtitles)
-    --convert-thumbnails FORMAT      Convert the thumbnails to another format
-                                     (currently supported: jpg, png, webp)
-    --split-chapters                 Split video into multiple files based on
-                                     internal chapters. The "chapter:" prefix
-                                     can be used with "--paths" and "--output"
-                                     to set the output filename for the split
-                                     files. See "OUTPUT TEMPLATE" for details
-    --no-split-chapters              Do not split video based on chapters
-                                     (default)
-    --remove-chapters REGEX          Remove chapters whose title matches the
-                                     given regular expression. Time ranges
-                                     prefixed by a "*" can also be used in place
-                                     of chapters to remove the specified range.
-                                     Eg: --remove-chapters "*10:15-15:00"
-                                     --remove-chapters "intro". This option can
-                                     be used multiple times
-    --no-remove-chapters             Do not remove any chapters from the file
-                                     (default)
-    --force-keyframes-at-cuts        Force keyframes around the chapters before
-                                     removing/splitting them. Requires a re-
-                                     encode and thus is very slow, but the
-                                     resulting video may have fewer artifacts
-                                     around the cuts
-    --no-force-keyframes-at-cuts     Do not force keyframes around the chapters
-                                     when cutting/splitting (default)
-    --use-postprocessor NAME[:ARGS]  The (case sensitive) name of plugin
-                                     postprocessors to be enabled, and
-                                     (optionally) arguments to be passed to it,
-                                     separated by a colon ":". ARGS are a
-                                     semicolon ";" delimited list of NAME=VALUE.
-                                     The "when" argument determines when the
-                                     postprocessor is invoked. It can be one of
-                                     "pre_process" (after video extraction),
-                                     "after_filter" (after video passes filter),
-                                     "before_dl" (before each video download),
-                                     "post_process" (after each video download;
-                                     default), "after_move" (after moving video
-                                     file to it's final locations),
-                                     "after_video" (after downloading and
-                                     processing all formats of a video), or
-                                     "playlist" (at end of playlist). This
-                                     option can be used multiple times to add
-                                     different postprocessors
-=======
     -x, --extract-audio             Convert video files to audio-only files
                                     (requires ffmpeg and ffprobe)
     --audio-format FORMAT           Specify audio format to convert the audio to
@@ -1660,33 +1098,12 @@
                                     of playlist). This option can be used
                                     multiple times to add different
                                     postprocessors
->>>>>>> e9b8ed70
 
 ## SponsorBlock Options:
     Make chapter entries for, or remove various segments (sponsor,
     introductions, etc.) from downloaded YouTube videos using the
     SponsorBlock API (https://sponsor.ajay.app)
 
-<<<<<<< HEAD
-    --sponsorblock-mark CATS         SponsorBlock categories to create chapters
-                                     for, separated by commas. Available
-                                     categories are all, default(=all), sponsor,
-                                     intro, outro, selfpromo, preview, filler,
-                                     interaction, music_offtopic, poi_highlight.
-                                     You can prefix the category with a "-" to
-                                     exempt it. See [1] for description of the
-                                     categories. Eg: --sponsorblock-mark
-                                     all,-preview [1] https://wiki.sponsor.ajay.
-                                     app/w/Segment_Categories
-    --sponsorblock-remove CATS       SponsorBlock categories to be removed from
-                                     the video file, separated by commas. If a
-                                     category is present in both mark and
-                                     remove, remove takes precedence. The syntax
-                                     and available categories are the same as
-                                     for --sponsorblock-mark except that
-                                     "default" refers to "all,-filler" and
-                                     poi_highlight is not available
-=======
     --sponsorblock-mark CATS        SponsorBlock categories to create chapters
                                     for, separated by commas. Available
                                     categories are sponsor, intro, outro,
@@ -1705,7 +1122,6 @@
                                     --sponsorblock-mark except that "default"
                                     refers to "all,-filler" and poi_highlight is
                                     not available
->>>>>>> e9b8ed70
     --sponsorblock-chapter-title TEMPLATE
                                     An output template for the title of the
                                     SponsorBlock chapters created by
