--- conflicted
+++ resolved
@@ -285,11 +285,8 @@
 * [**rtmpdump**](http://rtmpdump.mplayerhq.hu) - For downloading `rtmp` streams. ffmpeg will be used as a fallback. Licenced under [GPLv2+](http://rtmpdump.mplayerhq.hu)
 * [**mplayer**](http://mplayerhq.hu/design7/info.html) or [**mpv**](https://mpv.io) - For downloading `rstp` streams. ffmpeg will be used as a fallback. Licenced under [GPLv2+](https://github.com/mpv-player/mpv/blob/master/Copyright)
 * [**phantomjs**](https://github.com/ariya/phantomjs) - Used in extractors where javascript needs to be run. Licenced under [BSD3](https://github.com/ariya/phantomjs/blob/master/LICENSE.BSD)
-<<<<<<< HEAD
 * [**js2py**](https://github.com/PiotrDabkowski/Js2Py) - Used in extractors where javascript needs to be run. Licenced under [MIT](https://github.com/PiotrDabkowski/Js2Py/blob/master/LICENSE.md)
-=======
 * [**sponskrub**](https://github.com/faissaloo/SponSkrub) - For using the now **deprecated** [sponskrub options](#sponskrub-options). Licenced under [GPLv3+](https://github.com/faissaloo/SponSkrub/blob/master/LICENCE.md)
->>>>>>> 8026e501
 * Any external downloader that you want to use with `--downloader`
 
 To use or redistribute the dependencies, you must agree to their respective licensing terms.
@@ -935,13 +932,6 @@
                                      files. See "OUTPUT TEMPLATE" for details
     --no-split-chapters              Do not split video based on chapters
                                      (default)
-<<<<<<< HEAD
-
-## SponSkrub (SponsorBlock) Options:
-    SponSkrub (https://github.com/yt-dlp/SponSkrub) is a utility to
-    mark/remove sponsor segments from downloaded YouTube videos using
-    SponsorBlock API (https://sponsor.ajay.app)
-=======
     --remove-chapters REGEX          Remove chapters whose title matches the
                                      given regular expression. This option can
                                      be used multiple times
@@ -959,7 +949,6 @@
 Make chapter entries for, or remove various segments (sponsor,
     introductions, etc.) from downloaded YouTube videos using the
     [SponsorBlock API](https://sponsor.ajay.app)
->>>>>>> 8026e501
 
     --sponsorblock-mark CATS         SponsorBlock categories to create chapters
                                      for, separated by commas. Available
