<!-- MANPAGE: BEGIN EXCLUDED SECTION -->
<div align="center">

# YTDL-PATCHED
A command-line program to download videos from YouTube and many other [video platforms](supportedsites.md)

</div>
<!-- MANPAGE: END EXCLUDED SECTION -->

## MIRRORS
- ~~https://github.com/Lesmiscore/ytdl-patched (passed away)~~
- https://github.com/ytdl-patched/ytdl-patched (primary)
- https://bitbucket.org/nao20010128nao/ytdl-patched (secondary)
- https://forge.tedomum.net/nao20010128nao/ytdl-patched (secondary)
- https://gitlab.com/lesmi_the_goodness/ytdl-patched (secondary)
- https://gitea.com/nao20010128nao/ytdl-patched (secondary)
- https://git.sr.ht/~nao20010128nao/ytdl-patched (secondary)
  - manually mirrored at every git push
- https://codeberg.org/nao20010128nao/ytdl-patched (secondary)
- https://gitgud.io/nao20010128nao/ytdl-patched (secondary)
- [In my Keybase account](https://book.keybase.io/git) (secondary)
  - spoiler: you can clone it with `git clone keybase://public/nao20010128nao/ytdl-patched`
- https://bookish-octo-barnacle.vercel.app/ (just for fun, no longer synced)
- https://ytdl-patched.netlify.app/ (just for fun, no longer synced)

<!-- MARKER BEGIN -->

| Service | Type | Status | Note |
|:-------:|:----:|:------:|:----:|
| Travis CI | Tests | [![Build Status](https://travis-ci.org/nao20010128nao/ytdl-patched.svg?branch=master)](https://travis-ci.org/nao20010128nao/ytdl-patched.svg) | Stopped because of lack of credits |
| GitHub Actions | Tests | [![Run tests](https://github.com/ytdl-patched/ytdl-patched/actions/workflows/tests.yml/badge.svg?branch=ytdlp)](https://github.com/ytdl-patched/ytdl-patched/actions/workflows/tests.yml) | |
| GitHub Actions | Build and release | [![Build Patched YTDL](https://github.com/ytdl-patched/ytdl-patched/actions/workflows/build.yml/badge.svg?branch=ytdlp)](https://github.com/ytdl-patched/ytdl-patched/actions/workflows/build.yml) | |
| GitHub Actions | Merging commits from upstream | [![Merge upstream](https://github.com/ytdl-patched/ytdl-patched/actions/workflows/merge.yml/badge.svg?branch=ytdlp)](https://github.com/ytdl-patched/ytdl-patched/actions/workflows/merge.yml) | There's conflict if it fails |

<!-- MARKER END -->

ytdl-patched is a [youtube-dl](https://github.com/ytdl-org/youtube-dl) fork based on [yt-dlp](https://github.com/yt-dlp/yt-dlp).

<!-- MANPAGE: MOVE "USAGE AND OPTIONS" SECTION HERE -->

<!-- MANPAGE: BEGIN EXCLUDED SECTION -->
* [NEW FEATURES](#new-features)
    * [NEW FEATURES IN YTDL-PATCHED](#new-features-in-ytdl-patched)
    * [NEW FEATURES IN YT-DLP](#new-features-in-yt-dlp)
    * [Differences in default behavior](#differences-in-default-behavior)
* [INSTALLATION](#installation)
    * [Update](#update)
    * [Dependencies](#dependencies)
    * [Compile](#compile)
* [USAGE AND OPTIONS](#usage-and-options)
    * [General Options](#general-options)
    * [Network Options](#network-options)
    * [Geo-restriction](#geo-restriction)
    * [Video Selection](#video-selection)
    * [Download Options](#download-options)
    * [Filesystem Options](#filesystem-options)
    * [Thumbnail Options](#thumbnail-options)
    * [Internet Shortcut Options](#internet-shortcut-options)
    * [Verbosity and Simulation Options](#verbosity-and-simulation-options)
    * [Workarounds](#workarounds)
    * [Video Format Options](#video-format-options)
    * [Subtitle Options](#subtitle-options)
    * [Authentication Options](#authentication-options)
    * [Post-processing Options](#post-processing-options)
    * [SponsorBlock Options](#sponsorblock-options)
    * [Extractor Options](#extractor-options)
* [CONFIGURATION](#configuration)
    * [Authentication with .netrc file](#authentication-with-netrc-file)
* [OUTPUT TEMPLATE](#output-template)
    * [Output template and Windows batch files](#output-template-and-windows-batch-files)
    * [Output template examples](#output-template-examples)
* [FORMAT SELECTION](#format-selection)
    * [Filtering Formats](#filtering-formats)
    * [Sorting Formats](#sorting-formats)
    * [Format Selection examples](#format-selection-examples)
* [MODIFYING METADATA](#modifying-metadata)
    * [Modifying metadata examples](#modifying-metadata-examples)
* [EXTRACTOR ARGUMENTS](#extractor-arguments)
* [PLUGINS](#plugins)
* [EMBEDDING YT-DLP](#embedding-yt-dlp)
* [DEPRECATED OPTIONS](#deprecated-options)
* [CONTRIBUTING](CONTRIBUTING.md#contributing-to-yt-dlp)
    * [Opening an Issue](CONTRIBUTING.md#opening-an-issue)
    * [Developer Instructions](CONTRIBUTING.md#developer-instructions)
* [MORE](#more)
<!-- MANPAGE: END EXCLUDED SECTION -->

# NEW FEATURES
## NEW FEATURES IN YTDL-PATCHED
The major new features from the latest release of [yt-dlp](https://github.com/yt-dlp/yt-dlp) are:

* **Long name escaping for Unix systems**: If the filename of downloaded videos can get longer than 255 bytes (in system locale), it'll prevent from exceeding its length by splitting in 255 bytes each. Note that treating splitted names requires special scripts just for that.

* **Generic Extractor will not return at first website match**: Generic Extractor collects matched websites and return it as playlist. It creates nested playlist and may cause infinite loop.

* **Generic Extractor Extended**
    * Following URLs are resolved and redirect automatically to its destination.
        * Japanese BBS redirect: `pinktower.com`, `jump.5ch.net`, `jump.megabbs.info`
        * Pixiv redirect
            * Looking for test cases for char-mutated URLs
        * Firebase Dynamic Link: domains ending with `.page.link`
    * Self-hosted service support (Mastodon, PeerTube and Misskey)
        * For supported self-hosted services, ytdl-patched contains a huge list of instances. But you can opt-in for instance checking, in case of undiscovered instance.  To opt-in, use these flags: `--check-mastodon-instance`, `--check-peertube-instance`, `--check-misskey-instance`

* ~~**More YouTube improvements**~~:
    * More rate-limit bypass attempt: decrypting `n` params using external service I've made (as fallback after yt-dlp/yt-dlp#1437 is merged)

* **NicoNico comments as subtitles**: Now you can download NicoNico comments as a subtitle.
    * No dependency required. Just use ytdl-patched.
    * Minimum flags: `--sub-format ass --write-subs`
    * To embed comments without problems: `--sub-format ass --write-subs --embed-subs --remux-video mkv`

* **New extractors**: Following extractors have been added: (broken/imcomplete ones not listed here)
    * `AbemaTV` and `AbemaTVTitle`
    * `askmona` and `askmona3` (just scrapes embedded YouTube videos)
    * `disneychris`
    * `dnatube`
    * `fc2:user` (FC2 user-uploaded videos)
    * `iwara:user` (Iwara user-uploaded videos)
    * `javhub`
    * `peing`, `ask.fm`, `marshmallow-qa`, `mottohomete` (scrapes Q&A section and find video URLs in it)
    * `mastodon`, `mastodon:user`, `mastodon:user:numeric_id`
    * `misskey`, `misskey:user`
    * `niconico:live` (**COMMENTS ARE NOT SUPPORTED**)
    * `niconico:playlist`, `niconico:series`, `niconico:user`
    * `pixiv:sketch`, `pixiv:sketch:user`
    * `sharevideos`
    * `tokyomotion`, `tokyomotion:searches`, `tokyomotion:user`, `tokyomotion:user:favs`
    * `NhkForSchoolBangumiIE`, `NhkForSchoolSubjectIE`, `NhkForSchoolProgramListIE` (NHK for School)
    * `mixch` (merged in yt-dlp)
    * `skeb` (merged in yt-dlp)
    * `mirrativ`, `mirrativ:user` (merged in yt-dlp)
    * `openrec`, `openrec:capture` (merged in yt-dlp)
    * `Radiko`, `RadikoRadio` (does not have 24-hours limitation!) (merged in yt-dlp)
    * `voicy`, `voicy:channel` (merged in yt-dlp)
    * `whowatch` (merged in yt-dlp)
    * `damtomo:video`, `damtomo:record` (merged in yt-dlp)
    * `17live`, `17live:clip` (merged in yt-dlp)

* **Some features/behaviors are reverted**: Some changes in yt-dlp has been reverted to match that of youtube-dl.
    * Output filename template. In yt-dlp, it was `%(title)s [%(id)s].%(ext)s`. But ytdl-patched uses `%(title)s-%(id)s.%(ext)s`.

* **New extractor arguments**: Some extractor arguments are added. Check [**EXTRACTOR ARGUMENTS**](#extractor-arguments) section for details.

* **Merging**: MKV file is preferred for merging, but can be overriden using `--merge-output-format`. ytdl-patched does not determine merge format from downloaded formats.

* **Format debugger**: You can debug `-f FORMAT` specs, by just adding `-Fv`. This doesn't work if specs passed to `-f` is malformed.
You'll get `DEBUG` column with tokens in arguments, and list of unmatched tokens.


## NEW FEATURES IN YT-DLP
* Based on **youtube-dl 2021.12.17 [commit/5014bd6](https://github.com/ytdl-org/youtube-dl/commit/5014bd67c22b421207b2650d4dc874b95b36dda1)** and **youtube-dlc 2020.11.11-3 [commit/f9401f2](https://github.com/blackjack4494/yt-dlc/commit/f9401f2a91987068139c5f757b12fc711d4c0cee)**: You get all the features and patches of [youtube-dlc](https://github.com/blackjack4494/yt-dlc) in addition to the latest [youtube-dl](https://github.com/ytdl-org/youtube-dl)

* **[SponsorBlock Integration](#sponsorblock-options)**: You can mark/remove sponsor sections in youtube videos by utilizing the [SponsorBlock](https://sponsor.ajay.app) API

* **[Format Sorting](#sorting-formats)**: The default format sorting options have been changed so that higher resolution and better codecs will be now preferred instead of simply using larger bitrate. Furthermore, you can now specify the sort order using `-S`. This allows for much easier format selection than what is possible by simply using `--format` ([examples](#format-selection-examples))

* **Merged with animelover1984/youtube-dl**: You get most of the features and improvements from [animelover1984/youtube-dl](https://github.com/animelover1984/youtube-dl) including `--write-comments`, `BiliBiliSearch`, `BilibiliChannel`, Embedding thumbnail in mp4/ogg/opus, playlist infojson etc. Note that the NicoNico improvements are not available. See [#31](https://github.com/yt-dlp/yt-dlp/pull/31) for details.

* **Youtube improvements**:
    * All Feeds (`:ytfav`, `:ytwatchlater`, `:ytsubs`, `:ythistory`, `:ytrec`) and private playlists supports downloading multiple pages of content
    * Search (`ytsearch:`, `ytsearchdate:`), search URLs and in-channel search works
    * Mixes supports downloading multiple pages of content
    * Some (but not all) age-gated content can be downloaded without cookies
    * Fix for [n-sig based throttling](https://github.com/ytdl-org/youtube-dl/issues/29326)
    * Redirect channel's home URL automatically to `/video` to preserve the old behaviour
    * `255kbps` audio is extracted (if available) from youtube music when premium cookies are given
    * Youtube music Albums, channels etc can be downloaded ([except self-uploaded music](https://github.com/yt-dlp/yt-dlp/issues/723))
    * Download livestreams from the start using `--live-from-start`

* **Cookies from browser**: Cookies can be automatically extracted from all major web browsers using `--cookies-from-browser BROWSER[+KEYRING][:PROFILE]`

* **Split video by chapters**: Videos can be split into multiple files based on chapters using `--split-chapters`

* **Multi-threaded fragment downloads**: Download multiple fragments of m3u8/mpd videos in parallel. Use `--concurrent-fragments` (`-N`) option to set the number of threads used

* **Aria2c with HLS/DASH**: You can use `aria2c` as the external downloader for DASH(mpd) and HLS(m3u8) formats

* **New and fixed extractors**: Many new extractors have been added and a lot of existing ones have been fixed. See the [changelog](Changelog.md) or the [list of supported sites](supportedsites.md)

* **New MSOs**: Philo, Spectrum, SlingTV, Cablevision, RCN

* **Subtitle extraction from manifests**: Subtitles can be extracted from streaming media manifests. See [commit/be6202f](https://github.com/yt-dlp/yt-dlp/commit/be6202f12b97858b9d716e608394b51065d0419f) for details

* **Multiple paths and output templates**: You can give different [output templates](#output-template) and download paths for different types of files. You can also set a temporary path where intermediary files are downloaded to using `--paths` (`-P`)

* **Portable Configuration**: Configuration files are automatically loaded from the home and root directories. See [configuration](#configuration) for details

* **Output template improvements**: Output templates can now have date-time formatting, numeric offsets, object traversal etc. See [output template](#output-template) for details. Even more advanced operations can also be done with the help of `--parse-metadata` and `--replace-in-metadata`

* **Other new options**: Many new options have been added such as `--print`, `--wait-for-video`, `--sleep-requests`, `--convert-thumbnails`, `--write-link`, `--force-download-archive`, `--force-overwrites`, `--break-on-reject` etc

* **Improvements**: Regex and other operators in `--match-filter`, multiple `--postprocessor-args` and `--downloader-args`, faster archive checking, more [format selection options](#format-selection), merge multi-video/audio, multiple `--config-locations`, etc

* **Plugins**: Extractors and PostProcessors can be loaded from an external file. See [plugins](#plugins) for details

* **Self-updater**: The releases can be updated using `yt-dlp -U`

See [changelog](Changelog.md) or [commits](https://github.com/yt-dlp/yt-dlp/commits) for the full list of changes

### Differences in default behavior

Some of yt-dlp's default options are different from that of youtube-dl and youtube-dlc: (Some of them also be reverted in ytdl-patched)

* The options `--auto-number` (`-A`), `--title` (`-t`) and `--literal` (`-l`), no longer work. See [removed options](#Removed) for details
* `avconv` is not supported as an alternative to `ffmpeg`
* ~~The default [output template](#output-template) is `%(title)s [%(id)s].%(ext)s`. There is no real reason for this change. This was changed before yt-dlp was ever made public and now there are no plans to change it back to `%(title)s-%(id)s.%(ext)s`. Instead, you may use `--compat-options filename`~~ **This is reverted in ytdl-patched to keep consistent with old versions. See above.**
* The default [format sorting](#sorting-formats) is different from youtube-dl and prefers higher resolution and better codecs rather than higher bitrates. You can use the `--format-sort` option to change this to any order you prefer, or use `--compat-options format-sort` to use youtube-dl's sorting order
* The default format selector is `bv*+ba/b`. This means that if a combined video + audio format that is better than the best video-only format is found, the former will be preferred. Use `-f bv+ba/b` or `--compat-options format-spec` to revert this
* Unlike youtube-dlc, yt-dlp does not allow merging multiple audio/video streams into one file by default (since this conflicts with the use of `-f bv*+ba`). If needed, this feature must be enabled using `--audio-multistreams` and `--video-multistreams`. You can also use `--compat-options multistreams` to enable both
* `--ignore-errors` is enabled by default. Use `--abort-on-error` or `--compat-options abort-on-error` to abort on errors instead
* When writing metadata files such as thumbnails, description or infojson, the same information (if available) is also written for playlists. Use `--no-write-playlist-metafiles` or `--compat-options no-playlist-metafiles` to not write these files
* `--add-metadata` attaches the `infojson` to `mkv` files in addition to writing the metadata when used with `--write-info-json`. Use `--no-embed-info-json` or `--compat-options no-attach-info-json` to revert this
* Some metadata are embedded into different fields when using `--add-metadata` as compared to youtube-dl. Most notably, `comment` field contains the `webpage_url` and `synopsis` contains the `description`. You can [use `--parse-metadata`](#modifying-metadata) to modify this to your liking or use `--compat-options embed-metadata` to revert this
* `playlist_index` behaves differently when used with options like `--playlist-reverse` and `--playlist-items`. See [#302](https://github.com/yt-dlp/yt-dlp/issues/302) for details. You can use `--compat-options playlist-index` if you want to keep the earlier behavior
* The output of `-F` is listed in a new format. Use `--compat-options list-formats` to revert this
* All *experiences* of a funimation episode are considered as a single video. This behavior breaks existing archives. Use `--compat-options seperate-video-versions` to extract information from only the default player
* Youtube live chat (if available) is considered as a subtitle. Use `--sub-langs all,-live_chat` to download all subtitles except live chat. You can also use `--compat-options no-live-chat` to prevent live chat from downloading
* Youtube channel URLs are automatically redirected to `/video`. Append a `/featured` to the URL to download only the videos in the home page. If the channel does not have a videos tab, we try to download the equivalent `UU` playlist instead. Also, `/live` URLs raise an error if there are no live videos instead of silently downloading the entire channel. You may use `--compat-options no-youtube-channel-redirect` to revert all these redirections
* Unavailable videos are also listed for youtube playlists. Use `--compat-options no-youtube-unavailable-videos` to remove this
* If `ffmpeg` is used as the downloader, the downloading and merging of formats happen in a single step when possible. Use `--compat-options no-direct-merge` to revert this
* Thumbnail embedding in `mp4` is done with mutagen if possible. Use `--compat-options embed-thumbnail-atomicparsley` to force the use of AtomicParsley instead
* Some private fields such as filenames are removed by default from the infojson. Use `--no-clean-infojson` or `--compat-options no-clean-infojson` to revert this
* When `--embed-subs` and `--write-subs` are used together, the subtitles are written to disk and also embedded in the media file. You can use just `--embed-subs` to embed the subs and automatically delete the separate file. See [#630 (comment)](https://github.com/yt-dlp/yt-dlp/issues/630#issuecomment-893659460) for more info. `--compat-options no-keep-subs` can be used to revert this

For ease of use, a few more compat options are available:
* `--compat-options all`: Use all compat options
* `--compat-options youtube-dl`: Same as `--compat-options all,-multistreams`
* `--compat-options youtube-dlc`: Same as `--compat-options all,-no-live-chat,-no-youtube-channel-redirect`

### GOALS
- keep merging with [`yt-dlp/yt-dlp`](https://github.com/yt-dlp/yt-dlp)
- implement miscellaneous extractors as possible
- make `-U` work (yes, really works)
- do anything best

### NOT TO DO
- don't change very much from yt-dlp

# INSTALLATION

You can install yt-dlp using one of the following methods:

### Using the release binary

You can simply download the [correct binary file](#release-files) for your OS: **[[Windows](https://github.com/ytdl-patched/ytdl-patched/releases/latest/download/youtube-dl-red.exe)] [[UNIX-like](https://github.com/ytdl-patched/ytdl-patched/releases/latest/download/youtube-dl)]**

In UNIX-like OSes (MacOS, Linux, BSD), you can also install the same in one of the following ways:

```
sudo curl -L https://github.com/ytdl-patched/ytdl-patched/releases/latest/download/youtube-dl -o /usr/local/bin/yt-dlp
sudo chmod a+rx /usr/local/bin/yt-dlp
```

```
sudo wget https://github.com/ytdl-patched/ytdl-patched/releases/latest/download/youtube-dl -O /usr/local/bin/yt-dlp
sudo chmod a+rx /usr/local/bin/yt-dlp
```

```
sudo aria2c https://github.com/ytdl-patched/ytdl-patched/releases/latest/download/youtube-dl -o /usr/local/bin/yt-dlp
sudo chmod a+rx /usr/local/bin/yt-dlp
```

PS: The manpages, shell completion files etc. are available in [yt-dlp.tar.gz](https://github.com/yt-dlp/yt-dlp/releases/latest/download/yt-dlp.tar.gz)

### With [PIP](https://pypi.org/project/pip)

You can install the [PyPI package](https://pypi.org/project/yt-dlp) with:
```
python3 -m pip install -U yt-dlp
```

You can install without any of the optional dependencies using:
```
python3 -m pip install --no-deps -U yt-dlp
```

If you want to be on the cutting edge, you can also install the master branch with:
```
python3 -m pip install --force-reinstall https://github.com/yt-dlp/yt-dlp/archive/master.zip
```

Note that on some systems, you may need to use `py` or `python` instead of `python3`

### With [Homebrew](https://brew.sh)

macOS or Linux users that are using Homebrew can also install it by:

```
brew install lesmiscore/my/ytdl-patched
```

## UPDATE
You can use `yt-dlp -U` to update if you are [using the provided release](#using-the-release-binary)

If you [installed with pip](#with-pip), simply re-run the same command that was used to install the program

If you [installed using Homebrew](#with-homebrew), run `brew upgrade lesmiscore/my/ytdl-patched`

<!-- MANPAGE: BEGIN EXCLUDED SECTION -->
## RELEASE FILES

#### Recommended

File|Description
:---|:---
[youtube-dl](https://github.com/ytdl-patched/ytdl-patched/releases/latest/download/youtube-dl)|Platform-independant binary. Needs Python (recommended for **UNIX-like systems**)
[youtube-dl-red.exe](https://github.com/ytdl-patched/ytdl-patched/releases/latest/download/yt-dlp.exe)|Windows (Win7 SP1+) standalone x64 binary (recommended for **Windows**)

#### Alternatives

#### Misc

File|Description
:---|:---
[youtube-dl.tar.gz](https://github.com/ytdl-patched/ytdl-patched/releases/latest/download/yt-dlp.tar.gz)|Source tarball. Also contains manpages, completions, etc
[yt_dlp-py2.py3-none-any.whl](https://github.com/ytdl-patched/ytdl-patched/releases/latest/download/yt-dlp.tar.gz)|pip wheel for installation using pip
[yt_dlp-wheel.tar.gz](https://github.com/ytdl-patched/ytdl-patched/releases/latest/download/yt-dlp.tar.gz)|pip .tar.gz for installation using pip

<!-- MANPAGE: END EXCLUDED SECTION -->

## DEPENDENCIES
Python versions 3.6+ (CPython and PyPy) are supported. Other versions and implementations may or may not work correctly.

<!-- Python 3.5+ uses VC++14 and it is already embedded in the binary created
<!x-- https://www.microsoft.com/en-us/download/details.aspx?id=26999 --x>
On windows, [Microsoft Visual C++ 2010 SP1 Redistributable Package (x86)](https://download.microsoft.com/download/1/6/5/165255E7-1014-4D0A-B094-B6A430A6BFFC/vcredist_x86.exe) is also necessary to run yt-dlp. You probably already have this, but if the executable throws an error due to missing `MSVCR100.dll` you need to install it manually.
-->

While all the other dependencies are optional, `ffmpeg` and `ffprobe` are highly recommended

* [**ffmpeg** and **ffprobe**](https://www.ffmpeg.org) - Required for [merging separate video and audio files](#format-selection) as well as for various [post-processing](#post-processing-options) tasks. License [depends on the build](https://www.ffmpeg.org/legal.html)
* [**mutagen**](https://github.com/quodlibet/mutagen) - For embedding thumbnail in certain formats. Licensed under [GPLv2+](https://github.com/quodlibet/mutagen/blob/master/COPYING)
* [**pycryptodomex**](https://github.com/Legrandin/pycryptodome) - For decrypting AES-128 HLS streams and various other data. Licensed under [BSD2](https://github.com/Legrandin/pycryptodome/blob/master/LICENSE.rst)
* [**websockets**](https://github.com/aaugustin/websockets) - For downloading over websocket. Licensed under [BSD3](https://github.com/aaugustin/websockets/blob/main/LICENSE)
* [**secretstorage**](https://github.com/mitya57/secretstorage) - For accessing the Gnome keyring while decrypting cookies of Chromium-based browsers on Linux. Licensed under [BSD](https://github.com/mitya57/secretstorage/blob/master/LICENSE)
* [**AtomicParsley**](https://github.com/wez/atomicparsley) - For embedding thumbnail in mp4/m4a if mutagen is not present. Licensed under [GPLv2+](https://github.com/wez/atomicparsley/blob/master/COPYING)
* [**rtmpdump**](http://rtmpdump.mplayerhq.hu) - For downloading `rtmp` streams. ffmpeg will be used as a fallback. Licensed under [GPLv2+](http://rtmpdump.mplayerhq.hu)
* [**mplayer**](http://mplayerhq.hu/design7/info.html) or [**mpv**](https://mpv.io) - For downloading `rstp` streams. ffmpeg will be used as a fallback. Licensed under [GPLv2+](https://github.com/mpv-player/mpv/blob/master/Copyright)
* [**phantomjs**](https://github.com/ariya/phantomjs) - Used in extractors where javascript needs to be run. Licensed under [BSD3](https://github.com/ariya/phantomjs/blob/master/LICENSE.BSD)
* [**sponskrub**](https://github.com/faissaloo/SponSkrub) - For using the now **deprecated** [sponskrub options](#sponskrub-options). Licensed under [GPLv3+](https://github.com/faissaloo/SponSkrub/blob/master/LICENCE.md)
* Any external downloader that you want to use with `--downloader`

To use or redistribute the dependencies, you must agree to their respective licensing terms.

The Windows and MacOS standalone release binaries are already built with the python interpreter, mutagen, pycryptodomex and websockets included.

**Note**: There are some regressions in newer ffmpeg versions that causes various issues when used alongside yt-dlp. Since ffmpeg is such an important dependency, we provide [custom builds](https://github.com/yt-dlp/FFmpeg-Builds/wiki/Latest#latest-autobuilds) with patches for these issues at [yt-dlp/FFmpeg-Builds](https://github.com/yt-dlp/FFmpeg-Builds). See [the readme](https://github.com/yt-dlp/FFmpeg-Builds#patches-applied) for details on the specific issues solved by these builds


## COMPILE

**For Windows**:
To build the Windows executable, you must have pyinstaller (and optionally mutagen, pycryptodomex, websockets)

Once you have all the necessary dependencies installed, just run `pyinst.py`. The executable will be built for the same architecture (32/64 bit) as the python used to build it.

    py -m pip install -U pyinstaller -r requirements.txt
    py pyinst.py

Note that pyinstaller [does not support](https://github.com/pyinstaller/pyinstaller#requirements-and-tested-platforms) Python installed from the Windows store without using a virtual environment

**For Unix**:
You will need the required build tools: `python`, `make` (GNU), `pandoc`, `zip`, `pytest`  
Then simply run `make`. You can also run `make yt-dlp` instead to compile only the binary without updating any of the additional files

**Note**: In either platform, `devscripts\update-version.py` can be used to automatically update the version number

You can also fork the project on github and run your fork's [build workflow](.github/workflows/build.yml) to automatically build a release

# USAGE AND OPTIONS

<!-- MANPAGE: BEGIN EXCLUDED SECTION -->
    yt-dlp [OPTIONS] [--] URL [URL...]

`Ctrl+F` is your friend :D
<!-- MANPAGE: END EXCLUDED SECTION -->

<!-- Auto generated -->
## General Options:
    -h, --help                       Print this help text and exit
    --version                        Print program version and exit
    -U, --update                     Update this program to latest version. Make
                                     sure that you have sufficient permissions
                                     (run with sudo if needed)
    -i, --ignore-errors              Ignore download and postprocessing errors.
                                     The download will be considered successful
                                     even if the postprocessing fails
    --no-abort-on-error              Continue with next video on download
                                     errors; e.g. to skip unavailable videos in
                                     a playlist (default)
    --abort-on-error                 Abort downloading of further videos if an
                                     error occurs (Alias: --no-ignore-errors)
    --dump-user-agent                Display the current user-agent and exit
    --list-extractors                List all supported extractors and exit
    --extractor-descriptions         Output descriptions of all supported
                                     extractors and exit
    --force-generic-extractor        Force extraction to use the generic
                                     extractor
    --default-search PREFIX          Use this prefix for unqualified URLs. For
                                     example "gvsearch2:" downloads two videos
                                     from google videos for the search term
                                     "large apple". Use the value "auto" to let
                                     yt-dlp guess ("auto_warning" to emit a
                                     warning when guessing). "error" just throws
                                     an error. The default value "fixup_error"
                                     repairs broken URLs, but emits an error if
                                     this is not possible instead of searching
<<<<<<< HEAD
    --ignore-config                  Disable loading any configuration files
                                     except the one provided by --config-
                                     location. When given inside a configuration
                                     file, no further configuration files are
                                     loaded. Additionally, (for backward
                                     compatibility) if this option is found
                                     inside the system configuration file, the
                                     user configuration is not loaded
    --config-location PATH           Location of the main configuration file;
=======
    --ignore-config                  Don't load any more configuration files
                                     except those given by --config-locations.
                                     For backward compatibility, if this option
                                     is found inside the system configuration
                                     file, the user configuration is not loaded
    --no-config-locations            Do not load any custom configuration files
                                     (default). When given inside a
                                     configuration file, ignore all previous
                                     --config-locations defined in the current
                                     file
    --config-locations PATH          Location of the main configuration file;
>>>>>>> 9175f7fb
                                     either the path to the config or its
                                     containing directory. Can be used multiple
                                     times and inside other configuration files
    --flat-playlist                  Do not extract the videos of a playlist,
                                     only list them
    --no-flat-playlist               Extract the videos of a playlist
    --live-from-start                Download livestreams from the start.
                                     Currently only supported for YouTube
                                     (Experimental)
    --no-live-from-start             Download livestreams from the current time
                                     (default)
    --wait-for-video MIN[-MAX]       Wait for scheduled streams to become
                                     available. Pass the minimum number of
                                     seconds (or range) to wait between retries
    --no-wait-for-video              Do not wait for scheduled streams (default)
    --mark-watched                   Mark videos watched (even with --simulate).
                                     Currently only supported for YouTube
    --no-mark-watched                Do not mark videos watched (default)
    --no-colors                      Do not emit color codes in output
    --compat-options OPTS            Options that can help keep compatibility
                                     with youtube-dl or youtube-dlc
                                     configurations by reverting some of the
                                     changes made in yt-dlp. See "Differences in
                                     default behavior" for details
    --check-mastodon-instance        Always perform online checks for Mastodon-
                                     like URL
    --check-peertube-instance        Always perform online checks for PeerTube-
                                     like URL
    --test-filename CMD              Like --exec option, but used for testing if
                                     downloading should be started. You can
                                     begin with "re:" to use regex instead of
                                     commands
    --print-infojson-types           DO NOT USE. IT'S MEANINGLESS FOR MOST
                                     PEOPLE. Prints types of object in info
                                     json. Use this for extractors that --print-
                                     json won' work.
    --enable-lock                    Locks downloading exclusively. Blocks other
                                     ytdl-patched process downloading the same
                                     video.
    --no-lock                        Do not lock downloading exclusively.
                                     Download will start even if other process
                                     is working on it.

## Network Options:
    --proxy URL                      Use the specified HTTP/HTTPS/SOCKS proxy.
                                     To enable SOCKS proxy, specify a proper
                                     scheme. For example
                                     socks5://127.0.0.1:1080/. Pass in an empty
                                     string (--proxy "") for direct connection
    --socket-timeout SECONDS         Time to wait before giving up, in seconds
    --source-address IP              Client-side IP address to bind to
    -4, --force-ipv4                 Make all connections via IPv4
    -6, --force-ipv6                 Make all connections via IPv6

## Geo-restriction:
    --geo-verification-proxy URL     Use this proxy to verify the IP address for
                                     some geo-restricted sites. The default
                                     proxy specified by --proxy (or none, if the
                                     option is not present) is used for the
                                     actual downloading
    --geo-bypass                     Bypass geographic restriction via faking
                                     X-Forwarded-For HTTP header
    --no-geo-bypass                  Do not bypass geographic restriction via
                                     faking X-Forwarded-For HTTP header
    --geo-bypass-country CODE        Force bypass geographic restriction with
                                     explicitly provided two-letter ISO 3166-2
                                     country code
    --geo-bypass-ip-block IP_BLOCK   Force bypass geographic restriction with
                                     explicitly provided IP block in CIDR
                                     notation

## Video Selection:
    --playlist-start NUMBER          Playlist video to start at (default is 1)
    --playlist-end NUMBER            Playlist video to end at (default is last)
    --playlist-items ITEM_SPEC       Playlist video items to download. Specify
                                     indices of the videos in the playlist
                                     separated by commas like: "--playlist-items
                                     1,2,5,8" if you want to download videos
                                     indexed 1, 2, 5, 8 in the playlist. You can
                                     specify range: "--playlist-items
                                     1-3,7,10-13", it will download the videos
                                     at index 1, 2, 3, 7, 10, 11, 12 and 13
    --min-filesize SIZE              Do not download any videos smaller than
                                     SIZE (e.g. 50k or 44.6m)
    --max-filesize SIZE              Do not download any videos larger than SIZE
                                     (e.g. 50k or 44.6m)
    --date DATE                      Download only videos uploaded on this date.
                                     The date can be "YYYYMMDD" or in the format
                                     "(now|today)[+-][0-9](day|week|month|year)(
                                     s)?"
    --datebefore DATE                Download only videos uploaded on or before
                                     this date. The date formats accepted is the
                                     same as --date
    --dateafter DATE                 Download only videos uploaded on or after
                                     this date. The date formats accepted is the
                                     same as --date
    --match-filter FILTER            Generic video filter. Any field (see
                                     "OUTPUT TEMPLATE") can be compared with a
                                     number or a string using the operators
                                     defined in "Filtering formats". You can
                                     also simply specify a field to match if the
                                     field is present and "!field" to check if
                                     the field is not present. In addition,
                                     Python style regular expression matching
                                     can be done using "~=", and multiple
                                     filters can be checked with "&". Use a "\"
                                     to escape "&" or quotes if needed. Eg:
                                     --match-filter "!is_live & like_count>?100
                                     & description~='(?i)\bcats \& dogs\b'"
                                     matches only videos that are not live, has
                                     a like count more than 100 (or the like
                                     field is not available), and also has a
                                     description that contains the phrase "cats
                                     & dogs" (ignoring case)
    --no-match-filter                Do not use generic video filter (default)
    --no-playlist                    Download only the video, if the URL refers
                                     to a video and a playlist
    --yes-playlist                   Download the playlist, if the URL refers to
                                     a video and a playlist
    --age-limit YEARS                Download only videos suitable for the given
                                     age
    --download-archive FILE          Download only videos not listed in the
                                     archive file. Record the IDs of all
                                     downloaded videos in it
    --no-download-archive            Do not use archive file (default)
    --max-downloads NUMBER           Abort after downloading NUMBER files
    --break-on-existing              Stop the download process when encountering
                                     a file that is in the archive
    --break-on-reject                Stop the download process when encountering
                                     a file that has been filtered out
    --break-per-input                Make --break-on-existing and --break-on-
                                     reject act only on the current input URL
    --no-break-per-input             --break-on-existing and --break-on-reject
                                     terminates the entire download queue
    --skip-playlist-after-errors N   Number of allowed failures until the rest
                                     of the playlist is skipped

## Download Options:
    -N, --concurrent-fragments N     Number of fragments of a dash/hlsnative
                                     video that should be downloaded
                                     concurrently (default is 1)
    -r, --limit-rate RATE            Maximum download rate in bytes per second
                                     (e.g. 50K or 4.2M)
    --throttled-rate RATE            Minimum download rate in bytes per second
                                     below which throttling is assumed and the
                                     video data is re-extracted (e.g. 100K)
    -R, --retries RETRIES            Number of retries (default is 10), or
                                     "infinite"
    --file-access-retries RETRIES    Number of times to retry on file access
                                     error (default is 10), or "infinite"
    --fragment-retries RETRIES       Number of retries for a fragment (default
                                     is 10), or "infinite" (DASH, hlsnative and
                                     ISM)
    --skip-unavailable-fragments     Skip unavailable fragments for DASH,
                                     hlsnative and ISM (default) (Alias: --no-
                                     abort-on-unavailable-fragment)
    --abort-on-unavailable-fragment  Abort downloading if a fragment is
                                     unavailable (Alias: --no-skip-unavailable-
                                     fragments)
    --keep-fragments                 Keep downloaded fragments on disk after
                                     downloading is finished
    --no-keep-fragments              Delete downloaded fragments after
                                     downloading is finished (default)
    --buffer-size SIZE               Size of download buffer (e.g. 1024 or 16K)
                                     (default is 1024)
    --resize-buffer                  The buffer size is automatically resized
                                     from an initial value of --buffer-size
                                     (default)
    --no-resize-buffer               Do not automatically adjust the buffer size
    --http-chunk-size SIZE           Size of a chunk for chunk-based HTTP
                                     downloading (e.g. 10485760 or 10M) (default
                                     is disabled). May be useful for bypassing
                                     bandwidth throttling imposed by a webserver
                                     (experimental)
    --playlist-reverse               Download playlist videos in reverse order
    --no-playlist-reverse            Download playlist videos in default order
                                     (default)
    --playlist-random                Download playlist videos in random order
    --xattr-set-filesize             Set file xattribute ytdl.filesize with
                                     expected file size
    --hls-use-mpegts                 Use the mpegts container for HLS videos;
                                     allowing some players to play the video
                                     while downloading, and reducing the chance
                                     of file corruption if download is
                                     interrupted. This is enabled by default for
                                     live streams
    --no-hls-use-mpegts              Do not use the mpegts container for HLS
                                     videos. This is default when not
                                     downloading live streams
    --downloader [PROTO:]NAME        Name or path of the external downloader to
                                     use (optionally) prefixed by the protocols
                                     (http, ftp, m3u8, dash, rstp, rtmp, mms) to
                                     use it for. Currently supports native,
                                     aria2c, avconv, axel, curl, ffmpeg, httpie,
                                     wget (Recommended: aria2c). You can use
                                     this option multiple times to set different
                                     downloaders for different protocols. For
                                     example, --downloader aria2c --downloader
                                     "dash,m3u8:native" will use aria2c for
                                     http/ftp downloads, and the native
                                     downloader for dash/m3u8 downloads (Alias:
                                     --external-downloader)
    --downloader-args NAME:ARGS      Give these arguments to the external
                                     downloader. Specify the downloader name and
                                     the arguments separated by a colon ":". For
                                     ffmpeg, arguments can be passed to
                                     different positions using the same syntax
                                     as --postprocessor-args. You can use this
                                     option multiple times to give different
                                     arguments to different downloaders
                                     (Alias: --external-downloader-args)

## Filesystem Options:
    -a, --batch-file FILE            File containing URLs to download ("-" for
                                     stdin), one URL per line. Lines starting
                                     with "#", ";" or "]" are considered as
                                     comments and ignored
    --no-batch-file                  Do not read URLs from batch file (default)
    -P, --paths [TYPES:]PATH         The paths where the files should be
                                     downloaded. Specify the type of file and
                                     the path separated by a colon ":". All the
                                     same TYPES as --output are supported.
                                     Additionally, you can also provide "home"
                                     (default) and "temp" paths. All
                                     intermediary files are first downloaded to
                                     the temp path and then the final files are
                                     moved over to the home path after download
                                     is finished. This option is ignored if
                                     --output is an absolute path
    -o, --output [TYPES:]TEMPLATE    Output filename template; see "OUTPUT
                                     TEMPLATE" for details
    --output-na-placeholder TEXT     Placeholder value for unavailable meta
                                     fields in output filename template
                                     (default: "NA")
    --restrict-filenames             Restrict filenames to only ASCII
                                     characters, and avoid "&" and spaces in
                                     filenames
    --no-restrict-filenames          Allow Unicode characters, "&" and spaces in
                                     filenames (default)
    --windows-filenames              Force filenames to be Windows-compatible
    --no-windows-filenames           Make filenames Windows-compatible only if
                                     using Windows (default)
    --trim-filenames LENGTH          Limit the filename length (excluding
                                     extension) to the specified number of
                                     characters
    -w, --no-overwrites              Do not overwrite any files
    --force-overwrites               Overwrite all video and metadata files.
                                     This option includes --no-continue
    --no-force-overwrites            Do not overwrite the video, but overwrite
                                     related files (default)
    -c, --continue                   Resume partially downloaded files/fragments
                                     (default)
    --no-continue                    Do not resume partially downloaded
                                     fragments. If the file is not fragmented,
                                     restart download of the entire file
    --part                           Use .part files instead of writing directly
                                     into output file (default)
    --no-part                        Do not use .part files - write directly
                                     into output file
    --mtime                          Use the Last-modified header to set the
                                     file modification time (default)
    --no-mtime                       Do not use the Last-modified header to set
                                     the file modification time
    --write-description              Write video description to a .description
                                     file
    --no-write-description           Do not write video description (default)
    --write-info-json                Write video metadata to a .info.json file
                                     (this may contain personal information)
    --no-write-info-json             Do not write video metadata (default)
    --write-playlist-metafiles       Write playlist metadata in addition to the
                                     video metadata when using --write-info-
                                     json, --write-description etc. (default)
    --no-write-playlist-metafiles    Do not write playlist metadata when using
                                     --write-info-json, --write-description etc.
    --clean-infojson                 Remove some private fields such as
                                     filenames from the infojson. Note that it
                                     could still contain some personal
                                     information (default)
    --no-clean-infojson              Write all fields to the infojson
    --write-comments                 Retrieve video comments to be placed in the
                                     infojson. The comments are fetched even
                                     without this option if the extraction is
                                     known to be quick (Alias: --get-comments)
    --no-write-comments              Do not retrieve video comments unless the
                                     extraction is known to be quick (Alias:
                                     --no-get-comments)
    --load-info-json FILE            JSON file containing the video information
                                     (created with the "--write-info-json"
                                     option)
    --cookies FILE                   Netscape formatted file to read cookies
                                     from and dump cookie jar in
    --no-cookies                     Do not read/dump cookies from/to file
                                     (default)
    --cookies-from-browser BROWSER[+KEYRING][:PROFILE]
                                     The name of the browser and (optionally)
                                     the name/path of the profile to load
                                     cookies from, separated by a ":". Currently
                                     supported browsers are: brave, chrome,
                                     chromium, edge, firefox, opera, safari,
                                     vivaldi. By default, the most recently
                                     accessed profile is used. The keyring used
                                     for decrypting Chromium cookies on Linux
                                     can be (optionally) specified after the
                                     browser name separated by a "+". Currently
                                     supported keyrings are: basictext,
                                     gnomekeyring, kwallet
    --no-cookies-from-browser        Do not load cookies from browser (default)
    --cache-dir DIR                  Location in the filesystem where youtube-dl
                                     can store some downloaded information (such
                                     as client ids and signatures) permanently.
                                     By default $XDG_CACHE_HOME/yt-dlp or
                                     ~/.cache/yt-dlp
    --no-cache-dir                   Disable filesystem caching
    --rm-cache-dir                   Delete all filesystem cache files
    --rm-long-name-dir               Deletes all filename-splitting-related
                                     empty directories in working directory

## Thumbnail Options:
    --write-thumbnail                Write thumbnail image to disk
    --no-write-thumbnail             Do not write thumbnail image to disk
                                     (default)
    --write-all-thumbnails           Write all thumbnail image formats to disk
    --list-thumbnails                List available thumbnails of each video.
                                     Simulate unless --no-simulate is used

## Internet Shortcut Options:
    --write-link                     Write an internet shortcut file, depending
                                     on the current platform (.url, .webloc or
                                     .desktop). The URL may be cached by the OS
    --write-url-link                 Write a .url Windows internet shortcut. The
                                     OS caches the URL based on the file path
    --write-webloc-link              Write a .webloc macOS internet shortcut
    --write-desktop-link             Write a .desktop Linux internet shortcut

## Verbosity and Simulation Options:
    -q, --quiet                      Activate quiet mode. If used with
                                     --verbose, print the log to stderr
    --no-warnings                    Ignore warnings
    -s, --simulate                   Do not download the video and do not write
                                     anything to disk
    --no-simulate                    Download the video even if printing/listing
                                     options are used
    --ignore-no-formats-error        Ignore "No video formats" error. Useful for
                                     extracting metadata even if the videos are
                                     not actually available for download
                                     (experimental)
    --no-ignore-no-formats-error     Throw error when no downloadable video
                                     formats are found (default)
    --skip-download                  Do not download the video but write all
                                     related files (Alias: --no-download)
    -O, --print [WHEN:]TEMPLATE      Field name or output template to print to
                                     screen per video. Prefix the template with
                                     "playlist:" to print it once per playlist
                                     instead. Implies --quiet and --simulate
                                     (unless --no-simulate is used). This option
                                     can be used multiple times
    -j, --dump-json                  Quiet, but print JSON information for each
                                     video. Simulate unless --no-simulate is
                                     used. See "OUTPUT TEMPLATE" for a
                                     description of available keys
    -J, --dump-single-json           Quiet, but print JSON information for each
                                     url or infojson passed. Simulate unless
                                     --no-simulate is used. If the URL refers to
                                     a playlist, the whole playlist information
                                     is dumped in a single line
    --force-write-archive            Force download archive entries to be
                                     written as far as no errors occur, even if
                                     -s or another simulation option is used
                                     (Alias: --force-download-archive)
    --newline                        Output progress bar as new lines
    --no-progress                    Do not print progress bar
    --progress                       Show progress bar, even if in quiet mode
    --console-title                  Display progress in console titlebar
    --progress-template [TYPES:]TEMPLATE
                                     Template for progress outputs, optionally
                                     prefixed with one of "download:" (default),
                                     "download-title:" (the console title),
                                     "postprocess:",  or "postprocess-title:".
                                     The video's fields are accessible under the
                                     "info" key and the progress attributes are
                                     accessible under "progress" key. E.g.:
                                     --console-title --progress-template
                                     "download-title:%(info.id)s-%(progress.eta)s"
    -v, --verbose                    Print various debugging information
    --dump-pages                     Print downloaded pages encoded using base64
                                     to debug problems (very verbose)
    --write-pages                    Write downloaded intermediary pages to
                                     files in the current directory to debug
                                     problems
    --print-traffic                  Display sent and read HTTP traffic

## Workarounds:
    --encoding ENCODING              Force the specified encoding (experimental)
    --no-check-certificates          Suppress HTTPS certificate validation
    --prefer-insecure                Use an unencrypted connection to retrieve
                                     information about the video (Currently
                                     supported only for YouTube)
    --user-agent UA                  Specify a custom user agent
    --referer URL                    Specify a custom referer, use if the video
                                     access is restricted to one domain
    --add-header FIELD:VALUE         Specify a custom HTTP header and its value,
                                     separated by a colon ":". You can use this
                                     option multiple times
    --bidi-workaround                Work around terminals that lack
                                     bidirectional text support. Requires bidiv
                                     or fribidi executable in PATH
    --sleep-requests SECONDS         Number of seconds to sleep between requests
                                     during data extraction
    --sleep-interval SECONDS         Number of seconds to sleep before each
                                     download. This is the minimum time to sleep
                                     when used along with --max-sleep-interval
                                     (Alias: --min-sleep-interval)
    --max-sleep-interval SECONDS     Maximum number of seconds to sleep. Can
                                     only be used along with --min-sleep-
                                     interval
    --sleep-subtitles SECONDS        Number of seconds to sleep before each
                                     subtitle download
    --escape-long-names              Split filename longer than 255 bytes into
                                     few path segments. This may create dumb
                                     directories.

## Video Format Options:
    -f, --format FORMAT              Video format code, see "FORMAT SELECTION"
                                     for more details
    -S, --format-sort SORTORDER      Sort the formats by the fields given, see
                                     "Sorting Formats" for more details
    --format-sort-force              Force user specified sort order to have
                                     precedence over all fields, see "Sorting
                                     Formats" for more details
    --no-format-sort-force           Some fields have precedence over the user
                                     specified sort order (default), see
                                     "Sorting Formats" for more details
    --video-multistreams             Allow multiple video streams to be merged
                                     into a single file
    --no-video-multistreams          Only one video stream is downloaded for
                                     each output file (default)
    --audio-multistreams             Allow multiple audio streams to be merged
                                     into a single file
    --no-audio-multistreams          Only one audio stream is downloaded for
                                     each output file (default)
    --prefer-free-formats            Prefer video formats with free containers
                                     over non-free ones of same quality. Use
                                     with "-S ext" to strictly prefer free
                                     containers irrespective of quality
    --no-prefer-free-formats         Don't give any special preference to free
                                     containers (default)
    --check-formats                  Check that the selected formats are
                                     actually downloadable
    --check-all-formats              Check all formats for whether they are
                                     actually downloadable
    --no-check-formats               Do not check that the formats are actually
                                     downloadable
    -F, --list-formats               List available formats of each video.
                                     Simulate unless --no-simulate is used
    --merge-output-format FORMAT     If a merge is required (e.g.
                                     bestvideo+bestaudio), output to given
                                     container format. One of mkv, mp4, ogg,
                                     webm, flv. Ignored if no merge is required
    --live-download-mkv              Changes video file format to MKV when
                                     downloading a live. This is useful if the
                                     computer might shutdown while downloading.

## Subtitle Options:
    --write-subs                     Write subtitle file
    --no-write-subs                  Do not write subtitle file (default)
    --write-auto-subs                Write automatically generated subtitle file
                                     (Alias: --write-automatic-subs)
    --no-write-auto-subs             Do not write auto-generated subtitles
                                     (default) (Alias: --no-write-automatic-subs)
    --list-subs                      List available subtitles of each video.
                                     Simulate unless --no-simulate is used
    --sub-format FORMAT              Subtitle format, accepts formats
                                     preference, for example: "srt" or
                                     "ass/srt/best"
    --sub-langs LANGS                Languages of the subtitles to download (can
                                     be regex) or "all" separated by commas.
                                     (Eg: --sub-langs "en.*,ja") You can prefix
                                     the language code with a "-" to exempt it
                                     from the requested languages. (Eg: --sub-
                                     langs all,-live_chat) Use --list-subs for a
                                     list of available language tags

## Authentication Options:
    -u, --username USERNAME          Login with this account ID
    -p, --password PASSWORD          Account password. If this option is left
                                     out, yt-dlp will ask interactively
    -2, --twofactor TWOFACTOR        Two-factor authentication code
    -n, --netrc                      Use .netrc authentication data
    --netrc-location PATH            Location of .netrc authentication data;
                                     either the path or its containing
                                     directory. Defaults to ~/.netrc
    --video-password PASSWORD        Video password (vimeo, youku)
    --ap-mso MSO                     Adobe Pass multiple-system operator (TV
                                     provider) identifier, use --ap-list-mso for
                                     a list of available MSOs
    --ap-username USERNAME           Multiple-system operator account login
    --ap-password PASSWORD           Multiple-system operator account password.
                                     If this option is left out, yt-dlp will ask
                                     interactively
    --ap-list-mso                    List all supported multiple-system
                                     operators

## Post-Processing Options:
    -x, --extract-audio              Convert video files to audio-only files
                                     (requires ffmpeg and ffprobe)
    --audio-format FORMAT            Specify audio format to convert the audio
                                     to when -x is used. Currently supported
                                     formats are: best (default) or one of
                                     best|aac|flac|mp3|m4a|opus|vorbis|wav|alac
    --audio-quality QUALITY          Specify ffmpeg audio quality, insert a
                                     value between 0 (best) and 10 (worst) for
                                     VBR or a specific bitrate like 128K
                                     (default 5)
    --remux-video FORMAT             Remux the video into another container if
                                     necessary (currently supported: mp4|mkv|flv
                                     |webm|mov|avi|mp3|mka|m4a|ogg|opus). If
                                     target container does not support the
                                     video/audio codec, remuxing will fail. You
                                     can specify multiple rules; Eg.
                                     "aac>m4a/mov>mp4/mkv" will remux aac to
                                     m4a, mov to mp4 and anything else to mkv.
    --recode-video FORMAT            Re-encode the video into another format if
                                     re-encoding is necessary. The syntax and
                                     supported formats are the same as --remux-video
    --postprocessor-args NAME:ARGS   Give these arguments to the postprocessors.
                                     Specify the postprocessor/executable name
                                     and the arguments separated by a colon ":"
                                     to give the argument to the specified
                                     postprocessor/executable. Supported PP are:
                                     Merger, ModifyChapters, SplitChapters,
                                     ExtractAudio, VideoRemuxer, VideoConvertor,
                                     Metadata, EmbedSubtitle, EmbedThumbnail,
                                     SubtitlesConvertor, ThumbnailsConvertor,
                                     FixupStretched, FixupM4a, FixupM3u8,
                                     FixupTimestamp and FixupDuration. The
                                     supported executables are: AtomicParsley,
                                     FFmpeg and FFprobe. You can also specify
                                     "PP+EXE:ARGS" to give the arguments to the
                                     specified executable only when being used
                                     by the specified postprocessor.
                                     Additionally, for ffmpeg/ffprobe, "_i"/"_o"
                                     can be appended to the prefix optionally
                                     followed by a number to pass the argument
                                     before the specified input/output file. Eg:
                                     --ppa "Merger+ffmpeg_i1:-v quiet". You can
                                     use this option multiple times to give
                                     different arguments to different
                                     postprocessors. (Alias: --ppa)
    -k, --keep-video                 Keep the intermediate video file on disk
                                     after post-processing
    --no-keep-video                  Delete the intermediate video file after
                                     post-processing (default)
    --post-overwrites                Overwrite post-processed files (default)
    --no-post-overwrites             Do not overwrite post-processed files
    --embed-subs                     Embed subtitles in the video (only for mp4,
                                     webm and mkv videos)
    --no-embed-subs                  Do not embed subtitles (default)
    --embed-thumbnail                Embed thumbnail in the video as cover art
    --no-embed-thumbnail             Do not embed thumbnail (default)
    --embed-metadata                 Embed metadata to the video file. Also
                                     embeds chapters/infojson if present unless
                                     --no-embed-chapters/--no-embed-info-json
                                     are used (Alias: --add-metadata)
    --no-embed-metadata              Do not add metadata to file (default)
                                     (Alias: --no-add-metadata)
    --embed-chapters                 Add chapter markers to the video file
                                     (Alias: --add-chapters)
    --no-embed-chapters              Do not add chapter markers (default)
                                     (Alias: --no-add-chapters)
    --embed-info-json                Embed the infojson as an attachment to
                                     mkv/mka video files
    --no-embed-info-json             Do not embed the infojson as an attachment
                                     to the video file
    --parse-metadata FROM:TO         Parse additional metadata like title/artist
                                     from other fields; see "MODIFYING METADATA"
                                     for details
    --replace-in-metadata FIELDS REGEX REPLACE
                                     Replace text in a metadata field using the
                                     given regex. This option can be used
                                     multiple times
    --xattrs                         Write metadata to the video file's xattrs
                                     (using dublin core and xdg standards)
    --fixup POLICY                   Automatically correct known faults of the
                                     file. One of never (do nothing), warn (only
                                     emit a warning), detect_or_warn (the
                                     default; fix file if we can, warn
                                     otherwise), force (try fixing even if file
                                     already exists)
    --ffmpeg-location PATH           Location of the ffmpeg binary; either the
                                     path to the binary or its containing
                                     directory
    --exec [WHEN:]CMD                Execute a command, optionally prefixed with
                                     when to execute it (after_move if
                                     unspecified), separated by a ":". Supported
                                     values of "WHEN" are the same as that of
                                     --use-postprocessor. Same syntax as the
                                     output template can be used to pass any
                                     field as arguments to the command. After
                                     download, an additional field "filepath"
                                     that contains the final path of the
                                     downloaded file is also available, and if
                                     no fields are passed, %(filepath)q is
                                     appended to the end of the command. This
                                     option can be used multiple times
    --no-exec                        Remove any previously defined --exec
    --convert-subs FORMAT            Convert the subtitles to another format
                                     (currently supported: srt|vtt|ass|lrc)
                                     (Alias: --convert-subtitles)
    --convert-thumbnails FORMAT      Convert the thumbnails to another format
                                     (currently supported: jpg|png)
    --split-chapters                 Split video into multiple files based on
                                     internal chapters. The "chapter:" prefix
                                     can be used with "--paths" and "--output"
                                     to set the output filename for the split
                                     files. See "OUTPUT TEMPLATE" for details
    --no-split-chapters              Do not split video based on chapters
                                     (default)
    --remove-chapters REGEX          Remove chapters whose title matches the
                                     given regular expression. Time ranges
                                     prefixed by a "*" can also be used in place
                                     of chapters to remove the specified range.
                                     Eg: --remove-chapters "*10:15-15:00"
                                     --remove-chapters "intro". This option can
                                     be used multiple times
    --no-remove-chapters             Do not remove any chapters from the file
                                     (default)
    --force-keyframes-at-cuts        Force keyframes around the chapters before
                                     removing/splitting them. Requires a
                                     re-encode and thus is very slow, but the
                                     resulting video may have fewer artifacts
                                     around the cuts
    --no-force-keyframes-at-cuts     Do not force keyframes around the chapters
                                     when cutting/splitting (default)
    --use-postprocessor NAME[:ARGS]  The (case sensitive) name of plugin
                                     postprocessors to be enabled, and
                                     (optionally) arguments to be passed to it,
                                     separated by a colon ":". ARGS are a
                                     semicolon ";" delimited list of NAME=VALUE.
                                     The "when" argument determines when the
                                     postprocessor is invoked. It can be one of
                                     "pre_process" (after extraction),
                                     "before_dl" (before video download),
                                     "post_process" (after video download;
                                     default), "after_move" (after moving file
                                     to their final locations), "after_video"
                                     (after downloading and processing all
                                     formats of a video), or "playlist" (end of
                                     playlist). This option can be used multiple
                                     times to add different postprocessors

## SponsorBlock Options:
Make chapter entries for, or remove various segments (sponsor,
    introductions, etc.) from downloaded YouTube videos using the
    [SponsorBlock API](https://sponsor.ajay.app)

    --sponsorblock-mark CATS         SponsorBlock categories to create chapters
                                     for, separated by commas. Available
                                     categories are all, default(=all), sponsor,
                                     intro, outro, selfpromo, preview, filler,
                                     interaction, music_offtopic, poi_highlight.
                                     You can prefix the category with a "-" to
                                     exempt it. See [1] for description of the
                                     categories. Eg: --sponsorblock-mark all,-preview
                                     [1] https://wiki.sponsor.ajay.app/w/Segment_Categories
    --sponsorblock-remove CATS       SponsorBlock categories to be removed from
                                     the video file, separated by commas. If a
                                     category is present in both mark and
                                     remove, remove takes precedence. The syntax
                                     and available categories are the same as
                                     for --sponsorblock-mark except that
                                     "default" refers to "all,-filler" and
                                     poi_highlight is not available
    --sponsorblock-chapter-title TEMPLATE
                                     The title template for SponsorBlock
                                     chapters created by --sponsorblock-mark.
                                     The same syntax as the output template is
                                     used, but the only available fields are
                                     start_time, end_time, category, categories,
                                     name, category_names. Defaults to
                                     "[SponsorBlock]: %(category_names)l"
    --no-sponsorblock                Disable both --sponsorblock-mark and
                                     --sponsorblock-remove
    --sponsorblock-api URL           SponsorBlock API location, defaults to
                                     https://sponsor.ajay.app

## Extractor Options:
    --extractor-retries RETRIES      Number of retries for known extractor
                                     errors (default is 3), or "infinite"
    --allow-dynamic-mpd              Process dynamic DASH manifests (default)
                                     (Alias: --no-ignore-dynamic-mpd)
    --ignore-dynamic-mpd             Do not process dynamic DASH manifests
                                     (Alias: --no-allow-dynamic-mpd)
    --hls-split-discontinuity        Split HLS playlists to different formats at
                                     discontinuities such as ad breaks
    --no-hls-split-discontinuity     Do not split HLS playlists to different
                                     formats at discontinuities such as ad
                                     breaks (default)
    --extractor-args KEY:ARGS        Pass these arguments to the extractor. See
                                     "EXTRACTOR ARGUMENTS" for details. You can
                                     use this option multiple times to give
                                     arguments for different extractors

# CONFIGURATION

You can configure yt-dlp by placing any supported command line option to a configuration file. The configuration is loaded from the following locations:

1. **Main Configuration**: The file given by `--config-location`
1. **Portable Configuration**: `yt-dlp.conf` in the same directory as the bundled binary. If you are running from source-code (`<root dir>/yt_dlp/__main__.py`), the root directory is used instead.
1. **Home Configuration**: `yt-dlp.conf` in the home path given by `-P "home:<path>"`, or in the current directory if no such path is given
1. **User Configuration**:
    * `%XDG_CONFIG_HOME%/yt-dlp/config` (recommended on Linux/macOS)
    * `%XDG_CONFIG_HOME%/yt-dlp.conf`
    * `%APPDATA%/yt-dlp/config` (recommended on Windows)
    * `%APPDATA%/yt-dlp/config.txt`
    * `~/yt-dlp.conf`
    * `~/yt-dlp.conf.txt`

    `%XDG_CONFIG_HOME%` defaults to `~/.config` if undefined. On windows, `%APPDATA%` generally points to `C:\Users\<user name>\AppData\Roaming` and `~` points to `%HOME%` if present, `%USERPROFILE%` (generally `C:\Users\<user name>`), or `%HOMEDRIVE%%HOMEPATH%`
1. **System Configuration**: `/etc/yt-dlp.conf`

For example, with the following configuration file yt-dlp will always extract the audio, not copy the mtime, use a proxy and save all videos under `YouTube` directory in your home directory:
```
# Lines starting with # are comments

# Always extract audio
-x

# Do not copy the mtime
--no-mtime

# Use this proxy
--proxy 127.0.0.1:3128

# Save all videos under YouTube directory in your home directory
-o ~/YouTube/%(title)s.%(ext)s
```

Note that options in configuration file are just the same options aka switches used in regular command line calls; thus there **must be no whitespace** after `-` or `--`, e.g. `-o` or `--proxy` but not `- o` or `-- proxy`.

You can use `--ignore-config` if you want to disable all configuration files for a particular yt-dlp run. If `--ignore-config` is found inside any configuration file, no further configuration will be loaded. For example, having the option in the portable configuration file prevents loading of home, user, and system configurations. Additionally, (for backward compatibility) if `--ignore-config` is found inside the system configuration file, the user configuration is not loaded.

### Authentication with `.netrc` file

You may also want to configure automatic credentials storage for extractors that support authentication (by providing login and password with `--username` and `--password`) in order not to pass credentials as command line arguments on every yt-dlp execution and prevent tracking plain text passwords in the shell command history. You can achieve this using a [`.netrc` file](https://stackoverflow.com/tags/.netrc/info) on a per extractor basis. For that you will need to create a `.netrc` file in `--netrc-location` and restrict permissions to read/write by only you:
```
touch $HOME/.netrc
chmod a-rwx,u+rw $HOME/.netrc
```
After that you can add credentials for an extractor in the following format, where *extractor* is the name of the extractor in lowercase:
```
machine <extractor> login <username> password <password>
```
For example:
```
machine youtube login myaccount@gmail.com password my_youtube_password
machine twitch login my_twitch_account_name password my_twitch_password
```
To activate authentication with the `.netrc` file you should pass `--netrc` to yt-dlp or place it in the [configuration file](#configuration).

The default location of the .netrc file is `$HOME` (`~`) in UNIX. On Windows, it is `%HOME%` if present, `%USERPROFILE%` (generally `C:\Users\<user name>`) or `%HOMEDRIVE%%HOMEPATH%`

# OUTPUT TEMPLATE

The `-o` option is used to indicate a template for the output file names while `-P` option is used to specify the path each type of file should be saved to.

<!-- MANPAGE: BEGIN EXCLUDED SECTION -->
**tl;dr:** [navigate me to examples](#output-template-examples).
<!-- MANPAGE: END EXCLUDED SECTION -->

The simplest usage of `-o` is not to set any template arguments when downloading a single file, like in `yt-dlp -o funny_video.flv "https://some/video"` (hard-coding file extension like this is _not_ recommended and could break some post-processing).

It may however also contain special sequences that will be replaced when downloading each video. The special sequences may be formatted according to [Python string formatting operations](https://docs.python.org/3/library/stdtypes.html#printf-style-string-formatting). For example, `%(NAME)s` or `%(NAME)05d`. To clarify, that is a percent symbol followed by a name in parentheses, followed by formatting operations.

The field names themselves (the part inside the parenthesis) can also have some special formatting:
1. **Object traversal**: The dictionaries and lists available in metadata can be traversed by using a `.` (dot) separator. You can also do python slicing using `:`. Eg: `%(tags.0)s`, `%(subtitles.en.-1.ext)s`, `%(id.3:7:-1)s`, `%(formats.:.format_id)s`. `%()s` refers to the entire infodict. Note that all the fields that become available using this method are not listed below. Use `-j` to see such fields

1. **Addition**: Addition and subtraction of numeric fields can be done using `+` and `-` respectively. Eg: `%(playlist_index+10)03d`, `%(n_entries+1-playlist_index)d`

1. **Date/time Formatting**: Date/time fields can be formatted according to [strftime formatting](https://docs.python.org/3/library/datetime.html#strftime-and-strptime-format-codes) by specifying it separated from the field name using a `>`. Eg: `%(duration>%H-%M-%S)s`, `%(upload_date>%Y-%m-%d)s`, `%(epoch-3600>%H-%M-%S)s`

1. **Alternatives**: Alternate fields can be specified separated with a `,`. Eg: `%(release_date>%Y,upload_date>%Y|Unknown)s`

1. **Replacement**: A replacement value can specified using a `&` separator. If the field is *not* empty, this replacement value will be used instead of the actual field content. This is done after alternate fields are considered; thus the replacement is used if *any* of the alternative fields is *not* empty.

1. **Default**: A literal default value can be specified for when the field is empty using a `|` separator. This overrides `--output-na-template`. Eg: `%(uploader|Unknown)s`

1. **More Conversions**: In addition to the normal format types `diouxXeEfFgGcrs`, `B`, `j`, `l`, `q`, `D`, `S` can be used for converting to **B**ytes, **j**son (flag `#` for pretty-printing), a comma separated **l**ist (flag `#` for `\n` newline-separated), a string **q**uoted for the terminal (flag `#` to split a list into different arguments), to add **D**ecimal suffixes (Eg: 10M) (flag `#` to use 1024 as factor), and to **S**anitize as filename (flag `#` for restricted), respectively

1. **Unicode normalization**: The format type `U` can be used for NFC [unicode normalization](https://docs.python.org/3/library/unicodedata.html#unicodedata.normalize). The alternate form flag (`#`) changes the normalization to NFD and the conversion flag `+` can be used for NFKC/NFKD compatibility equivalence normalization. Eg: `%(title)+.100U` is NFKC

To summarize, the general syntax for a field is:
```
%(name[.keys][addition][>strf][,alternate][&replacement][|default])[flags][width][.precision][length]type
```

Additionally, you can set different output templates for the various metadata files separately from the general output template by specifying the type of file followed by the template separated by a colon `:`. The different file types supported are `subtitle`, `thumbnail`, `description`, `annotation` (deprecated), `infojson`, `link`, `pl_thumbnail`, `pl_description`, `pl_infojson`, `chapter`. For example, `-o "%(title)s.%(ext)s" -o "thumbnail:%(title)s\%(title)s.%(ext)s"`  will put the thumbnails in a folder with the same name as the video. If any of the templates (except default) is empty, that type of file will not be written. Eg: `--write-thumbnail -o "thumbnail:"` will write thumbnails only for playlists and not for video.

The available fields are:

 - `id` (string): Video identifier
 - `title` (string): Video title
 - `url` (string): Video URL
 - `ext` (string): Video filename extension
 - `alt_title` (string): A secondary title of the video
 - `description` (string): The description of the video
 - `display_id` (string): An alternative identifier for the video
 - `uploader` (string): Full name of the video uploader
 - `license` (string): License name the video is licensed under
 - `creator` (string): The creator of the video
 - `timestamp` (numeric): UNIX timestamp of the moment the video became available
 - `upload_date` (string): Video upload date (YYYYMMDD)
 - `release_date` (string): The date (YYYYMMDD) when the video was released
 - `release_timestamp` (numeric): UNIX timestamp of the moment the video was released
 - `uploader_id` (string): Nickname or id of the video uploader
 - `channel` (string): Full name of the channel the video is uploaded on
 - `channel_id` (string): Id of the channel
 - `location` (string): Physical location where the video was filmed
 - `duration` (numeric): Length of the video in seconds
 - `duration_string` (string): Length of the video (HH:mm:ss)
 - `view_count` (numeric): How many users have watched the video on the platform
 - `like_count` (numeric): Number of positive ratings of the video
 - `dislike_count` (numeric): Number of negative ratings of the video
 - `repost_count` (numeric): Number of reposts of the video
 - `average_rating` (numeric): Average rating give by users, the scale used depends on the webpage
 - `comment_count` (numeric): Number of comments on the video (For some extractors, comments are only downloaded at the end, and so this field cannot be used)
 - `age_limit` (numeric): Age restriction for the video (years)
 - `live_status` (string): One of "is_live", "was_live", "is_upcoming", "not_live"
 - `is_live` (boolean): Whether this video is a live stream or a fixed-length video
 - `was_live` (boolean): Whether this video was originally a live stream
 - `playable_in_embed` (string): Whether this video is allowed to play in embedded players on other sites
 - `availability` (string): Whether the video is "private", "premium_only", "subscriber_only", "needs_auth", "unlisted" or "public"
 - `start_time` (numeric): Time in seconds where the reproduction should start, as specified in the URL
 - `end_time` (numeric): Time in seconds where the reproduction should end, as specified in the URL
 - `format` (string): A human-readable description of the format
 - `format_id` (string): Format code specified by `--format`
 - `format_note` (string): Additional info about the format
 - `width` (numeric): Width of the video
 - `height` (numeric): Height of the video
 - `resolution` (string): Textual description of width and height
 - `tbr` (numeric): Average bitrate of audio and video in KBit/s
 - `abr` (numeric): Average audio bitrate in KBit/s
 - `acodec` (string): Name of the audio codec in use
 - `asr` (numeric): Audio sampling rate in Hertz
 - `vbr` (numeric): Average video bitrate in KBit/s
 - `fps` (numeric): Frame rate
 - `dynamic_range` (string): The dynamic range of the video
 - `vcodec` (string): Name of the video codec in use
 - `container` (string): Name of the container format
 - `filesize` (numeric): The number of bytes, if known in advance
 - `filesize_approx` (numeric): An estimate for the number of bytes
 - `protocol` (string): The protocol that will be used for the actual download
 - `extractor` (string): Name of the extractor
 - `extractor_key` (string): Key name of the extractor
 - `epoch` (numeric): Unix epoch when creating the file
 - `autonumber` (numeric): Number that will be increased with each download, starting at `--autonumber-start`
 - `video_autonumber` (numeric): Number that will be increased with each video
 - `n_entries` (numeric): Total number of extracted items in the playlist
 - `playlist` (string): Name or id of the playlist that contains the video
 - `playlist_index` (numeric): Index of the video in the playlist padded with leading zeros according the final index
 - `playlist_autonumber` (numeric): Position of the video in the playlist download queue padded with leading zeros according to the total length of the playlist
 - `playlist_id` (string): Playlist identifier
 - `playlist_title` (string): Playlist title
 - `playlist_uploader` (string): Full name of the playlist uploader
 - `playlist_uploader_id` (string): Nickname or id of the playlist uploader
 - `webpage_url` (string): A URL to the video webpage which if given to yt-dlp should allow to get the same result again
 - `webpage_url_basename` (string): The basename of the webpage URL
 - `webpage_url_domain` (string): The domain of the webpage URL
 - `original_url` (string): The URL given by the user (or same as `webpage_url` for playlist entries)
 - `orig_title` (string): Original video title, when extractor altered the title in any reason
 - `orig_description` (string): The original description of the video, when extractor altered the description in any reason

Available for the video that belongs to some logical chapter or section:

 - `chapter` (string): Name or title of the chapter the video belongs to
 - `chapter_number` (numeric): Number of the chapter the video belongs to
 - `chapter_id` (string): Id of the chapter the video belongs to

Available for the video that is an episode of some series or programme:

 - `series` (string): Title of the series or programme the video episode belongs to
 - `season` (string): Title of the season the video episode belongs to
 - `season_number` (numeric): Number of the season the video episode belongs to
 - `season_id` (string): Id of the season the video episode belongs to
 - `episode` (string): Title of the video episode
 - `episode_number` (numeric): Number of the video episode within a season
 - `episode_id` (string): Id of the video episode

Available for the media that is a track or a part of a music album:

 - `track` (string): Title of the track
 - `track_number` (numeric): Number of the track within an album or a disc
 - `track_id` (string): Id of the track
 - `artist` (string): Artist(s) of the track
 - `genre` (string): Genre(s) of the track
 - `album` (string): Title of the album the track belongs to
 - `album_type` (string): Type of the album
 - `album_artist` (string): List of all artists appeared on the album
 - `disc_number` (numeric): Number of the disc or other physical medium the track belongs to
 - `release_year` (numeric): Year (YYYY) when the album was released

Available for `chapter:` prefix when using `--split-chapters` for videos with internal chapters:

 - `section_title` (string): Title of the chapter
 - `section_number` (numeric): Number of the chapter within the file
 - `section_start` (numeric): Start time of the chapter in seconds
 - `section_end` (numeric): End time of the chapter in seconds

Available only when used in `--print`:

 - `urls` (string): The URLs of all requested formats, one in each line
 - `filename` (string): Name of the video file. Note that the actual filename may be different due to post-processing. Use `--exec echo` to get the name after all postprocessing is complete
 
Available only in `--sponsorblock-chapter-title`:

 - `start_time` (numeric): Start time of the chapter in seconds
 - `end_time` (numeric): End time of the chapter in seconds
 - `categories` (list): The SponsorBlock categories the chapter belongs to
 - `category` (string): The smallest SponsorBlock category the chapter belongs to
 - `category_names` (list): Friendly names of the categories
 - `name` (string): Friendly name of the smallest category

Each aforementioned sequence when referenced in an output template will be replaced by the actual value corresponding to the sequence name. Note that some of the sequences are not guaranteed to be present since they depend on the metadata obtained by a particular extractor. Such sequences will be replaced with placeholder value provided with `--output-na-placeholder` (`NA` by default).

**Tip**: Look at the `-j` output to identify which fields are available for the particular URL

For numeric sequences you can use numeric related formatting, for example, `%(view_count)05d` will result in a string with view count padded with zeros up to 5 characters, like in `00042`.

Output templates can also contain arbitrary hierarchical path, e.g. `-o "%(playlist)s/%(playlist_index)s - %(title)s.%(ext)s"` which will result in downloading each video in a directory corresponding to this path template. Any missing directory will be automatically created for you.

To use percent literals in an output template use `%%`. To output to stdout use `-o -`.

The current default template is `%(title)s [%(id)s].%(ext)s`.

In some cases, you don't want special characters such as 中, spaces, or &, such as when transferring the downloaded filename to a Windows system or the filename through an 8bit-unsafe channel. In these cases, add the `--restrict-filenames` flag to get a shorter title.

<!-- MANPAGE: BEGIN EXCLUDED SECTION -->
#### Output template and Windows batch files

If you are using an output template inside a Windows batch file then you must escape plain percent characters (`%`) by doubling, so that `-o "%(title)s-%(id)s.%(ext)s"` should become `-o "%%(title)s-%%(id)s.%%(ext)s"`. However you should not touch `%`'s that are not plain characters, e.g. environment variables for expansion should stay intact: `-o "C:\%HOMEPATH%\Desktop\%%(title)s.%%(ext)s"`.
<!-- MANPAGE: END EXCLUDED SECTION -->

#### Output template examples

```bash
$ yt-dlp --get-filename -o "test video.%(ext)s" BaW_jenozKc
test video.webm    # Literal name with correct extension

$ yt-dlp --get-filename -o "%(title)s.%(ext)s" BaW_jenozKc
youtube-dl test video ''_ä↭𝕐.webm    # All kinds of weird characters

$ yt-dlp --get-filename -o "%(title)s.%(ext)s" BaW_jenozKc --restrict-filenames
youtube-dl_test_video_.webm    # Restricted file name

# Download YouTube playlist videos in separate directory indexed by video order in a playlist
$ yt-dlp -o "%(playlist)s/%(playlist_index)s - %(title)s.%(ext)s" "https://www.youtube.com/playlist?list=PLwiyx1dc3P2JR9N8gQaQN_BCvlSlap7re"

# Download YouTube playlist videos in separate directories according to their uploaded year
$ yt-dlp -o "%(upload_date>%Y)s/%(title)s.%(ext)s" "https://www.youtube.com/playlist?list=PLwiyx1dc3P2JR9N8gQaQN_BCvlSlap7re"

# Prefix playlist index with " - " separator, but only if it is available
$ yt-dlp -o '%(playlist_index|)s%(playlist_index& - |)s%(title)s.%(ext)s' BaW_jenozKc "https://www.youtube.com/user/TheLinuxFoundation/playlists"

# Download all playlists of YouTube channel/user keeping each playlist in separate directory:
$ yt-dlp -o "%(uploader)s/%(playlist)s/%(playlist_index)s - %(title)s.%(ext)s" "https://www.youtube.com/user/TheLinuxFoundation/playlists"

# Download Udemy course keeping each chapter in separate directory under MyVideos directory in your home
$ yt-dlp -u user -p password -P "~/MyVideos" -o "%(playlist)s/%(chapter_number)s - %(chapter)s/%(title)s.%(ext)s" "https://www.udemy.com/java-tutorial"

# Download entire series season keeping each series and each season in separate directory under C:/MyVideos
$ yt-dlp -P "C:/MyVideos" -o "%(series)s/%(season_number)s - %(season)s/%(episode_number)s - %(episode)s.%(ext)s" "https://videomore.ru/kino_v_detalayah/5_sezon/367617"

# Download video as "C:\MyVideos\uploader\title.ext", subtitles as "C:\MyVideos\subs\uploader\title.ext"
# and put all temporary files in "C:\MyVideos\tmp"
$ yt-dlp -P "C:/MyVideos" -P "temp:tmp" -P "subtitle:subs" -o "%(uploader)s/%(title)s.%(ext)s" BaW_jenoz --write-subs

# Download video as "C:\MyVideos\uploader\title.ext" and subtitles as "C:\MyVideos\uploader\subs\title.ext"
$ yt-dlp -P "C:/MyVideos" -o "%(uploader)s/%(title)s.%(ext)s" -o "subtitle:%(uploader)s/subs/%(title)s.%(ext)s" BaW_jenozKc --write-subs

# Stream the video being downloaded to stdout
$ yt-dlp -o - BaW_jenozKc
```

# FORMAT SELECTION

By default, yt-dlp tries to download the best available quality if you **don't** pass any options.
This is generally equivalent to using `-f bestvideo*+bestaudio/best`. However, if multiple audiostreams is enabled (`--audio-multistreams`), the default format changes to `-f bestvideo+bestaudio/best`. Similarly, if ffmpeg is unavailable, or if you use yt-dlp to stream to `stdout` (`-o -`), the default becomes `-f best/bestvideo+bestaudio`.

**Deprecation warning**: Latest versions of yt-dlp can stream multiple formats to the stdout simultaneously using ffmpeg. So, in future versions, the default for this will be set to `-f bv*+ba/b` similar to normal downloads. If you want to preserve the `-f b/bv+ba` setting, it is recommended to explicitly specify it in the configuration options.

The general syntax for format selection is `-f FORMAT` (or `--format FORMAT`) where `FORMAT` is a *selector expression*, i.e. an expression that describes format or formats you would like to download.

<!-- MANPAGE: BEGIN EXCLUDED SECTION -->
**tl;dr:** [navigate me to examples](#format-selection-examples).
<!-- MANPAGE: END EXCLUDED SECTION -->

The simplest case is requesting a specific format, for example with `-f 22` you can download the format with format code equal to 22. You can get the list of available format codes for particular video using `--list-formats` or `-F`. Note that these format codes are extractor specific.

You can also use a file extension (currently `3gp`, `aac`, `flv`, `m4a`, `mp3`, `mp4`, `ogg`, `wav`, `webm` are supported) to download the best quality format of a particular file extension served as a single file, e.g. `-f webm` will download the best quality format with the `webm` extension served as a single file.

You can use `-f -` to interactively provide the format selector *for each video*

You can also use special names to select particular edge case formats:

 - `all`: Select **all formats** separately
 - `mergeall`: Select and **merge all formats** (Must be used with `--audio-multistreams`, `--video-multistreams` or both)
 - `b*`, `best*`: Select the best quality format that **contains either** a video or an audio
 - `b`, `best`: Select the best quality format that **contains both** video and audio. Equivalent to `best*[vcodec!=none][acodec!=none]`
 - `bv`, `bestvideo`: Select the best quality **video-only** format. Equivalent to `best*[acodec=none]`
 - `bv*`, `bestvideo*`: Select the best quality format that **contains video**. It may also contain audio. Equivalent to `best*[vcodec!=none]`
 - `ba`, `bestaudio`: Select the best quality **audio-only** format. Equivalent to `best*[vcodec=none]`
 - `ba*`, `bestaudio*`: Select the best quality format that **contains audio**. It may also contain video. Equivalent to `best*[acodec!=none]`
 - `w*`, `worst*`: Select the worst quality format that contains either a video or an audio
 - `w`, `worst`: Select the worst quality format that contains both video and audio. Equivalent to `worst*[vcodec!=none][acodec!=none]`
 - `wv`, `worstvideo`: Select the worst quality video-only format. Equivalent to `worst*[acodec=none]`
 - `wv*`, `worstvideo*`: Select the worst quality format that contains video. It may also contain audio. Equivalent to `worst*[vcodec!=none]`
 - `wa`, `worstaudio`: Select the worst quality audio-only format. Equivalent to `worst*[vcodec=none]`
 - `wa*`, `worstaudio*`: Select the worst quality format that contains audio. It may also contain video. Equivalent to `worst*[acodec!=none]`

For example, to download the worst quality video-only format you can use `-f worstvideo`. It is however recommended not to use `worst` and related options. When your format selector is `worst`, the format which is worst in all respects is selected. Most of the time, what you actually want is the video with the smallest filesize instead. So it is generally better to use `-f best -S +size,+br,+res,+fps` instead of `-f worst`. See [sorting formats](#sorting-formats) for more details.

You can select the n'th best format of a type by using `best<type>.<n>`. For example, `best.2` will select the 2nd best combined format. Similarly, `bv*.3` will select the 3rd best format that contains a video stream.

If you want to download multiple videos and they don't have the same formats available, you can specify the order of preference using slashes. Note that formats on the left hand side are preferred, for example `-f 22/17/18` will download format 22 if it's available, otherwise it will download format 17 if it's available, otherwise it will download format 18 if it's available, otherwise it will complain that no suitable formats are available for download.

If you want to download several formats of the same video use a comma as a separator, e.g. `-f 22,17,18` will download all these three formats, of course if they are available. Or a more sophisticated example combined with the precedence feature: `-f 136/137/mp4/bestvideo,140/m4a/bestaudio`.

You can merge the video and audio of multiple formats into a single file using `-f <format1>+<format2>+...` (requires ffmpeg installed), for example `-f bestvideo+bestaudio` will download the best video-only format, the best audio-only format and mux them together with ffmpeg.

**Deprecation warning**: Since the *below* described behavior is complex and counter-intuitive, this will be removed and multistreams will be enabled by default in the future. A new operator will be instead added to limit formats to single audio/video

Unless `--video-multistreams` is used, all formats with a video stream except the first one are ignored. Similarly, unless `--audio-multistreams` is used, all formats with an audio stream except the first one are ignored. For example, `-f bestvideo+best+bestaudio --video-multistreams --audio-multistreams` will download and merge all 3 given formats. The resulting file will have 2 video streams and 2 audio streams. But `-f bestvideo+best+bestaudio --no-video-multistreams` will download and merge only `bestvideo` and `bestaudio`. `best` is ignored since another format containing a video stream (`bestvideo`) has already been selected. The order of the formats is therefore important. `-f best+bestaudio --no-audio-multistreams` will download and merge both formats while `-f bestaudio+best --no-audio-multistreams` will ignore `best` and download only `bestaudio`.

## Filtering Formats

You can also filter the video formats by putting a condition in brackets, as in `-f "best[height=720]"` (or `-f "[filesize>10M]"`).

The following numeric meta fields can be used with comparisons `<`, `<=`, `>`, `>=`, `=` (equals), `!=` (not equals):

 - `filesize`: The number of bytes, if known in advance
 - `width`: Width of the video, if known
 - `height`: Height of the video, if known
 - `tbr`: Average bitrate of audio and video in KBit/s
 - `abr`: Average audio bitrate in KBit/s
 - `vbr`: Average video bitrate in KBit/s
 - `asr`: Audio sampling rate in Hertz
 - `fps`: Frame rate

Also filtering work for comparisons `=` (equals), `^=` (starts with), `$=` (ends with), `*=` (contains) and following string meta fields:

 - `ext`: File extension
 - `acodec`: Name of the audio codec in use
 - `vcodec`: Name of the video codec in use
 - `container`: Name of the container format
 - `protocol`: The protocol that will be used for the actual download, lower-case (`http`, `https`, `rtsp`, `rtmp`, `rtmpe`, `mms`, `f4m`, `ism`, `http_dash_segments`, `m3u8`, or `m3u8_native`)
 - `format_id`: A short description of the format
 - `language`: Language code

Any string comparison may be prefixed with negation `!` in order to produce an opposite comparison, e.g. `!*=` (does not contain).

Note that none of the aforementioned meta fields are guaranteed to be present since this solely depends on the metadata obtained by particular extractor, i.e. the metadata offered by the website. Any other field made available by the extractor can also be used for filtering.

Formats for which the value is not known are excluded unless you put a question mark (`?`) after the operator. You can combine format filters, so `-f "[height<=?720][tbr>500]"` selects up to 720p videos (or videos where the height is not known) with a bitrate of at least 500 KBit/s. You can also use the filters with `all` to download all formats that satisfy the filter. For example, `-f "all[vcodec=none]"` selects all audio-only formats.

Format selectors can also be grouped using parentheses, for example if you want to download the best pre-merged mp4 and webm formats with a height lower than 480 you can use `-f "(mp4,webm)[height<480]"`.

## Sorting Formats

You can change the criteria for being considered the `best` by using `-S` (`--format-sort`). The general format for this is `--format-sort field1,field2...`.

The available fields are:

 - `hasvid`: Gives priority to formats that has a video stream
 - `hasaud`: Gives priority to formats that has a audio stream
 - `ie_pref`: The format preference as given by the extractor
 - `lang`: Language preference as given by the extractor
 - `quality`: The quality of the format as given by the extractor
 - `source`: Preference of the source as given by the extractor
 - `proto`: Protocol used for download (`m3u8_native`/`m3u8` > `https`/`ftps` > `http`/`ftp` > `http_dash_segments`> `websocket_frag` > `mms`/`rtsp` > `f4f`/`f4m`)
 - `vcodec`: Video Codec (`av01` > `vp9.2` > `vp9` > `h265` > `h264` > `vp8` > `h263` > `theora` > other)
 - `acodec`: Audio Codec (`flac`/`alac` > `wav`/`aiff` > `opus` > `vorbis` > `aac` > `mp4a` > `mp3` > `eac3` > `ac3` > `dts` > other)
 - `codec`: Equivalent to `vcodec,acodec`
 - `vext`: Video Extension (`mp4` > `webm` > `flv` > other). If `--prefer-free-formats` is used, `webm` is preferred.
 - `aext`: Audio Extension (`m4a` > `aac` > `mp3` > `ogg` > `opus` > `webm` > other). If `--prefer-free-formats` is used, the order changes to `opus` > `ogg` > `webm` > `m4a` > `mp3` > `aac`.
 - `ext`: Equivalent to `vext,aext`
 - `filesize`: Exact filesize, if known in advance
 - `fs_approx`: Approximate filesize calculated from the manifests
 - `size`: Exact filesize if available, otherwise approximate filesize
 - `height`: Height of video
 - `width`: Width of video
 - `res`: Video resolution, calculated as the smallest dimension.
 - `fps`: Framerate of video
 - `hdr`: The dynamic range of the video (`DV` > `HDR12` > `HDR10+` > `HDR10` > `SDR`)
 - `tbr`: Total average bitrate in KBit/s
 - `vbr`: Average video bitrate in KBit/s
 - `abr`: Average audio bitrate in KBit/s
 - `br`: Equivalent to using `tbr,vbr,abr`
 - `asr`: Audio sample rate in Hz
 
**Deprecation warning**: Many of these fields have (currently undocumented) aliases, that may be removed in a future version. It is recommended to use only the documented field names.

All fields, unless specified otherwise, are sorted in descending order. To reverse this, prefix the field with a `+`. Eg: `+res` prefers format with the smallest resolution. Additionally, you can suffix a preferred value for the fields, separated by a `:`. Eg: `res:720` prefers larger videos, but no larger than 720p and the smallest video if there are no videos less than 720p. For `codec` and `ext`, you can provide two preferred values, the first for video and the second for audio. Eg: `+codec:avc:m4a` (equivalent to `+vcodec:avc,+acodec:m4a`) sets the video codec preference to `h264` > `h265` > `vp9` > `vp9.2` > `av01` > `vp8` > `h263` > `theora` and audio codec preference to `mp4a` > `aac` > `vorbis` > `opus` > `mp3` > `ac3` > `dts`. You can also make the sorting prefer the nearest values to the provided by using `~` as the delimiter. Eg: `filesize~1G` prefers the format with filesize closest to 1 GiB.

The fields `hasvid` and `ie_pref` are always given highest priority in sorting, irrespective of the user-defined order. This behaviour can be changed by using `--format-sort-force`. Apart from these, the default order used is: `lang,quality,res,fps,hdr:12,codec:vp9.2,size,br,asr,proto,ext,hasaud,source,id`. The extractors may override this default order, but they cannot override the user-provided order.

Note that the default has `codec:vp9.2`; i.e. `av1` is not preferred. Similarly, the default for hdr is `hdr:12`; i.e. dolby vision is not preferred. These choices are made since DV and AV1 formats are not yet fully compatible with most devices. This may be changed in the future as more devices become capable of smoothly playing back these formats.

If your format selector is `worst`, the last item is selected after sorting. This means it will select the format that is worst in all respects. Most of the time, what you actually want is the video with the smallest filesize instead. So it is generally better to use `-f best -S +size,+br,+res,+fps`.

**Tip**: You can use the `-v -F` to see how the formats have been sorted (worst to best).

## Format Selection examples

```bash
# Download and merge the best video-only format and the best audio-only format,
# or download the best combined format if video-only format is not available
$ yt-dlp -f "bv+ba/b"

# Download best format that contains video,
# and if it doesn't already have an audio stream, merge it with best audio-only format
$ yt-dlp -f "bv*+ba/b"

# Same as above
$ yt-dlp

# Download the best video-only format and the best audio-only format without merging them
# For this case, an output template should be used since
# by default, bestvideo and bestaudio will have the same file name.
$ yt-dlp -f "bv,ba" -o "%(title)s.f%(format_id)s.%(ext)s"

# Download and merge the best format that has a video stream,
# and all audio-only formats into one file
$ yt-dlp -f "bv*+mergeall[vcodec=none]" --audio-multistreams

# Download and merge the best format that has a video stream,
# and the best 2 audio-only formats into one file
$ yt-dlp -f "bv*+ba+ba.2" --audio-multistreams


# The following examples show the old method (without -S) of format selection
# and how to use -S to achieve a similar but (generally) better result

# Download the worst video available (old method)
$ yt-dlp -f "wv*+wa/w"

# Download the best video available but with the smallest resolution
$ yt-dlp -S "+res"

# Download the smallest video available
$ yt-dlp -S "+size,+br"



# Download the best mp4 video available, or the best video if no mp4 available
$ yt-dlp -f "bv*[ext=mp4]+ba[ext=m4a]/b[ext=mp4] / bv*+ba/b"

# Download the best video with the best extension
# (For video, mp4 > webm > flv. For audio, m4a > aac > mp3 ...)
$ yt-dlp -S "ext"



# Download the best video available but no better than 480p,
# or the worst video if there is no video under 480p
$ yt-dlp -f "bv*[height<=480]+ba/b[height<=480] / wv*+ba/w"

# Download the best video available with the largest height but no better than 480p,
# or the best video with the smallest resolution if there is no video under 480p
$ yt-dlp -S "height:480"

# Download the best video available with the largest resolution but no better than 480p,
# or the best video with the smallest resolution if there is no video under 480p
# Resolution is determined by using the smallest dimension.
# So this works correctly for vertical videos as well
$ yt-dlp -S "res:480"



# Download the best video (that also has audio) but no bigger than 50 MB,
# or the worst video (that also has audio) if there is no video under 50 MB
$ yt-dlp -f "b[filesize<50M] / w"

# Download largest video (that also has audio) but no bigger than 50 MB,
# or the smallest video (that also has audio) if there is no video under 50 MB
$ yt-dlp -f "b" -S "filesize:50M"

# Download best video (that also has audio) that is closest in size to 50 MB
$ yt-dlp -f "b" -S "filesize~50M"



# Download best video available via direct link over HTTP/HTTPS protocol,
# or the best video available via any protocol if there is no such video
$ yt-dlp -f "(bv*+ba/b)[protocol^=http][protocol!*=dash] / (bv*+ba/b)"

# Download best video available via the best protocol
# (https/ftps > http/ftp > m3u8_native > m3u8 > http_dash_segments ...)
$ yt-dlp -S "proto"



# Download the best video with h264 codec, or the best video if there is no such video
$ yt-dlp -f "(bv*+ba/b)[vcodec^=avc1] / (bv*+ba/b)"

# Download the best video with best codec no better than h264,
# or the best video with worst codec if there is no such video
$ yt-dlp -S "codec:h264"

# Download the best video with worst codec no worse than h264,
# or the best video with best codec if there is no such video
$ yt-dlp -S "+codec:h264"



# More complex examples

# Download the best video no better than 720p preferring framerate greater than 30,
# or the worst video (still preferring framerate greater than 30) if there is no such video
$ yt-dlp -f "((bv*[fps>30]/bv*)[height<=720]/(wv*[fps>30]/wv*)) + ba / (b[fps>30]/b)[height<=720]/(w[fps>30]/w)"

# Download the video with the largest resolution no better than 720p,
# or the video with the smallest resolution available if there is no such video,
# preferring larger framerate for formats with the same resolution
$ yt-dlp -S "res:720,fps"



# Download the video with smallest resolution no worse than 480p,
# or the video with the largest resolution available if there is no such video,
# preferring better codec and then larger total bitrate for the same resolution
$ yt-dlp -S "+res:480,codec,br"
```

# MODIFYING METADATA

The metadata obtained by the extractors can be modified by using `--parse-metadata` and `--replace-in-metadata`

`--replace-in-metadata FIELDS REGEX REPLACE` is used to replace text in any metadata field using [python regular expression](https://docs.python.org/3/library/re.html#regular-expression-syntax). [Backreferences](https://docs.python.org/3/library/re.html?highlight=backreferences#re.sub) can be used in the replace string for advanced use.

The general syntax of `--parse-metadata FROM:TO` is to give the name of a field or an [output template](#output-template) to extract data from, and the format to interpret it as, separated by a colon `:`. Either a [python regular expression](https://docs.python.org/3/library/re.html#regular-expression-syntax) with named capture groups or a similar syntax to the [output template](#output-template) (only `%(field)s` formatting is supported) can be used for `TO`. The option can be used multiple times to parse and modify various fields.

Note that any field created by this can be used in the [output template](#output-template) and will also affect the media file's metadata added when using `--add-metadata`.

This option also has a few special uses:
* You can download an additional URL based on the metadata of the currently downloaded video. To do this, set the field `additional_urls` to the URL that you want to download. Eg: `--parse-metadata "description:(?P<additional_urls>https?://www\.vimeo\.com/\d+)` will download the first vimeo video found in the description
* You can use this to change the metadata that is embedded in the media file. To do this, set the value of the corresponding field with a `meta_` prefix. For example, any value you set to `meta_description` field will be added to the `description` field in the file. For example, you can use this to set a different "description" and "synopsis". To modify the metadata of individual streams, use the `meta<n>_` prefix (Eg: `meta1_language`). Any value set to the `meta_` field will overwrite all default values.

For reference, these are the fields yt-dlp adds by default to the file metadata:

Metadata fields|From
:---|:---
`title`|`track` or `title`
`date`|`upload_date`
`description`,  `synopsis`|`description`
`purl`, `comment`|`webpage_url`
`track`|`track_number`
`artist`|`artist`, `creator`, `uploader` or `uploader_id`
`genre`|`genre`
`album`|`album`
`album_artist`|`album_artist`
`disc`|`disc_number`
`show`|`series`
`season_number`|`season_number`
`episode_id`|`episode` or `episode_id`
`episode_sort`|`episode_number`
`language` of each stream|From the format's `language`
**Note**: The file format may not support some of these fields


## Modifying metadata examples

```bash
# Interpret the title as "Artist - Title"
$ yt-dlp --parse-metadata "title:%(artist)s - %(title)s"

# Regex example
$ yt-dlp --parse-metadata "description:Artist - (?P<artist>.+)"

# Set title as "Series name S01E05"
$ yt-dlp --parse-metadata "%(series)s S%(season_number)02dE%(episode_number)02d:%(title)s"

# Set "comment" field in video metadata using description instead of webpage_url
$ yt-dlp --parse-metadata "description:(?s)(?P<meta_comment>.+)" --add-metadata

# Remove "formats" field from the infojson by setting it to an empty string
$ yt-dlp --parse-metadata ":(?P<formats>)" -j

# Replace all spaces and "_" in title and uploader with a `-`
$ yt-dlp --replace-in-metadata "title,uploader" "[ _]" "-"

```

# EXTRACTOR ARGUMENTS

Some extractors accept additional arguments which can be passed using `--extractor-args KEY:ARGS`. `ARGS` is a `;` (semicolon) separated string of `ARG=VAL1,VAL2`. Eg: `--extractor-args "youtube:player-client=android_agegate,web;include_live_dash" --extractor-args "funimation:version=uncut"`

The following extractors use this feature:

#### youtube
* `skip`: `hls` or `dash` (or both) to skip download of the respective manifests
* `player_client`: Clients to extract video data from. The main clients are `web`, `android`, `ios`, `mweb`. These also have `_music`, `_embedded`, `_agegate`, and `_creator` variants (Eg: `web_embedded`) (`mweb` has only `_agegate`). By default, `android,web` is used, but the agegate and creator variants are added as required for age-gated videos. Similarly the music variants are added for `music.youtube.com` urls. You can also use `all` to use all the clients, and `default` for the default clients.
* `player_skip`: Skip some network requests that are generally needed for robust extraction. One or more of `configs` (skip client configs), `webpage` (skip initial webpage), `js` (skip js player). While these options can help reduce the number of requests needed or avoid some rate-limiting, they could cause some issues. See [#860](https://github.com/yt-dlp/yt-dlp/pull/860) for more details
* `include_live_dash`: Include live dash formats even without `--live-from-start` (These formats don't download properly)
* `comment_sort`: `top` or `new` (default) - choose comment sorting mode (on YouTube's side)
* `max_comments`: Limit the amount of comments to gather. Comma-separated list of integers representing `max-comments,max-parents,max-replies,max-replies-per-thread`. Default is `all,all,all,all`.
    * E.g. `all,all,1000,10` will get a maximum of 1000 replies total, with up to 10 replies per thread. `1000,all,100` will get a maximum of 1000 comments, with a maximum of 100 replies total.
* `max_comment_depth` Maximum depth for nested comments. YouTube supports depths 1 or 2 (default)
    * **Deprecated**: Set `max-replies` to `0` or `all` in `max_comments` instead (e.g. `max_comments=all,all,0` to get no replies) 
* `preferred_langs`: List of languages (in 2-charactor code) to prefer for title and description, separated by comma. Original title and description based on your region or settings are still available at `orig_*` key. (See [output template](#output-template) section for about these keys)

#### youtubetab (YouTube playlists, channels, feeds, etc.)
* `skip`: One or more of `webpage` (skip initial webpage download), `authcheck` (allow the download of playlists requiring authentication when no initial webpage is downloaded. This may cause unwanted behavior, see [#1122](https://github.com/yt-dlp/yt-dlp/pull/1122) for more details)

#### funimation
* `language`: Languages to extract. Eg: `funimation:language=english,japanese`
* `version`: The video version to extract - `uncut` or `simulcast`

#### crunchyroll
* `language`: Languages to extract. Eg: `crunchyroll:language=jaJp`
* `hardsub`: Which hard-sub versions to extract. Eg: `crunchyroll:hardsub=None,enUS`

#### vikichannel
* `video_types`: Types of videos to download - one or more of `episodes`, `movies`, `clips`, `trailers`

#### niconico
* `segment_duration` *1: Changes segment duration (in **milliseconds**) for DMC formats. Only have effects for HLS formats.
* `player_size`: Modifies the simulated size of player, needed to convert comments to subtitles. `16:9`, `4:3` and size specification (`WIDTHxHEIGHT`) are accepted.

#### niconicolive (niconico:live)
* `latency`: Latency option either `high` or `low`. Default is `low`.
* `format_set`: Reserved.

#### y2mate
* `mode`: Changes mode for extraction. One of `normal` and `rush`. Defaults to `normal`.

#### youtubewebarchive
* `check_all`: Try to check more at the cost of more requests. One or more of `thumbnails`, `captures`

#### gamejolt
* `comment_sort`: `hot` (default), `you` (cookies needed), `top`, `new` - choose comment sorting mode (on GameJolt's side)

#### hotstar
* `res`: resolution to ignore - one or more of `sd`, `hd`, `fhd`
* `vcodec`: vcodec to ignore - one or more of `h264`, `h265`, `dvh265`
* `dr`: dynamic range to ignore - one or more of `sdr`, `hdr10`, `dv`

NOTE: These options may be changed/removed in the future without concern for backward compatibility

*1: **READ CAREFULLY**: Using it will make non-standard DMC request(s). You may be being banned of your account or IP address by using it. Use it at your own risk. <!-- It's better to use this option with `-N` if you really don't mind. -->

<!-- MANPAGE: MOVE "INSTALLATION" SECTION HERE -->

# PLUGINS

Plugins are loaded from `<root-dir>/ytdlp_plugins/<type>/__init__.py`; where `<root-dir>` is the directory of the binary (`<root-dir>/yt-dlp`), or the root directory of the module if you are running directly from source-code (`<root dir>/yt_dlp/__main__.py`). Plugins are currently not supported for the `pip` version

Plugins can be of `<type>`s `extractor` or `postprocessor`. Extractor plugins do not need to be enabled from the CLI and are automatically invoked when the input URL is suitable for it. Postprocessor plugins can be invoked using `--use-postprocessor NAME`.

See [ytdlp_plugins](ytdlp_plugins) for example plugins.

Note that **all** plugins are imported even if not invoked, and that **there are no checks** performed on plugin code. Use plugins at your own risk and only if you trust the code

If you are a plugin author, add [ytdlp-plugins](https://github.com/topics/ytdlp-plugins) as a topic to your repository for discoverability



# EMBEDDING YT-DLP

yt-dlp makes the best effort to be a good command-line program, and thus should be callable from any programming language.

Your program should avoid parsing the normal stdout since they may change in future versions. Instead they should use options such as `-J`, `--print`, `--progress-template`, `--exec` etc to create console output that you can reliably reproduce and parse.

From a Python program, you can embed yt-dlp in a more powerful fashion, like this:

```python
from yt_dlp import YoutubeDL

ydl_opts = {'format': 'bestaudio'}
with YoutubeDL(ydl_opts) as ydl:
    ydl.download(['https://www.youtube.com/watch?v=BaW_jenozKc'])
```

Most likely, you'll want to use various options. For a list of options available, have a look at [`yt_dlp/YoutubeDL.py`](yt_dlp/YoutubeDL.py#L162).

Here's a more complete example demonstrating various functionality:

```python
import json
import yt_dlp


class MyLogger:
    def debug(self, msg):
        # For compatibility with youtube-dl, both debug and info are passed into debug
        # You can distinguish them by the prefix '[debug] '
        if msg.startswith('[debug] '):
            pass
        else:
            self.info(msg)

    def info(self, msg):
        pass

    def warning(self, msg):
        pass

    def error(self, msg):
        print(msg)


# ℹ️ See the docstring of yt_dlp.postprocessor.common.PostProcessor
class MyCustomPP(yt_dlp.postprocessor.PostProcessor):
    # ℹ️ See docstring of yt_dlp.postprocessor.common.PostProcessor.run
    def run(self, info):
        self.to_screen('Doing stuff')
        return [], info


# ℹ️ See "progress_hooks" in the docstring of yt_dlp.YoutubeDL
def my_hook(d):
    if d['status'] == 'finished':
        print('Done downloading, now converting ...')


def format_selector(ctx):
    """ Select the best video and the best audio that won't result in an mkv.
    This is just an example and does not handle all cases """

    # formats are already sorted worst to best
    formats = ctx.get('formats')[::-1]

    # acodec='none' means there is no audio
    best_video = next(f for f in formats
                      if f['vcodec'] != 'none' and f['acodec'] == 'none')

    # find compatible audio extension
    audio_ext = {'mp4': 'm4a', 'webm': 'webm'}[best_video['ext']]
    # vcodec='none' means there is no video
    best_audio = next(f for f in formats if (
        f['acodec'] != 'none' and f['vcodec'] == 'none' and f['ext'] == audio_ext))

    yield {
        # These are the minimum required fields for a merged format
        'format_id': f'{best_video["format_id"]}+{best_audio["format_id"]}',
        'ext': best_video['ext'],
        'requested_formats': [best_video, best_audio],
        # Must be + separated list of protocols
        'protocol': f'{best_video["protocol"]}+{best_audio["protocol"]}'
    }


# ℹ️ See docstring of yt_dlp.YoutubeDL for a description of the options
ydl_opts = {
    'format': format_selector,
    'postprocessors': [{
        # Embed metadata in video using ffmpeg.
        # ℹ️ See yt_dlp.postprocessor.FFmpegMetadataPP for the arguments it accepts
        'key': 'FFmpegMetadata',
        'add_chapters': True,
        'add_metadata': True,
    }],
    'logger': MyLogger(),
    'progress_hooks': [my_hook],
}


# Add custom headers
yt_dlp.utils.std_headers.update({'Referer': 'https://www.google.com'})

# ℹ️ See the public functions in yt_dlp.YoutubeDL for for other available functions.
# Eg: "ydl.download", "ydl.download_with_info_file"
with yt_dlp.YoutubeDL(ydl_opts) as ydl:
    ydl.add_post_processor(MyCustomPP())
    info = ydl.extract_info('https://www.youtube.com/watch?v=BaW_jenozKc')

    # ℹ️ ydl.sanitize_info makes the info json-serializable
    print(json.dumps(ydl.sanitize_info(info)))
```

**Tip**: If you are porting your code from youtube-dl to yt-dlp, one important point to look out for is that we do not guarantee the return value of `YoutubeDL.extract_info` to be json serializable, or even be a dictionary. It will be dictionary-like, but if you want to ensure it is a serializable dictionary, pass it through `YoutubeDL.sanitize_info` as shown in the example above


<!-- MANPAGE: MOVE "NEW FEATURES" SECTION HERE -->

# DEPRECATED OPTIONS

These are all the deprecated options and the current alternative to achieve the same effect

#### Redundant options
While these options are redundant, they are still expected to be used due to their ease of use

    --get-description                --print description
    --get-duration                   --print duration_string
    --get-filename                   --print filename
    --get-format                     --print format
    --get-id                         --print id
    --get-thumbnail                  --print thumbnail
    -e, --get-title                  --print title
    -g, --get-url                    --print urls
    -j, --dump-json                  --print "%()j"
    --match-title REGEX              --match-filter "title ~= (?i)REGEX"
    --reject-title REGEX             --match-filter "title !~= (?i)REGEX"
    --min-views COUNT                --match-filter "view_count >=? COUNT"
    --max-views COUNT                --match-filter "view_count <=? COUNT"


#### Not recommended
While these options still work, their use is not recommended since there are other alternatives to achieve the same

    --exec-before-download CMD       --exec "before_dl:CMD"
    --no-exec-before-download        --no-exec
    --all-formats                    -f all
    --all-subs                       --sub-langs all --write-subs
    --print-json                     -j --no-simulate
    --autonumber-size NUMBER         Use string formatting. Eg: %(autonumber)03d
    --autonumber-start NUMBER        Use internal field formatting like %(autonumber+NUMBER)s
    --id                             -o "%(id)s.%(ext)s"
    --metadata-from-title FORMAT     --parse-metadata "%(title)s:FORMAT"
    --hls-prefer-native              --downloader "m3u8:native"
    --hls-prefer-ffmpeg              --downloader "m3u8:ffmpeg"
    --list-formats-old               --compat-options list-formats (Alias: --no-list-formats-as-table)
    --list-formats-as-table          --compat-options -list-formats [Default] (Alias: --no-list-formats-old)
    --youtube-skip-dash-manifest     --extractor-args "youtube:skip=dash" (Alias: --no-youtube-include-dash-manifest)
    --youtube-skip-hls-manifest      --extractor-args "youtube:skip=hls" (Alias: --no-youtube-include-hls-manifest)
    --youtube-include-dash-manifest  Default (Alias: --no-youtube-skip-dash-manifest)
    --youtube-include-hls-manifest   Default (Alias: --no-youtube-skip-hls-manifest)


#### Developer options
These options are not intended to be used by the end-user

    --test                           Download only part of video for testing extractors
    --youtube-print-sig-code         For testing youtube signatures
    --allow-unplayable-formats       List unplayable formats also
    --no-allow-unplayable-formats    Default


#### Old aliases
These are aliases that are no longer documented for various reasons

    --avconv-location                --ffmpeg-location
    --cn-verification-proxy URL      --geo-verification-proxy URL
    --dump-headers                   --print-traffic
    --dump-intermediate-pages        --dump-pages
    --force-write-download-archive   --force-write-archive
    --load-info                      --load-info-json
    --no-split-tracks                --no-split-chapters
    --no-write-srt                   --no-write-subs
    --prefer-unsecure                --prefer-insecure
    --rate-limit RATE                --limit-rate RATE
    --split-tracks                   --split-chapters
    --srt-lang LANGS                 --sub-langs LANGS
    --trim-file-names LENGTH         --trim-filenames LENGTH
    --write-srt                      --write-subs
    --yes-overwrites                 --force-overwrites

#### Sponskrub Options
Support for [SponSkrub](https://github.com/faissaloo/SponSkrub) has been deprecated in favor of the `--sponsorblock` options

    --sponskrub                      --sponsorblock-mark all
    --no-sponskrub                   --no-sponsorblock
    --sponskrub-cut                  --sponsorblock-remove all
    --no-sponskrub-cut               --sponsorblock-remove -all
    --sponskrub-force                Not applicable
    --no-sponskrub-force             Not applicable
    --sponskrub-location             Not applicable
    --sponskrub-args                 Not applicable

#### No longer supported
These options may no longer work as intended

    --prefer-avconv                  avconv is not officially supported by yt-dlp (Alias: --no-prefer-ffmpeg)
    --prefer-ffmpeg                  Default (Alias: --no-prefer-avconv)
    -C, --call-home                  Not implemented
    --no-call-home                   Default
    --include-ads                    No longer supported
    --no-include-ads                 Default
    --write-annotations              No supported site has annotations now
    --no-write-annotations           Default

#### Removed
These options were deprecated since 2014 and have now been entirely removed

    -A, --auto-number                -o "%(autonumber)s-%(id)s.%(ext)s"
    -t, --title                      -o "%(title)s-%(id)s.%(ext)s"
    -l, --literal                    -o accepts literal names

# CONTRIBUTING
See [CONTRIBUTING.md](CONTRIBUTING.md#contributing-to-yt-dlp) for instructions on [Opening an Issue](CONTRIBUTING.md#opening-an-issue) and [Contributing code to the project](CONTRIBUTING.md#developer-instructions)

# MORE
For FAQ see the [youtube-dl README](https://github.com/ytdl-org/youtube-dl#faq)<|MERGE_RESOLUTION|>--- conflicted
+++ resolved
@@ -407,17 +407,6 @@
                                      an error. The default value "fixup_error"
                                      repairs broken URLs, but emits an error if
                                      this is not possible instead of searching
-<<<<<<< HEAD
-    --ignore-config                  Disable loading any configuration files
-                                     except the one provided by --config-
-                                     location. When given inside a configuration
-                                     file, no further configuration files are
-                                     loaded. Additionally, (for backward
-                                     compatibility) if this option is found
-                                     inside the system configuration file, the
-                                     user configuration is not loaded
-    --config-location PATH           Location of the main configuration file;
-=======
     --ignore-config                  Don't load any more configuration files
                                      except those given by --config-locations.
                                      For backward compatibility, if this option
@@ -429,7 +418,6 @@
                                      --config-locations defined in the current
                                      file
     --config-locations PATH          Location of the main configuration file;
->>>>>>> 9175f7fb
                                      either the path to the config or its
                                      containing directory. Can be used multiple
                                      times and inside other configuration files
