<div align="center">

# YTDL-PATCHED
A command-line program to download videos from YouTube and many other [video platforms](supportedsites.md)

</div>

## MIRRORS
- ~~https://github.com/nao20010128nao/ytdl-patched (passed away)~~
- https://github.com/ytdl-patched/ytdl-patched (primary)
- https://bitbucket.org/nao20010128nao/ytdl-patched (secondary)
- https://forge.tedomum.net/nao20010128nao/ytdl-patched (secondary)
- https://gitlab.com/lesmi_the_goodness/ytdl-patched (secondary)
- https://gitea.com/nao20010128nao/ytdl-patched (secondary)
- https://git.sr.ht/~nao20010128nao/ytdl-patched (secondary)
  - manually mirrored at every git push
- https://codeberg.org/nao20010128nao/ytdl-patched (secondary)
- https://gitgud.io/nao20010128nao/ytdl-patched (secondary)
- [In my Keybase account](https://book.keybase.io/git) (secondary)
  - spoiler: you can clone it with `git clone keybase://public/nao20010128nao/ytdl-patched`
- https://bookish-octo-barnacle.vercel.app/ (just for fun, no longer synced)
- https://ytdl-patched.netlify.app/ (just for fun, no longer synced)

<!-- MARKER BEGIN -->

| Service | Type | Status | Note |
|:-------:|:----:|:------:|:----:|
| Travis CI | Tests | [![Build Status](https://travis-ci.org/nao20010128nao/ytdl-patched.svg?branch=master)](https://travis-ci.org/nao20010128nao/ytdl-patched.svg) | Stopped because of lack of credits |
| GitHub Actions | Tests | [![Run tests](https://github.com/ytdl-patched/ytdl-patched/actions/workflows/tests.yml/badge.svg?branch=ytdlp)](https://github.com/ytdl-patched/ytdl-patched/actions/workflows/tests.yml) | |
| GitHub Actions | Build and release | [![Build Patched YTDL](https://github.com/ytdl-patched/ytdl-patched/actions/workflows/build.yml/badge.svg?branch=ytdlp)](https://github.com/ytdl-patched/ytdl-patched/actions/workflows/build.yml) | |
| GitHub Actions | Merging commits from upstream | [![Merge upstream](https://github.com/ytdl-patched/ytdl-patched/actions/workflows/merge.yml/badge.svg?branch=ytdlp)](https://github.com/ytdl-patched/ytdl-patched/actions/workflows/merge.yml) | There's conflict if it fails |

<!-- MARKER END -->

ytdl-patched is a [youtube-dl](https://github.com/ytdl-org/youtube-dl) fork based on [yt-dlp](https://github.com/yt-dlp/yt-dlp).

* [NEW FEATURES](#new-features)
    * [NEW FEATURES IN YTDL-PATCHED](#new-features-in-ytdl-patched)
    * [NEW FEATURES IN YT-DLP](#new-features-in-yt-dlp)
    * [Differences in default behavior](#differences-in-default-behavior)
* [INSTALLATION](#installation)
    * [Update](#update)
    * [Dependencies](#dependencies)
    * [Compile](#compile)
* [USAGE AND OPTIONS](#usage-and-options)
    * [General Options](#general-options)
    * [Network Options](#network-options)
    * [Geo-restriction](#geo-restriction)
    * [Video Selection](#video-selection)
    * [Download Options](#download-options)
    * [Filesystem Options](#filesystem-options)
    * [Thumbnail Options](#thumbnail-options)
    * [Internet Shortcut Options](#internet-shortcut-options)
    * [Verbosity and Simulation Options](#verbosity-and-simulation-options)
    * [Workarounds](#workarounds)
    * [Video Format Options](#video-format-options)
    * [Subtitle Options](#subtitle-options)
    * [Authentication Options](#authentication-options)
    * [Post-processing Options](#post-processing-options)
    * [SponsorBlock Options](#sponsorblock-options)
    * [Extractor Options](#extractor-options)
* [CONFIGURATION](#configuration)
    * [Authentication with .netrc file](#authentication-with-netrc-file)
* [OUTPUT TEMPLATE](#output-template)
    * [Output template and Windows batch files](#output-template-and-windows-batch-files)
    * [Output template examples](#output-template-examples)
* [FORMAT SELECTION](#format-selection)
    * [Filtering Formats](#filtering-formats)
    * [Sorting Formats](#sorting-formats)
    * [Format Selection examples](#format-selection-examples)
* [MODIFYING METADATA](#modifying-metadata)
    * [Modifying metadata examples](#modifying-metadata-examples)
* [EXTRACTOR ARGUMENTS](#extractor-arguments)
* [PLUGINS](#plugins)
* [EMBEDDING YT-DLP](#embedding-yt-dlp)
* [DEPRECATED OPTIONS](#deprecated-options)
* [CONTRIBUTING](CONTRIBUTING.md#contributing-to-yt-dlp)
    * [Opening an Issue](CONTRIBUTING.md#opening-an-issue)
    * [Developer Instructions](CONTRIBUTING.md#developer-instructions)
* [MORE](#more)

# NEW FEATURES
## NEW FEATURES IN YTDL-PATCHED
The major new features from the latest release of [yt-dlp](https://github.com/yt-dlp/yt-dlp) are:

* **Long name escaping for Unix systems**: If the filename of downloaded videos can get longer than 255 bytes (in system locale), it'll prevent from exceeding its length by splitting in 255 bytes each. Note that treating splitted names requires special scripts just for that.

* **Generic Extractor will not return at first website match**: Generic Extractor collects matched websites and return it as playlist. It creates nested playlist and may cause infinite loop.

* **Generic Extractor Extended**
    * Following URLs are resolved and redirect automatically to its destination.
        * Japanese BBS redirect: `pinktower.com`, `jump.5ch.net`, `jump.megabbs.info`
        * Pixiv redirect
            * Looking for test cases for char-mutated URLs
        * Firebase Dynamic Link: domains ending with `.page.link`
    * Self-hosted service support (Mastodon, PeerTube and Misskey)
        * For supported self-hosted services, ytdl-patched contains a huge list of instances. But you can opt-in for instance checking, in case of undiscovered instance.  To opt-in, use these flags: `--check-mastodon-instance`, `--check-peertube-instance`, `--check-misskey-instance`

* ~~**More YouTube improvements**~~:
    * More rate-limit bypass attempt: decrypting `n` params using external service I've made (as fallback after yt-dlp/yt-dlp#1437 is merged)

* **NicoNico comments as subtitles**: Now you can download NicoNico comments as a subtitle.
    * No dependency required. Just use ytdl-patched.
    * Minimum flags: `--sub-format ass --write-subs`
    * To embed comments without problems: `--sub-format ass --write-subs --embed-subs --remux-video mkv`

* **New extractors**: Following extractors have been added: (broken/imcomplete ones not listed here)
    * `askmona` and `askmona3` (just scrapes embedded YouTube videos)
    * `disneychris`
    * `dnatube`
    * `fc2:user` (FC2 user-uploaded videos)
    * `iwara:user` (Iwara user-uploaded videos)
    * `javhub`
    * `peing`, `ask.fm`, `marshmallow-qa`, `mottohomete` (scrapes Q&A section and find video URLs in it)
    * `mastodon`, `mastodon:user`, `mastodon:user:numeric_id`
    * `misskey`, `misskey:user`
    * `niconico:live` (**COMMENTS ARE NOT SUPPORTED**)
    * `niconico:playlist`, `niconico:series`, `niconico:user`
    * `pixiv:sketch`, `pixiv:sketch:user`
    * `sharevideos`
    * `tokyomotion`, `tokyomotion:searches`, `tokyomotion:user`, `tokyomotion:user:favs`
    * `NhkForSchoolBangumiIE`, `NhkForSchoolSubjectIE`, `NhkForSchoolProgramListIE` (NHK for School)
    * `mixch`
    * `mirrativ`, `mirrativ:user` (merged in upstream)
    * `openrec`, `openrec:capture` (merged in upstream)
    * `Radiko`, `RadikoRadio` (does not have 24-hours limitation!) (merged in upstream)
    * `voicy`, `voicy:channel` (merged in upstream)
    * `whowatch` (merged in upstream)
    * `damtomo:video`, `damtomo:record` (merged in upstream)
    * `17live`, `17live:clip` (merged in upstream)
    * `streamlink` (See below)

* **Some features/behaviors are reverted**: Some changes in yt-dlp has been reverted to match that of youtube-dl.
    * Output filename template. In yt-dlp, it was `%(title)s [%(id)s].%(ext)s`. But ytdl-patched uses `%(title)s-%(id)s.%(ext)s`.

* **New extractor arguments**: Some extractor arguments are added. Check [**EXTRACTOR ARGUMENTS**](#extractor-arguments) section for details.

* **Merging**: All merges are forced to output MKV file. This cannot be changed.

* **Format debugger**: You can debug `-f FORMAT` specs, by just adding `-Fv`. This doesn't work if specs passed to `-f` is malformed.
You'll get `DEBUG` column with tokens in arguments, and list of unmatched tokens.

* ~~**Streamlink integration**: You can download video sites that ytdl-patched don't support but Streamlink do. Currently works with Streamlink 2.3.0.~~
    * **You have to install Streamlink via pip: `pip install -U streamlink`**
    * ytdl-patched's extractor **takes precedence** even if Streamlink has appropriate plugin for the input URLs. To force Streamlink, prefix URL with `streamlink:`
    * Format selections, extracting titles don't work at all due to limitation of Streamlink. Formats are sorted by Streamlink, and ytdl-patched is just providing it as returned. Filenames are automatically guessed from URLs.


## NEW FEATURES IN YT-DLP
The major new features from the latest release of [blackjack4494/yt-dlc](https://github.com/blackjack4494/yt-dlc) are:

* **[SponsorBlock Integration](#sponsorblock-options)**: You can mark/remove sponsor sections in youtube videos by utilizing the [SponsorBlock](https://sponsor.ajay.app) API

* **[Format Sorting](#sorting-formats)**: The default format sorting options have been changed so that higher resolution and better codecs will be now preferred instead of simply using larger bitrate. Furthermore, you can now specify the sort order using `-S`. This allows for much easier format selection than what is possible by simply using `--format` ([examples](#format-selection-examples))

* **Merged with youtube-dl [commit/379f52a](https://github.com/ytdl-org/youtube-dl/commit/379f52a4954013767219d25099cce9e0f9401961)**: (v2021.06.06) You get all the latest features and patches of [youtube-dl](https://github.com/ytdl-org/youtube-dl) in addition to all the features of [youtube-dlc](https://github.com/blackjack4494/yt-dlc)

* **Merged with animelover1984/youtube-dl**: You get most of the features and improvements from [animelover1984/youtube-dl](https://github.com/animelover1984/youtube-dl) including `--write-comments`, `BiliBiliSearch`, `BilibiliChannel`, Embedding thumbnail in mp4/ogg/opus, playlist infojson etc. ~~Note that the NicoNico improvements are not available. See [#31](https://github.com/yt-dlp/yt-dlp/pull/31) for details.~~

* **Youtube improvements**:
    * All Feeds (`:ytfav`, `:ytwatchlater`, `:ytsubs`, `:ythistory`, `:ytrec`) and private playlists supports downloading multiple pages of content
    * Search (`ytsearch:`, `ytsearchdate:`), search URLs and in-channel search works
    * Mixes supports downloading multiple pages of content
    * Most (but not all) age-gated content can be downloaded without cookies
    * Fix for [n-sig based throttling](https://github.com/ytdl-org/youtube-dl/issues/29326)
    * Redirect channel's home URL automatically to `/video` to preserve the old behaviour
    * `255kbps` audio is extracted (if available) from youtube music when premium cookies are given
    * Youtube music Albums, channels etc can be downloaded ([except self-uploaded music](https://github.com/yt-dlp/yt-dlp/issues/723))

* **Cookies from browser**: Cookies can be automatically extracted from all major web browsers using `--cookies-from-browser BROWSER[:PROFILE]`

* **Split video by chapters**: Videos can be split into multiple files based on chapters using `--split-chapters`

* **Multi-threaded fragment downloads**: Download multiple fragments of m3u8/mpd videos in parallel. Use `--concurrent-fragments` (`-N`) option to set the number of threads used

* **Aria2c with HLS/DASH**: You can use `aria2c` as the external downloader for DASH(mpd) and HLS(m3u8) formats

* **New extractors**: AnimeLab, Philo MSO, Spectrum MSO, SlingTV MSO, Cablevision MSO, RCN MSO, Rcs, Gedi, bitwave.tv, mildom, audius, zee5, mtv.it, wimtv, pluto.tv, niconico users, discoveryplus.in, mediathek, NFHSNetwork, nebula, ukcolumn, whowatch, MxplayerShow, parlview (au), YoutubeWebArchive, fancode, Saitosan, ShemarooMe, telemundo, VootSeries, SonyLIVSeries, HotstarSeries, VidioPremier, VidioLive, RCTIPlus, TBS Live, douyin, pornflip, ParamountPlusSeries, ScienceChannel, Utreon, OpenRec, BandcampMusic, blackboardcollaborate, eroprofile albums, mirrativ, BannedVideo, bilibili categories, Epicon, filmmodu, GabTV, HungamaAlbum, ManotoTV, Niconico search, Patreon User, peloton, ProjectVeritas, radiko, StarTV, tiktok user, Tokentube, voicy, TV2HuSeries, biliintl, 17live, NewgroundsUser, peertube channel/playlist, ZenYandex, CAM4, CGTN, damtomo, gotostage, Koo, Mediaite, Mediaklikk, MuseScore, nzherald, Olympics replay, radlive, SovietsCloset, Streamanity, Theta, Chingari, ciscowebex, Gettr, GoPro, N1, Theta, Veo, Vupload, NovaPlay

* **Fixed/improved extractors**: archive.org, roosterteeth.com, skyit, instagram, itv, SouthparkDe, spreaker, Vlive, akamai, ina, rumble, tennistv, amcnetworks, la7 podcasts, linuxacadamy, nitter, twitcasting, viu, crackle, curiositystream, mediasite, rmcdecouverte, sonyliv, tubi, tenplay, patreon, videa, yahoo, BravoTV, crunchyroll playlist, RTP, viki, Hotstar, vidio, vimeo, mediaset, Mxplayer, nbcolympics, ParamountPlus, Newgrounds, SAML Verizon login, Hungama, afreecatv, aljazeera, ATV, bitchute, camtube, CDA, eroprofile, facebook, HearThisAtIE, iwara, kakao, Motherless, Nova, peertube, pornhub, reddit, tiktok, TV2, TV2Hu, tv5mondeplus, VH1, Viafree, XHamster, 9Now, AnimalPlanet, Arte, CBC, Chingari, comedycentral, DIYNetwork, niconico, dw, funimation, globo, HiDive, NDR, Nuvid, Oreilly, pbs, plutotv, reddit, redtube, soundcloud, SpankBang, VrtNU, bbc, Bilibili, LinkedInLearning, parliamentlive, PolskieRadio, Streamable, vidme, francetv

* **Subtitle extraction from manifests**: Subtitles can be extracted from streaming media manifests. See [commit/be6202f](https://github.com/yt-dlp/yt-dlp/commit/be6202f12b97858b9d716e608394b51065d0419f) for details

* **Multiple paths and output templates**: You can give different [output templates](#output-template) and download paths for different types of files. You can also set a temporary path where intermediary files are downloaded to using `--paths` (`-P`)

* **Portable Configuration**: Configuration files are automatically loaded from the home and root directories. See [configuration](#configuration) for details

* **Output template improvements**: Output templates can now have date-time formatting, numeric offsets, object traversal etc. See [output template](#output-template) for details. Even more advanced operations can also be done with the help of `--parse-metadata` and `--replace-in-metadata`

* **Other new options**: `--print`, `--sleep-requests`, `--convert-thumbnails`, `--write-link`, `--force-download-archive`, `--force-overwrites`, `--break-on-reject` etc

* **Improvements**: Regex and other operators in `--match-filter`, multiple `--postprocessor-args` and `--downloader-args`, faster archive checking, more [format selection options](#format-selection) etc

* **Plugin extractors**: Extractors can be loaded from an external file. See [plugins](#plugins) for details

* **Self-updater**: The releases can be updated using `yt-dlp -U`


See [changelog](Changelog.md) or [commits](https://github.com/yt-dlp/yt-dlp/commits) for the full list of changes


**PS**: Some of these changes are already in youtube-dlc, but are still unreleased. See [this](Changelog.md#unreleased-changes-in-blackjack4494yt-dlc) for details

If you are coming from [youtube-dl](https://github.com/ytdl-org/youtube-dl), the amount of changes are very large. Compare [options](#options) and [supported sites](supportedsites.md) with youtube-dl's to get an idea of the massive number of features/patches [youtube-dlc](https://github.com/blackjack4494/yt-dlc) has accumulated.

### Differences in default behavior

Some of yt-dlp's default options are different from that of youtube-dl and youtube-dlc: (Some of them also be reverted in ytdl-patched)

* The options `--id`, `--auto-number` (`-A`), `--title` (`-t`) and `--literal` (`-l`), no longer work. See [removed options](#Removed) for details
* `avconv` is not supported as as an alternative to `ffmpeg`
* ~~The default [output template](#output-template) is `%(title)s [%(id)s].%(ext)s`. There is no real reason for this change. This was changed before yt-dlp was ever made public and now there are no plans to change it back to `%(title)s.%(id)s.%(ext)s`. Instead, you may use `--compat-options filename`~~ **This is reverted in ytdl-patched to keep consistent with old versions. See above.**
* The default [format sorting](#sorting-formats) is different from youtube-dl and prefers higher resolution and better codecs rather than higher bitrates. You can use the `--format-sort` option to change this to any order you prefer, or use `--compat-options format-sort` to use youtube-dl's sorting order
* The default format selector is `bv*+ba/b`. This means that if a combined video + audio format that is better than the best video-only format is found, the former will be prefered. Use `-f bv+ba/b` or `--compat-options format-spec` to revert this
* Unlike youtube-dlc, yt-dlp does not allow merging multiple audio/video streams into one file by default (since this conflicts with the use of `-f bv*+ba`). If needed, this feature must be enabled using `--audio-multistreams` and `--video-multistreams`. You can also use `--compat-options multistreams` to enable both
* `--ignore-errors` is enabled by default. Use `--abort-on-error` or `--compat-options abort-on-error` to abort on errors instead
* When writing metadata files such as thumbnails, description or infojson, the same information (if available) is also written for playlists. Use `--no-write-playlist-metafiles` or `--compat-options no-playlist-metafiles` to not write these files
* `--add-metadata` attaches the `infojson` to `mkv` files in addition to writing the metadata when used with `--write-infojson`. Use `--compat-options no-attach-info-json` to revert this
* `playlist_index` behaves differently when used with options like `--playlist-reverse` and `--playlist-items`. See [#302](https://github.com/yt-dlp/yt-dlp/issues/302) for details. You can use `--compat-options playlist-index` if you want to keep the earlier behavior
* The output of `-F` is listed in a new format. Use `--compat-options list-formats` to revert this
* All *experiences* of a funimation episode are considered as a single video. This behavior breaks existing archives. Use `--compat-options seperate-video-versions` to extract information from only the default player
* Youtube live chat (if available) is considered as a subtitle. Use `--sub-langs all,-live_chat` to download all subtitles except live chat. You can also use `--compat-options no-live-chat` to prevent live chat from downloading
* Youtube channel URLs are automatically redirected to `/video`. Append a `/featured` to the URL to download only the videos in the home page. If the channel does not have a videos tab, we try to download the equivalent `UU` playlist instead. Also, `/live` URLs raise an error if there are no live videos instead of silently downloading the entire channel. You may use `--compat-options no-youtube-channel-redirect` to revert all these redirections
* Unavailable videos are also listed for youtube playlists. Use `--compat-options no-youtube-unavailable-videos` to remove this
* If `ffmpeg` is used as the downloader, the downloading and merging of formats happen in a single step when possible. Use `--compat-options no-direct-merge` to revert this
* Thumbnail embedding in `mp4` is done with mutagen if possible. Use `--compat-options embed-thumbnail-atomicparsley` to force the use of AtomicParsley instead
* Some private fields such as filenames are removed by default from the infojson. Use `--no-clean-infojson` or `--compat-options no-clean-infojson` to revert this
* When `--embed-subs` and `--write-subs` are used together, the subtitles are written to disk and also embedded in the media file. You can use just `--embed-subs` to embed the subs and automatically delete the seperate file. See [#630 (comment)](https://github.com/yt-dlp/yt-dlp/issues/630#issuecomment-893659460) for more info. `--compat-options no-keep-subs` can be used to revert this

For ease of use, a few more compat options are available:
* `--compat-options all`: Use all compat options
* `--compat-options youtube-dl`: Same as `--compat-options all,-multistreams`
* `--compat-options youtube-dlc`: Same as `--compat-options all,-no-live-chat,-no-youtube-channel-redirect`

### GOALS
- keep merging with [`yt-dlp/yt-dlp`](https://github.com/yt-dlp/yt-dlp)
- implement miscellaneous extractors as possible
- make `-U` work (yes, really works)
- do anything best

### NOT TO DO
- don't change very much from yt-dlp

# INSTALLATION

You can install yt-dlp using one of the following methods:

### Using the release binary

You can simply download the [correct binary file](#release-files) for your OS: **[[Windows](https://github.com/yt-dlp/yt-dlp/releases/latest/download/yt-dlp.exe)] [[UNIX-like](https://github.com/yt-dlp/yt-dlp/releases/latest/download/yt-dlp)]**

In UNIX-like OSes (MacOS, Linux, BSD), you can also install the same in one of the following ways:

```
sudo curl -L https://bookish-octo-barnacle.vercel.app/api/release/latest/youtube-dl -o /usr/local/bin/yt-dlp
sudo chmod a+rx /usr/local/bin/yt-dlp
```

```
sudo wget https://bookish-octo-barnacle.vercel.app/api/release/latest/youtube-dl -O /usr/local/bin/yt-dlp
sudo chmod a+rx /usr/local/bin/yt-dlp
```

```
sudo aria2c https://bookish-octo-barnacle.vercel.app/api/release/latest/youtube-dl -o /usr/local/bin/yt-dlp
sudo chmod a+rx /usr/local/bin/yt-dlp
```

PS: The manpages, shell completion files etc. are available in [yt-dlp.tar.gz](https://github.com/yt-dlp/yt-dlp/releases/latest/download/yt-dlp.tar.gz)

### With [PIP](https://pypi.org/project/pip)

You can install the [PyPI package](https://pypi.org/project/yt-dlp) with:
```
python3 -m pip install -U yt-dlp
```

On some systems (like Termux), it is not possible to install pycryptodomex. In that case, install without dependancies: 
```
python3 -m pip install --no-deps -U yt-dlp
```

You can also install the master branch with:
```
python3 -m pip3 install -U https://github.com/yt-dlp/yt-dlp/archive/master.zip
```

Note that on some systems, you may need to use `py` or `python` instead of `python3`

### With [Homebrew](https://brew.sh)

macOS or Linux users that are using Homebrew can also install it by:

```
brew install nao20010128nao/my/ytdl-patched
```

<<<<<<< HEAD
~~You can find mirror for binaries here: https://archive.org/details/ytdl-patched~~

### UPDATE
=======
## UPDATE
>>>>>>> 22cd06c4
You can use `yt-dlp -U` to update if you are [using the provided release](#using-the-release-binary)

If you [installed with pip](#with-pip), simply re-run the same command that was used to install the program

If you [installed using Homebrew](#with-homebrew), run `brew upgrade nao20010128nao/my/ytdl-patched`

## RELEASE FILES

#### Recommended

File|Description
:---|:---
[youtube-dl](https://github.com/ytdl-patched/ytdl-patched/releases/latest/download/youtube-dl)|Platform-independant binary. Needs Python (recommended for **UNIX-like systems**)
[youtube-dl-red.exe](https://github.com/ytdl-patched/ytdl-patched/releases/latest/download/yt-dlp.exe)|Windows (Win7 SP1+) standalone x64 binary (recommended for **Windows**)

#### Alternatives

#### Misc

File|Description
:---|:---
[youtube-dl.tar.gz](https://github.com/ytdl-patched/ytdl-patched/releases/latest/download/yt-dlp.tar.gz)|Source tarball. Also contains manpages, completions, etc
[yt_dlp-py2.py3-none-any.whl](https://github.com/ytdl-patched/ytdl-patched/releases/latest/download/yt-dlp.tar.gz)|pip wheel for installation using pip
[yt_dlp-wheel.tar.gz](https://github.com/ytdl-patched/ytdl-patched/releases/latest/download/yt-dlp.tar.gz)|pip .tar.gz for installation using pip


## DEPENDENCIES
Python versions 3.6+ (CPython and PyPy) are supported. Other versions and implementations may or may not work correctly.

<!-- Python 3.5+ uses VC++14 and it is already embedded in the binary created
<!x-- https://www.microsoft.com/en-us/download/details.aspx?id=26999 --x>
On windows, [Microsoft Visual C++ 2010 SP1 Redistributable Package (x86)](https://download.microsoft.com/download/1/6/5/165255E7-1014-4D0A-B094-B6A430A6BFFC/vcredist_x86.exe) is also necessary to run yt-dlp. You probably already have this, but if the executable throws an error due to missing `MSVCR100.dll` you need to install it manually.
-->

While all the other dependancies are optional, `ffmpeg` and `ffprobe` are highly recommended
* [**ffmpeg** and **ffprobe**](https://www.ffmpeg.org) - Required for [merging seperate video and audio files](#format-selection) as well as for various [post-processing](#post-processing-options) tasks. Licence [depends on the build](https://www.ffmpeg.org/legal.html)
* [**mutagen**](https://github.com/quodlibet/mutagen) - For embedding thumbnail in certain formats. Licenced under [GPLv2+](https://github.com/quodlibet/mutagen/blob/master/COPYING)
* [**pycryptodomex**](https://github.com/Legrandin/pycryptodome) - For decrypting AES-128 HLS streams and various other data. Licenced under [BSD2](https://github.com/Legrandin/pycryptodome/blob/master/LICENSE.rst)
* [**websockets**](https://github.com/aaugustin/websockets) - For downloading over websocket. Licenced under [BSD3](https://github.com/aaugustin/websockets/blob/main/LICENSE)
* [**keyring**](https://github.com/jaraco/keyring) - For decrypting cookies of chromium-based browsers on Linux. Licenced under [MIT](https://github.com/jaraco/keyring/blob/main/LICENSE)
* [**AtomicParsley**](https://github.com/wez/atomicparsley) - For embedding thumbnail in mp4/m4a if mutagen is not present. Licenced under [GPLv2+](https://github.com/wez/atomicparsley/blob/master/COPYING)
* [**rtmpdump**](http://rtmpdump.mplayerhq.hu) - For downloading `rtmp` streams. ffmpeg will be used as a fallback. Licenced under [GPLv2+](http://rtmpdump.mplayerhq.hu)
* [**mplayer**](http://mplayerhq.hu/design7/info.html) or [**mpv**](https://mpv.io) - For downloading `rstp` streams. ffmpeg will be used as a fallback. Licenced under [GPLv2+](https://github.com/mpv-player/mpv/blob/master/Copyright)
* [**phantomjs**](https://github.com/ariya/phantomjs) - Used in extractors where javascript needs to be run. Licenced under [BSD3](https://github.com/ariya/phantomjs/blob/master/LICENSE.BSD)
* [**js2py**](https://github.com/PiotrDabkowski/Js2Py) - Used in extractors where javascript needs to be run. Licenced under [MIT](https://github.com/PiotrDabkowski/Js2Py/blob/master/LICENSE.md)
* [**sponskrub**](https://github.com/faissaloo/SponSkrub) - For using the now **deprecated** [sponskrub options](#sponskrub-options). Licenced under [GPLv3+](https://github.com/faissaloo/SponSkrub/blob/master/LICENCE.md)
* Any external downloader that you want to use with `--downloader`

To use or redistribute the dependencies, you must agree to their respective licensing terms.

The Windows and MacOS standalone release binaries are already built with the python interpreter, mutagen, pycryptodomex and websockets included.

**Note**: There are some regressions in newer ffmpeg versions that causes various issues when used alongside yt-dlp. Since ffmpeg is such an important dependancy, we provide [custom builds](https://github.com/yt-dlp/FFmpeg-Builds/wiki/Latest#latest-autobuilds) with patches for these issues at [yt-dlp/FFmpeg-Builds](https://github.com/yt-dlp/FFmpeg-Builds). See [the readme](https://github.com/yt-dlp/FFmpeg-Builds#patches-applied) for details on the specifc issues solved by these builds


## COMPILE

**For Windows**:
To build the Windows executable, you must have pyinstaller (and optionally mutagen, pycryptodomex, websockets)

Once you have all the necessary dependencies installed, just run `pyinst.py`. The executable will be built for the same architecture (32/64 bit) as the python used to build it.

    py -m pip install -U pyinstaller -r requirements.txt
    py pyinst.py

Note that pyinstaller [does not support](https://github.com/pyinstaller/pyinstaller#requirements-and-tested-platforms) Python installed from the Windows store without using a virtual environment

**For Unix**:
You will need the required build tools: `python`, `make` (GNU), `pandoc`, `zip`, `pytest`  
Then simply run `make`. You can also run `make yt-dlp` instead to compile only the binary without updating any of the additional files

**Note**: In either platform, `devscripts\update-version.py` can be used to automatically update the version number

# USAGE AND OPTIONS

    yt-dlp [OPTIONS] [--] URL [URL...]

`Ctrl+F` is your friend :D
<!-- Auto generated -->

## General Options:
    -h, --help                       Print this help text and exit
    --version                        Print program version and exit
    -U, --update                     Update this program to latest version. Make
                                     sure that you have sufficient permissions
                                     (run with sudo if needed)
    -i, --ignore-errors              Ignore download and postprocessing errors.
                                     The download will be considered successful
                                     even if the postprocessing fails
    --no-abort-on-error              Continue with next video on download
                                     errors; e.g. to skip unavailable videos in
                                     a playlist (default)
    --abort-on-error                 Abort downloading of further videos if an
                                     error occurs (Alias: --no-ignore-errors)
    --dump-user-agent                Display the current user-agent and exit
    --list-extractors                List all supported extractors and exit
    --extractor-descriptions         Output descriptions of all supported
                                     extractors and exit
    --force-generic-extractor        Force extraction to use the generic
                                     extractor
    --default-search PREFIX          Use this prefix for unqualified URLs. For
                                     example "gvsearch2:" downloads two videos
                                     from google videos for the search term
                                     "large apple". Use the value "auto" to let
                                     yt-dlp guess ("auto_warning" to emit a
                                     warning when guessing). "error" just throws
                                     an error. The default value "fixup_error"
                                     repairs broken URLs, but emits an error if
                                     this is not possible instead of searching
    --ignore-config                  Disable loading any configuration files
                                     except the one provided by --config-
                                     location. When given inside a configuration
                                     file, no further configuration files are
                                     loaded. Additionally, (for backward
                                     compatibility) if this option is found
                                     inside the system configuration file, the
                                     user configuration is not loaded
    --config-location PATH           Location of the main configuration file;
                                     either the path to the config or its
                                     containing directory
    --flat-playlist                  Do not extract the videos of a playlist,
                                     only list them
    --no-flat-playlist               Extract the videos of a playlist
    --mark-watched                   Mark videos watched (even with --simulate).
                                     Currently only supported for YouTube
    --no-mark-watched                Do not mark videos watched (default)
    --no-colors                      Do not emit color codes in output
    --compat-options OPTS            Options that can help keep compatibility
                                     with youtube-dl or youtube-dlc
                                     configurations by reverting some of the
                                     changes made in yt-dlp. See "Differences in
                                     default behavior" for details
    --check-mastodon-instance        Always perform online checks for Mastodon-
                                     like URL
    --check-peertube-instance        Always perform online checks for PeerTube-
                                     like URL
    --test-filename CMD              Like --exec option, but used for testing if
                                     downloading should be started. You can
                                     begin with "re:" to use regex instead of
                                     commands
    --print-infojson-types           DO NOT USE. IT'S MEANINGLESS FOR MOST
                                     PEOPLE. Prints types of object in info
                                     json. Use this for extractors that --print-
                                     json won' work.
    --enable-lock                    Locks downloading exclusively. Blocks other
                                     ytdl-patched process downloading the same
                                     video.
    --no-lock                        Do not lock downloading exclusively.
                                     Download will start even if other process
                                     is working on it.

## Network Options:
    --proxy URL                      Use the specified HTTP/HTTPS/SOCKS proxy.
                                     To enable SOCKS proxy, specify a proper
                                     scheme. For example
                                     socks5://127.0.0.1:1080/. Pass in an empty
                                     string (--proxy "") for direct connection
    --socket-timeout SECONDS         Time to wait before giving up, in seconds
    --source-address IP              Client-side IP address to bind to
    -4, --force-ipv4                 Make all connections via IPv4
    -6, --force-ipv6                 Make all connections via IPv6

## Geo-restriction:
    --geo-verification-proxy URL     Use this proxy to verify the IP address for
                                     some geo-restricted sites. The default
                                     proxy specified by --proxy (or none, if the
                                     option is not present) is used for the
                                     actual downloading
    --geo-bypass                     Bypass geographic restriction via faking
                                     X-Forwarded-For HTTP header
    --no-geo-bypass                  Do not bypass geographic restriction via
                                     faking X-Forwarded-For HTTP header
    --geo-bypass-country CODE        Force bypass geographic restriction with
                                     explicitly provided two-letter ISO 3166-2
                                     country code
    --geo-bypass-ip-block IP_BLOCK   Force bypass geographic restriction with
                                     explicitly provided IP block in CIDR
                                     notation

## Video Selection:
    --playlist-start NUMBER          Playlist video to start at (default is 1)
    --playlist-end NUMBER            Playlist video to end at (default is last)
    --playlist-items ITEM_SPEC       Playlist video items to download. Specify
                                     indices of the videos in the playlist
                                     separated by commas like: "--playlist-items
                                     1,2,5,8" if you want to download videos
                                     indexed 1, 2, 5, 8 in the playlist. You can
                                     specify range: "--playlist-items
                                     1-3,7,10-13", it will download the videos
                                     at index 1, 2, 3, 7, 10, 11, 12 and 13
    --max-downloads NUMBER           Abort after downloading NUMBER files
    --min-filesize SIZE              Do not download any videos smaller than
                                     SIZE (e.g. 50k or 44.6m)
    --max-filesize SIZE              Do not download any videos larger than SIZE
                                     (e.g. 50k or 44.6m)
    --date DATE                      Download only videos uploaded on this date.
                                     The date can be "YYYYMMDD" or in the format
                                     "(now|today)[+-][0-9](day|week|month|year)(
                                     s)?"
    --datebefore DATE                Download only videos uploaded on or before
                                     this date. The date formats accepted is the
                                     same as --date
    --dateafter DATE                 Download only videos uploaded on or after
                                     this date. The date formats accepted is the
                                     same as --date
    --match-filter FILTER            Generic video filter. Any field (see
                                     "OUTPUT TEMPLATE") can be compared with a
                                     number or a string using the operators
                                     defined in "Filtering formats". You can
                                     also simply specify a field to match if the
                                     field is present and "!field" to check if
                                     the field is not present. In addition,
                                     Python style regular expression matching
                                     can be done using "~=", and multiple
                                     filters can be checked with "&". Use a "\"
                                     to escape "&" or quotes if needed. Eg:
                                     --match-filter "!is_live & like_count>?100
                                     & description~='(?i)\bcats \& dogs\b'"
                                     matches only videos that are not live, has
                                     a like count more than 100 (or the like
                                     field is not available), and also has a
                                     description that contains the phrase "cats
                                     & dogs" (ignoring case)
    --no-match-filter                Do not use generic video filter (default)
    --no-playlist                    Download only the video, if the URL refers
                                     to a video and a playlist
    --yes-playlist                   Download the playlist, if the URL refers to
                                     a video and a playlist
    --age-limit YEARS                Download only videos suitable for the given
                                     age
    --download-archive FILE          Download only videos not listed in the
                                     archive file. Record the IDs of all
                                     downloaded videos in it
    --break-on-existing              Stop the download process when encountering
                                     a file that is in the archive
    --break-on-reject                Stop the download process when encountering
                                     a file that has been filtered out
    --skip-playlist-after-errors N   Number of allowed failures until the rest
                                     of the playlist is skipped
    --no-download-archive            Do not use archive file (default)

## Download Options:
    -N, --concurrent-fragments N     Number of fragments of a dash/hlsnative
                                     video that should be download concurrently
                                     (default is 1)
    -r, --limit-rate RATE            Maximum download rate in bytes per second
                                     (e.g. 50K or 4.2M)
    --throttled-rate RATE            Minimum download rate in bytes per second
                                     below which throttling is assumed and the
                                     video data is re-extracted (e.g. 100K)
    -R, --retries RETRIES            Number of retries (default is 10), or
                                     "infinite"
    --fragment-retries RETRIES       Number of retries for a fragment (default
                                     is 10), or "infinite" (DASH, hlsnative and
                                     ISM)
    --skip-unavailable-fragments     Skip unavailable fragments for DASH,
                                     hlsnative and ISM (default) (Alias: --no-
                                     abort-on-unavailable-fragment)
    --abort-on-unavailable-fragment  Abort downloading if a fragment is
                                     unavailable (Alias: --no-skip-unavailable-
                                     fragments)
    --keep-fragments                 Keep downloaded fragments on disk after
                                     downloading is finished
    --no-keep-fragments              Delete downloaded fragments after
                                     downloading is finished (default)
    --buffer-size SIZE               Size of download buffer (e.g. 1024 or 16K)
                                     (default is 1024)
    --resize-buffer                  The buffer size is automatically resized
                                     from an initial value of --buffer-size
                                     (default)
    --no-resize-buffer               Do not automatically adjust the buffer size
    --http-chunk-size SIZE           Size of a chunk for chunk-based HTTP
                                     downloading (e.g. 10485760 or 10M) (default
                                     is disabled). May be useful for bypassing
                                     bandwidth throttling imposed by a webserver
                                     (experimental)
    --playlist-reverse               Download playlist videos in reverse order
    --no-playlist-reverse            Download playlist videos in default order
                                     (default)
    --playlist-random                Download playlist videos in random order
    --xattr-set-filesize             Set file xattribute ytdl.filesize with
                                     expected file size
    --hls-use-mpegts                 Use the mpegts container for HLS videos;
                                     allowing some players to play the video
                                     while downloading, and reducing the chance
                                     of file corruption if download is
                                     interrupted. This is enabled by default for
                                     live streams
    --no-hls-use-mpegts              Do not use the mpegts container for HLS
                                     videos. This is default when not
                                     downloading live streams
    --downloader [PROTO:]NAME        Name or path of the external downloader to
                                     use (optionally) prefixed by the protocols
                                     (http, ftp, m3u8, dash, rstp, rtmp, mms) to
                                     use it for. Currently supports native,
                                     aria2c, avconv, axel, curl, ffmpeg, httpie,
                                     wget (Recommended: aria2c). You can use
                                     this option multiple times to set different
                                     downloaders for different protocols. For
                                     example, --downloader aria2c --downloader
                                     "dash,m3u8:native" will use aria2c for
                                     http/ftp downloads, and the native
                                     downloader for dash/m3u8 downloads (Alias:
                                     --external-downloader)
    --downloader-args NAME:ARGS      Give these arguments to the external
                                     downloader. Specify the downloader name and
                                     the arguments separated by a colon ":". For
                                     ffmpeg, arguments can be passed to
                                     different positions using the same syntax
                                     as --postprocessor-args. You can use this
                                     option multiple times to give different
                                     arguments to different downloaders
                                     (Alias: --external-downloader-args)

## Filesystem Options:
    -a, --batch-file FILE            File containing URLs to download ('-' for
                                     stdin), one URL per line. Lines starting
                                     with '#', ';' or ']' are considered as
                                     comments and ignored
    --no-batch-file                  Do not read URLs from batch file (default)
    -P, --paths [TYPES:]PATH         The paths where the files should be
                                     downloaded. Specify the type of file and
                                     the path separated by a colon ":". All the
                                     same types as --output are supported.
                                     Additionally, you can also provide "home"
                                     (default) and "temp" paths. All
                                     intermediary files are first downloaded to
                                     the temp path and then the final files are
                                     moved over to the home path after download
                                     is finished. This option is ignored if
                                     --output is an absolute path
    -o, --output [TYPES:]TEMPLATE    Output filename template; see "OUTPUT
                                     TEMPLATE" for details
    --output-na-placeholder TEXT     Placeholder value for unavailable meta
                                     fields in output filename template
                                     (default: "NA")
    --restrict-filenames             Restrict filenames to only ASCII
                                     characters, and avoid "&" and spaces in
                                     filenames
    --no-restrict-filenames          Allow Unicode characters, "&" and spaces in
                                     filenames (default)
    --windows-filenames              Force filenames to be Windows-compatible
    --no-windows-filenames           Make filenames Windows-compatible only if
                                     using Windows (default)
    --trim-filenames LENGTH          Limit the filename length (excluding
                                     extension) to the specified number of
                                     characters
    -w, --no-overwrites              Do not overwrite any files
    --force-overwrites               Overwrite all video and metadata files.
                                     This option includes --no-continue
    --no-force-overwrites            Do not overwrite the video, but overwrite
                                     related files (default)
    -c, --continue                   Resume partially downloaded files/fragments
                                     (default)
    --no-continue                    Do not resume partially downloaded
                                     fragments. If the file is not fragmented,
                                     restart download of the entire file
    --part                           Use .part files instead of writing directly
                                     into output file (default)
    --no-part                        Do not use .part files - write directly
                                     into output file
    --mtime                          Use the Last-modified header to set the
                                     file modification time (default)
    --no-mtime                       Do not use the Last-modified header to set
                                     the file modification time
    --write-description              Write video description to a .description
                                     file
    --no-write-description           Do not write video description (default)
    --write-info-json                Write video metadata to a .info.json file
                                     (this may contain personal information)
    --no-write-info-json             Do not write video metadata (default)
    --write-playlist-metafiles       Write playlist metadata in addition to the
                                     video metadata when using --write-info-
                                     json, --write-description etc. (default)
    --no-write-playlist-metafiles    Do not write playlist metadata when using
                                     --write-info-json, --write-description etc.
    --clean-infojson                 Remove some private fields such as
                                     filenames from the infojson. Note that it
                                     could still contain some personal
                                     information (default)
    --no-clean-infojson              Write all fields to the infojson
    --write-comments                 Retrieve video comments to be placed in the
                                     infojson. The comments are fetched even
                                     without this option if the extraction is
                                     known to be quick (Alias: --get-comments)
    --no-write-comments              Do not retrieve video comments unless the
                                     extraction is known to be quick (Alias:
                                     --no-get-comments)
    --load-info-json FILE            JSON file containing the video information
                                     (created with the "--write-info-json"
                                     option)
    --cookies FILE                   File to read cookies from and dump cookie
                                     jar in
    --no-cookies                     Do not read/dump cookies from/to file
                                     (default)
    --cookies-from-browser BROWSER[:PROFILE]
                                     Load cookies from a user profile of the
                                     given web browser. Currently supported
                                     browsers are: brave, chrome, chromium,
                                     edge, firefox, opera, safari, vivaldi. You
                                     can specify the user profile name or
                                     directory using "BROWSER:PROFILE_NAME" or
                                     "BROWSER:PROFILE_PATH". If no profile is
                                     given, the most recently accessed one is
                                     used
    --no-cookies-from-browser        Do not load cookies from browser (default)
    --cache-dir DIR                  Location in the filesystem where youtube-dl
                                     can store some downloaded information (such
                                     as client ids and signatures) permanently.
                                     By default $XDG_CACHE_HOME/yt-dlp or
                                     ~/.cache/yt-dlp
    --no-cache-dir                   Disable filesystem caching
    --rm-cache-dir                   Delete all filesystem cache files
    --rm-long-name-dir               Deletes all filename-splitting-related
                                     empty directories in working directory

## Thumbnail Options:
    --write-thumbnail                Write thumbnail image to disk
    --no-write-thumbnail             Do not write thumbnail image to disk
                                     (default)
    --write-all-thumbnails           Write all thumbnail image formats to disk
    --list-thumbnails                List available thumbnails of each video.
                                     Simulate unless --no-simulate is used

## Internet Shortcut Options:
    --write-link                     Write an internet shortcut file, depending
                                     on the current platform (.url, .webloc or
                                     .desktop). The URL may be cached by the OS
    --write-url-link                 Write a .url Windows internet shortcut. The
                                     OS caches the URL based on the file path
    --write-webloc-link              Write a .webloc macOS internet shortcut
    --write-desktop-link             Write a .desktop Linux internet shortcut

## Verbosity and Simulation Options:
    -q, --quiet                      Activate quiet mode. If used with
                                     --verbose, print the log to stderr
    --no-warnings                    Ignore warnings
    -s, --simulate                   Do not download the video and do not write
                                     anything to disk
    --no-simulate                    Download the video even if printing/listing
                                     options are used
    --ignore-no-formats-error        Ignore "No video formats" error. Useful for
                                     extracting metadata even if the videos are
                                     not actually available for download
                                     (experimental)
    --no-ignore-no-formats-error     Throw error when no downloadable video
                                     formats are found (default)
    --skip-download                  Do not download the video but write all
                                     related files (Alias: --no-download)
    -O, --print TEMPLATE             Quiet, but print the given fields for each
                                     video. Simulate unless --no-simulate is
                                     used. Either a field name or same syntax as
                                     the output template can be used
    -j, --dump-json                  Quiet, but print JSON information for each
                                     video. Simulate unless --no-simulate is
                                     used. See "OUTPUT TEMPLATE" for a
                                     description of available keys
    -J, --dump-single-json           Quiet, but print JSON information for each
                                     url or infojson passed. Simulate unless
                                     --no-simulate is used. If the URL refers to
                                     a playlist, the whole playlist information
                                     is dumped in a single line
    --force-write-archive            Force download archive entries to be
                                     written as far as no errors occur, even if
                                     -s or another simulation option is used
                                     (Alias: --force-download-archive)
    --newline                        Output progress bar as new lines
    --no-progress                    Do not print progress bar
    --progress                       Show progress bar, even if in quiet mode
    --console-title                  Display progress in console titlebar
    --progress-template [TYPES:]TEMPLATE
                                     Template for progress outputs, optionally
                                     prefixed with one of "download:" (default),
                                     "download-title:" (the console title),
                                     "postprocess:",  or "postprocess-title:".
                                     The video's fields are accessible under the
                                     "info" key and the progress attributes are
                                     accessible under "progress" key. E.g.:
                                     --console-title --progress-template
                                     "download-title:%(info.id)s-%(progress.eta)s"
    -v, --verbose                    Print various debugging information
    --dump-pages                     Print downloaded pages encoded using base64
                                     to debug problems (very verbose)
    --write-pages                    Write downloaded intermediary pages to
                                     files in the current directory to debug
                                     problems
    --print-traffic                  Display sent and read HTTP traffic

## Workarounds:
    --encoding ENCODING              Force the specified encoding (experimental)
    --no-check-certificates          Suppress HTTPS certificate validation
    --prefer-insecure                Use an unencrypted connection to retrieve
                                     information about the video (Currently
                                     supported only for YouTube)
    --user-agent UA                  Specify a custom user agent
    --referer URL                    Specify a custom referer, use if the video
                                     access is restricted to one domain
    --add-header FIELD:VALUE         Specify a custom HTTP header and its value,
                                     separated by a colon ":". You can use this
                                     option multiple times
    --bidi-workaround                Work around terminals that lack
                                     bidirectional text support. Requires bidiv
                                     or fribidi executable in PATH
    --sleep-requests SECONDS         Number of seconds to sleep between requests
                                     during data extraction
    --sleep-interval SECONDS         Number of seconds to sleep before each
                                     download. This is the minimum time to sleep
                                     when used along with --max-sleep-interval
                                     (Alias: --min-sleep-interval)
    --max-sleep-interval SECONDS     Maximum number of seconds to sleep. Can
                                     only be used along with --min-sleep-
                                     interval
    --sleep-subtitles SECONDS        Number of seconds to sleep before each
                                     subtitle download
    --escape-long-names              Split filename longer than 255 bytes into
                                     few path segments. This may create dumb
                                     directories.

## Video Format Options:
    -f, --format FORMAT              Video format code, see "FORMAT SELECTION"
                                     for more details
    -S, --format-sort SORTORDER      Sort the formats by the fields given, see
                                     "Sorting Formats" for more details
    --format-sort-force              Force user specified sort order to have
                                     precedence over all fields, see "Sorting
                                     Formats" for more details
    --no-format-sort-force           Some fields have precedence over the user
                                     specified sort order (default), see
                                     "Sorting Formats" for more details
    --video-multistreams             Allow multiple video streams to be merged
                                     into a single file
    --no-video-multistreams          Only one video stream is downloaded for
                                     each output file (default)
    --audio-multistreams             Allow multiple audio streams to be merged
                                     into a single file
    --no-audio-multistreams          Only one audio stream is downloaded for
                                     each output file (default)
    --prefer-free-formats            Prefer video formats with free containers
                                     over non-free ones of same quality. Use
                                     with "-S ext" to strictly prefer free
                                     containers irrespective of quality
    --no-prefer-free-formats         Don't give any special preference to free
                                     containers (default)
    --check-formats                  Check that the selected formats are
                                     actually downloadable
    --check-all-formats              Check all formats for whether they are
                                     actually downloadable
    --no-check-formats               Do not check that the formats are actually
                                     downloadable
    -F, --list-formats               List available formats of each video.
                                     Simulate unless --no-simulate is used
    --merge-output-format FORMAT     If a merge is required (e.g.
                                     bestvideo+bestaudio), output to given
                                     container format. One of mkv, mp4, ogg,
                                     webm, flv. Ignored if no merge is required
    --live-download-mkv              Changes video file format to MKV when
                                     downloading a live. This is useful if the
                                     computer might shutdown while downloading.

## Subtitle Options:
    --write-subs                     Write subtitle file
    --no-write-subs                  Do not write subtitle file (default)
    --write-auto-subs                Write automatically generated subtitle file
                                     (Alias: --write-automatic-subs)
    --no-write-auto-subs             Do not write auto-generated subtitles
                                     (default) (Alias: --no-write-automatic-subs)
    --list-subs                      List available subtitles of each video.
                                     Simulate unless --no-simulate is used
    --sub-format FORMAT              Subtitle format, accepts formats
                                     preference, for example: "srt" or
                                     "ass/srt/best"
    --sub-langs LANGS                Languages of the subtitles to download (can
                                     be regex) or "all" separated by commas.
                                     (Eg: --sub-langs "en.*,ja") You can prefix
                                     the language code with a "-" to exempt it
                                     from the requested languages. (Eg: --sub-
                                     langs all,-live_chat) Use --list-subs for a
                                     list of available language tags

## Authentication Options:
    -u, --username USERNAME          Login with this account ID
    -p, --password PASSWORD          Account password. If this option is left
                                     out, yt-dlp will ask interactively
    -2, --twofactor TWOFACTOR        Two-factor authentication code
    -n, --netrc                      Use .netrc authentication data
    --netrc-location PATH            Location of .netrc authentication data;
                                     either the path or its containing
                                     directory. Defaults to ~/.netrc
    --video-password PASSWORD        Video password (vimeo, youku)
    --ap-mso MSO                     Adobe Pass multiple-system operator (TV
                                     provider) identifier, use --ap-list-mso for
                                     a list of available MSOs
    --ap-username USERNAME           Multiple-system operator account login
    --ap-password PASSWORD           Multiple-system operator account password.
                                     If this option is left out, yt-dlp will ask
                                     interactively
    --ap-list-mso                    List all supported multiple-system
                                     operators

## Post-Processing Options:
    -x, --extract-audio              Convert video files to audio-only files
                                     (requires ffmpeg and ffprobe)
    --audio-format FORMAT            Specify audio format to convert the audio
                                     to when -x is used. Currently supported
                                     formats are: best (default) or one of
                                     best|aac|flac|mp3|m4a|opus|vorbis|wav
    --audio-quality QUALITY          Specify ffmpeg audio quality, insert a
                                     value between 0 (better) and 9 (worse) for
                                     VBR or a specific bitrate like 128K
                                     (default 5)
    --remux-video FORMAT             Remux the video into another container if
                                     necessary (currently supported: mp4|mkv|flv
                                     |webm|mov|avi|mp3|mka|m4a|ogg|opus). If
                                     target container does not support the
                                     video/audio codec, remuxing will fail. You
                                     can specify multiple rules; Eg.
                                     "aac>m4a/mov>mp4/mkv" will remux aac to
                                     m4a, mov to mp4 and anything else to mkv.
    --recode-video FORMAT            Re-encode the video into another format if
                                     re-encoding is necessary. The syntax and
                                     supported formats are the same as --remux-video
    --postprocessor-args NAME:ARGS   Give these arguments to the postprocessors.
                                     Specify the postprocessor/executable name
                                     and the arguments separated by a colon ":"
                                     to give the argument to the specified
                                     postprocessor/executable. Supported PP are:
                                     Merger, ModifyChapters, SplitChapters,
                                     ExtractAudio, VideoRemuxer, VideoConvertor,
                                     Metadata, EmbedSubtitle, EmbedThumbnail,
                                     SubtitlesConvertor, ThumbnailsConvertor,
                                     FixupStretched, FixupM4a, FixupM3u8,
                                     FixupTimestamp and FixupDuration. The
                                     supported executables are: AtomicParsley,
                                     FFmpeg and FFprobe. You can also specify
                                     "PP+EXE:ARGS" to give the arguments to the
                                     specified executable only when being used
                                     by the specified postprocessor.
                                     Additionally, for ffmpeg/ffprobe, "_i"/"_o"
                                     can be appended to the prefix optionally
                                     followed by a number to pass the argument
                                     before the specified input/output file. Eg:
                                     --ppa "Merger+ffmpeg_i1:-v quiet". You can
                                     use this option multiple times to give
                                     different arguments to different
                                     postprocessors. (Alias: --ppa)
    -k, --keep-video                 Keep the intermediate video file on disk
                                     after post-processing
    --no-keep-video                  Delete the intermediate video file after
                                     post-processing (default)
    --post-overwrites                Overwrite post-processed files (default)
    --no-post-overwrites             Do not overwrite post-processed files
    --embed-subs                     Embed subtitles in the video (only for mp4,
                                     webm and mkv videos)
    --no-embed-subs                  Do not embed subtitles (default)
    --embed-thumbnail                Embed thumbnail in the video as cover art
    --no-embed-thumbnail             Do not embed thumbnail (default)
    --embed-metadata                 Embed metadata to the video file. Also adds
                                     chapters to file unless --no-add-chapters
                                     is used (Alias: --add-metadata)
    --no-embed-metadata              Do not add metadata to file (default)
                                     (Alias: --no-add-metadata)
    --embed-chapters                 Add chapter markers to the video file
                                     (Alias: --add-chapters)
    --no-embed-chapters              Do not add chapter markers (default)
                                     (Alias: --no-add-chapters)
    --parse-metadata FROM:TO         Parse additional metadata like title/artist
                                     from other fields; see "MODIFYING METADATA"
                                     for details
    --replace-in-metadata FIELDS REGEX REPLACE
                                     Replace text in a metadata field using the
                                     given regex. This option can be used
                                     multiple times
    --xattrs                         Write metadata to the video file's xattrs
                                     (using dublin core and xdg standards)
    --fixup POLICY                   Automatically correct known faults of the
                                     file. One of never (do nothing), warn (only
                                     emit a warning), detect_or_warn (the
                                     default; fix file if we can, warn
                                     otherwise), force (try fixing even if file
                                     already exists
    --ffmpeg-location PATH           Location of the ffmpeg binary; either the
                                     path to the binary or its containing
                                     directory
    --exec CMD                       Execute a command on the file after
                                     downloading and post-processing. Same
                                     syntax as the output template can be used
                                     to pass any field as arguments to the
                                     command. An additional field "filepath"
                                     that contains the final path of the
                                     downloaded file is also available. If no
                                     fields are passed, %(filepath)q is appended
                                     to the end of the command. This option can
                                     be used multiple times
    --no-exec                        Remove any previously defined --exec
    --exec-before-download CMD       Execute a command before the actual
                                     download. The syntax is the same as --exec
                                     but "filepath" is not available. This
                                     option can be used multiple times
    --no-exec-before-download        Remove any previously defined
                                     --exec-before-download
    --convert-subs FORMAT            Convert the subtitles to another format
                                     (currently supported: srt|vtt|ass|lrc)
                                     (Alias: --convert-subtitles)
    --convert-thumbnails FORMAT      Convert the thumbnails to another format
                                     (currently supported: jpg|png)
    --split-chapters                 Split video into multiple files based on
                                     internal chapters. The "chapter:" prefix
                                     can be used with "--paths" and "--output"
                                     to set the output filename for the split
                                     files. See "OUTPUT TEMPLATE" for details
    --no-split-chapters              Do not split video based on chapters
                                     (default)
    --remove-chapters REGEX          Remove chapters whose title matches the
                                     given regular expression. Time ranges
                                     prefixed by a "*" can also be used in place
                                     of chapters to remove the specified range.
                                     Eg: --remove-chapters "*10:15-15:00"
                                     --remove-chapters "intro". This option can
                                     be used multiple times
    --no-remove-chapters             Do not remove any chapters from the file
                                     (default)
    --force-keyframes-at-cuts        Force keyframes around the chapters before
                                     removing/splitting them. Requires a
                                     reencode and thus is very slow, but the
                                     resulting video may have fewer artifacts
                                     around the cuts
    --no-force-keyframes-at-cuts     Do not force keyframes around the chapters
                                     when cutting/splitting (default)
    --use-postprocessor NAME[:ARGS]  The (case sensitive) name of plugin
                                     postprocessors to be enabled, and
                                     (optionally) arguments to be passed to it,
                                     seperated by a colon ":". ARGS are a
                                     semicolon ";" delimited list of NAME=VALUE.
                                     The "when" argument determines when the
                                     postprocessor is invoked. It can be one of
                                     "pre_process" (after extraction),
                                     "before_dl" (before video download),
                                     "post_process" (after video download;
                                     default) or "after_move" (after moving file
                                     to their final locations). This option can
                                     be used multiple times to add different
                                     postprocessors

## SponsorBlock Options:
Make chapter entries for, or remove various segments (sponsor,
    introductions, etc.) from downloaded YouTube videos using the
    [SponsorBlock API](https://sponsor.ajay.app)

    --sponsorblock-mark CATS         SponsorBlock categories to create chapters
                                     for, separated by commas. Available
                                     categories are all, sponsor, intro, outro,
                                     selfpromo, interaction, preview,
                                     music_offtopic. You can prefix the category
                                     with a "-" to exempt it. See 
                                     https://wiki.sponsor.ajay.app/index.php/Segment_Categories
                                     for description of the categories. Eg:
                                     --sponsorblock-query all,-preview
    --sponsorblock-remove CATS       SponsorBlock categories to be removed from
                                     the video file, separated by commas. If a
                                     category is present in both mark and
                                     remove, remove takes precedence. The syntax
                                     and available categories are the same as
                                     for --sponsorblock-mark
    --sponsorblock-chapter-title TEMPLATE
                                     The title template for SponsorBlock
                                     chapters created by --sponsorblock-mark.
                                     The same syntax as the output template is
                                     used, but the only available fields are
                                     start_time, end_time, category, categories,
                                     name, category_names. Defaults to
                                     "[SponsorBlock]: %(category_names)l"
    --no-sponsorblock                Disable both --sponsorblock-mark and
                                     --sponsorblock-remove
    --sponsorblock-api URL           SponsorBlock API location, defaults to
                                     https://sponsor.ajay.app

## Extractor Options:
    --extractor-retries RETRIES      Number of retries for known extractor
                                     errors (default is 3), or "infinite"
    --allow-dynamic-mpd              Process dynamic DASH manifests (default)
                                     (Alias: --no-ignore-dynamic-mpd)
    --ignore-dynamic-mpd             Do not process dynamic DASH manifests
                                     (Alias: --no-allow-dynamic-mpd)
    --hls-split-discontinuity        Split HLS playlists to different formats at
                                     discontinuities such as ad breaks
    --no-hls-split-discontinuity     Do not split HLS playlists to different
                                     formats at discontinuities such as ad
                                     breaks (default)
    --extractor-args KEY:ARGS        Pass these arguments to the extractor. See
                                     "EXTRACTOR ARGUMENTS" for details. You can
                                     use this option multiple times to give
                                     arguments for different extractors

# CONFIGURATION

You can configure yt-dlp by placing any supported command line option to a configuration file. The configuration is loaded from the following locations:

1. **Main Configuration**: The file given by `--config-location`
1. **Portable Configuration**: `yt-dlp.conf` in the same directory as the bundled binary. If you are running from source-code (`<root dir>/yt_dlp/__main__.py`), the root directory is used instead.
1. **Home Configuration**: `yt-dlp.conf` in the home path given by `-P "home:<path>"`, or in the current directory if no such path is given
1. **User Configuration**:
    * `%XDG_CONFIG_HOME%/yt-dlp/config` (recommended on Linux/macOS)
    * `%XDG_CONFIG_HOME%/yt-dlp.conf`
    * `%APPDATA%/yt-dlp/config` (recommended on Windows)
    * `%APPDATA%/yt-dlp/config.txt`
    * `~/yt-dlp.conf`
    * `~/yt-dlp.conf.txt`

    `%XDG_CONFIG_HOME%` defaults to `~/.config` if undefined. On windows, `%APPDATA%` generally points to (`C:\Users\<user name>\AppData\Roaming`) and `~` points to `%HOME%` if present, `%USERPROFILE%` (generally `C:\Users\<user name>`), or `%HOMEDRIVE%%HOMEPATH%`
1. **System Configuration**: `/etc/yt-dlp.conf`

For example, with the following configuration file yt-dlp will always extract the audio, not copy the mtime, use a proxy and save all videos under `YouTube` directory in your home directory:
```
# Lines starting with # are comments

# Always extract audio
-x

# Do not copy the mtime
--no-mtime

# Use this proxy
--proxy 127.0.0.1:3128

# Save all videos under YouTube directory in your home directory
-o ~/YouTube/%(title)s.%(ext)s
```

Note that options in configuration file are just the same options aka switches used in regular command line calls; thus there **must be no whitespace** after `-` or `--`, e.g. `-o` or `--proxy` but not `- o` or `-- proxy`.

You can use `--ignore-config` if you want to disable all configuration files for a particular yt-dlp run. If `--ignore-config` is found inside any configuration file, no further configuration will be loaded. For example, having the option in the portable configuration file prevents loading of home, user, and system configurations. Additionally, (for backward compatibility) if `--ignore-config` is found inside the system configuration file, the user configuration is not loaded.

### Authentication with `.netrc` file

You may also want to configure automatic credentials storage for extractors that support authentication (by providing login and password with `--username` and `--password`) in order not to pass credentials as command line arguments on every yt-dlp execution and prevent tracking plain text passwords in the shell command history. You can achieve this using a [`.netrc` file](https://stackoverflow.com/tags/.netrc/info) on a per extractor basis. For that you will need to create a `.netrc` file in `--netrc-location` and restrict permissions to read/write by only you:
```
touch $HOME/.netrc
chmod a-rwx,u+rw $HOME/.netrc
```
After that you can add credentials for an extractor in the following format, where *extractor* is the name of the extractor in lowercase:
```
machine <extractor> login <username> password <password>
```
For example:
```
machine youtube login myaccount@gmail.com password my_youtube_password
machine twitch login my_twitch_account_name password my_twitch_password
```
To activate authentication with the `.netrc` file you should pass `--netrc` to yt-dlp or place it in the [configuration file](#configuration).

The default location of the .netrc file is `$HOME` (`~`) in UNIX. On Windows, it is `%HOME%` if present, `%USERPROFILE%` (generally `C:\Users\<user name>`) or `%HOMEDRIVE%%HOMEPATH%`

# OUTPUT TEMPLATE

The `-o` option is used to indicate a template for the output file names while `-P` option is used to specify the path each type of file should be saved to.

**tl;dr:** [navigate me to examples](#output-template-examples).

The simplest usage of `-o` is not to set any template arguments when downloading a single file, like in `yt-dlp -o funny_video.flv "https://some/video"` (hard-coding file extension like this is _not_ recommended and could break some post-processing).

It may however also contain special sequences that will be replaced when downloading each video. The special sequences may be formatted according to [Python string formatting operations](https://docs.python.org/3/library/stdtypes.html#printf-style-string-formatting). For example, `%(NAME)s` or `%(NAME)05d`. To clarify, that is a percent symbol followed by a name in parentheses, followed by formatting operations.

The field names themselves (the part inside the parenthesis) can also have some special formatting:
1. **Object traversal**: The dictionaries and lists available in metadata can be traversed by using a `.` (dot) separator. You can also do python slicing using `:`. Eg: `%(tags.0)s`, `%(subtitles.en.-1.ext)s`, `%(id.3:7:-1)s`, `%(formats.:.format_id)s`. `%()s` refers to the entire infodict. Note that all the fields that become available using this method are not listed below. Use `-j` to see such fields
1. **Addition**: Addition and subtraction of numeric fields can be done using `+` and `-` respectively. Eg: `%(playlist_index+10)03d`, `%(n_entries+1-playlist_index)d`
1. **Date/time Formatting**: Date/time fields can be formatted according to [strftime formatting](https://docs.python.org/3/library/datetime.html#strftime-and-strptime-format-codes) by specifying it separated from the field name using a `>`. Eg: `%(duration>%H-%M-%S)s`, `%(upload_date>%Y-%m-%d)s`, `%(epoch-3600>%H-%M-%S)s`
1. **Alternatives**: Alternate fields can be specified seperated with a `,`. Eg: `%(release_date>%Y,upload_date>%Y|Unknown)s`
1. **Default**: A literal default value can be specified for when the field is empty using a `|` seperator. This overrides `--output-na-template`. Eg: `%(uploader|Unknown)s`
1. **More Conversions**: In addition to the normal format types `diouxXeEfFgGcrs`, `B`, `j`, `l`, `q` can be used for converting to **B**ytes, **j**son, a comma seperated **l**ist (alternate form flag `#` makes it new line `\n` seperated) and a string **q**uoted for the terminal, respectively
1. **Unicode normalization**: The format type `U` can be used for NFC [unicode normalization](https://docs.python.org/3/library/unicodedata.html#unicodedata.normalize). The alternate form flag (`#`) changes the normalization to NFD and the conversion flag `+` can be used for NFKC/NFKD compatibility equivalence normalization. Eg: `%(title)+.100U` is NFKC

To summarize, the general syntax for a field is:
```
%(name[.keys][addition][>strf][,alternate][|default])[flags][width][.precision][length]type
```

Additionally, you can set different output templates for the various metadata files separately from the general output template by specifying the type of file followed by the template separated by a colon `:`. The different file types supported are `subtitle`, `thumbnail`, `description`, `annotation` (deprecated), `infojson`, `link`, `pl_thumbnail`, `pl_description`, `pl_infojson`, `chapter`. For example, `-o '%(title)s.%(ext)s' -o 'thumbnail:%(title)s\%(title)s.%(ext)s'`  will put the thumbnails in a folder with the same name as the video. If any of the templates (except default) is empty, that type of file will not be written. Eg: `--write-thumbnail -o "thumbnail:"` will write thumbnails only for playlists and not for video.

The available fields are:

 - `id` (string): Video identifier
 - `title` (string): Video title
 - `url` (string): Video URL
 - `ext` (string): Video filename extension
 - `alt_title` (string): A secondary title of the video
 - `description` (string): The description of the video
 - `display_id` (string): An alternative identifier for the video
 - `uploader` (string): Full name of the video uploader
 - `license` (string): License name the video is licensed under
 - `creator` (string): The creator of the video
 - `timestamp` (numeric): UNIX timestamp of the moment the video became available
 - `upload_date` (string): Video upload date (YYYYMMDD)
 - `release_date` (string): The date (YYYYMMDD) when the video was released
 - `release_timestamp` (numeric): UNIX timestamp of the moment the video was released
 - `uploader_id` (string): Nickname or id of the video uploader
 - `channel` (string): Full name of the channel the video is uploaded on
 - `channel_id` (string): Id of the channel
 - `location` (string): Physical location where the video was filmed
 - `duration` (numeric): Length of the video in seconds
 - `duration_string` (string): Length of the video (HH:mm:ss)
 - `view_count` (numeric): How many users have watched the video on the platform
 - `like_count` (numeric): Number of positive ratings of the video
 - `dislike_count` (numeric): Number of negative ratings of the video
 - `repost_count` (numeric): Number of reposts of the video
 - `average_rating` (numeric): Average rating give by users, the scale used depends on the webpage
 - `comment_count` (numeric): Number of comments on the video (For some extractors, comments are only downloaded at the end, and so this field cannot be used)
 - `age_limit` (numeric): Age restriction for the video (years)
 - `live_status` (string): One of 'is_live', 'was_live', 'is_upcoming', 'not_live'
 - `is_live` (boolean): Whether this video is a live stream or a fixed-length video
 - `was_live` (boolean): Whether this video was originally a live stream
 - `playable_in_embed` (string): Whether this video is allowed to play in embedded players on other sites
 - `availability` (string): Whether the video is 'private', 'premium_only', 'subscriber_only', 'needs_auth', 'unlisted' or 'public'
 - `start_time` (numeric): Time in seconds where the reproduction should start, as specified in the URL
 - `end_time` (numeric): Time in seconds where the reproduction should end, as specified in the URL
 - `format` (string): A human-readable description of the format
 - `format_id` (string): Format code specified by `--format`
 - `format_note` (string): Additional info about the format
 - `width` (numeric): Width of the video
 - `height` (numeric): Height of the video
 - `resolution` (string): Textual description of width and height
 - `tbr` (numeric): Average bitrate of audio and video in KBit/s
 - `abr` (numeric): Average audio bitrate in KBit/s
 - `acodec` (string): Name of the audio codec in use
 - `asr` (numeric): Audio sampling rate in Hertz
 - `vbr` (numeric): Average video bitrate in KBit/s
 - `fps` (numeric): Frame rate
 - `dynamic_range` (string): The dynamic range of the video
 - `vcodec` (string): Name of the video codec in use
 - `container` (string): Name of the container format
 - `filesize` (numeric): The number of bytes, if known in advance
 - `filesize_approx` (numeric): An estimate for the number of bytes
 - `protocol` (string): The protocol that will be used for the actual download
 - `extractor` (string): Name of the extractor
 - `extractor_key` (string): Key name of the extractor
 - `epoch` (numeric): Unix epoch when creating the file
 - `autonumber` (numeric): Number that will be increased with each download, starting at `--autonumber-start`
 - `n_entries` (numeric): Total number of extracted items in the playlist
 - `playlist` (string): Name or id of the playlist that contains the video
 - `playlist_index` (numeric): Index of the video in the playlist padded with leading zeros according the final index
 - `playlist_autonumber` (numeric): Position of the video in the playlist download queue padded with leading zeros according to the total length of the playlist
 - `playlist_id` (string): Playlist identifier
 - `playlist_title` (string): Playlist title
 - `playlist_uploader` (string): Full name of the playlist uploader
 - `playlist_uploader_id` (string): Nickname or id of the playlist uploader
 - `webpage_url` (string): A URL to the video webpage which if given to yt-dlp should allow to get the same result again
 - `original_url` (string): The URL given by the user (or same as `webpage_url` for playlist entries)

Available for the video that belongs to some logical chapter or section:

 - `chapter` (string): Name or title of the chapter the video belongs to
 - `chapter_number` (numeric): Number of the chapter the video belongs to
 - `chapter_id` (string): Id of the chapter the video belongs to

Available for the video that is an episode of some series or programme:

 - `series` (string): Title of the series or programme the video episode belongs to
 - `season` (string): Title of the season the video episode belongs to
 - `season_number` (numeric): Number of the season the video episode belongs to
 - `season_id` (string): Id of the season the video episode belongs to
 - `episode` (string): Title of the video episode
 - `episode_number` (numeric): Number of the video episode within a season
 - `episode_id` (string): Id of the video episode

Available for the media that is a track or a part of a music album:

 - `track` (string): Title of the track
 - `track_number` (numeric): Number of the track within an album or a disc
 - `track_id` (string): Id of the track
 - `artist` (string): Artist(s) of the track
 - `genre` (string): Genre(s) of the track
 - `album` (string): Title of the album the track belongs to
 - `album_type` (string): Type of the album
 - `album_artist` (string): List of all artists appeared on the album
 - `disc_number` (numeric): Number of the disc or other physical medium the track belongs to
 - `release_year` (numeric): Year (YYYY) when the album was released

Available for `chapter:` prefix when using `--split-chapters` for videos with internal chapters:

 - `section_title` (string): Title of the chapter
 - `section_number` (numeric): Number of the chapter within the file
 - `section_start` (numeric): Start time of the chapter in seconds
 - `section_end` (numeric): End time of the chapter in seconds

Available only when used in `--print`:

 - `urls` (string): The URLs of all requested formats, one in each line
 - `filename` (string): Name of the video file. Note that the actual filename may be different due to post-processing. Use `--exec echo` to get the name after all postprocessing is complete
 
Available only in `--sponsorblock-chapter-title`:

 - `start_time` (numeric): Start time of the chapter in seconds
 - `end_time` (numeric): End time of the chapter in seconds
 - `categories` (list): The SponsorBlock categories the chapter belongs to
 - `category` (string): The smallest SponsorBlock category the chapter belongs to
 - `category_names` (list): Friendly names of the categories
 - `name` (string): Friendly name of the smallest category

Each aforementioned sequence when referenced in an output template will be replaced by the actual value corresponding to the sequence name. Note that some of the sequences are not guaranteed to be present since they depend on the metadata obtained by a particular extractor. Such sequences will be replaced with placeholder value provided with `--output-na-placeholder` (`NA` by default).

**Tip**: Look at the `-j` output to identify which fields are available for the particular URL

For numeric sequences you can use numeric related formatting, for example, `%(view_count)05d` will result in a string with view count padded with zeros up to 5 characters, like in `00042`.

Output templates can also contain arbitrary hierarchical path, e.g. `-o '%(playlist)s/%(playlist_index)s - %(title)s.%(ext)s'` which will result in downloading each video in a directory corresponding to this path template. Any missing directory will be automatically created for you.

To use percent literals in an output template use `%%`. To output to stdout use `-o -`.

The current default template is `%(title)s [%(id)s].%(ext)s`.

In some cases, you don't want special characters such as 中, spaces, or &, such as when transferring the downloaded filename to a Windows system or the filename through an 8bit-unsafe channel. In these cases, add the `--restrict-filenames` flag to get a shorter title:

#### Output template and Windows batch files

If you are using an output template inside a Windows batch file then you must escape plain percent characters (`%`) by doubling, so that `-o "%(title)s-%(id)s.%(ext)s"` should become `-o "%%(title)s-%%(id)s.%%(ext)s"`. However you should not touch `%`'s that are not plain characters, e.g. environment variables for expansion should stay intact: `-o "C:\%HOMEPATH%\Desktop\%%(title)s.%%(ext)s"`.

#### Output template examples

Note that on Windows you need to use double quotes instead of single.

```bash
$ yt-dlp --get-filename -o '%(title)s.%(ext)s' BaW_jenozKc
youtube-dl test video ''_ä↭𝕐.mp4    # All kinds of weird characters

$ yt-dlp --get-filename -o '%(title)s.%(ext)s' BaW_jenozKc --restrict-filenames
youtube-dl_test_video_.mp4          # A simple file name

# Download YouTube playlist videos in separate directory indexed by video order in a playlist
$ yt-dlp -o '%(playlist)s/%(playlist_index)s - %(title)s.%(ext)s' https://www.youtube.com/playlist?list=PLwiyx1dc3P2JR9N8gQaQN_BCvlSlap7re

# Download YouTube playlist videos in separate directories according to their uploaded year
$ yt-dlp -o '%(upload_date>%Y)s/%(title)s.%(ext)s' https://www.youtube.com/playlist?list=PLwiyx1dc3P2JR9N8gQaQN_BCvlSlap7re

# Download all playlists of YouTube channel/user keeping each playlist in separate directory:
$ yt-dlp -o '%(uploader)s/%(playlist)s/%(playlist_index)s - %(title)s.%(ext)s' https://www.youtube.com/user/TheLinuxFoundation/playlists

# Download Udemy course keeping each chapter in separate directory under MyVideos directory in your home
$ yt-dlp -u user -p password -P '~/MyVideos' -o '%(playlist)s/%(chapter_number)s - %(chapter)s/%(title)s.%(ext)s' https://www.udemy.com/java-tutorial/

# Download entire series season keeping each series and each season in separate directory under C:/MyVideos
$ yt-dlp -P "C:/MyVideos" -o "%(series)s/%(season_number)s - %(season)s/%(episode_number)s - %(episode)s.%(ext)s" https://videomore.ru/kino_v_detalayah/5_sezon/367617

# Stream the video being downloaded to stdout
$ yt-dlp -o - BaW_jenozKc
```

# FORMAT SELECTION

By default, yt-dlp tries to download the best available quality if you **don't** pass any options.
This is generally equivalent to using `-f bestvideo*+bestaudio/best`. However, if multiple audiostreams is enabled (`--audio-multistreams`), the default format changes to `-f bestvideo+bestaudio/best`. Similarly, if ffmpeg is unavailable, or if you use yt-dlp to stream to `stdout` (`-o -`), the default becomes `-f best/bestvideo+bestaudio`.

**Deprecation warning**: Latest versions of yt-dlp can stream multiple formats to the stdout simultaneously using ffmpeg. So, in future versions, the default for this will be set to `-f bv*+ba/b` similar to normal downloads. If you want to preserve the `-f b/bv+ba` setting, it is recommended to explicitly specify it in the configuration options.

The general syntax for format selection is `-f FORMAT` (or `--format FORMAT`) where `FORMAT` is a *selector expression*, i.e. an expression that describes format or formats you would like to download.

**tl;dr:** [navigate me to examples](#format-selection-examples).

The simplest case is requesting a specific format, for example with `-f 22` you can download the format with format code equal to 22. You can get the list of available format codes for particular video using `--list-formats` or `-F`. Note that these format codes are extractor specific.

You can also use a file extension (currently `3gp`, `aac`, `flv`, `m4a`, `mp3`, `mp4`, `ogg`, `wav`, `webm` are supported) to download the best quality format of a particular file extension served as a single file, e.g. `-f webm` will download the best quality format with the `webm` extension served as a single file.

You can also use special names to select particular edge case formats:

 - `all`: Select all formats
 - `mergeall`: Select and merge all formats (Must be used with `--audio-multistreams`, `--video-multistreams` or both)
 - `b*`, `best*`: Select the best quality format irrespective of whether it contains video or audio
 - `w*`, `worst*`: Select the worst quality format irrespective of whether it contains video or audio
 - `b`, `best`: Select the best quality format that contains both video and audio. Equivalent to `best*[vcodec!=none][acodec!=none]`
 - `w`, `worst`: Select the worst quality format that contains both video and audio. Equivalent to `worst*[vcodec!=none][acodec!=none]`
 - `bv`, `bestvideo`: Select the best quality video-only format. Equivalent to `best*[acodec=none]`
 - `wv`, `worstvideo`: Select the worst quality video-only format. Equivalent to `worst*[acodec=none]`
 - `bv*`, `bestvideo*`: Select the best quality format that contains video. It may also contain audio. Equivalent to `best*[vcodec!=none]`
 - `wv*`, `worstvideo*`: Select the worst quality format that contains video. It may also contain audio. Equivalent to `worst*[vcodec!=none]`
 - `ba`, `bestaudio`: Select the best quality audio-only format. Equivalent to `best*[vcodec=none]`
 - `wa`, `worstaudio`: Select the worst quality audio-only format. Equivalent to `worst*[vcodec=none]`
 - `ba*`, `bestaudio*`: Select the best quality format that contains audio. It may also contain video. Equivalent to `best*[acodec!=none]`
 - `wa*`, `worstaudio*`: Select the worst quality format that contains audio. It may also contain video. Equivalent to `worst*[acodec!=none]`

For example, to download the worst quality video-only format you can use `-f worstvideo`. It is however recommended not to use `worst` and related options. When your format selector is `worst`, the format which is worst in all respects is selected. Most of the time, what you actually want is the video with the smallest filesize instead. So it is generally better to use `-f best -S +size,+br,+res,+fps` instead of `-f worst`. See [sorting formats](#sorting-formats) for more details.

You can select the n'th best format of a type by using `best<type>.<n>`. For example, `best.2` will select the 2nd best combined format. Similarly, `bv*.3` will select the 3rd best format that contains a video stream.

If you want to download multiple videos and they don't have the same formats available, you can specify the order of preference using slashes. Note that formats on the left hand side are preferred, for example `-f 22/17/18` will download format 22 if it's available, otherwise it will download format 17 if it's available, otherwise it will download format 18 if it's available, otherwise it will complain that no suitable formats are available for download.

If you want to download several formats of the same video use a comma as a separator, e.g. `-f 22,17,18` will download all these three formats, of course if they are available. Or a more sophisticated example combined with the precedence feature: `-f 136/137/mp4/bestvideo,140/m4a/bestaudio`.

You can merge the video and audio of multiple formats into a single file using `-f <format1>+<format2>+...` (requires ffmpeg installed), for example `-f bestvideo+bestaudio` will download the best video-only format, the best audio-only format and mux them together with ffmpeg.

**Deprecation warning**: Since the *below* described behavior is complex and counter-intuitive, this will be removed and multistreams will be enabled by default in the future. A new operator will be instead added to limit formats to single audio/video

Unless `--video-multistreams` is used, all formats with a video stream except the first one are ignored. Similarly, unless `--audio-multistreams` is used, all formats with an audio stream except the first one are ignored. For example, `-f bestvideo+best+bestaudio --video-multistreams --audio-multistreams` will download and merge all 3 given formats. The resulting file will have 2 video streams and 2 audio streams. But `-f bestvideo+best+bestaudio --no-video-multistreams` will download and merge only `bestvideo` and `bestaudio`. `best` is ignored since another format containing a video stream (`bestvideo`) has already been selected. The order of the formats is therefore important. `-f best+bestaudio --no-audio-multistreams` will download and merge both formats while `-f bestaudio+best --no-audio-multistreams` will ignore `best` and download only `bestaudio`.

## Filtering Formats

You can also filter the video formats by putting a condition in brackets, as in `-f "best[height=720]"` (or `-f "[filesize>10M]"`).

The following numeric meta fields can be used with comparisons `<`, `<=`, `>`, `>=`, `=` (equals), `!=` (not equals):

 - `filesize`: The number of bytes, if known in advance
 - `width`: Width of the video, if known
 - `height`: Height of the video, if known
 - `tbr`: Average bitrate of audio and video in KBit/s
 - `abr`: Average audio bitrate in KBit/s
 - `vbr`: Average video bitrate in KBit/s
 - `asr`: Audio sampling rate in Hertz
 - `fps`: Frame rate

Also filtering work for comparisons `=` (equals), `^=` (starts with), `$=` (ends with), `*=` (contains) and following string meta fields:

 - `ext`: File extension
 - `acodec`: Name of the audio codec in use
 - `vcodec`: Name of the video codec in use
 - `container`: Name of the container format
 - `protocol`: The protocol that will be used for the actual download, lower-case (`http`, `https`, `rtsp`, `rtmp`, `rtmpe`, `mms`, `f4m`, `ism`, `http_dash_segments`, `m3u8`, or `m3u8_native`)
 - `format_id`: A short description of the format
 - `language`: Language code

Any string comparison may be prefixed with negation `!` in order to produce an opposite comparison, e.g. `!*=` (does not contain).

Note that none of the aforementioned meta fields are guaranteed to be present since this solely depends on the metadata obtained by particular extractor, i.e. the metadata offered by the website. Any other field made available by the extractor can also be used for filtering.

Formats for which the value is not known are excluded unless you put a question mark (`?`) after the operator. You can combine format filters, so `-f "[height<=?720][tbr>500]"` selects up to 720p videos (or videos where the height is not known) with a bitrate of at least 500 KBit/s. You can also use the filters with `all` to download all formats that satisfy the filter. For example, `-f "all[vcodec=none]"` selects all audio-only formats.

Format selectors can also be grouped using parentheses, for example if you want to download the best mp4 and webm formats with a height lower than 480 you can use `-f '(mp4,webm)[height<480]'`.

## Sorting Formats

You can change the criteria for being considered the `best` by using `-S` (`--format-sort`). The general format for this is `--format-sort field1,field2...`.

The available fields are:

 - `hasvid`: Gives priority to formats that has a video stream
 - `hasaud`: Gives priority to formats that has a audio stream
 - `ie_pref`: The format preference as given by the extractor
 - `lang`: Language preference as given by the extractor
 - `quality`: The quality of the format as given by the extractor
 - `source`: Preference of the source as given by the extractor
 - `proto`: Protocol used for download (`m3u8_native` > `m3u8` > `https`/`ftps` > `http`/`ftp` > `http_dash_segments` > `websocket_frag` > other > `mms`/`rtsp` > unknown > `f4f`/`f4m`)
 - `vcodec`: Video Codec (`av01` > `vp9.2` > `vp9` > `h265` > `h264` > `vp8` > `h263` > `theora` > other > unknown)
 - `acodec`: Audio Codec (`opus` > `vorbis` > `aac` > `mp4a` > `mp3` > `ac3` > `dts` > other > unknown)
 - `codec`: Equivalent to `vcodec,acodec`
 - `vext`: Video Extension (`mp4` > `webm` > `flv` > other > unknown). If `--prefer-free-formats` is used, `webm` is prefered.
 - `aext`: Audio Extension (`m4a` > `aac` > `mp3` > `ogg` > `opus` > `webm` > other > unknown). If `--prefer-free-formats` is used, the order changes to `opus` > `ogg` > `webm` > `m4a` > `mp3` > `aac`.
 - `ext`: Equivalent to `vext,aext`
 - `filesize`: Exact filesize, if known in advance
 - `fs_approx`: Approximate filesize calculated from the manifests
 - `size`: Exact filesize if available, otherwise approximate filesize
 - `height`: Height of video
 - `width`: Width of video
 - `res`: Video resolution, calculated as the smallest dimension.
 - `fps`: Framerate of video
 - `hdr`: The dynamic range of the video (`DV` > `HDR12` > `HDR10+` > `HDR10` > `SDR`)
 - `tbr`: Total average bitrate in KBit/s
 - `vbr`: Average video bitrate in KBit/s
 - `abr`: Average audio bitrate in KBit/s
 - `br`: Equivalent to using `tbr,vbr,abr`
 - `asr`: Audio sample rate in Hz
 
**Deprecation warning**: Many of these fields have (currently undocumented) aliases, that may be removed in a future version. It is recommended to use only the documented field names.

All fields, unless specified otherwise, are sorted in descending order. To reverse this, prefix the field with a `+`. Eg: `+res` prefers format with the smallest resolution. Additionally, you can suffix a preferred value for the fields, separated by a `:`. Eg: `res:720` prefers larger videos, but no larger than 720p and the smallest video if there are no videos less than 720p. For `codec` and `ext`, you can provide two preferred values, the first for video and the second for audio. Eg: `+codec:avc:m4a` (equivalent to `+vcodec:avc,+acodec:m4a`) sets the video codec preference to `h264` > `h265` > `vp9` > `vp9.2` > `av01` > `vp8` > `h263` > `theora` and audio codec preference to `mp4a` > `aac` > `vorbis` > `opus` > `mp3` > `ac3` > `dts`. You can also make the sorting prefer the nearest values to the provided by using `~` as the delimiter. Eg: `filesize~1G` prefers the format with filesize closest to 1 GiB.

The fields `hasvid` and `ie_pref` are always given highest priority in sorting, irrespective of the user-defined order. This behaviour can be changed by using `--format-sort-force`. Apart from these, the default order used is: `lang,quality,res,fps,hdr:12,codec:vp9.2,size,br,asr,proto,ext,hasaud,source,id`. The extractors may override this default order, but they cannot override the user-provided order.

Note that the default has `codec:vp9.2`; i.e. `av1` is not prefered. Similarly, the default for hdr is `hdr:12`; i.e. dolby vision is not prefered. These choices are made since DV and AV1 formats are not yet fully compatible with most devices. This may be changed in the future as more devices become capable of smoothly playing back these formats.

If your format selector is `worst`, the last item is selected after sorting. This means it will select the format that is worst in all respects. Most of the time, what you actually want is the video with the smallest filesize instead. So it is generally better to use `-f best -S +size,+br,+res,+fps`.

**Tip**: You can use the `-v -F` to see how the formats have been sorted (worst to best).

## Format Selection examples

Note that on Windows you may need to use double quotes instead of single.

```bash
# Download and merge the best video-only format and the best audio-only format,
# or download the best combined format if video-only format is not available
$ yt-dlp -f 'bv+ba/b'

# Download best format that contains video,
# and if it doesn't already have an audio stream, merge it with best audio-only format
$ yt-dlp -f 'bv*+ba/b'

# Same as above
$ yt-dlp

# Download the best video-only format and the best audio-only format without merging them
# For this case, an output template should be used since
# by default, bestvideo and bestaudio will have the same file name.
$ yt-dlp -f 'bv,ba' -o '%(title)s.f%(format_id)s.%(ext)s'

# Download and merge the best format that has a video stream,
# and all audio-only formats into one file
$ yt-dlp -f 'bv*+mergeall[vcodec=none]' --audio-multistreams

# Download and merge the best format that has a video stream,
# and the best 2 audio-only formats into one file
$ yt-dlp -f 'bv*+ba+ba.2' --audio-multistreams


# The following examples show the old method (without -S) of format selection
# and how to use -S to achieve a similar but (generally) better result

# Download the worst video available (old method)
$ yt-dlp -f 'wv*+wa/w'

# Download the best video available but with the smallest resolution
$ yt-dlp -S '+res'

# Download the smallest video available
$ yt-dlp -S '+size,+br'



# Download the best mp4 video available, or the best video if no mp4 available
$ yt-dlp -f 'bv*[ext=mp4]+ba[ext=m4a]/b[ext=mp4] / bv*+ba/b'

# Download the best video with the best extension
# (For video, mp4 > webm > flv. For audio, m4a > aac > mp3 ...)
$ yt-dlp -S 'ext'



# Download the best video available but no better than 480p,
# or the worst video if there is no video under 480p
$ yt-dlp -f 'bv*[height<=480]+ba/b[height<=480] / wv*+ba/w'

# Download the best video available with the largest height but no better than 480p,
# or the best video with the smallest resolution if there is no video under 480p
$ yt-dlp -S 'height:480'

# Download the best video available with the largest resolution but no better than 480p,
# or the best video with the smallest resolution if there is no video under 480p
# Resolution is determined by using the smallest dimension.
# So this works correctly for vertical videos as well
$ yt-dlp -S 'res:480'



# Download the best video (that also has audio) but no bigger than 50 MB,
# or the worst video (that also has audio) if there is no video under 50 MB
$ yt-dlp -f 'b[filesize<50M] / w'

# Download largest video (that also has audio) but no bigger than 50 MB,
# or the smallest video (that also has audio) if there is no video under 50 MB
$ yt-dlp -f 'b' -S 'filesize:50M'

# Download best video (that also has audio) that is closest in size to 50 MB
$ yt-dlp -f 'b' -S 'filesize~50M'



# Download best video available via direct link over HTTP/HTTPS protocol,
# or the best video available via any protocol if there is no such video
$ yt-dlp -f '(bv*+ba/b)[protocol^=http][protocol!*=dash] / (bv*+ba/b)'

# Download best video available via the best protocol
# (https/ftps > http/ftp > m3u8_native > m3u8 > http_dash_segments ...)
$ yt-dlp -S 'proto'



# Download the best video with h264 codec, or the best video if there is no such video
$ yt-dlp -f '(bv*+ba/b)[vcodec^=avc1] / (bv*+ba/b)'

# Download the best video with best codec no better than h264,
# or the best video with worst codec if there is no such video
$ yt-dlp -S 'codec:h264'

# Download the best video with worst codec no worse than h264,
# or the best video with best codec if there is no such video
$ yt-dlp -S '+codec:h264'



# More complex examples

# Download the best video no better than 720p preferring framerate greater than 30,
# or the worst video (still preferring framerate greater than 30) if there is no such video
$ yt-dlp -f '((bv*[fps>30]/bv*)[height<=720]/(wv*[fps>30]/wv*)) + ba / (b[fps>30]/b)[height<=720]/(w[fps>30]/w)'

# Download the video with the largest resolution no better than 720p,
# or the video with the smallest resolution available if there is no such video,
# preferring larger framerate for formats with the same resolution
$ yt-dlp -S 'res:720,fps'



# Download the video with smallest resolution no worse than 480p,
# or the video with the largest resolution available if there is no such video,
# preferring better codec and then larger total bitrate for the same resolution
$ yt-dlp -S '+res:480,codec,br'
```

# MODIFYING METADATA

The metadata obtained by the extractors can be modified by using `--parse-metadata` and `--replace-in-metadata`

`--replace-in-metadata FIELDS REGEX REPLACE` is used to replace text in any metadata field using [python regular expression](https://docs.python.org/3/library/re.html#regular-expression-syntax). [Backreferences](https://docs.python.org/3/library/re.html?highlight=backreferences#re.sub) can be used in the replace string for advanced use.

The general syntax of `--parse-metadata FROM:TO` is to give the name of a field or an [output template](#output-template) to extract data from, and the format to interpret it as, separated by a colon `:`. Either a [python regular expression](https://docs.python.org/3/library/re.html#regular-expression-syntax) with named capture groups or a similar syntax to the [output template](#output-template) (only `%(field)s` formatting is supported) can be used for `TO`. The option can be used multiple times to parse and modify various fields.

Note that any field created by this can be used in the [output template](#output-template) and will also affect the media file's metadata added when using `--add-metadata`.

This option also has a few special uses:
* You can download an additional URL based on the metadata of the currently downloaded video. To do this, set the field `additional_urls` to the URL that you want to download. Eg: `--parse-metadata "description:(?P<additional_urls>https?://www\.vimeo\.com/\d+)` will download the first vimeo video found in the description
* You can use this to change the metadata that is embedded in the media file. To do this, set the value of the corresponding field with a `meta_` prefix. For example, any value you set to `meta_description` field will be added to the `description` field in the file. For example, you can use this to set a different "description" and "synopsis". Any value set to the `meta_` field will overwrite all default values.

For reference, these are the fields yt-dlp adds by default to the file metadata:

Metadata fields|From
:---|:---
`title`|`track` or `title`
`date`|`upload_date`
`description`,  `synopsis`|`description`
`purl`, `comment`|`webpage_url`
`track`|`track_number`
`artist`|`artist`, `creator`, `uploader` or `uploader_id`
`genre`|`genre`
`album`|`album`
`album_artist`|`album_artist`
`disc`|`disc_number`
`show`|`series`
`season_number`|`season_number`
`episode_id`|`episode` or `episode_id`
`episode_sort`|`episode_number`
`language` of each stream|From the format's `language`
**Note**: The file format may not support some of these fields


## Modifying metadata examples

Note that on Windows you may need to use double quotes instead of single.

```bash
# Interpret the title as "Artist - Title"
$ yt-dlp --parse-metadata 'title:%(artist)s - %(title)s'

# Regex example
$ yt-dlp --parse-metadata 'description:Artist - (?P<artist>.+)'

# Set title as "Series name S01E05"
$ yt-dlp --parse-metadata '%(series)s S%(season_number)02dE%(episode_number)02d:%(title)s'

# Set "comment" field in video metadata using description instead of webpage_url
$ yt-dlp --parse-metadata 'description:(?s)(?P<meta_comment>.+)' --add-metadata

# Remove "formats" field from the infojson by setting it to an empty string
$ yt-dlp --parse-metadata ':(?P<formats>)' -j

# Replace all spaces and "_" in title and uploader with a `-`
$ yt-dlp --replace-in-metadata 'title,uploader' '[ _]' '-'

```

# EXTRACTOR ARGUMENTS

Some extractors accept additional arguments which can be passed using `--extractor-args KEY:ARGS`. `ARGS` is a `;` (semicolon) separated string of `ARG=VAL1,VAL2`. Eg: `--extractor-args "youtube:player_client=android_agegate,web;include_live_dash" --extractor-args "funimation:version=uncut"`

The following extractors use this feature:
* **youtube**
    * `skip`: `hls` or `dash` (or both) to skip download of the respective manifests
    * `player_client`: Clients to extract video data from. The main clients are `web`, `android`, `ios`, `mweb`. These also have `_music`, `_embedded`, `_agegate`, and `_creator` variants (Eg: `web_embedded`) (`mweb` has only `_agegate`). By default, `android,web` is used, but the agegate and creator variants are added as required for age-gated videos. Similarly the music variants are added for `music.youtube.com` urls. You can also use `all` to use all the clients
    * `player_skip`: Skip some network requests that are generally needed for robust extraction. One or more of `configs` (skip client configs), `webpage` (skip initial webpage), `js` (skip js player), `nparams` (skip n-params decryption). While these options can help reduce the number of requests needed or avoid some rate-limiting, they could cause some issues. See [#860](https://github.com/yt-dlp/yt-dlp/pull/860) for more details
    * `include_live_dash`: Include live dash formats (These formats don't download properly)
    * `comment_sort`: `top` or `new` (default) - choose comment sorting mode (on YouTube's side).
    * `max_comments`: Maximum amount of comments to download (default all).
    * `max_comment_depth`: Maximum depth for nested comments. YouTube supports depths 1 or 2 (default).
* **youtubetab**
  (YouTube playlists, channels, feeds, etc.)
   * `skip`: One or more of `webpage` (skip initial webpage download), `authcheck` (allow the download of playlists requiring authentication when no initial webpage is downloaded. This may cause unwanted behavior, see [#1122](https://github.com/yt-dlp/yt-dlp/pull/1122) for more details)

* **funimation**
    * `language`: Languages to extract. Eg: `funimation:language=english,japanese`
    * `version`: The video version to extract - `uncut` or `simulcast`

* **vikiChannel**
    * `video_types`: Types of videos to download - one or more of `episodes`, `movies`, `clips`, `trailers`

* **niconico**
    * `segment_duration` *1: Changes segment duration (in **milliseconds**) for DMC formats. Only have effects for HLS formats.
    * `player_size`: Modifies the simulated size of player, needed to convert comments to subtitles. `16:9`, `4:3` and size specification (`WIDTHxHEIGHT`) are accepted.

* **y2mate**
    * `mode`: Changes mode for extraction. One of `normal` and `rush`. Defaults to `normal`.

NOTE: These options may be changed/removed in the future without concern for backward compatibility

*1: **READ CAREFULLY**: Using it will make non-standard DMC request(s). You may be being banned of your account or IP address by using it. Use it at your own risk. <!-- It's better to use this option with `-N` if you really don't mind. -->


# PLUGINS

Plugins are loaded from `<root-dir>/ytdlp_plugins/<type>/__init__.py`; where `<root-dir>` is the directory of the binary (`<root-dir>/yt-dlp`), or the root directory of the module if you are running directly from source-code (`<root dir>/yt_dlp/__main__.py`). Plugins are currently not supported for the `pip` version

Plugins can be of `<type>`s `extractor` or `postprocessor`. Extractor plugins do not need to be enabled from the CLI and are automatically invoked when the input URL is suitable for it. Postprocessor plugins can be invoked using `--use-postprocessor NAME`.

See [ytdlp_plugins](ytdlp_plugins) for example plugins.

Note that **all** plugins are imported even if not invoked, and that **there are no checks** performed on plugin code. Use plugins at your own risk and only if you trust the code

If you are a plugin author, add [ytdlp-plugins](https://github.com/topics/ytdlp-plugins) as a topic to your repository for discoverability



# EMBEDDING YT-DLP

yt-dlp makes the best effort to be a good command-line program, and thus should be callable from any programming language.

Your program should avoid parsing the normal stdout since they may change in future versions. Instead they should use options such as `-J`, `--print`, `--progress-template`, `--exec` etc to create console output that you can reliably reproduce and parse.

From a Python program, you can embed yt-dlp in a more powerful fashion, like this:

```python
import yt_dlp

ydl_opts = {}
with yt_dlp.YoutubeDL(ydl_opts) as ydl:
    ydl.download(['https://www.youtube.com/watch?v=BaW_jenozKc'])
```

Most likely, you'll want to use various options. For a list of options available, have a look at [`yt_dlp/YoutubeDL.py`](yt_dlp/YoutubeDL.py#L154-L452).

Here's a more complete example of a program that outputs only errors (and a short message after the download is finished), converts the video to an mp3 file, implements a custom postprocessor and prints the final info_dict as json:

```python
import json

import yt_dlp
from yt_dlp.postprocessor.common import PostProcessor


class MyLogger:
    def debug(self, msg):
        # For compatability with youtube-dl, both debug and info are passed into debug
        # You can distinguish them by the prefix '[debug] '
        if msg.startswith('[debug] '):
            pass
        else:
            self.info(msg)

    def info(self, msg):
        pass

    def warning(self, msg):
        pass

    def error(self, msg):
        print(msg)


class MyCustomPP(PostProcessor):
    def run(self, info):
        self.to_screen('Doing stuff')
        return [], info


def my_hook(d):
    if d['status'] == 'finished':
        print('Done downloading, now converting ...')


ydl_opts = {
    'format': 'bestaudio/best',
    'postprocessors': [{
        'key': 'FFmpegExtractAudio',
        'preferredcodec': 'mp3',
        'preferredquality': '192',
    }],
    'logger': MyLogger(),
    'progress_hooks': [my_hook],
}

with yt_dlp.YoutubeDL(ydl_opts) as ydl:
    ydl.add_post_processor(MyCustomPP())
    info = ydl.extract_info('https://www.youtube.com/watch?v=BaW_jenozKc')
    print(json.dumps(ydl.sanitize_info(info)))
```

See the public functions in [`yt_dlp/YoutubeDL.py`](yt_dlp/YoutubeDL.py) for other available functions. Eg: `ydl.download`, `ydl.download_with_info_file`


# DEPRECATED OPTIONS

These are all the deprecated options and the current alternative to achieve the same effect

#### Redundant options
While these options are redundant, they are still expected to be used due to their ease of use

    --get-description                --print description
    --get-duration                   --print duration_string
    --get-filename                   --print filename
    --get-format                     --print format
    --get-id                         --print id
    --get-thumbnail                  --print thumbnail
    -e, --get-title                  --print title
    -g, --get-url                    --print urls
    -j, --dump-json                  --print "%()j"
    --match-title REGEX              --match-filter "title ~= (?i)REGEX"
    --reject-title REGEX             --match-filter "title !~= (?i)REGEX"
    --min-views COUNT                --match-filter "view_count >=? COUNT"
    --max-views COUNT                --match-filter "view_count <=? COUNT"


#### Not recommended
While these options still work, their use is not recommended since there are other alternatives to achieve the same

    --all-formats                    -f all
    --all-subs                       --sub-langs all --write-subs
    --print-json                     -j --no-simulate
    --autonumber-size NUMBER         Use string formatting. Eg: %(autonumber)03d
    --autonumber-start NUMBER        Use internal field formatting like %(autonumber+NUMBER)s
    --id                             -o "%(id)s.%(ext)s"
    --metadata-from-title FORMAT     --parse-metadata "%(title)s:FORMAT"
    --hls-prefer-native              --downloader "m3u8:native"
    --hls-prefer-ffmpeg              --downloader "m3u8:ffmpeg"
    --list-formats-old               --compat-options list-formats (Alias: --no-list-formats-as-table)
    --list-formats-as-table          --compat-options -list-formats [Default] (Alias: --no-list-formats-old)
    --youtube-skip-dash-manifest     --extractor-args "youtube:skip=dash" (Alias: --no-youtube-include-dash-manifest)
    --youtube-skip-hls-manifest      --extractor-args "youtube:skip=hls" (Alias: --no-youtube-include-hls-manifest)
    --youtube-include-dash-manifest  Default (Alias: --no-youtube-skip-dash-manifest)
    --youtube-include-hls-manifest   Default (Alias: --no-youtube-skip-hls-manifest)


#### Developer options
These options are not intended to be used by the end-user

    --test                           Download only part of video for testing extractors
    --youtube-print-sig-code         For testing youtube signatures
    --allow-unplayable-formats       List unplayable formats also
    --no-allow-unplayable-formats    Default


#### Old aliases
These are aliases that are no longer documented for various reasons

    --avconv-location                --ffmpeg-location
    --cn-verification-proxy URL      --geo-verification-proxy URL
    --dump-headers                   --print-traffic
    --dump-intermediate-pages        --dump-pages
    --force-write-download-archive   --force-write-archive
    --load-info                      --load-info-json
    --no-split-tracks                --no-split-chapters
    --no-write-srt                   --no-write-subs
    --prefer-unsecure                --prefer-insecure
    --rate-limit RATE                --limit-rate RATE
    --split-tracks                   --split-chapters
    --srt-lang LANGS                 --sub-langs LANGS
    --trim-file-names LENGTH         --trim-filenames LENGTH
    --write-srt                      --write-subs
    --yes-overwrites                 --force-overwrites

#### Sponskrub Options
Support for [SponSkrub](https://github.com/faissaloo/SponSkrub) has been deprecated in favor of `--sponsorblock`

    --sponskrub                      --sponsorblock-mark all
    --no-sponskrub                   --no-sponsorblock
    --sponskrub-cut                  --sponsorblock-remove all
    --no-sponskrub-cut               --sponsorblock-remove -all
    --sponskrub-force                Not applicable
    --no-sponskrub-force             Not applicable
    --sponskrub-location             Not applicable
    --sponskrub-args                 Not applicable

#### No longer supported
These options may no longer work as intended

    --prefer-avconv                  avconv is not officially supported by yt-dlp (Alias: --no-prefer-ffmpeg)
    --prefer-ffmpeg                  Default (Alias: --no-prefer-avconv)
    -C, --call-home                  Not implemented
    --no-call-home                   Default
    --include-ads                    No longer supported
    --no-include-ads                 Default
    --write-annotations              No supported site has annotations now
    --no-write-annotations           Default

#### Removed
These options were deprecated since 2014 and have now been entirely removed

    -A, --auto-number                -o "%(autonumber)s-%(id)s.%(ext)s"
    -t, --title                      -o "%(title)s-%(id)s.%(ext)s"
    -l, --literal                    -o accepts literal names

# CONTRIBUTING
See [CONTRIBUTING.md](CONTRIBUTING.md#contributing-to-yt-dlp) for instructions on [Opening an Issue](CONTRIBUTING.md#opening-an-issue) and [Contributing code to the project](CONTRIBUTING.md#developer-instructions)

# MORE
For FAQ see the [youtube-dl README](https://github.com/ytdl-org/youtube-dl#faq)<|MERGE_RESOLUTION|>--- conflicted
+++ resolved
@@ -295,13 +295,7 @@
 brew install nao20010128nao/my/ytdl-patched
 ```
 
-<<<<<<< HEAD
-~~You can find mirror for binaries here: https://archive.org/details/ytdl-patched~~
-
-### UPDATE
-=======
 ## UPDATE
->>>>>>> 22cd06c4
 You can use `yt-dlp -U` to update if you are [using the provided release](#using-the-release-binary)
 
 If you [installed with pip](#with-pip), simply re-run the same command that was used to install the program
