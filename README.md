<!-- MANPAGE: BEGIN EXCLUDED SECTION -->
<div align="center">

# YTDL-PATCHED
A command-line program to download videos from YouTube and many other [video platforms](supportedsites.md)

</div>
<!-- MANPAGE: END EXCLUDED SECTION -->

## MIRRORS
- ~~https://github.com/Lesmiscore/ytdl-patched (passed away)~~
- https://github.com/ytdl-patched/ytdl-patched (primary)
- https://bitbucket.org/nao20010128nao/ytdl-patched (secondary)
- https://forge.tedomum.net/nao20010128nao/ytdl-patched (secondary)
- https://gitlab.com/lesmi_the_goodness/ytdl-patched (secondary)
- https://gitea.com/nao20010128nao/ytdl-patched (secondary)
- https://git.sr.ht/~nao20010128nao/ytdl-patched (secondary)
  - manually mirrored at every git push
- https://codeberg.org/nao20010128nao/ytdl-patched (secondary)
- https://gitgud.io/nao20010128nao/ytdl-patched (secondary)
- [In my Keybase account](https://book.keybase.io/git) (secondary)
  - spoiler: you can clone it with `git clone keybase://public/nao20010128nao/ytdl-patched`
- https://bookish-octo-barnacle.vercel.app/ (just for fun, no longer synced)
- https://ytdl-patched.netlify.app/ (just for fun, no longer synced)

<!-- MARKER BEGIN -->

| Service | Type | Status | Note |
|:-------:|:----:|:------:|:----:|
| Travis CI | Tests | [![Build Status](https://travis-ci.org/nao20010128nao/ytdl-patched.svg?branch=master)](https://travis-ci.org/nao20010128nao/ytdl-patched.svg) | Stopped because of lack of credits |
| GitHub Actions | Tests | [![Run tests](https://github.com/ytdl-patched/ytdl-patched/actions/workflows/tests.yml/badge.svg?branch=ytdlp)](https://github.com/ytdl-patched/ytdl-patched/actions/workflows/tests.yml) | |
| GitHub Actions | Build and release | [![Build Patched YTDL](https://github.com/ytdl-patched/ytdl-patched/actions/workflows/build.yml/badge.svg?branch=ytdlp)](https://github.com/ytdl-patched/ytdl-patched/actions/workflows/build.yml) | |
| GitHub Actions | Merging commits from upstream | [![Merge upstream](https://github.com/ytdl-patched/ytdl-patched/actions/workflows/merge.yml/badge.svg?branch=ytdlp)](https://github.com/ytdl-patched/ytdl-patched/actions/workflows/merge.yml) | There's conflict if it fails |

<!-- MARKER END -->

ytdl-patched is a [youtube-dl](https://github.com/ytdl-org/youtube-dl) fork based on [yt-dlp](https://github.com/yt-dlp/yt-dlp).

<!-- MANPAGE: MOVE "USAGE AND OPTIONS" SECTION HERE -->

<!-- MANPAGE: BEGIN EXCLUDED SECTION -->
* [NEW FEATURES](#new-features)
    * [NEW FEATURES IN YTDL-PATCHED](#new-features-in-ytdl-patched)
    * [NEW FEATURES IN YT-DLP](#new-features-in-yt-dlp)
    * [Differences in default behavior](#differences-in-default-behavior)
* [INSTALLATION](#installation)
    * [Update](#update)
    * [Dependencies](#dependencies)
    * [Compile](#compile)
* [USAGE AND OPTIONS](#usage-and-options)
    * [General Options](#general-options)
    * [Network Options](#network-options)
    * [Geo-restriction](#geo-restriction)
    * [Video Selection](#video-selection)
    * [Download Options](#download-options)
    * [Filesystem Options](#filesystem-options)
    * [Thumbnail Options](#thumbnail-options)
    * [Internet Shortcut Options](#internet-shortcut-options)
    * [Verbosity and Simulation Options](#verbosity-and-simulation-options)
    * [Workarounds](#workarounds)
    * [Video Format Options](#video-format-options)
    * [Subtitle Options](#subtitle-options)
    * [Authentication Options](#authentication-options)
    * [Post-processing Options](#post-processing-options)
    * [SponsorBlock Options](#sponsorblock-options)
    * [Extractor Options](#extractor-options)
* [CONFIGURATION](#configuration)
    * [Authentication with .netrc file](#authentication-with-netrc-file)
* [OUTPUT TEMPLATE](#output-template)
    * [Output template and Windows batch files](#output-template-and-windows-batch-files)
    * [Output template examples](#output-template-examples)
* [FORMAT SELECTION](#format-selection)
    * [Filtering Formats](#filtering-formats)
    * [Sorting Formats](#sorting-formats)
    * [Format Selection examples](#format-selection-examples)
* [MODIFYING METADATA](#modifying-metadata)
    * [Modifying metadata examples](#modifying-metadata-examples)
* [EXTRACTOR ARGUMENTS](#extractor-arguments)
* [PLUGINS](#plugins)
* [EMBEDDING YT-DLP](#embedding-yt-dlp)
* [DEPRECATED OPTIONS](#deprecated-options)
* [CONTRIBUTING](CONTRIBUTING.md#contributing-to-yt-dlp)
    * [Opening an Issue](CONTRIBUTING.md#opening-an-issue)
    * [Developer Instructions](CONTRIBUTING.md#developer-instructions)
* [MORE](#more)
<!-- MANPAGE: END EXCLUDED SECTION -->

**Disclaimer:** ytdl-patched does exist for my use, so there's no absolute warranty for anything. Use yt-dlp if you don't like it.

# NEW FEATURES
## NEW FEATURES IN YTDL-PATCHED
The major new features from the latest release of [yt-dlp](https://github.com/yt-dlp/yt-dlp) are:

* **Long name escaping for Unix systems**: If the filename of downloaded videos can get longer than 255 bytes (in system locale), it'll prevent from exceeding its length by splitting in 255 bytes each. Note that treating splitted names requires special scripts just for that.

* **Generic Extractor will not return at first website match**: Generic Extractor collects matched websites and return it as playlist. It creates nested playlist and may cause infinite loop.

* **Generic Extractor Extended**
    * Following URLs are resolved and redirect automatically to its destination.
        * Japanese BBS redirect: `pinktower.com`, `jump.5ch.net`, `jump.megabbs.info`
        * Pixiv redirect
            * Looking for test cases for char-mutated URLs
        * Firebase Dynamic Link: domains ending with `.page.link`
    * Self-hosted service support (Mastodon, PeerTube and Misskey)
        * For supported self-hosted services, ytdl-patched contains a huge list of instances. But you can opt-in for instance checking, in case of undiscovered instance.  To opt-in, use these flags: `--check-mastodon-instance`, `--check-peertube-instance`, `--check-misskey-instance`

* **NicoNico comments as subtitles**: Now you can download NicoNico comments as a subtitle.
    * No dependency required. Just use ytdl-patched.
    * Minimum flags: `--sub-format ass --write-subs`
    * To embed comments without problems: `--sub-format ass --write-subs --embed-subs --remux-video mkv`

* **New extractors**: Following extractors have been added: (broken/imcomplete ones not listed here)
    * `askmona` and `askmona3` (just scrapes embedded YouTube videos)
    * `disneychris`
    * `dnatube`
    * `fc2:user` (FC2 user-uploaded videos)
    * `iwara:user` (Iwara user-uploaded videos)
    * `javhub`
    * `peing`, `ask.fm`, `marshmallow-qa`, `mottohomete` (scrapes Q&A section and find video URLs in it)
    * `mastodon`, `mastodon:user`, `mastodon:user:numeric_id`
    * `misskey`, `misskey:user`
    * `niconico:playlist`, `niconico:series`, `niconico:user`
    * `sharevideos`
    * `tokyomotion`, `tokyomotion:searches`, `tokyomotion:user`, `tokyomotion:user:favs`
    * `niconico:live` (**COMMENTS ARE NOT SUPPORTED**)
    * `17live`, `17live:clip` (merged in yt-dlp)
    * `AbemaTV` and `AbemaTVTitle` (merged in yt-dlp)
    * `NhkForSchoolBangumiIE`, `NhkForSchoolSubjectIE`, `NhkForSchoolProgramListIE` (NHK for School) (merged in yt-dlp)
    * `Radiko`, `RadikoRadio` (does not have 24-hours limitation!) (merged in yt-dlp)
    * `damtomo:video`, `damtomo:record` (merged in yt-dlp)
    * `fc2:live` (merged in yt-dlp)
    * `mirrativ`, `mirrativ:user` (merged in yt-dlp)
    * `mixch`, `mixch:archive` (merged in yt-dlp)
    * `openrec`, `openrec:capture` (merged in yt-dlp)
    * `pixiv:sketch`, `pixiv:sketch:user` (merged in yt-dlp)
    * `skeb` (merged in yt-dlp)
    * `voicy`, `voicy:channel` (merged in yt-dlp)
    * `whowatch` (merged in yt-dlp)

* **Some features/behaviors are reverted**: Some changes in yt-dlp has been reverted to match that of youtube-dl.
    * Output filename template. In yt-dlp, it was `%(title)s [%(id)s].%(ext)s`. But ytdl-patched uses `%(title)s-%(id)s.%(ext)s`.

* **New extractor arguments**: Some extractor arguments are added. Check [**EXTRACTOR ARGUMENTS**](#extractor-arguments) section for details.

* **Merging**: MKV file is preferred for merging, but can be overriden using `--merge-output-format`. ytdl-patched does not determine merge format from downloaded formats.

* **Format debugger**: You can debug `-f FORMAT` specs, by just adding `-Fv`. This doesn't work if specs passed to `-f` is malformed.
You'll get `DEBUG` column with tokens in arguments, and list of unmatched tokens.


### GOALS
- keep merging with [`yt-dlp/yt-dlp`](https://github.com/yt-dlp/yt-dlp)
- implement miscellaneous extractors as possible
- make `-U` work (yes, really works)
- do anything best

### NOT TO DO
- don't change very much from yt-dlp


## NEW FEATURES IN YT-DLP
* Based on **youtube-dl 2021.12.17 [commit/6508688](https://github.com/ytdl-org/youtube-dl/commit/6508688e88c83bb811653083db9351702cd39a6a)** and **youtube-dlc 2020.11.11-3 [commit/f9401f2](https://github.com/blackjack4494/yt-dlc/commit/f9401f2a91987068139c5f757b12fc711d4c0cee)**: You get all the features and patches of [youtube-dlc](https://github.com/blackjack4494/yt-dlc) in addition to the latest [youtube-dl](https://github.com/ytdl-org/youtube-dl)

* **[SponsorBlock Integration](#sponsorblock-options)**: You can mark/remove sponsor sections in youtube videos by utilizing the [SponsorBlock](https://sponsor.ajay.app) API

* **[Format Sorting](#sorting-formats)**: The default format sorting options have been changed so that higher resolution and better codecs will be now preferred instead of simply using larger bitrate. Furthermore, you can now specify the sort order using `-S`. This allows for much easier format selection than what is possible by simply using `--format` ([examples](#format-selection-examples))

* **Merged with animelover1984/youtube-dl**: You get most of the features and improvements from [animelover1984/youtube-dl](https://github.com/animelover1984/youtube-dl) including `--write-comments`, `BiliBiliSearch`, `BilibiliChannel`, Embedding thumbnail in mp4/ogg/opus, playlist infojson etc. Note that the NicoNico livestreams are not available. See [#31](https://github.com/yt-dlp/yt-dlp/pull/31) for details.

* **Youtube improvements**:
    * All Feeds (`:ytfav`, `:ytwatchlater`, `:ytsubs`, `:ythistory`, `:ytrec`) and private playlists supports downloading multiple pages of content
    * Search (`ytsearch:`, `ytsearchdate:`), search URLs and in-channel search works
    * Mixes supports downloading multiple pages of content
    * Some (but not all) age-gated content can be downloaded without cookies
    * Fix for [n-sig based throttling](https://github.com/ytdl-org/youtube-dl/issues/29326)
    * Redirect channel's home URL automatically to `/video` to preserve the old behaviour
    * `255kbps` audio is extracted (if available) from youtube music when premium cookies are given
    * Youtube music Albums, channels etc can be downloaded ([except self-uploaded music](https://github.com/yt-dlp/yt-dlp/issues/723))
    * Download livestreams from the start using `--live-from-start` (experimental)

* **Cookies from browser**: Cookies can be automatically extracted from all major web browsers using `--cookies-from-browser BROWSER[+KEYRING][:PROFILE]`

* **Split video by chapters**: Videos can be split into multiple files based on chapters using `--split-chapters`

* **Multi-threaded fragment downloads**: Download multiple fragments of m3u8/mpd videos in parallel. Use `--concurrent-fragments` (`-N`) option to set the number of threads used

* **Aria2c with HLS/DASH**: You can use `aria2c` as the external downloader for DASH(mpd) and HLS(m3u8) formats

* **New and fixed extractors**: Many new extractors have been added and a lot of existing ones have been fixed. See the [changelog](Changelog.md) or the [list of supported sites](supportedsites.md)

* **New MSOs**: Philo, Spectrum, SlingTV, Cablevision, RCN

* **Subtitle extraction from manifests**: Subtitles can be extracted from streaming media manifests. See [commit/be6202f](https://github.com/yt-dlp/yt-dlp/commit/be6202f12b97858b9d716e608394b51065d0419f) for details

* **Multiple paths and output templates**: You can give different [output templates](#output-template) and download paths for different types of files. You can also set a temporary path where intermediary files are downloaded to using `--paths` (`-P`)

* **Portable Configuration**: Configuration files are automatically loaded from the home and root directories. See [configuration](#configuration) for details

* **Output template improvements**: Output templates can now have date-time formatting, numeric offsets, object traversal etc. See [output template](#output-template) for details. Even more advanced operations can also be done with the help of `--parse-metadata` and `--replace-in-metadata`

* **Other new options**: Many new options have been added such as `--concat-playlist`, `--print`, `--wait-for-video`, `--sleep-requests`, `--convert-thumbnails`, `--write-link`, `--force-download-archive`, `--force-overwrites`, `--break-on-reject` etc

* **Improvements**: Regex and other operators in `--format`/`--match-filter`, multiple `--postprocessor-args` and `--downloader-args`, faster archive checking, more [format selection options](#format-selection), merge multi-video/audio, multiple `--config-locations`, `--exec` at different stages, etc

* **Plugins**: Extractors and PostProcessors can be loaded from an external file. See [plugins](#plugins) for details

* **Self-updater**: The releases can be updated using `yt-dlp -U`

See [changelog](Changelog.md) or [commits](https://github.com/yt-dlp/yt-dlp/commits) for the full list of changes

### Differences in default behavior

Some of yt-dlp's default options are different from that of youtube-dl and youtube-dlc: (Some of them also be reverted in ytdl-patched)

* The options `--auto-number` (`-A`), `--title` (`-t`) and `--literal` (`-l`), no longer work. See [removed options](#Removed) for details
* `avconv` is not supported as an alternative to `ffmpeg`
<<<<<<< HEAD
* ~~The default [output template](#output-template) is `%(title)s [%(id)s].%(ext)s`. There is no real reason for this change. This was changed before yt-dlp was ever made public and now there are no plans to change it back to `%(title)s-%(id)s.%(ext)s`. Instead, you may use `--compat-options filename`~~ **This is reverted in ytdl-patched to keep consistent with old versions. See above.**
=======
* yt-dlp stores config files in slightly different locations to youtube-dl. See [configuration](#configuration) for a list of correct locations
* The default [output template](#output-template) is `%(title)s [%(id)s].%(ext)s`. There is no real reason for this change. This was changed before yt-dlp was ever made public and now there are no plans to change it back to `%(title)s-%(id)s.%(ext)s`. Instead, you may use `--compat-options filename`
>>>>>>> a44ca5a4
* The default [format sorting](#sorting-formats) is different from youtube-dl and prefers higher resolution and better codecs rather than higher bitrates. You can use the `--format-sort` option to change this to any order you prefer, or use `--compat-options format-sort` to use youtube-dl's sorting order
* The default format selector is `bv*+ba/b`. This means that if a combined video + audio format that is better than the best video-only format is found, the former will be preferred. Use `-f bv+ba/b` or `--compat-options format-spec` to revert this
* Unlike youtube-dlc, yt-dlp does not allow merging multiple audio/video streams into one file by default (since this conflicts with the use of `-f bv*+ba`). If needed, this feature must be enabled using `--audio-multistreams` and `--video-multistreams`. You can also use `--compat-options multistreams` to enable both
* `--no-abort-on-error` is enabled by default. Use `--abort-on-error` or `--compat-options abort-on-error` to abort on errors instead
* When writing metadata files such as thumbnails, description or infojson, the same information (if available) is also written for playlists. Use `--no-write-playlist-metafiles` or `--compat-options no-playlist-metafiles` to not write these files
* `--add-metadata` attaches the `infojson` to `mkv` files in addition to writing the metadata when used with `--write-info-json`. Use `--no-embed-info-json` or `--compat-options no-attach-info-json` to revert this
* Some metadata are embedded into different fields when using `--add-metadata` as compared to youtube-dl. Most notably, `comment` field contains the `webpage_url` and `synopsis` contains the `description`. You can [use `--parse-metadata`](#modifying-metadata) to modify this to your liking or use `--compat-options embed-metadata` to revert this
* `playlist_index` behaves differently when used with options like `--playlist-reverse` and `--playlist-items`. See [#302](https://github.com/yt-dlp/yt-dlp/issues/302) for details. You can use `--compat-options playlist-index` if you want to keep the earlier behavior
* The output of `-F` is listed in a new format. Use `--compat-options list-formats` to revert this
* All *experiences* of a funimation episode are considered as a single video. This behavior breaks existing archives. Use `--compat-options seperate-video-versions` to extract information from only the default player
* Youtube live chat (if available) is considered as a subtitle. Use `--sub-langs all,-live_chat` to download all subtitles except live chat. You can also use `--compat-options no-live-chat` to prevent live chat from downloading
* Youtube channel URLs are automatically redirected to `/video`. Append a `/featured` to the URL to download only the videos in the home page. If the channel does not have a videos tab, we try to download the equivalent `UU` playlist instead. For all other tabs, if the channel does not show the requested tab, an error will be raised. Also, `/live` URLs raise an error if there are no live videos instead of silently downloading the entire channel. You may use `--compat-options no-youtube-channel-redirect` to revert all these redirections
* Unavailable videos are also listed for youtube playlists. Use `--compat-options no-youtube-unavailable-videos` to remove this
* If `ffmpeg` is used as the downloader, the downloading and merging of formats happen in a single step when possible. Use `--compat-options no-direct-merge` to revert this
* Thumbnail embedding in `mp4` is done with mutagen if possible. Use `--compat-options embed-thumbnail-atomicparsley` to force the use of AtomicParsley instead
* Some private fields such as filenames are removed by default from the infojson. Use `--no-clean-infojson` or `--compat-options no-clean-infojson` to revert this
* When `--embed-subs` and `--write-subs` are used together, the subtitles are written to disk and also embedded in the media file. You can use just `--embed-subs` to embed the subs and automatically delete the separate file. See [#630 (comment)](https://github.com/yt-dlp/yt-dlp/issues/630#issuecomment-893659460) for more info. `--compat-options no-keep-subs` can be used to revert this
* `certifi` will be used for SSL root certificates, if installed. If you want to use system certificates (e.g. self-signed), use `--compat-options no-certifi`
* youtube-dl tries to remove some superfluous punctuations from filenames. While this can sometimes be helpfull, it is often undesirable. So yt-dlp tries to keep the fields in the filenames as close to their original values as possible. You can use `--compat-options filename-sanitization` to revert to youtube-dl's behavior

For ease of use, a few more compat options are available:
* `--compat-options all`: Use all compat options
* `--compat-options youtube-dl`: Same as `--compat-options all,-multistreams`
* `--compat-options youtube-dlc`: Same as `--compat-options all,-no-live-chat,-no-youtube-channel-redirect`

# INSTALLATION

You can install yt-dlp using one of the following methods:

### Using the release binary

You can simply download the [correct binary file](#release-files) for your OS

<!-- MANPAGE: BEGIN EXCLUDED SECTION -->
[![Windows](https://img.shields.io/badge/-Windows_x64-blue.svg?style=for-the-badge&logo=windows)](https://github.com/yt-dlp/yt-dlp/releases/latest/download/yt-dlp.exe)
[![Linux](https://img.shields.io/badge/-Linux/MacOS/BSD-red.svg?style=for-the-badge&logo=linux)](https://github.com/yt-dlp/yt-dlp/releases/latest/download/yt-dlp)
[![Source Tarball](https://img.shields.io/badge/-Source_tar-green.svg?style=for-the-badge)](https://github.com/yt-dlp/yt-dlp/releases/latest/download/yt-dlp.tar.gz)
[![Other variants](https://img.shields.io/badge/-Other-grey.svg?style=for-the-badge)](#release-files)
[![ALl versions](https://img.shields.io/badge/-All_Versions-lightgrey.svg?style=for-the-badge)](https://github.com/yt-dlp/yt-dlp/releases)
<!-- MANPAGE: END EXCLUDED SECTION -->

Note: The manpages, shell completion files etc. are available in the [source tarball](https://github.com/yt-dlp/yt-dlp/releases/latest/download/yt-dlp.tar.gz)

<!-- TODO: Move to Wiki -->
In UNIX-like OSes (MacOS, Linux, BSD), you can also install the same in one of the following ways:

```
sudo curl -L https://github.com/ytdl-patched/ytdl-patched/releases/latest/download/youtube-dl -o /usr/local/bin/yt-dlp
sudo chmod a+rx /usr/local/bin/yt-dlp
```

```
sudo wget https://github.com/ytdl-patched/ytdl-patched/releases/latest/download/youtube-dl -O /usr/local/bin/yt-dlp
sudo chmod a+rx /usr/local/bin/yt-dlp
```

```
sudo aria2c https://github.com/ytdl-patched/ytdl-patched/releases/latest/download/youtube-dl -o /usr/local/bin/yt-dlp
sudo chmod a+rx /usr/local/bin/yt-dlp
```


### With [PIP](https://pypi.org/project/pip)

You can install the [PyPI package](https://pypi.org/project/yt-dlp) with:
```
python3 -m pip install -U yt-dlp
```

You can install without any of the optional dependencies using:
```
python3 -m pip install --no-deps -U yt-dlp
```

If you want to be on the cutting edge, you can also install the master branch with:
```
python3 -m pip install --force-reinstall https://github.com/yt-dlp/yt-dlp/archive/master.tar.gz
```

Note that on some systems, you may need to use `py` or `python` instead of `python3`

<!-- TODO: Add to Wiki, Remove Taps -->
### With [Homebrew](https://brew.sh)

macOS or Linux users that are using Homebrew can also install it by:

```
brew install lesmiscore/my/ytdl-patched
```

## UPDATE
You can use `yt-dlp -U` to update if you are [using the provided release](#using-the-release-binary)

If you [installed with pip](#with-pip), simply re-run the same command that was used to install the program

If you [installed using Homebrew](#with-homebrew), run `brew upgrade lesmiscore/my/ytdl-patched`

<!-- MANPAGE: BEGIN EXCLUDED SECTION -->
## RELEASE FILES

#### Recommended

File|Description
:---|:---
[youtube-dl](https://github.com/ytdl-patched/ytdl-patched/releases/latest/download/youtube-dl)|Platform-independant binary. Needs Python (recommended for **UNIX-like systems**)
[youtube-dl-red.exe](https://github.com/ytdl-patched/ytdl-patched/releases/latest/download/yt-dlp.exe)|Windows (Win7 SP1+) standalone x64 binary (recommended for **Windows**)

#### Alternatives

#### Misc

File|Description
:---|:---
[youtube-dl.tar.gz](https://github.com/ytdl-patched/ytdl-patched/releases/latest/download/yt-dlp.tar.gz)|Source tarball. Also contains manpages, completions, etc
[yt_dlp-py2.py3-none-any.whl](https://github.com/ytdl-patched/ytdl-patched/releases/latest/download/yt-dlp.tar.gz)|pip wheel for installation using pip
[yt_dlp-wheel.tar.gz](https://github.com/ytdl-patched/ytdl-patched/releases/latest/download/yt-dlp.tar.gz)|pip .tar.gz for installation using pip

<!-- MANPAGE: END EXCLUDED SECTION -->

## DEPENDENCIES
Python versions 3.6+ (CPython and PyPy) are supported. Other versions and implementations may or may not work correctly.

<!-- Python 3.5+ uses VC++14 and it is already embedded in the binary created
<!x-- https://www.microsoft.com/en-us/download/details.aspx?id=26999 --x>
On windows, [Microsoft Visual C++ 2010 SP1 Redistributable Package (x86)](https://download.microsoft.com/download/1/6/5/165255E7-1014-4D0A-B094-B6A430A6BFFC/vcredist_x86.exe) is also necessary to run yt-dlp. You probably already have this, but if the executable throws an error due to missing `MSVCR100.dll` you need to install it manually.
-->

While all the other dependencies are optional, `ffmpeg` and `ffprobe` are highly recommended

* [**ffmpeg** and **ffprobe**](https://www.ffmpeg.org) - Required for [merging separate video and audio files](#format-selection) as well as for various [post-processing](#post-processing-options) tasks. License [depends on the build](https://www.ffmpeg.org/legal.html)
* [**mutagen**](https://github.com/quodlibet/mutagen)\* - For embedding thumbnail in certain formats. Licensed under [GPLv2+](https://github.com/quodlibet/mutagen/blob/master/COPYING)
* [**pycryptodomex**](https://github.com/Legrandin/pycryptodome)\* - For decrypting AES-128 HLS streams and various other data. Licensed under [BSD-2-Clause](https://github.com/Legrandin/pycryptodome/blob/master/LICENSE.rst)
* [**websockets**](https://github.com/aaugustin/websockets)\* - For downloading over websocket. Licensed under [BSD-3-Clause](https://github.com/aaugustin/websockets/blob/main/LICENSE)
* [**secretstorage**](https://github.com/mitya57/secretstorage)\* - For accessing the Gnome keyring while decrypting cookies of Chromium-based browsers on Linux. Licensed under [BSD-3-Clause](https://github.com/mitya57/secretstorage/blob/master/LICENSE)
* [**brotli**](https://github.com/google/brotli)\* or [**brotlicffi**](https://github.com/python-hyper/brotlicffi) - [Brotli](https://en.wikipedia.org/wiki/Brotli) content encoding support. Both licensed under MIT <sup>[1](https://github.com/google/brotli/blob/master/LICENSE) [2](https://github.com/python-hyper/brotlicffi/blob/master/LICENSE) </sup>
* [**certifi**](https://github.com/certifi/python-certifi)\* - Provides Mozilla's root certificate bundle. Licensed under [MPLv2](https://github.com/certifi/python-certifi/blob/master/LICENSE)
* [**AtomicParsley**](https://github.com/wez/atomicparsley) - For embedding thumbnail in mp4/m4a if mutagen/ffmpeg cannot. Licensed under [GPLv2+](https://github.com/wez/atomicparsley/blob/master/COPYING)
* [**rtmpdump**](http://rtmpdump.mplayerhq.hu) - For downloading `rtmp` streams. ffmpeg will be used as a fallback. Licensed under [GPLv2+](http://rtmpdump.mplayerhq.hu)
* [**mplayer**](http://mplayerhq.hu/design7/info.html) or [**mpv**](https://mpv.io) - For downloading `rstp` streams. ffmpeg will be used as a fallback. Licensed under [GPLv2+](https://github.com/mpv-player/mpv/blob/master/Copyright)
* [**phantomjs**](https://github.com/ariya/phantomjs) - Used in extractors where javascript needs to be run. Licensed under [BSD-3-Clause](https://github.com/ariya/phantomjs/blob/master/LICENSE.BSD)
* [**sponskrub**](https://github.com/faissaloo/SponSkrub) - For using the now **deprecated** [sponskrub options](#sponskrub-options). Licensed under [GPLv3+](https://github.com/faissaloo/SponSkrub/blob/master/LICENCE.md)
* Any external downloader that you want to use with `--downloader`

To use or redistribute the dependencies, you must agree to their respective licensing terms.

The Windows and MacOS standalone release binaries are already built with the python interpreter and all optional python packages (marked with \*) included.

<!-- TODO: ffmpeg has merged this patch. Remove this note once there is new release -->
**Note**: There are some regressions in newer ffmpeg versions that causes various issues when used alongside yt-dlp. Since ffmpeg is such an important dependency, we provide [custom builds](https://github.com/yt-dlp/FFmpeg-Builds#ffmpeg-static-auto-builds) with patches for these issues at [yt-dlp/FFmpeg-Builds](https://github.com/yt-dlp/FFmpeg-Builds). See [the readme](https://github.com/yt-dlp/FFmpeg-Builds#patches-applied) for details on the specific issues solved by these builds


## COMPILE

**For Windows**:
To build the Windows executable, you must have pyinstaller (and any of yt-dlp's optional dependencies if needed). Once you have all the necessary dependencies installed, (optionally) build lazy extractors using `devscripts/make_lazy_extractors.py`, and then just run `pyinst.py`. The executable will be built for the same architecture (32/64 bit) as the python used to build it.

    py -m pip install -U pyinstaller -r requirements.txt
    py pyinst.py

Note that pyinstaller [does not support](https://github.com/pyinstaller/pyinstaller#requirements-and-tested-platforms) Python installed from the Windows store without using a virtual environment

**For Unix**:
You will need the required build tools: `python`, `make` (GNU), `pandoc`, `zip`, `pytest`  
Then simply run `make`. You can also run `make yt-dlp` instead to compile only the binary without updating any of the additional files

**Note**: In either platform, `devscripts\update-version.py` can be used to automatically update the version number

You can also fork the project on github and run your fork's [build workflow](.github/workflows/build.yml) to automatically build a release

# USAGE AND OPTIONS

<!-- MANPAGE: BEGIN EXCLUDED SECTION -->
    yt-dlp [OPTIONS] [--] URL [URL...]

`Ctrl+F` is your friend :D
<!-- MANPAGE: END EXCLUDED SECTION -->

<!-- Auto generated -->
## General Options:
    -h, --help                       Print this help text and exit
    --version                        Print program version and exit
    -U, --update                     Update this program to latest version. Make
                                     sure that you have sufficient permissions
                                     (run with sudo if needed)
    -i, --ignore-errors              Ignore download and postprocessing errors.
                                     The download will be considered successful
                                     even if the postprocessing fails
    --no-abort-on-error              Continue with next video on download
                                     errors; e.g. to skip unavailable videos in
                                     a playlist (default)
    --abort-on-error                 Abort downloading of further videos if an
                                     error occurs (Alias: --no-ignore-errors)
    --dump-user-agent                Display the current user-agent and exit
    --list-extractors                List all supported extractors and exit
    --extractor-descriptions         Output descriptions of all supported
                                     extractors and exit
    --force-generic-extractor        Force extraction to use the generic
                                     extractor
    --default-search PREFIX          Use this prefix for unqualified URLs. For
                                     example "gvsearch2:" downloads two videos
                                     from google videos for the search term
                                     "large apple". Use the value "auto" to let
                                     yt-dlp guess ("auto_warning" to emit a
                                     warning when guessing). "error" just throws
                                     an error. The default value "fixup_error"
                                     repairs broken URLs, but emits an error if
                                     this is not possible instead of searching
    --ignore-config                  Don't load any more configuration files
                                     except those given by --config-locations.
                                     For backward compatibility, if this option
                                     is found inside the system configuration
                                     file, the user configuration is not loaded.
                                     (Alias: --no-config)
    --no-config-locations            Do not load any custom configuration files
                                     (default). When given inside a
                                     configuration file, ignore all previous
                                     --config-locations defined in the current
                                     file
    --config-locations PATH          Location of the main configuration file;
                                     either the path to the config or its
                                     containing directory. Can be used multiple
                                     times and inside other configuration files
    --flat-playlist                  Do not extract the videos of a playlist,
                                     only list them
    --no-flat-playlist               Extract the videos of a playlist
    --live-from-start                Download livestreams from the start.
                                     Currently only supported for YouTube
                                     (Experimental)
    --no-live-from-start             Download livestreams from the current time
                                     (default)
    --wait-for-video MIN[-MAX]       Wait for scheduled streams to become
                                     available. Pass the minimum number of
                                     seconds (or range) to wait between retries
    --no-wait-for-video              Do not wait for scheduled streams (default)
    --mark-watched                   Mark videos watched (even with --simulate)
    --no-mark-watched                Do not mark videos watched (default)
    --no-colors                      Do not emit color codes in output
    --compat-options OPTS            Options that can help keep compatibility
                                     with youtube-dl or youtube-dlc
                                     configurations by reverting some of the
                                     changes made in yt-dlp. See "Differences in
                                     default behavior" for details
    --check-mastodon-instance        Always perform online checks for Mastodon-
                                     like URL
    --check-peertube-instance        Always perform online checks for PeerTube-
                                     like URL
    --test-filename CMD              Like --exec option, but used for testing if
                                     downloading should be started. You can
                                     begin with "re:" to use regex instead of
                                     commands
    --print-infojson-types           DO NOT USE. IT'S MEANINGLESS FOR MOST
                                     PEOPLE. Prints types of object in info
                                     json. Use this for extractors that --print-
                                     json won' work.
    --enable-lock                    Locks downloading exclusively. Blocks other
                                     ytdl-patched process downloading the same
                                     video.
    --no-lock                        Do not lock downloading exclusively.
                                     Download will start even if other process
                                     is working on it.

## Network Options:
    --proxy URL                      Use the specified HTTP/HTTPS/SOCKS proxy.
                                     To enable SOCKS proxy, specify a proper
                                     scheme. For example
                                     socks5://user:pass@127.0.0.1:1080/. Pass in
                                     an empty string (--proxy "") for direct
                                     connection
    --socket-timeout SECONDS         Time to wait before giving up, in seconds
    --source-address IP              Client-side IP address to bind to
    -4, --force-ipv4                 Make all connections via IPv4
    -6, --force-ipv6                 Make all connections via IPv6

## Geo-restriction:
    --geo-verification-proxy URL     Use this proxy to verify the IP address for
                                     some geo-restricted sites. The default
                                     proxy specified by --proxy (or none, if the
                                     option is not present) is used for the
                                     actual downloading
    --geo-bypass                     Bypass geographic restriction via faking
                                     X-Forwarded-For HTTP header (default)
    --no-geo-bypass                  Do not bypass geographic restriction via
                                     faking X-Forwarded-For HTTP header
    --geo-bypass-country CODE        Force bypass geographic restriction with
                                     explicitly provided two-letter ISO 3166-2
                                     country code
    --geo-bypass-ip-block IP_BLOCK   Force bypass geographic restriction with
                                     explicitly provided IP block in CIDR
                                     notation

## Video Selection:
    --playlist-start NUMBER          Playlist video to start at (default is 1)
    --playlist-end NUMBER            Playlist video to end at (default is last)
    --playlist-items ITEM_SPEC       Playlist video items to download. Specify
                                     indices of the videos in the playlist
                                     separated by commas like: "--playlist-items
                                     1,2,5,8" if you want to download videos
                                     indexed 1, 2, 5, 8 in the playlist. You can
                                     specify range: "--playlist-items
                                     1-3,7,10-13", it will download the videos
                                     at index 1, 2, 3, 7, 10, 11, 12 and 13
    --min-filesize SIZE              Do not download any videos smaller than
                                     SIZE (e.g. 50k or 44.6m)
    --max-filesize SIZE              Do not download any videos larger than SIZE
                                     (e.g. 50k or 44.6m)
    --date DATE                      Download only videos uploaded on this date.
                                     The date can be "YYYYMMDD" or in the format
                                     "(now|today)[+-][0-9](day|week|month|year)(
                                     s)?"
    --datebefore DATE                Download only videos uploaded on or before
                                     this date. The date formats accepted is the
                                     same as --date
    --dateafter DATE                 Download only videos uploaded on or after
                                     this date. The date formats accepted is the
                                     same as --date
    --match-filters FILTER           Generic video filter. Any field (see
                                     "OUTPUT TEMPLATE") can be compared with a
                                     number or a string using the operators
                                     defined in "Filtering formats". You can
                                     also simply specify a field to match if the
                                     field is present, use "!field" to check if
                                     the field is not present, and "&" to check
                                     multiple conditions. Use a "\" to escape
                                     "&" or quotes if needed. If used multiple
                                     times, the filter matches if atleast one of
                                     the conditions are met. Eg: --match-filter
                                     !is_live --match-filter "like_count>?100 &
                                     description~='(?i)\bcats \& dogs\b'"
                                     matches only videos that are not live OR
                                     those that have a like count more than 100
                                     (or the like field is not available) and
                                     also has a description that contains the
                                     phrase "cats & dogs" (ignoring case)
    --no-match-filter                Do not use generic video filter (default)
    --no-playlist                    Download only the video, if the URL refers
                                     to a video and a playlist
    --yes-playlist                   Download the playlist, if the URL refers to
                                     a video and a playlist
    --age-limit YEARS                Download only videos suitable for the given
                                     age
    --download-archive FILE          Download only videos not listed in the
                                     archive file. Record the IDs of all
                                     downloaded videos in it
    --no-download-archive            Do not use archive file (default)
    --max-downloads NUMBER           Abort after downloading NUMBER files
    --break-on-existing              Stop the download process when encountering
                                     a file that is in the archive
    --break-on-reject                Stop the download process when encountering
                                     a file that has been filtered out
    --break-per-input                Make --break-on-existing and --break-on-
                                     reject act only on the current input URL
    --no-break-per-input             --break-on-existing and --break-on-reject
                                     terminates the entire download queue
    --skip-playlist-after-errors N   Number of allowed failures until the rest
                                     of the playlist is skipped

## Download Options:
    -N, --concurrent-fragments N     Number of fragments of a dash/hlsnative
                                     video that should be downloaded
                                     concurrently (default is 1)
    -r, --limit-rate RATE            Maximum download rate in bytes per second
                                     (e.g. 50K or 4.2M)
    --throttled-rate RATE            Minimum download rate in bytes per second
                                     below which throttling is assumed and the
                                     video data is re-extracted (e.g. 100K)
    -R, --retries RETRIES            Number of retries (default is 10), or
                                     "infinite"
    --file-access-retries RETRIES    Number of times to retry on file access
                                     error (default is 10), or "infinite"
    --fragment-retries RETRIES       Number of retries for a fragment (default
                                     is 10), or "infinite" (DASH, hlsnative and
                                     ISM)
    --skip-unavailable-fragments     Skip unavailable fragments for DASH,
                                     hlsnative and ISM (default) (Alias: --no-
                                     abort-on-unavailable-fragment)
    --abort-on-unavailable-fragment  Abort downloading if a fragment is
                                     unavailable (Alias: --no-skip-unavailable-
                                     fragments)
    --keep-fragments                 Keep downloaded fragments on disk after
                                     downloading is finished
    --no-keep-fragments              Delete downloaded fragments after
                                     downloading is finished (default)
    --buffer-size SIZE               Size of download buffer (e.g. 1024 or 16K)
                                     (default is 1024)
    --resize-buffer                  The buffer size is automatically resized
                                     from an initial value of --buffer-size
                                     (default)
    --no-resize-buffer               Do not automatically adjust the buffer size
    --http-chunk-size SIZE           Size of a chunk for chunk-based HTTP
                                     downloading (e.g. 10485760 or 10M) (default
                                     is disabled). May be useful for bypassing
                                     bandwidth throttling imposed by a webserver
                                     (experimental)
    --playlist-reverse               Download playlist videos in reverse order
    --no-playlist-reverse            Download playlist videos in default order
                                     (default)
    --playlist-random                Download playlist videos in random order
    --xattr-set-filesize             Set file xattribute ytdl.filesize with
                                     expected file size
    --hls-use-mpegts                 Use the mpegts container for HLS videos;
                                     allowing some players to play the video
                                     while downloading, and reducing the chance
                                     of file corruption if download is
                                     interrupted. This is enabled by default for
                                     live streams
    --no-hls-use-mpegts              Do not use the mpegts container for HLS
                                     videos. This is default when not
                                     downloading live streams
    --downloader [PROTO:]NAME        Name or path of the external downloader to
                                     use (optionally) prefixed by the protocols
                                     (http, ftp, m3u8, dash, rstp, rtmp, mms) to
                                     use it for. Currently supports native,
                                     aria2c, avconv, axel, curl, ffmpeg, httpie,
                                     wget (Recommended: aria2c). You can use
                                     this option multiple times to set different
                                     downloaders for different protocols. For
                                     example, --downloader aria2c --downloader
                                     "dash,m3u8:native" will use aria2c for
                                     http/ftp downloads, and the native
                                     downloader for dash/m3u8 downloads (Alias:
                                     --external-downloader)
    --downloader-args NAME:ARGS      Give these arguments to the external
                                     downloader. Specify the downloader name and
                                     the arguments separated by a colon ":". For
                                     ffmpeg, arguments can be passed to
                                     different positions using the same syntax
                                     as --postprocessor-args. You can use this
                                     option multiple times to give different
                                     arguments to different downloaders (Alias:
                                     --external-downloader-args)

## Filesystem Options:
    -a, --batch-file FILE            File containing URLs to download ("-" for
                                     stdin), one URL per line. Lines starting
                                     with "#", ";" or "]" are considered as
                                     comments and ignored
    --no-batch-file                  Do not read URLs from batch file (default)
    -P, --paths [TYPES:]PATH         The paths where the files should be
                                     downloaded. Specify the type of file and
                                     the path separated by a colon ":". All the
                                     same TYPES as --output are supported.
                                     Additionally, you can also provide "home"
                                     (default) and "temp" paths. All
                                     intermediary files are first downloaded to
                                     the temp path and then the final files are
                                     moved over to the home path after download
                                     is finished. This option is ignored if
                                     --output is an absolute path
    -o, --output [TYPES:]TEMPLATE    Output filename template; see "OUTPUT
                                     TEMPLATE" for details
    --output-na-placeholder TEXT     Placeholder value for unavailable meta
                                     fields in output filename template
                                     (default: "NA")
    --restrict-filenames             Restrict filenames to only ASCII
                                     characters, and avoid "&" and spaces in
                                     filenames
    --no-restrict-filenames          Allow Unicode characters, "&" and spaces in
                                     filenames (default)
    --windows-filenames              Force filenames to be Windows-compatible
    --no-windows-filenames           Make filenames Windows-compatible only if
                                     using Windows (default)
    --trim-filenames LENGTH          Limit the filename length (excluding
                                     extension) to the specified number of
                                     characters
    -w, --no-overwrites              Do not overwrite any files
    --force-overwrites               Overwrite all video and metadata files.
                                     This option includes --no-continue
    --no-force-overwrites            Do not overwrite the video, but overwrite
                                     related files (default)
    -c, --continue                   Resume partially downloaded files/fragments
                                     (default)
    --no-continue                    Do not resume partially downloaded
                                     fragments. If the file is not fragmented,
                                     restart download of the entire file
    --part                           Use .part files instead of writing directly
                                     into output file (default)
    --no-part                        Do not use .part files - write directly
                                     into output file
    --mtime                          Use the Last-modified header to set the
                                     file modification time (default)
    --no-mtime                       Do not use the Last-modified header to set
                                     the file modification time
    --write-description              Write video description to a .description
                                     file
    --no-write-description           Do not write video description (default)
    --write-info-json                Write video metadata to a .info.json file
                                     (this may contain personal information)
    --no-write-info-json             Do not write video metadata (default)
    --write-playlist-metafiles       Write playlist metadata in addition to the
                                     video metadata when using --write-info-
                                     json, --write-description etc. (default)
    --no-write-playlist-metafiles    Do not write playlist metadata when using
                                     --write-info-json, --write-description etc.
    --clean-info-json                Remove some private fields such as
                                     filenames from the infojson. Note that it
                                     could still contain some personal
                                     information (default)
    --no-clean-info-json             Write all fields to the infojson
    --write-comments                 Retrieve video comments to be placed in the
                                     infojson. The comments are fetched even
                                     without this option if the extraction is
                                     known to be quick (Alias: --get-comments)
    --no-write-comments              Do not retrieve video comments unless the
                                     extraction is known to be quick (Alias:
                                     --no-get-comments)
    --load-info-json FILE            JSON file containing the video information
                                     (created with the "--write-info-json"
                                     option)
    --cookies FILE                   Netscape formatted file to read cookies
                                     from and dump cookie jar in
    --no-cookies                     Do not read/dump cookies from/to file
                                     (default)
    --cookies-from-browser BROWSER[+KEYRING][:PROFILE]
                                     The name of the browser and (optionally)
                                     the name/path of the profile to load
                                     cookies from, separated by a ":". Currently
                                     supported browsers are: brave, chrome,
                                     chromium, edge, firefox, opera, safari,
                                     vivaldi. By default, the most recently
                                     accessed profile is used. The keyring used
                                     for decrypting Chromium cookies on Linux
                                     can be (optionally) specified after the
                                     browser name separated by a "+". Currently
                                     supported keyrings are: basictext,
                                     gnomekeyring, kwallet
    --no-cookies-from-browser        Do not load cookies from browser (default)
    --cache-dir DIR                  Location in the filesystem where youtube-dl
                                     can store some downloaded information (such
                                     as client ids and signatures) permanently.
                                     By default $XDG_CACHE_HOME/yt-dlp or
                                     ~/.cache/yt-dlp
    --no-cache-dir                   Disable filesystem caching
    --rm-cache-dir                   Delete all filesystem cache files
    --rm-long-name-dir               Deletes all filename-splitting-related
                                     empty directories in working directory

## Thumbnail Options:
    --write-thumbnail                Write thumbnail image to disk
    --no-write-thumbnail             Do not write thumbnail image to disk
                                     (default)
    --write-all-thumbnails           Write all thumbnail image formats to disk
    --list-thumbnails                List available thumbnails of each video.
                                     Simulate unless --no-simulate is used

## Internet Shortcut Options:
    --write-link                     Write an internet shortcut file, depending
                                     on the current platform (.url, .webloc or
                                     .desktop). The URL may be cached by the OS
    --write-url-link                 Write a .url Windows internet shortcut. The
                                     OS caches the URL based on the file path
    --write-webloc-link              Write a .webloc macOS internet shortcut
    --write-desktop-link             Write a .desktop Linux internet shortcut

## Verbosity and Simulation Options:
    -q, --quiet                      Activate quiet mode. If used with
                                     --verbose, print the log to stderr
    --no-warnings                    Ignore warnings
    -s, --simulate                   Do not download the video and do not write
                                     anything to disk
    --no-simulate                    Download the video even if printing/listing
                                     options are used
    --ignore-no-formats-error        Ignore "No video formats" error. Useful for
                                     extracting metadata even if the videos are
                                     not actually available for download
                                     (experimental)
    --no-ignore-no-formats-error     Throw error when no downloadable video
                                     formats are found (default)
    --skip-download                  Do not download the video but write all
                                     related files (Alias: --no-download)
    -O, --print [WHEN:]TEMPLATE      Field name or output template to print to
                                     screen, optionally prefixed with when to
                                     print it, separated by a ":". Supported
                                     values of "WHEN" are the same as that of
                                     --use-postprocessor, and "video" (default).
                                     Implies --quiet and --simulate (unless
                                     --no-simulate is used). This option can be
                                     used multiple times
    --print-to-file [WHEN:]TEMPLATE FILE
                                     Append given template to the file. The
                                     values of WHEN and TEMPLATE are same as
                                     that of --print. FILE uses the same syntax
                                     as the output template. This option can be
                                     used multiple times
    -j, --dump-json                  Quiet, but print JSON information for each
                                     video. Simulate unless --no-simulate is
                                     used. See "OUTPUT TEMPLATE" for a
                                     description of available keys
    -J, --dump-single-json           Quiet, but print JSON information for each
                                     url or infojson passed. Simulate unless
                                     --no-simulate is used. If the URL refers to
                                     a playlist, the whole playlist information
                                     is dumped in a single line
    --force-write-archive            Force download archive entries to be
                                     written as far as no errors occur, even if
                                     -s or another simulation option is used
                                     (Alias: --force-download-archive)
    --newline                        Output progress bar as new lines
    --no-progress                    Do not print progress bar
    --progress                       Show progress bar, even if in quiet mode
    --console-title                  Display progress in console titlebar
    --progress-template [TYPES:]TEMPLATE
                                     Template for progress outputs, optionally
                                     prefixed with one of "download:" (default),
                                     "download-title:" (the console title),
                                     "postprocess:",  or "postprocess-title:".
                                     The video's fields are accessible under the
                                     "info" key and the progress attributes are
                                     accessible under "progress" key. E.g.:
                                     --console-title --progress-template
                                     "download-title:%(info.id)s-%(progress.eta)s"
    -v, --verbose                    Print various debugging information
    --dump-pages                     Print downloaded pages encoded using base64
                                     to debug problems (very verbose)
    --write-pages                    Write downloaded intermediary pages to
                                     files in the current directory to debug
                                     problems
    --print-traffic                  Display sent and read HTTP traffic

## Workarounds:
    --encoding ENCODING              Force the specified encoding (experimental)
    --legacy-server-connect          Explicitly allow HTTPS connection to
                                     servers that do not support RFC 5746 secure
                                     renegotiation
    --no-check-certificates          Suppress HTTPS certificate validation
    --prefer-insecure                Use an unencrypted connection to retrieve
                                     information about the video (Currently
                                     supported only for YouTube)
    --add-header FIELD:VALUE         Specify a custom HTTP header and its value,
                                     separated by a colon ":". You can use this
                                     option multiple times
    --bidi-workaround                Work around terminals that lack
                                     bidirectional text support. Requires bidiv
                                     or fribidi executable in PATH
    --sleep-requests SECONDS         Number of seconds to sleep between requests
                                     during data extraction
    --sleep-interval SECONDS         Number of seconds to sleep before each
                                     download. This is the minimum time to sleep
                                     when used along with --max-sleep-interval
                                     (Alias: --min-sleep-interval)
    --max-sleep-interval SECONDS     Maximum number of seconds to sleep. Can
                                     only be used along with --min-sleep-
                                     interval
    --sleep-subtitles SECONDS        Number of seconds to sleep before each
                                     subtitle download
    --escape-long-names              Split filename longer than 255 bytes into
                                     few path segments. This may create dumb
                                     directories.

## Video Format Options:
    -f, --format FORMAT              Video format code, see "FORMAT SELECTION"
                                     for more details
    -S, --format-sort SORTORDER      Sort the formats by the fields given, see
                                     "Sorting Formats" for more details
    --format-sort-force              Force user specified sort order to have
                                     precedence over all fields, see "Sorting
                                     Formats" for more details
    --no-format-sort-force           Some fields have precedence over the user
                                     specified sort order (default), see
                                     "Sorting Formats" for more details
    --video-multistreams             Allow multiple video streams to be merged
                                     into a single file
    --no-video-multistreams          Only one video stream is downloaded for
                                     each output file (default)
    --audio-multistreams             Allow multiple audio streams to be merged
                                     into a single file
    --no-audio-multistreams          Only one audio stream is downloaded for
                                     each output file (default)
    --prefer-free-formats            Prefer video formats with free containers
                                     over non-free ones of same quality. Use
                                     with "-S ext" to strictly prefer free
                                     containers irrespective of quality
    --no-prefer-free-formats         Don't give any special preference to free
                                     containers (default)
    --check-formats                  Check that the selected formats are
                                     actually downloadable
    --check-all-formats              Check all formats for whether they are
                                     actually downloadable
    --no-check-formats               Do not check that the formats are actually
                                     downloadable
    -F, --list-formats               List available formats of each video.
                                     Simulate unless --no-simulate is used
    --merge-output-format FORMAT     If a merge is required (e.g.
                                     bestvideo+bestaudio), output to given
                                     container format. One of mkv, mp4, ogg,
                                     webm, flv. Ignored if no merge is required
    --live-download-mkv              Changes video file format to MKV when
                                     downloading a live. This is useful if the
                                     computer might shutdown while downloading.

## Subtitle Options:
    --write-subs                     Write subtitle file
    --no-write-subs                  Do not write subtitle file (default)
    --write-auto-subs                Write automatically generated subtitle file
                                     (Alias: --write-automatic-subs)
    --no-write-auto-subs             Do not write auto-generated subtitles
                                     (default) (Alias: --no-write-automatic-subs)
    --list-subs                      List available subtitles of each video.
                                     Simulate unless --no-simulate is used
    --sub-format FORMAT              Subtitle format, accepts formats
                                     preference, for example: "srt" or
                                     "ass/srt/best"
    --sub-langs LANGS                Languages of the subtitles to download (can
                                     be regex) or "all" separated by commas.
                                     (Eg: --sub-langs "en.*,ja") You can prefix
                                     the language code with a "-" to exempt it
                                     from the requested languages. (Eg:
                                     --sub-langs all,-live_chat) Use --list-subs
                                     for a list of available language tags

## Authentication Options:
    -u, --username USERNAME          Login with this account ID
    -p, --password PASSWORD          Account password. If this option is left
                                     out, yt-dlp will ask interactively
    -2, --twofactor TWOFACTOR        Two-factor authentication code
    -n, --netrc                      Use .netrc authentication data
    --netrc-location PATH            Location of .netrc authentication data;
                                     either the path or its containing
                                     directory. Defaults to ~/.netrc
    --video-password PASSWORD        Video password (vimeo, youku)
    --ap-mso MSO                     Adobe Pass multiple-system operator (TV
                                     provider) identifier, use --ap-list-mso for
                                     a list of available MSOs
    --ap-username USERNAME           Multiple-system operator account login
    --ap-password PASSWORD           Multiple-system operator account password.
                                     If this option is left out, yt-dlp will ask
                                     interactively
    --ap-list-mso                    List all supported multiple-system
                                     operators

## Post-Processing Options:
    -x, --extract-audio              Convert video files to audio-only files
                                     (requires ffmpeg and ffprobe)
    --audio-format FORMAT            Specify audio format to convert the audio
                                     to when -x is used. Currently supported
                                     formats are: best (default) or one of aac,
                                     flac, mp3, m4a, opus, vorbis, wav, alac
    --audio-quality QUALITY          Specify ffmpeg audio quality to use when
                                     converting the audio with -x. Insert a
                                     value between 0 (best) and 10 (worst) for
                                     VBR or a specific bitrate like 128K
                                     (default 5)
    --remux-video FORMAT             Remux the video into another container if
                                     necessary (currently supported: mp4, mkv,
                                     flv, webm, mov, avi, mka, ogg, aac, flac,
                                     mp3, m4a, opus, vorbis, wav, alac). If
                                     target container does not support the
                                     video/audio codec, remuxing will fail. You
                                     can specify multiple rules; Eg.
                                     "aac>m4a/mov>mp4/mkv" will remux aac to
                                     m4a, mov to mp4 and anything else to mkv.
    --recode-video FORMAT            Re-encode the video into another format if
                                     re-encoding is necessary. The syntax and
                                     supported formats are the same as --remux-video
    --postprocessor-args NAME:ARGS   Give these arguments to the postprocessors.
                                     Specify the postprocessor/executable name
                                     and the arguments separated by a colon ":"
                                     to give the argument to the specified
                                     postprocessor/executable. Supported PP are:
                                     Merger, ModifyChapters, SplitChapters,
                                     ExtractAudio, VideoRemuxer, VideoConvertor,
                                     Metadata, EmbedSubtitle, EmbedThumbnail,
                                     SubtitlesConvertor, ThumbnailsConvertor,
                                     FixupStretched, FixupM4a, FixupM3u8,
                                     FixupTimestamp and FixupDuration. The
                                     supported executables are: AtomicParsley,
                                     FFmpeg and FFprobe. You can also specify
                                     "PP+EXE:ARGS" to give the arguments to the
                                     specified executable only when being used
                                     by the specified postprocessor.
                                     Additionally, for ffmpeg/ffprobe, "_i"/"_o"
                                     can be appended to the prefix optionally
                                     followed by a number to pass the argument
                                     before the specified input/output file. Eg:
                                     --ppa "Merger+ffmpeg_i1:-v quiet". You can
                                     use this option multiple times to give
                                     different arguments to different
                                     postprocessors. (Alias: --ppa)
    -k, --keep-video                 Keep the intermediate video file on disk
                                     after post-processing
    --no-keep-video                  Delete the intermediate video file after
                                     post-processing (default)
    --post-overwrites                Overwrite post-processed files (default)
    --no-post-overwrites             Do not overwrite post-processed files
    --embed-subs                     Embed subtitles in the video (only for mp4,
                                     webm and mkv videos)
    --no-embed-subs                  Do not embed subtitles (default)
    --embed-thumbnail                Embed thumbnail in the video as cover art
    --no-embed-thumbnail             Do not embed thumbnail (default)
    --embed-metadata                 Embed metadata to the video file. Also
                                     embeds chapters/infojson if present unless
                                     --no-embed-chapters/--no-embed-info-json
                                     are used (Alias: --add-metadata)
    --no-embed-metadata              Do not add metadata to file (default)
                                     (Alias: --no-add-metadata)
    --embed-chapters                 Add chapter markers to the video file
                                     (Alias: --add-chapters)
    --no-embed-chapters              Do not add chapter markers (default)
                                     (Alias: --no-add-chapters)
    --embed-info-json                Embed the infojson as an attachment to
                                     mkv/mka video files
    --no-embed-info-json             Do not embed the infojson as an attachment
                                     to the video file
    --parse-metadata FROM:TO         Parse additional metadata like title/artist
                                     from other fields; see "MODIFYING METADATA"
                                     for details
    --replace-in-metadata FIELDS REGEX REPLACE
                                     Replace text in a metadata field using the
                                     given regex. This option can be used
                                     multiple times
    --xattrs                         Write metadata to the video file's xattrs
                                     (using dublin core and xdg standards)
    --concat-playlist POLICY         Concatenate videos in a playlist. One of
                                     "never", "always", or "multi_video"
                                     (default; only when the videos form a
                                     single show). All the video files must have
                                     same codecs and number of streams to be
                                     concatable. The "pl_video:" prefix can be
                                     used with "--paths" and "--output" to set
                                     the output filename for the split files.
                                     See "OUTPUT TEMPLATE" for details
    --fixup POLICY                   Automatically correct known faults of the
                                     file. One of never (do nothing), warn (only
                                     emit a warning), detect_or_warn (the
                                     default; fix file if we can, warn
                                     otherwise), force (try fixing even if file
                                     already exists)
    --ffmpeg-location PATH           Location of the ffmpeg binary; either the
                                     path to the binary or its containing
                                     directory
    --exec [WHEN:]CMD                Execute a command, optionally prefixed with
                                     when to execute it (after_move if
                                     unspecified), separated by a ":". Supported
                                     values of "WHEN" are the same as that of
                                     --use-postprocessor. Same syntax as the
                                     output template can be used to pass any
                                     field as arguments to the command. After
                                     download, an additional field "filepath"
                                     that contains the final path of the
                                     downloaded file is also available, and if
                                     no fields are passed, %(filepath)q is
                                     appended to the end of the command. This
                                     option can be used multiple times
    --no-exec                        Remove any previously defined --exec
    --convert-subs FORMAT            Convert the subtitles to another format
                                     (currently supported: srt, vtt, ass, lrc)
                                     (Alias: --convert-subtitles)
    --convert-thumbnails FORMAT      Convert the thumbnails to another format
                                     (currently supported: jpg, png, webp)
    --split-chapters                 Split video into multiple files based on
                                     internal chapters. The "chapter:" prefix
                                     can be used with "--paths" and "--output"
                                     to set the output filename for the split
                                     files. See "OUTPUT TEMPLATE" for details
    --no-split-chapters              Do not split video based on chapters
                                     (default)
    --remove-chapters REGEX          Remove chapters whose title matches the
                                     given regular expression. Time ranges
                                     prefixed by a "*" can also be used in place
                                     of chapters to remove the specified range.
                                     Eg: --remove-chapters "*10:15-15:00"
                                     --remove-chapters "intro". This option can
                                     be used multiple times
    --no-remove-chapters             Do not remove any chapters from the file
                                     (default)
    --force-keyframes-at-cuts        Force keyframes around the chapters before
                                     removing/splitting them. Requires a
                                     re-encode and thus is very slow, but the
                                     resulting video may have fewer artifacts
                                     around the cuts
    --no-force-keyframes-at-cuts     Do not force keyframes around the chapters
                                     when cutting/splitting (default)
    --use-postprocessor NAME[:ARGS]  The (case sensitive) name of plugin
                                     postprocessors to be enabled, and
                                     (optionally) arguments to be passed to it,
                                     separated by a colon ":". ARGS are a
                                     semicolon ";" delimited list of NAME=VALUE.
                                     The "when" argument determines when the
                                     postprocessor is invoked. It can be one of
                                     "pre_process" (after video extraction),
                                     "after_filter" (after video passes filter),
                                     "before_dl" (before each video download),
                                     "post_process" (after each video download;
                                     default), "after_move" (after moving video
                                     file to it's final locations),
                                     "after_video" (after downloading and
                                     processing all formats of a video), or
                                     "playlist" (at end of playlist). This
                                     option can be used multiple times to add
                                     different postprocessors

## SponsorBlock Options:
Make chapter entries for, or remove various segments (sponsor,
    introductions, etc.) from downloaded YouTube videos using the
    [SponsorBlock API](https://sponsor.ajay.app)

    --sponsorblock-mark CATS         SponsorBlock categories to create chapters
                                     for, separated by commas. Available
                                     categories are all, default(=all), sponsor,
                                     intro, outro, selfpromo, preview, filler,
                                     interaction, music_offtopic, poi_highlight.
                                     You can prefix the category with a "-" to
                                     exempt it. See [1] for description of the
                                     categories. Eg: --sponsorblock-mark all,-preview
                                     [1] https://wiki.sponsor.ajay.app/w/Segment_Categories
    --sponsorblock-remove CATS       SponsorBlock categories to be removed from
                                     the video file, separated by commas. If a
                                     category is present in both mark and
                                     remove, remove takes precedence. The syntax
                                     and available categories are the same as
                                     for --sponsorblock-mark except that
                                     "default" refers to "all,-filler" and
                                     poi_highlight is not available
    --sponsorblock-chapter-title TEMPLATE
                                     The title template for SponsorBlock
                                     chapters created by --sponsorblock-mark.
                                     The same syntax as the output template is
                                     used, but the only available fields are
                                     start_time, end_time, category, categories,
                                     name, category_names. Defaults to
                                     "[SponsorBlock]: %(category_names)l"
    --no-sponsorblock                Disable both --sponsorblock-mark and
                                     --sponsorblock-remove
    --sponsorblock-api URL           SponsorBlock API location, defaults to
                                     https://sponsor.ajay.app

## Extractor Options:
    --extractor-retries RETRIES      Number of retries for known extractor
                                     errors (default is 3), or "infinite"
    --allow-dynamic-mpd              Process dynamic DASH manifests (default)
                                     (Alias: --no-ignore-dynamic-mpd)
    --ignore-dynamic-mpd             Do not process dynamic DASH manifests
                                     (Alias: --no-allow-dynamic-mpd)
    --hls-split-discontinuity        Split HLS playlists to different formats at
                                     discontinuities such as ad breaks
    --no-hls-split-discontinuity     Do not split HLS playlists to different
                                     formats at discontinuities such as ad
                                     breaks (default)
    --extractor-args KEY:ARGS        Pass these arguments to the extractor. See
                                     "EXTRACTOR ARGUMENTS" for details. You can
                                     use this option multiple times to give
                                     arguments for different extractors

# CONFIGURATION

You can configure yt-dlp by placing any supported command line option to a configuration file. The configuration is loaded from the following locations:

1. **Main Configuration**: The file given by `--config-location`
1. **Portable Configuration**: `yt-dlp.conf` in the same directory as the bundled binary. If you are running from source-code (`<root dir>/yt_dlp/__main__.py`), the root directory is used instead.
1. **Home Configuration**: `yt-dlp.conf` in the home path given by `-P`, or in the current directory if no such path is given
1. **User Configuration**:
    * `%XDG_CONFIG_HOME%/yt-dlp/config` (recommended on Linux/macOS)
    * `%XDG_CONFIG_HOME%/yt-dlp.conf`
    * `%APPDATA%/yt-dlp/config` (recommended on Windows)
    * `%APPDATA%/yt-dlp/config.txt`
    * `~/yt-dlp.conf`
    * `~/yt-dlp.conf.txt`

    `%XDG_CONFIG_HOME%` defaults to `~/.config` if undefined. On windows, `%APPDATA%` generally points to `C:\Users\<user name>\AppData\Roaming` and `~` points to `%HOME%` if present, `%USERPROFILE%` (generally `C:\Users\<user name>`), or `%HOMEDRIVE%%HOMEPATH%`
1. **System Configuration**: `/etc/yt-dlp.conf`

For example, with the following configuration file yt-dlp will always extract the audio, not copy the mtime, use a proxy and save all videos under `YouTube` directory in your home directory:
```
# Lines starting with # are comments

# Always extract audio
-x

# Do not copy the mtime
--no-mtime

# Use this proxy
--proxy 127.0.0.1:3128

# Save all videos under YouTube directory in your home directory
-o ~/YouTube/%(title)s.%(ext)s
```

Note that options in configuration file are just the same options aka switches used in regular command line calls; thus there **must be no whitespace** after `-` or `--`, e.g. `-o` or `--proxy` but not `- o` or `-- proxy`.

You can use `--ignore-config` if you want to disable all configuration files for a particular yt-dlp run. If `--ignore-config` is found inside any configuration file, no further configuration will be loaded. For example, having the option in the portable configuration file prevents loading of home, user, and system configurations. Additionally, (for backward compatibility) if `--ignore-config` is found inside the system configuration file, the user configuration is not loaded.

### Authentication with `.netrc` file

You may also want to configure automatic credentials storage for extractors that support authentication (by providing login and password with `--username` and `--password`) in order not to pass credentials as command line arguments on every yt-dlp execution and prevent tracking plain text passwords in the shell command history. You can achieve this using a [`.netrc` file](https://stackoverflow.com/tags/.netrc/info) on a per extractor basis. For that you will need to create a `.netrc` file in `--netrc-location` and restrict permissions to read/write by only you:
```
touch $HOME/.netrc
chmod a-rwx,u+rw $HOME/.netrc
```
After that you can add credentials for an extractor in the following format, where *extractor* is the name of the extractor in lowercase:
```
machine <extractor> login <username> password <password>
```
For example:
```
machine youtube login myaccount@gmail.com password my_youtube_password
machine twitch login my_twitch_account_name password my_twitch_password
```
To activate authentication with the `.netrc` file you should pass `--netrc` to yt-dlp or place it in the [configuration file](#configuration).

The default location of the .netrc file is `$HOME` (`~`) in UNIX. On Windows, it is `%HOME%` if present, `%USERPROFILE%` (generally `C:\Users\<user name>`) or `%HOMEDRIVE%%HOMEPATH%`

# OUTPUT TEMPLATE

The `-o` option is used to indicate a template for the output file names while `-P` option is used to specify the path each type of file should be saved to.

<!-- MANPAGE: BEGIN EXCLUDED SECTION -->
**tl;dr:** [navigate me to examples](#output-template-examples).
<!-- MANPAGE: END EXCLUDED SECTION -->

The simplest usage of `-o` is not to set any template arguments when downloading a single file, like in `yt-dlp -o funny_video.flv "https://some/video"` (hard-coding file extension like this is _not_ recommended and could break some post-processing).

It may however also contain special sequences that will be replaced when downloading each video. The special sequences may be formatted according to [Python string formatting operations](https://docs.python.org/3/library/stdtypes.html#printf-style-string-formatting). For example, `%(NAME)s` or `%(NAME)05d`. To clarify, that is a percent symbol followed by a name in parentheses, followed by formatting operations.

The field names themselves (the part inside the parenthesis) can also have some special formatting:
1. **Object traversal**: The dictionaries and lists available in metadata can be traversed by using a `.` (dot) separator. You can also do python slicing using `:`. Eg: `%(tags.0)s`, `%(subtitles.en.-1.ext)s`, `%(id.3:7:-1)s`, `%(formats.:.format_id)s`. `%()s` refers to the entire infodict. Note that all the fields that become available using this method are not listed below. Use `-j` to see such fields

1. **Addition**: Addition and subtraction of numeric fields can be done using `+` and `-` respectively. Eg: `%(playlist_index+10)03d`, `%(n_entries+1-playlist_index)d`

1. **Date/time Formatting**: Date/time fields can be formatted according to [strftime formatting](https://docs.python.org/3/library/datetime.html#strftime-and-strptime-format-codes) by specifying it separated from the field name using a `>`. Eg: `%(duration>%H-%M-%S)s`, `%(upload_date>%Y-%m-%d)s`, `%(epoch-3600>%H-%M-%S)s`

1. **Alternatives**: Alternate fields can be specified separated with a `,`. Eg: `%(release_date>%Y,upload_date>%Y|Unknown)s`

1. **Replacement**: A replacement value can specified using a `&` separator. If the field is *not* empty, this replacement value will be used instead of the actual field content. This is done after alternate fields are considered; thus the replacement is used if *any* of the alternative fields is *not* empty.

1. **Default**: A literal default value can be specified for when the field is empty using a `|` separator. This overrides `--output-na-template`. Eg: `%(uploader|Unknown)s`

1. **More Conversions**: In addition to the normal format types `diouxXeEfFgGcrs`, `B`, `j`, `l`, `q`, `D`, `S` can be used for converting to **B**ytes, **j**son (flag `#` for pretty-printing), a comma separated **l**ist (flag `#` for `\n` newline-separated), a string **q**uoted for the terminal (flag `#` to split a list into different arguments), to add **D**ecimal suffixes (Eg: 10M) (flag `#` to use 1024 as factor), and to **S**anitize as filename (flag `#` for restricted), respectively

1. **Unicode normalization**: The format type `U` can be used for NFC [unicode normalization](https://docs.python.org/3/library/unicodedata.html#unicodedata.normalize). The alternate form flag (`#`) changes the normalization to NFD and the conversion flag `+` can be used for NFKC/NFKD compatibility equivalence normalization. Eg: `%(title)+.100U` is NFKC

To summarize, the general syntax for a field is:
```
%(name[.keys][addition][>strf][,alternate][&replacement][|default])[flags][width][.precision][length]type
```

Additionally, you can set different output templates for the various metadata files separately from the general output template by specifying the type of file followed by the template separated by a colon `:`. The different file types supported are `subtitle`, `thumbnail`, `description`, `annotation` (deprecated), `infojson`, `link`, `pl_thumbnail`, `pl_description`, `pl_infojson`, `chapter`, `pl_video`. For example, `-o "%(title)s.%(ext)s" -o "thumbnail:%(title)s\%(title)s.%(ext)s"`  will put the thumbnails in a folder with the same name as the video. If any of the templates is empty, that type of file will not be written. Eg: `--write-thumbnail -o "thumbnail:"` will write thumbnails only for playlists and not for video.

The available fields are:

 - `id` (string): Video identifier
 - `title` (string): Video title
 - `fulltitle` (string): Video title ignoring live timestamp and generic title
 - `url` (string): Video URL
 - `ext` (string): Video filename extension
 - `alt_title` (string): A secondary title of the video
 - `description` (string): The description of the video
 - `display_id` (string): An alternative identifier for the video
 - `uploader` (string): Full name of the video uploader
 - `license` (string): License name the video is licensed under
 - `creator` (string): The creator of the video
 - `timestamp` (numeric): UNIX timestamp of the moment the video became available
 - `upload_date` (string): Video upload date in UTC (YYYYMMDD)
 - `release_timestamp` (numeric): UNIX timestamp of the moment the video was released
 - `release_date` (string): The date (YYYYMMDD) when the video was released in UTC
 - `modified_timestamp` (numeric): UNIX timestamp of the moment the video was last modified
 - `modified_date` (string): The date (YYYYMMDD) when the video was last modified in UTC
 - `uploader_id` (string): Nickname or id of the video uploader
 - `channel` (string): Full name of the channel the video is uploaded on
 - `channel_id` (string): Id of the channel
 - `channel_follower_count` (numeric): Number of followers of the channel
 - `location` (string): Physical location where the video was filmed
 - `duration` (numeric): Length of the video in seconds
 - `duration_string` (string): Length of the video (HH:mm:ss)
 - `view_count` (numeric): How many users have watched the video on the platform
 - `like_count` (numeric): Number of positive ratings of the video
 - `dislike_count` (numeric): Number of negative ratings of the video
 - `repost_count` (numeric): Number of reposts of the video
 - `average_rating` (numeric): Average rating give by users, the scale used depends on the webpage
 - `comment_count` (numeric): Number of comments on the video (For some extractors, comments are only downloaded at the end, and so this field cannot be used)
 - `age_limit` (numeric): Age restriction for the video (years)
 - `live_status` (string): One of "is_live", "was_live", "is_upcoming", "not_live"
 - `is_live` (boolean): Whether this video is a live stream or a fixed-length video
 - `was_live` (boolean): Whether this video was originally a live stream
 - `playable_in_embed` (string): Whether this video is allowed to play in embedded players on other sites
 - `availability` (string): Whether the video is "private", "premium_only", "subscriber_only", "needs_auth", "unlisted" or "public"
 - `start_time` (numeric): Time in seconds where the reproduction should start, as specified in the URL
 - `end_time` (numeric): Time in seconds where the reproduction should end, as specified in the URL
 - `format` (string): A human-readable description of the format
 - `format_id` (string): Format code specified by `--format`
 - `format_note` (string): Additional info about the format
 - `width` (numeric): Width of the video
 - `height` (numeric): Height of the video
 - `resolution` (string): Textual description of width and height
 - `tbr` (numeric): Average bitrate of audio and video in KBit/s
 - `abr` (numeric): Average audio bitrate in KBit/s
 - `acodec` (string): Name of the audio codec in use
 - `asr` (numeric): Audio sampling rate in Hertz
 - `vbr` (numeric): Average video bitrate in KBit/s
 - `fps` (numeric): Frame rate
 - `dynamic_range` (string): The dynamic range of the video
 - `vcodec` (string): Name of the video codec in use
 - `container` (string): Name of the container format
 - `filesize` (numeric): The number of bytes, if known in advance
 - `filesize_approx` (numeric): An estimate for the number of bytes
 - `protocol` (string): The protocol that will be used for the actual download
 - `extractor` (string): Name of the extractor
 - `extractor_key` (string): Key name of the extractor
 - `epoch` (numeric): Unix epoch of when the information extraction was completed
 - `autonumber` (numeric): Number that will be increased with each download, starting at `--autonumber-start`
 - `video_autonumber` (numeric): Number that will be increased with each video
 - `n_entries` (numeric): Total number of extracted items in the playlist
 - `playlist_id` (string): Identifier of the playlist that contains the video
 - `playlist_title` (string): Name of the playlist that contains the video
 - `playlist` (string): `playlist_id` or `playlist_title`
 - `playlist_count` (numeric): Total number of items in the playlist. May not be known if entire playlist is not extracted
 - `playlist_index` (numeric): Index of the video in the playlist padded with leading zeros according the final index
 - `playlist_autonumber` (numeric): Position of the video in the playlist download queue padded with leading zeros according to the total length of the playlist
 - `playlist_uploader` (string): Full name of the playlist uploader
 - `playlist_uploader_id` (string): Nickname or id of the playlist uploader
 - `webpage_url` (string): A URL to the video webpage which if given to yt-dlp should allow to get the same result again
 - `webpage_url_basename` (string): The basename of the webpage URL
 - `webpage_url_domain` (string): The domain of the webpage URL
 - `original_url` (string): The URL given by the user (or same as `webpage_url` for playlist entries)
 - `orig_title` (string): Original video title, when extractor altered the title in any reason
 - `orig_description` (string): The original description of the video, when extractor altered the description in any reason

Available for the video that belongs to some logical chapter or section:

 - `chapter` (string): Name or title of the chapter the video belongs to
 - `chapter_number` (numeric): Number of the chapter the video belongs to
 - `chapter_id` (string): Id of the chapter the video belongs to

Available for the video that is an episode of some series or programme:

 - `series` (string): Title of the series or programme the video episode belongs to
 - `season` (string): Title of the season the video episode belongs to
 - `season_number` (numeric): Number of the season the video episode belongs to
 - `season_id` (string): Id of the season the video episode belongs to
 - `episode` (string): Title of the video episode
 - `episode_number` (numeric): Number of the video episode within a season
 - `episode_id` (string): Id of the video episode

Available for the media that is a track or a part of a music album:

 - `track` (string): Title of the track
 - `track_number` (numeric): Number of the track within an album or a disc
 - `track_id` (string): Id of the track
 - `artist` (string): Artist(s) of the track
 - `genre` (string): Genre(s) of the track
 - `album` (string): Title of the album the track belongs to
 - `album_type` (string): Type of the album
 - `album_artist` (string): List of all artists appeared on the album
 - `disc_number` (numeric): Number of the disc or other physical medium the track belongs to
 - `release_year` (numeric): Year (YYYY) when the album was released

Available for `chapter:` prefix when using `--split-chapters` for videos with internal chapters:

 - `section_title` (string): Title of the chapter
 - `section_number` (numeric): Number of the chapter within the file
 - `section_start` (numeric): Start time of the chapter in seconds
 - `section_end` (numeric): End time of the chapter in seconds

Available only when used in `--print`:

 - `urls` (string): The URLs of all requested formats, one in each line
 - `filename` (string): Name of the video file. Note that the actual filename may be different due to post-processing. Use `--exec echo` to get the name after all postprocessing is complete
 - `formats_table` (table): The video format table as printed by `--list-formats`
 - `thumbnails_table` (table): The thumbnail format table as printed by `--list-thumbnails`
 - `subtitles_table` (table): The subtitle format table as printed by `--list-subs`
 - `automatic_captions_table` (table): The automatic subtitle format table as printed by `--list-subs`
 
 
Available only in `--sponsorblock-chapter-title`:

 - `start_time` (numeric): Start time of the chapter in seconds
 - `end_time` (numeric): End time of the chapter in seconds
 - `categories` (list): The SponsorBlock categories the chapter belongs to
 - `category` (string): The smallest SponsorBlock category the chapter belongs to
 - `category_names` (list): Friendly names of the categories
 - `name` (string): Friendly name of the smallest category

Each aforementioned sequence when referenced in an output template will be replaced by the actual value corresponding to the sequence name. Note that some of the sequences are not guaranteed to be present since they depend on the metadata obtained by a particular extractor. Such sequences will be replaced with placeholder value provided with `--output-na-placeholder` (`NA` by default).

**Tip**: Look at the `-j` output to identify which fields are available for the particular URL

For numeric sequences you can use numeric related formatting, for example, `%(view_count)05d` will result in a string with view count padded with zeros up to 5 characters, like in `00042`.

Output templates can also contain arbitrary hierarchical path, e.g. `-o "%(playlist)s/%(playlist_index)s - %(title)s.%(ext)s"` which will result in downloading each video in a directory corresponding to this path template. Any missing directory will be automatically created for you.

To use percent literals in an output template use `%%`. To output to stdout use `-o -`.

The current default template is `%(title)s [%(id)s].%(ext)s`.

In some cases, you don't want special characters such as 中, spaces, or &, such as when transferring the downloaded filename to a Windows system or the filename through an 8bit-unsafe channel. In these cases, add the `--restrict-filenames` flag to get a shorter title.

<!-- MANPAGE: BEGIN EXCLUDED SECTION -->
#### Output template and Windows batch files

If you are using an output template inside a Windows batch file then you must escape plain percent characters (`%`) by doubling, so that `-o "%(title)s-%(id)s.%(ext)s"` should become `-o "%%(title)s-%%(id)s.%%(ext)s"`. However you should not touch `%`'s that are not plain characters, e.g. environment variables for expansion should stay intact: `-o "C:\%HOMEPATH%\Desktop\%%(title)s.%%(ext)s"`.
<!-- MANPAGE: END EXCLUDED SECTION -->

#### Output template examples

```bash
$ yt-dlp --get-filename -o "test video.%(ext)s" BaW_jenozKc
test video.webm    # Literal name with correct extension

$ yt-dlp --get-filename -o "%(title)s.%(ext)s" BaW_jenozKc
youtube-dl test video ''_ä↭𝕐.webm    # All kinds of weird characters

$ yt-dlp --get-filename -o "%(title)s.%(ext)s" BaW_jenozKc --restrict-filenames
youtube-dl_test_video_.webm    # Restricted file name

# Download YouTube playlist videos in separate directory indexed by video order in a playlist
$ yt-dlp -o "%(playlist)s/%(playlist_index)s - %(title)s.%(ext)s" "https://www.youtube.com/playlist?list=PLwiyx1dc3P2JR9N8gQaQN_BCvlSlap7re"

# Download YouTube playlist videos in separate directories according to their uploaded year
$ yt-dlp -o "%(upload_date>%Y)s/%(title)s.%(ext)s" "https://www.youtube.com/playlist?list=PLwiyx1dc3P2JR9N8gQaQN_BCvlSlap7re"

# Prefix playlist index with " - " separator, but only if it is available
$ yt-dlp -o '%(playlist_index|)s%(playlist_index& - |)s%(title)s.%(ext)s' BaW_jenozKc "https://www.youtube.com/user/TheLinuxFoundation/playlists"

# Download all playlists of YouTube channel/user keeping each playlist in separate directory:
$ yt-dlp -o "%(uploader)s/%(playlist)s/%(playlist_index)s - %(title)s.%(ext)s" "https://www.youtube.com/user/TheLinuxFoundation/playlists"

# Download Udemy course keeping each chapter in separate directory under MyVideos directory in your home
$ yt-dlp -u user -p password -P "~/MyVideos" -o "%(playlist)s/%(chapter_number)s - %(chapter)s/%(title)s.%(ext)s" "https://www.udemy.com/java-tutorial"

# Download entire series season keeping each series and each season in separate directory under C:/MyVideos
$ yt-dlp -P "C:/MyVideos" -o "%(series)s/%(season_number)s - %(season)s/%(episode_number)s - %(episode)s.%(ext)s" "https://videomore.ru/kino_v_detalayah/5_sezon/367617"

# Download video as "C:\MyVideos\uploader\title.ext", subtitles as "C:\MyVideos\subs\uploader\title.ext"
# and put all temporary files in "C:\MyVideos\tmp"
$ yt-dlp -P "C:/MyVideos" -P "temp:tmp" -P "subtitle:subs" -o "%(uploader)s/%(title)s.%(ext)s" BaW_jenoz --write-subs

# Download video as "C:\MyVideos\uploader\title.ext" and subtitles as "C:\MyVideos\uploader\subs\title.ext"
$ yt-dlp -P "C:/MyVideos" -o "%(uploader)s/%(title)s.%(ext)s" -o "subtitle:%(uploader)s/subs/%(title)s.%(ext)s" BaW_jenozKc --write-subs

# Stream the video being downloaded to stdout
$ yt-dlp -o - BaW_jenozKc
```

# FORMAT SELECTION

By default, yt-dlp tries to download the best available quality if you **don't** pass any options.
This is generally equivalent to using `-f bestvideo*+bestaudio/best`. However, if multiple audiostreams is enabled (`--audio-multistreams`), the default format changes to `-f bestvideo+bestaudio/best`. Similarly, if ffmpeg is unavailable, or if you use yt-dlp to stream to `stdout` (`-o -`), the default becomes `-f best/bestvideo+bestaudio`.

**Deprecation warning**: Latest versions of yt-dlp can stream multiple formats to the stdout simultaneously using ffmpeg. So, in future versions, the default for this will be set to `-f bv*+ba/b` similar to normal downloads. If you want to preserve the `-f b/bv+ba` setting, it is recommended to explicitly specify it in the configuration options.

The general syntax for format selection is `-f FORMAT` (or `--format FORMAT`) where `FORMAT` is a *selector expression*, i.e. an expression that describes format or formats you would like to download.

<!-- MANPAGE: BEGIN EXCLUDED SECTION -->
**tl;dr:** [navigate me to examples](#format-selection-examples).
<!-- MANPAGE: END EXCLUDED SECTION -->

The simplest case is requesting a specific format, for example with `-f 22` you can download the format with format code equal to 22. You can get the list of available format codes for particular video using `--list-formats` or `-F`. Note that these format codes are extractor specific.

You can also use a file extension (currently `3gp`, `aac`, `flv`, `m4a`, `mp3`, `mp4`, `ogg`, `wav`, `webm` are supported) to download the best quality format of a particular file extension served as a single file, e.g. `-f webm` will download the best quality format with the `webm` extension served as a single file.

You can use `-f -` to interactively provide the format selector *for each video*

You can also use special names to select particular edge case formats:

 - `all`: Select **all formats** separately
 - `mergeall`: Select and **merge all formats** (Must be used with `--audio-multistreams`, `--video-multistreams` or both)
 - `b*`, `best*`: Select the best quality format that **contains either** a video or an audio
 - `b`, `best`: Select the best quality format that **contains both** video and audio. Equivalent to `best*[vcodec!=none][acodec!=none]`
 - `bv`, `bestvideo`: Select the best quality **video-only** format. Equivalent to `best*[acodec=none]`
 - `bv*`, `bestvideo*`: Select the best quality format that **contains video**. It may also contain audio. Equivalent to `best*[vcodec!=none]`
 - `ba`, `bestaudio`: Select the best quality **audio-only** format. Equivalent to `best*[vcodec=none]`
 - `ba*`, `bestaudio*`: Select the best quality format that **contains audio**. It may also contain video. Equivalent to `best*[acodec!=none]` ([Do not use!](https://github.com/yt-dlp/yt-dlp/issues/979#issuecomment-919629354))
 - `w*`, `worst*`: Select the worst quality format that contains either a video or an audio
 - `w`, `worst`: Select the worst quality format that contains both video and audio. Equivalent to `worst*[vcodec!=none][acodec!=none]`
 - `wv`, `worstvideo`: Select the worst quality video-only format. Equivalent to `worst*[acodec=none]`
 - `wv*`, `worstvideo*`: Select the worst quality format that contains video. It may also contain audio. Equivalent to `worst*[vcodec!=none]`
 - `wa`, `worstaudio`: Select the worst quality audio-only format. Equivalent to `worst*[vcodec=none]`
 - `wa*`, `worstaudio*`: Select the worst quality format that contains audio. It may also contain video. Equivalent to `worst*[acodec!=none]`

For example, to download the worst quality video-only format you can use `-f worstvideo`. It is however recommended not to use `worst` and related options. When your format selector is `worst`, the format which is worst in all respects is selected. Most of the time, what you actually want is the video with the smallest filesize instead. So it is generally better to use `-S +size` or more rigorously, `-S +size,+br,+res,+fps` instead of `-f worst`. See [sorting formats](#sorting-formats) for more details.

You can select the n'th best format of a type by using `best<type>.<n>`. For example, `best.2` will select the 2nd best combined format. Similarly, `bv*.3` will select the 3rd best format that contains a video stream.

If you want to download multiple videos and they don't have the same formats available, you can specify the order of preference using slashes. Note that formats on the left hand side are preferred, for example `-f 22/17/18` will download format 22 if it's available, otherwise it will download format 17 if it's available, otherwise it will download format 18 if it's available, otherwise it will complain that no suitable formats are available for download.

If you want to download several formats of the same video use a comma as a separator, e.g. `-f 22,17,18` will download all these three formats, of course if they are available. Or a more sophisticated example combined with the precedence feature: `-f 136/137/mp4/bestvideo,140/m4a/bestaudio`.

You can merge the video and audio of multiple formats into a single file using `-f <format1>+<format2>+...` (requires ffmpeg installed), for example `-f bestvideo+bestaudio` will download the best video-only format, the best audio-only format and mux them together with ffmpeg.

**Deprecation warning**: Since the *below* described behavior is complex and counter-intuitive, this will be removed and multistreams will be enabled by default in the future. A new operator will be instead added to limit formats to single audio/video

Unless `--video-multistreams` is used, all formats with a video stream except the first one are ignored. Similarly, unless `--audio-multistreams` is used, all formats with an audio stream except the first one are ignored. For example, `-f bestvideo+best+bestaudio --video-multistreams --audio-multistreams` will download and merge all 3 given formats. The resulting file will have 2 video streams and 2 audio streams. But `-f bestvideo+best+bestaudio --no-video-multistreams` will download and merge only `bestvideo` and `bestaudio`. `best` is ignored since another format containing a video stream (`bestvideo`) has already been selected. The order of the formats is therefore important. `-f best+bestaudio --no-audio-multistreams` will download and merge both formats while `-f bestaudio+best --no-audio-multistreams` will ignore `best` and download only `bestaudio`.

## Filtering Formats

You can also filter the video formats by putting a condition in brackets, as in `-f "best[height=720]"` (or `-f "[filesize>10M]"`).

The following numeric meta fields can be used with comparisons `<`, `<=`, `>`, `>=`, `=` (equals), `!=` (not equals):

 - `filesize`: The number of bytes, if known in advance
 - `width`: Width of the video, if known
 - `height`: Height of the video, if known
 - `tbr`: Average bitrate of audio and video in KBit/s
 - `abr`: Average audio bitrate in KBit/s
 - `vbr`: Average video bitrate in KBit/s
 - `asr`: Audio sampling rate in Hertz
 - `fps`: Frame rate

Also filtering work for comparisons `=` (equals), `^=` (starts with), `$=` (ends with), `*=` (contains), `~=` (matches regex) and following string meta fields:

 - `ext`: File extension
 - `acodec`: Name of the audio codec in use
 - `vcodec`: Name of the video codec in use
 - `container`: Name of the container format
 - `protocol`: The protocol that will be used for the actual download, lower-case (`http`, `https`, `rtsp`, `rtmp`, `rtmpe`, `mms`, `f4m`, `ism`, `http_dash_segments`, `m3u8`, or `m3u8_native`)
 - `format_id`: A short description of the format
 - `language`: Language code

Any string comparison may be prefixed with negation `!` in order to produce an opposite comparison, e.g. `!*=` (does not contain). The comparand of a string comparison needs to be quoted with either double or single quotes if it contains spaces or special characters other than `._-`.

Note that none of the aforementioned meta fields are guaranteed to be present since this solely depends on the metadata obtained by particular extractor, i.e. the metadata offered by the website. Any other field made available by the extractor can also be used for filtering.

Formats for which the value is not known are excluded unless you put a question mark (`?`) after the operator. You can combine format filters, so `-f "[height<=?720][tbr>500]"` selects up to 720p videos (or videos where the height is not known) with a bitrate of at least 500 KBit/s. You can also use the filters with `all` to download all formats that satisfy the filter. For example, `-f "all[vcodec=none]"` selects all audio-only formats.

Format selectors can also be grouped using parentheses, for example if you want to download the best pre-merged mp4 and webm formats with a height lower than 480 you can use `-f "(mp4,webm)[height<480]"`.

## Sorting Formats

You can change the criteria for being considered the `best` by using `-S` (`--format-sort`). The general format for this is `--format-sort field1,field2...`.

The available fields are:

 - `hasvid`: Gives priority to formats that has a video stream
 - `hasaud`: Gives priority to formats that has a audio stream
 - `ie_pref`: The format preference
 - `lang`: The language preference
 - `quality`: The quality of the format
 - `source`: The preference of the source
 - `proto`: Protocol used for download (`m3u8_native`/`m3u8` > `https`/`ftps` > `http`/`ftp` > `http_dash_segments`> `websocket_frag` > `mms`/`rtsp` > `f4f`/`f4m`)
 - `vcodec`: Video Codec (`av01` > `vp9.2` > `vp9` > `h265` > `h264` > `vp8` > `h263` > `theora` > other)
 - `acodec`: Audio Codec (`flac`/`alac` > `wav`/`aiff` > `opus` > `vorbis` > `aac` > `mp4a` > `mp3` > `eac3` > `ac3` > `dts` > other)
 - `codec`: Equivalent to `vcodec,acodec`
 - `vext`: Video Extension (`mp4` > `webm` > `flv` > other). If `--prefer-free-formats` is used, `webm` is preferred.
 - `aext`: Audio Extension (`m4a` > `aac` > `mp3` > `ogg` > `opus` > `webm` > other). If `--prefer-free-formats` is used, the order changes to `opus` > `ogg` > `webm` > `m4a` > `mp3` > `aac`.
 - `ext`: Equivalent to `vext,aext`
 - `filesize`: Exact filesize, if known in advance
 - `fs_approx`: Approximate filesize calculated from the manifests
 - `size`: Exact filesize if available, otherwise approximate filesize
 - `height`: Height of video
 - `width`: Width of video
 - `res`: Video resolution, calculated as the smallest dimension.
 - `fps`: Framerate of video
 - `hdr`: The dynamic range of the video (`DV` > `HDR12` > `HDR10+` > `HDR10` > `SDR`)
 - `tbr`: Total average bitrate in KBit/s
 - `vbr`: Average video bitrate in KBit/s
 - `abr`: Average audio bitrate in KBit/s
 - `br`: Equivalent to using `tbr,vbr,abr`
 - `asr`: Audio sample rate in Hz
 
**Deprecation warning**: Many of these fields have (currently undocumented) aliases, that may be removed in a future version. It is recommended to use only the documented field names.

All fields, unless specified otherwise, are sorted in descending order. To reverse this, prefix the field with a `+`. Eg: `+res` prefers format with the smallest resolution. Additionally, you can suffix a preferred value for the fields, separated by a `:`. Eg: `res:720` prefers larger videos, but no larger than 720p and the smallest video if there are no videos less than 720p. For `codec` and `ext`, you can provide two preferred values, the first for video and the second for audio. Eg: `+codec:avc:m4a` (equivalent to `+vcodec:avc,+acodec:m4a`) sets the video codec preference to `h264` > `h265` > `vp9` > `vp9.2` > `av01` > `vp8` > `h263` > `theora` and audio codec preference to `mp4a` > `aac` > `vorbis` > `opus` > `mp3` > `ac3` > `dts`. You can also make the sorting prefer the nearest values to the provided by using `~` as the delimiter. Eg: `filesize~1G` prefers the format with filesize closest to 1 GiB.

The fields `hasvid` and `ie_pref` are always given highest priority in sorting, irrespective of the user-defined order. This behaviour can be changed by using `--format-sort-force`. Apart from these, the default order used is: `lang,quality,res,fps,hdr:12,codec:vp9.2,size,br,asr,proto,ext,hasaud,source,id`. The extractors may override this default order, but they cannot override the user-provided order.

Note that the default has `codec:vp9.2`; i.e. `av1` is not preferred. Similarly, the default for hdr is `hdr:12`; i.e. dolby vision is not preferred. These choices are made since DV and AV1 formats are not yet fully compatible with most devices. This may be changed in the future as more devices become capable of smoothly playing back these formats.

If your format selector is `worst`, the last item is selected after sorting. This means it will select the format that is worst in all respects. Most of the time, what you actually want is the video with the smallest filesize instead. So it is generally better to use `-f best -S +size,+br,+res,+fps`.

**Tip**: You can use the `-v -F` to see how the formats have been sorted (worst to best).

## Format Selection examples

```bash
# Download and merge the best video-only format and the best audio-only format,
# or download the best combined format if video-only format is not available
$ yt-dlp -f "bv+ba/b"

# Download best format that contains video,
# and if it doesn't already have an audio stream, merge it with best audio-only format
$ yt-dlp -f "bv*+ba/b"

# Same as above
$ yt-dlp

# Download the best video-only format and the best audio-only format without merging them
# For this case, an output template should be used since
# by default, bestvideo and bestaudio will have the same file name.
$ yt-dlp -f "bv,ba" -o "%(title)s.f%(format_id)s.%(ext)s"

# Download and merge the best format that has a video stream,
# and all audio-only formats into one file
$ yt-dlp -f "bv*+mergeall[vcodec=none]" --audio-multistreams

# Download and merge the best format that has a video stream,
# and the best 2 audio-only formats into one file
$ yt-dlp -f "bv*+ba+ba.2" --audio-multistreams


# The following examples show the old method (without -S) of format selection
# and how to use -S to achieve a similar but (generally) better result

# Download the worst video available (old method)
$ yt-dlp -f "wv*+wa/w"

# Download the best video available but with the smallest resolution
$ yt-dlp -S "+res"

# Download the smallest video available
$ yt-dlp -S "+size,+br"



# Download the best mp4 video available, or the best video if no mp4 available
$ yt-dlp -f "bv*[ext=mp4]+ba[ext=m4a]/b[ext=mp4] / bv*+ba/b"

# Download the best video with the best extension
# (For video, mp4 > webm > flv. For audio, m4a > aac > mp3 ...)
$ yt-dlp -S "ext"



# Download the best video available but no better than 480p,
# or the worst video if there is no video under 480p
$ yt-dlp -f "bv*[height<=480]+ba/b[height<=480] / wv*+ba/w"

# Download the best video available with the largest height but no better than 480p,
# or the best video with the smallest resolution if there is no video under 480p
$ yt-dlp -S "height:480"

# Download the best video available with the largest resolution but no better than 480p,
# or the best video with the smallest resolution if there is no video under 480p
# Resolution is determined by using the smallest dimension.
# So this works correctly for vertical videos as well
$ yt-dlp -S "res:480"



# Download the best video (that also has audio) but no bigger than 50 MB,
# or the worst video (that also has audio) if there is no video under 50 MB
$ yt-dlp -f "b[filesize<50M] / w"

# Download largest video (that also has audio) but no bigger than 50 MB,
# or the smallest video (that also has audio) if there is no video under 50 MB
$ yt-dlp -f "b" -S "filesize:50M"

# Download best video (that also has audio) that is closest in size to 50 MB
$ yt-dlp -f "b" -S "filesize~50M"



# Download best video available via direct link over HTTP/HTTPS protocol,
# or the best video available via any protocol if there is no such video
$ yt-dlp -f "(bv*+ba/b)[protocol^=http][protocol!*=dash] / (bv*+ba/b)"

# Download best video available via the best protocol
# (https/ftps > http/ftp > m3u8_native > m3u8 > http_dash_segments ...)
$ yt-dlp -S "proto"



# Download the best video with either h264 or h265 codec,
# or the best video if there is no such video
$ yt-dlp -f "(bv*[vcodec~='^((he|a)vc|h26[45])']+ba) / (bv*+ba/b)"

# Download the best video with best codec no better than h264,
# or the best video with worst codec if there is no such video
$ yt-dlp -S "codec:h264"

# Download the best video with worst codec no worse than h264,
# or the best video with best codec if there is no such video
$ yt-dlp -S "+codec:h264"



# More complex examples

# Download the best video no better than 720p preferring framerate greater than 30,
# or the worst video (still preferring framerate greater than 30) if there is no such video
$ yt-dlp -f "((bv*[fps>30]/bv*)[height<=720]/(wv*[fps>30]/wv*)) + ba / (b[fps>30]/b)[height<=720]/(w[fps>30]/w)"

# Download the video with the largest resolution no better than 720p,
# or the video with the smallest resolution available if there is no such video,
# preferring larger framerate for formats with the same resolution
$ yt-dlp -S "res:720,fps"



# Download the video with smallest resolution no worse than 480p,
# or the video with the largest resolution available if there is no such video,
# preferring better codec and then larger total bitrate for the same resolution
$ yt-dlp -S "+res:480,codec,br"
```

# MODIFYING METADATA

The metadata obtained by the extractors can be modified by using `--parse-metadata` and `--replace-in-metadata`

`--replace-in-metadata FIELDS REGEX REPLACE` is used to replace text in any metadata field using [python regular expression](https://docs.python.org/3/library/re.html#regular-expression-syntax). [Backreferences](https://docs.python.org/3/library/re.html?highlight=backreferences#re.sub) can be used in the replace string for advanced use.

The general syntax of `--parse-metadata FROM:TO` is to give the name of a field or an [output template](#output-template) to extract data from, and the format to interpret it as, separated by a colon `:`. Either a [python regular expression](https://docs.python.org/3/library/re.html#regular-expression-syntax) with named capture groups or a similar syntax to the [output template](#output-template) (only `%(field)s` formatting is supported) can be used for `TO`. The option can be used multiple times to parse and modify various fields.

Note that any field created by this can be used in the [output template](#output-template) and will also affect the media file's metadata added when using `--add-metadata`.

This option also has a few special uses:
* You can download an additional URL based on the metadata of the currently downloaded video. To do this, set the field `additional_urls` to the URL that you want to download. Eg: `--parse-metadata "description:(?P<additional_urls>https?://www\.vimeo\.com/\d+)` will download the first vimeo video found in the description
* You can use this to change the metadata that is embedded in the media file. To do this, set the value of the corresponding field with a `meta_` prefix. For example, any value you set to `meta_description` field will be added to the `description` field in the file. For example, you can use this to set a different "description" and "synopsis". To modify the metadata of individual streams, use the `meta<n>_` prefix (Eg: `meta1_language`). Any value set to the `meta_` field will overwrite all default values.

**Note**: Metadata modification happens before format selection, post-extraction and other post-processing operations. Some fields may be added or changed during these steps, overriding your changes.

For reference, these are the fields yt-dlp adds by default to the file metadata:

Metadata fields            | From
:--------------------------|:------------------------------------------------
`title`                    | `track` or `title`
`date`                     | `upload_date`
`description`,  `synopsis` | `description`
`purl`, `comment`          | `webpage_url`
`track`                    | `track_number`
`artist`                   | `artist`, `creator`, `uploader` or `uploader_id`
`genre`                    | `genre`
`album`                    | `album`
`album_artist`             | `album_artist`
`disc`                     | `disc_number`
`show`                     | `series`
`season_number`            | `season_number`
`episode_id`               | `episode` or `episode_id`
`episode_sort`             | `episode_number`
`language` of each stream  | the format's `language`

**Note**: The file format may not support some of these fields


## Modifying metadata examples

```bash
# Interpret the title as "Artist - Title"
$ yt-dlp --parse-metadata "title:%(artist)s - %(title)s"

# Regex example
$ yt-dlp --parse-metadata "description:Artist - (?P<artist>.+)"

# Set title as "Series name S01E05"
$ yt-dlp --parse-metadata "%(series)s S%(season_number)02dE%(episode_number)02d:%(title)s"

# Prioritize uploader as the "artist" field in video metadata
$ yt-dlp --parse-metadata "%(uploader|)s:%(meta_artist)s" --add-metadata

# Set "comment" field in video metadata using description instead of webpage_url,
# handling multiple lines correctly
$ yt-dlp --parse-metadata "description:(?s)(?P<meta_comment>.+)" --add-metadata

# Remove "formats" field from the infojson by setting it to an empty string
$ yt-dlp --parse-metadata ":(?P<formats>)" -j

# Replace all spaces and "_" in title and uploader with a `-`
$ yt-dlp --replace-in-metadata "title,uploader" "[ _]" "-"

```

# EXTRACTOR ARGUMENTS

Some extractors accept additional arguments which can be passed using `--extractor-args KEY:ARGS`. `ARGS` is a `;` (semicolon) separated string of `ARG=VAL1,VAL2`. Eg: `--extractor-args "youtube:player-client=android_embedded,web;include_live_dash" --extractor-args "funimation:version=uncut"`

The following extractors use this feature:

#### youtube
* `skip`: One or more of `hls`, `dash` or `translated_subs` to skip extraction of the m3u8 manifests, dash manifests and auto-translated subtitles respectively
* `player_client`: Clients to extract video data from. The main clients are `web`, `android` and `ios` with variants `_music`, `_embedded`, `_embedscreen`, `_creator` (Eg: `web_embedded`); and `mweb` and `tv_embedded` (agegate bypass) with no variants. By default, `android,web` is used, but tv_embedded and creator variants are added as required for age-gated videos. Similarly the music variants are added for `music.youtube.com` urls. You can use `all` to use all the clients, and `default` for the default clients.
* `player_skip`: Skip some network requests that are generally needed for robust extraction. One or more of `configs` (skip client configs), `webpage` (skip initial webpage), `js` (skip js player). While these options can help reduce the number of requests needed or avoid some rate-limiting, they could cause some issues. See [#860](https://github.com/yt-dlp/yt-dlp/pull/860) for more details
* `include_live_dash`: Include live dash formats even without `--live-from-start` (These formats don't download properly)
* `comment_sort`: `top` or `new` (default) - choose comment sorting mode (on YouTube's side)
<<<<<<< HEAD
* `max_comments`: Limit the amount of comments to gather. Comma-separated list of integers representing `max-comments,max-parents,max-replies,max-replies-per-thread`. Default is `all,all,all,all`.
    * E.g. `all,all,1000,10` will get a maximum of 1000 replies total, with up to 10 replies per thread. `1000,all,100` will get a maximum of 1000 comments, with a maximum of 100 replies total.
* `max_comment_depth` Maximum depth for nested comments. YouTube supports depths 1 or 2 (default)
    * **Deprecated**: Set `max-replies` to `0` or `all` in `max_comments` instead (e.g. `max_comments=all,all,0` to get no replies) 
* `preferred_langs`: List of languages (in 2-charactor code) to prefer for title and description, separated by comma. Original title and description based on your region or settings are still available at `orig_*` key. (See [output template](#output-template) section for about these keys)
=======
* `max_comments`: Limit the amount of comments to gather. Comma-separated list of integers representing `max-comments,max-parents,max-replies,max-replies-per-thread`. Default is `all,all,all,all`
    * E.g. `all,all,1000,10` will get a maximum of 1000 replies total, with up to 10 replies per thread. `1000,all,100` will get a maximum of 1000 comments, with a maximum of 100 replies total
>>>>>>> a44ca5a4

#### youtubetab (YouTube playlists, channels, feeds, etc.)
* `skip`: One or more of `webpage` (skip initial webpage download), `authcheck` (allow the download of playlists requiring authentication when no initial webpage is downloaded. This may cause unwanted behavior, see [#1122](https://github.com/yt-dlp/yt-dlp/pull/1122) for more details)
* `approximate_date`: Extract approximate `upload_date` in flat-playlist. This may cause date-based filters to be slightly off

#### funimation
* `language`: Languages to extract. Eg: `funimation:language=english,japanese`
* `version`: The video version to extract - `uncut` or `simulcast`

#### crunchyroll
* `language`: Languages to extract. Eg: `crunchyroll:language=jaJp`
* `hardsub`: Which hard-sub versions to extract. Eg: `crunchyroll:hardsub=None,enUS`

#### crunchyrollbeta
* `format`: Which stream type(s) to extract. Default is `adaptive_hls` Eg: `crunchyrollbeta:format=vo_adaptive_hls`
    * Potentially useful values include `adaptive_hls`, `adaptive_dash`, `vo_adaptive_hls`, `vo_adaptive_dash`, `download_hls`, `trailer_hls`, `trailer_dash`
* `hardsub`: Preference order for which hardsub versions to extract. Default is `None` (no hardsubs). Eg: `crunchyrollbeta:hardsub=en-US,None`

#### vikichannel
* `video_types`: Types of videos to download - one or more of `episodes`, `movies`, `clips`, `trailers`

#### niconico
* `segment_duration`: Segment duration in milliseconds for HLS-DMC formats. Use it at your own risk since this feature **may result in your account termination.**
* `player_size`: Modifies the simulated size of player, needed to convert comments to subtitles. `16:9`, `4:3` and size specification (`WIDTHxHEIGHT`) are accepted.

#### niconicolive (niconico:live)
* `latency`: Latency option either `high` or `low`. Default is `low`.
* `format_set`: Reserved.

#### y2mate
* `mode`: Changes mode for extraction. One of `normal` and `rush`. Defaults to `normal`.

#### youtubewebarchive
* `check_all`: Try to check more at the cost of more requests. One or more of `thumbnails`, `captures`

#### gamejolt
* `comment_sort`: `hot` (default), `you` (cookies needed), `top`, `new` - choose comment sorting mode (on GameJolt's side)

#### hotstar
* `res`: resolution to ignore - one or more of `sd`, `hd`, `fhd`
* `vcodec`: vcodec to ignore - one or more of `h264`, `h265`, `dvh265`
* `dr`: dynamic range to ignore - one or more of `sdr`, `hdr10`, `dv`

### twitcasting
* `archive_mode`: mode to get split archives. `formats` to get these as formats (old), `multi_video` (default, new) to have them as `multi_video` playlist. to join split archive with `multi_video`, use `--concat-playlist multi_video`

#### tiktok
* `app_version`: App version to call mobile APIs with - should be set along with `manifest_app_version`. (e.g. `20.2.1`)
* `manifest_app_version`: Numeric app version to call mobile APIs with. (e.g. `221`)

#### rokfinchannel
* `tab`: Which tab to download. One of `new`, `top`, `videos`, `podcasts`, `streams`, `stacks`. (E.g. `rokfinchannel:tab=streams`)


NOTE: These options may be changed/removed in the future without concern for backward compatibility

<!-- MANPAGE: MOVE "INSTALLATION" SECTION HERE -->

# PLUGINS

Plugins are loaded from `<root-dir>/ytdlp_plugins/<type>/__init__.py`; where `<root-dir>` is the directory of the binary (`<root-dir>/yt-dlp`), or the root directory of the module if you are running directly from source-code (`<root dir>/yt_dlp/__main__.py`). Plugins are currently not supported for the `pip` version

Plugins can be of `<type>`s `extractor` or `postprocessor`. Extractor plugins do not need to be enabled from the CLI and are automatically invoked when the input URL is suitable for it. Postprocessor plugins can be invoked using `--use-postprocessor NAME`.

See [ytdlp_plugins](ytdlp_plugins) for example plugins.

Note that **all** plugins are imported even if not invoked, and that **there are no checks** performed on plugin code. Use plugins at your own risk and only if you trust the code

If you are a plugin author, add [ytdlp-plugins](https://github.com/topics/ytdlp-plugins) as a topic to your repository for discoverability



# EMBEDDING YT-DLP

yt-dlp makes the best effort to be a good command-line program, and thus should be callable from any programming language.

Your program should avoid parsing the normal stdout since they may change in future versions. Instead they should use options such as `-J`, `--print`, `--progress-template`, `--exec` etc to create console output that you can reliably reproduce and parse.

From a Python program, you can embed yt-dlp in a more powerful fashion, like this:

```python
from yt_dlp import YoutubeDL

ydl_opts = {'format': 'bestaudio'}
with YoutubeDL(ydl_opts) as ydl:
    ydl.download(['https://www.youtube.com/watch?v=BaW_jenozKc'])
```

Most likely, you'll want to use various options. For a list of options available, have a look at [`yt_dlp/YoutubeDL.py`](yt_dlp/YoutubeDL.py#L195).

Here's a more complete example demonstrating various functionality:

```python
import json
import yt_dlp


class MyLogger:
    def debug(self, msg):
        # For compatibility with youtube-dl, both debug and info are passed into debug
        # You can distinguish them by the prefix '[debug] '
        if msg.startswith('[debug] '):
            pass
        else:
            self.info(msg)

    def info(self, msg):
        pass

    def warning(self, msg):
        pass

    def error(self, msg):
        print(msg)


# ℹ️ See the docstring of yt_dlp.postprocessor.common.PostProcessor
class MyCustomPP(yt_dlp.postprocessor.PostProcessor):
    # ℹ️ See docstring of yt_dlp.postprocessor.common.PostProcessor.run
    def run(self, info):
        self.to_screen('Doing stuff')
        return [], info


# ℹ️ See "progress_hooks" in the docstring of yt_dlp.YoutubeDL
def my_hook(d):
    if d['status'] == 'finished':
        print('Done downloading, now converting ...')


def format_selector(ctx):
    """ Select the best video and the best audio that won't result in an mkv.
    This is just an example and does not handle all cases """

    # formats are already sorted worst to best
    formats = ctx.get('formats')[::-1]

    # acodec='none' means there is no audio
    best_video = next(f for f in formats
                      if f['vcodec'] != 'none' and f['acodec'] == 'none')

    # find compatible audio extension
    audio_ext = {'mp4': 'm4a', 'webm': 'webm'}[best_video['ext']]
    # vcodec='none' means there is no video
    best_audio = next(f for f in formats if (
        f['acodec'] != 'none' and f['vcodec'] == 'none' and f['ext'] == audio_ext))

    yield {
        # These are the minimum required fields for a merged format
        'format_id': f'{best_video["format_id"]}+{best_audio["format_id"]}',
        'ext': best_video['ext'],
        'requested_formats': [best_video, best_audio],
        # Must be + separated list of protocols
        'protocol': f'{best_video["protocol"]}+{best_audio["protocol"]}'
    }


# ℹ️ See docstring of yt_dlp.YoutubeDL for a description of the options
ydl_opts = {
    'format': format_selector,
    'postprocessors': [{
        # Embed metadata in video using ffmpeg.
        # ℹ️ See yt_dlp.postprocessor.FFmpegMetadataPP for the arguments it accepts
        'key': 'FFmpegMetadata',
        'add_chapters': True,
        'add_metadata': True,
    }],
    'logger': MyLogger(),
    'progress_hooks': [my_hook],
    # Add custom headers
    'http_headers': {'Referer': 'https://www.google.com'}
}


# ℹ️ See the public functions in yt_dlp.YoutubeDL for for other available functions.
# Eg: "ydl.download", "ydl.download_with_info_file"
with yt_dlp.YoutubeDL(ydl_opts) as ydl:
    ydl.add_post_processor(MyCustomPP())
    info = ydl.extract_info('https://www.youtube.com/watch?v=BaW_jenozKc')

    # ℹ️ ydl.sanitize_info makes the info json-serializable
    print(json.dumps(ydl.sanitize_info(info)))
```

**Tip**: If you are porting your code from youtube-dl to yt-dlp, one important point to look out for is that we do not guarantee the return value of `YoutubeDL.extract_info` to be json serializable, or even be a dictionary. It will be dictionary-like, but if you want to ensure it is a serializable dictionary, pass it through `YoutubeDL.sanitize_info` as shown in the example above


<!-- MANPAGE: MOVE "NEW FEATURES" SECTION HERE -->

# DEPRECATED OPTIONS

These are all the deprecated options and the current alternative to achieve the same effect

#### Almost redundant options
While these options are almost the same as their new counterparts, there are some differences that prevents them being redundant

    -j, --dump-json                  --print "%()j"
    -F, --list-formats               --print formats_table
    --list-thumbnails                --print thumbnails_table --print playlist:thumbnails_table
    --list-subs                      --print automatic_captions_table --print subtitles_table

#### Redundant options
While these options are redundant, they are still expected to be used due to their ease of use

    --get-description                --print description
    --get-duration                   --print duration_string
    --get-filename                   --print filename
    --get-format                     --print format
    --get-id                         --print id
    --get-thumbnail                  --print thumbnail
    -e, --get-title                  --print title
    -g, --get-url                    --print urls
    --match-title REGEX              --match-filter "title ~= (?i)REGEX"
    --reject-title REGEX             --match-filter "title !~= (?i)REGEX"
    --min-views COUNT                --match-filter "view_count >=? COUNT"
    --max-views COUNT                --match-filter "view_count <=? COUNT"
    --user-agent UA                  --add-header "User-Agent:UA"
    --referer URL                    --add-header "Referer:URL"


#### Not recommended
While these options still work, their use is not recommended since there are other alternatives to achieve the same

    --exec-before-download CMD       --exec "before_dl:CMD"
    --no-exec-before-download        --no-exec
    --all-formats                    -f all
    --all-subs                       --sub-langs all --write-subs
    --print-json                     -j --no-simulate
    --autonumber-size NUMBER         Use string formatting. Eg: %(autonumber)03d
    --autonumber-start NUMBER        Use internal field formatting like %(autonumber+NUMBER)s
    --id                             -o "%(id)s.%(ext)s"
    --metadata-from-title FORMAT     --parse-metadata "%(title)s:FORMAT"
    --hls-prefer-native              --downloader "m3u8:native"
    --hls-prefer-ffmpeg              --downloader "m3u8:ffmpeg"
    --list-formats-old               --compat-options list-formats (Alias: --no-list-formats-as-table)
    --list-formats-as-table          --compat-options -list-formats [Default] (Alias: --no-list-formats-old)
    --youtube-skip-dash-manifest     --extractor-args "youtube:skip=dash" (Alias: --no-youtube-include-dash-manifest)
    --youtube-skip-hls-manifest      --extractor-args "youtube:skip=hls" (Alias: --no-youtube-include-hls-manifest)
    --youtube-include-dash-manifest  Default (Alias: --no-youtube-skip-dash-manifest)
    --youtube-include-hls-manifest   Default (Alias: --no-youtube-skip-hls-manifest)


#### Developer options
These options are not intended to be used by the end-user

    --test                           Download only part of video for testing extractors
    --youtube-print-sig-code         For testing youtube signatures
    --allow-unplayable-formats       List unplayable formats also
    --no-allow-unplayable-formats    Default


#### Old aliases
These are aliases that are no longer documented for various reasons

    --avconv-location                --ffmpeg-location
    --clean-infojson                 --clean-info-json
    --cn-verification-proxy URL      --geo-verification-proxy URL
    --dump-headers                   --print-traffic
    --dump-intermediate-pages        --dump-pages
    --force-write-download-archive   --force-write-archive
    --load-info                      --load-info-json
    --no-clean-infojson              --no-clean-info-json
    --no-split-tracks                --no-split-chapters
    --no-write-srt                   --no-write-subs
    --prefer-unsecure                --prefer-insecure
    --rate-limit RATE                --limit-rate RATE
    --split-tracks                   --split-chapters
    --srt-lang LANGS                 --sub-langs LANGS
    --trim-file-names LENGTH         --trim-filenames LENGTH
    --write-srt                      --write-subs
    --yes-overwrites                 --force-overwrites

#### Sponskrub Options
Support for [SponSkrub](https://github.com/faissaloo/SponSkrub) has been deprecated in favor of the `--sponsorblock` options

    --sponskrub                      --sponsorblock-mark all
    --no-sponskrub                   --no-sponsorblock
    --sponskrub-cut                  --sponsorblock-remove all
    --no-sponskrub-cut               --sponsorblock-remove -all
    --sponskrub-force                Not applicable
    --no-sponskrub-force             Not applicable
    --sponskrub-location             Not applicable
    --sponskrub-args                 Not applicable

#### No longer supported
These options may no longer work as intended

    --prefer-avconv                  avconv is not officially supported by yt-dlp (Alias: --no-prefer-ffmpeg)
    --prefer-ffmpeg                  Default (Alias: --no-prefer-avconv)
    -C, --call-home                  Not implemented
    --no-call-home                   Default
    --include-ads                    No longer supported
    --no-include-ads                 Default
    --write-annotations              No supported site has annotations now
    --no-write-annotations           Default

#### Removed
These options were deprecated since 2014 and have now been entirely removed

    -A, --auto-number                -o "%(autonumber)s-%(id)s.%(ext)s"
    -t, --title                      -o "%(title)s-%(id)s.%(ext)s"
    -l, --literal                    -o accepts literal names

# CONTRIBUTING
See [CONTRIBUTING.md](CONTRIBUTING.md#contributing-to-yt-dlp) for instructions on [Opening an Issue](CONTRIBUTING.md#opening-an-issue) and [Contributing code to the project](CONTRIBUTING.md#developer-instructions)

# MORE
For FAQ see the [youtube-dl README](https://github.com/ytdl-org/youtube-dl#faq)<|MERGE_RESOLUTION|>--- conflicted
+++ resolved
@@ -138,7 +138,7 @@
     * `whowatch` (merged in yt-dlp)
 
 * **Some features/behaviors are reverted**: Some changes in yt-dlp has been reverted to match that of youtube-dl.
-    * Output filename template. In yt-dlp, it was `%(title)s [%(id)s].%(ext)s`. But ytdl-patched uses `%(title)s-%(id)s.%(ext)s`.
+    * Output filename template. In yt-dlp, it was `%(title)s [%(id)s].%(ext)s`. But ytdl-patched uses `%(title)s-%(id)s.%(ext)s`. (It is planned to be reverted.)
 
 * **New extractor arguments**: Some extractor arguments are added. Check [**EXTRACTOR ARGUMENTS**](#extractor-arguments) section for details.
 
@@ -214,12 +214,8 @@
 
 * The options `--auto-number` (`-A`), `--title` (`-t`) and `--literal` (`-l`), no longer work. See [removed options](#Removed) for details
 * `avconv` is not supported as an alternative to `ffmpeg`
-<<<<<<< HEAD
+* yt-dlp stores config files in slightly different locations to youtube-dl. See [configuration](#configuration) for a list of correct locations
 * ~~The default [output template](#output-template) is `%(title)s [%(id)s].%(ext)s`. There is no real reason for this change. This was changed before yt-dlp was ever made public and now there are no plans to change it back to `%(title)s-%(id)s.%(ext)s`. Instead, you may use `--compat-options filename`~~ **This is reverted in ytdl-patched to keep consistent with old versions. See above.**
-=======
-* yt-dlp stores config files in slightly different locations to youtube-dl. See [configuration](#configuration) for a list of correct locations
-* The default [output template](#output-template) is `%(title)s [%(id)s].%(ext)s`. There is no real reason for this change. This was changed before yt-dlp was ever made public and now there are no plans to change it back to `%(title)s-%(id)s.%(ext)s`. Instead, you may use `--compat-options filename`
->>>>>>> a44ca5a4
 * The default [format sorting](#sorting-formats) is different from youtube-dl and prefers higher resolution and better codecs rather than higher bitrates. You can use the `--format-sort` option to change this to any order you prefer, or use `--compat-options format-sort` to use youtube-dl's sorting order
 * The default format selector is `bv*+ba/b`. This means that if a combined video + audio format that is better than the best video-only format is found, the former will be preferred. Use `-f bv+ba/b` or `--compat-options format-spec` to revert this
 * Unlike youtube-dlc, yt-dlp does not allow merging multiple audio/video streams into one file by default (since this conflicts with the use of `-f bv*+ba`). If needed, this feature must be enabled using `--audio-multistreams` and `--video-multistreams`. You can also use `--compat-options multistreams` to enable both
@@ -1781,16 +1777,9 @@
 * `player_skip`: Skip some network requests that are generally needed for robust extraction. One or more of `configs` (skip client configs), `webpage` (skip initial webpage), `js` (skip js player). While these options can help reduce the number of requests needed or avoid some rate-limiting, they could cause some issues. See [#860](https://github.com/yt-dlp/yt-dlp/pull/860) for more details
 * `include_live_dash`: Include live dash formats even without `--live-from-start` (These formats don't download properly)
 * `comment_sort`: `top` or `new` (default) - choose comment sorting mode (on YouTube's side)
-<<<<<<< HEAD
-* `max_comments`: Limit the amount of comments to gather. Comma-separated list of integers representing `max-comments,max-parents,max-replies,max-replies-per-thread`. Default is `all,all,all,all`.
-    * E.g. `all,all,1000,10` will get a maximum of 1000 replies total, with up to 10 replies per thread. `1000,all,100` will get a maximum of 1000 comments, with a maximum of 100 replies total.
-* `max_comment_depth` Maximum depth for nested comments. YouTube supports depths 1 or 2 (default)
-    * **Deprecated**: Set `max-replies` to `0` or `all` in `max_comments` instead (e.g. `max_comments=all,all,0` to get no replies) 
-* `preferred_langs`: List of languages (in 2-charactor code) to prefer for title and description, separated by comma. Original title and description based on your region or settings are still available at `orig_*` key. (See [output template](#output-template) section for about these keys)
-=======
 * `max_comments`: Limit the amount of comments to gather. Comma-separated list of integers representing `max-comments,max-parents,max-replies,max-replies-per-thread`. Default is `all,all,all,all`
     * E.g. `all,all,1000,10` will get a maximum of 1000 replies total, with up to 10 replies per thread. `1000,all,100` will get a maximum of 1000 comments, with a maximum of 100 replies total
->>>>>>> a44ca5a4
+* `preferred_langs`: List of languages (in 2-charactor code) to prefer for title and description, separated by comma. Original title and description based on your region or settings are still available at `orig_*` key. (See [output template](#output-template) section for about these keys)
 
 #### youtubetab (YouTube playlists, channels, feeds, etc.)
 * `skip`: One or more of `webpage` (skip initial webpage download), `authcheck` (allow the download of playlists requiring authentication when no initial webpage is downloaded. This may cause unwanted behavior, see [#1122](https://github.com/yt-dlp/yt-dlp/pull/1122) for more details)
