--- conflicted
+++ resolved
@@ -85,14 +85,11 @@
     cachedir:          Location of the cache files in the filesystem.
                        None to disable filesystem cache.
     noplaylist:        Download single video instead of a playlist if in doubt.
-<<<<<<< HEAD
     age_limit:         An integer representing the user's age in years.
                        Unsuitable videos for the given age are skipped.
-=======
     downloadarchive:   File name of a file where all downloads are recorded.
                        Videos already present in the file are not downloaded
                        again.
->>>>>>> ee6c9f95
     
     The following parameters are not used by YoutubeDL itself, they are used by
     the FileDownloader:
@@ -318,16 +315,13 @@
             dateRange = self.params.get('daterange', DateRange())
             if date not in dateRange:
                 return u'[download] %s upload date is not in range %s' % (date_from_str(date).isoformat(), dateRange)
-<<<<<<< HEAD
         age_limit = self.params.get('age_limit')
         if age_limit is not None:
             if age_limit < info_dict.get('age_limit', 0):
                 return u'Skipping "' + title + '" because it is age restricted'
-=======
         if self.in_download_archive(info_dict):
             return (u'%(title)s has already been recorded in archive'
                     % info_dict)
->>>>>>> ee6c9f95
         return None
         
     def extract_info(self, url, download=True, ie_key=None, extra_info={}):
